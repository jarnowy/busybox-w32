--- conflicted
+++ resolved
@@ -229,16 +229,8 @@
 {
 	char buf[80];
 	dumper_t *dumper;
-<<<<<<< HEAD
-#if !ENABLE_PLATFORM_MINGW32
-	char *opt_l, *opt_s, *opt_o;
-#else
-	char *opt_l, *opt_s = NULL, *opt_o;
-#endif
-=======
 	char *opt_l, *opt_o;
 	char *opt_s = NULL;
->>>>>>> b1884deb
 	unsigned bytes = 2;
 	unsigned cols = 0;
 	unsigned opt;
