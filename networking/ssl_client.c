/*
 * Copyright (C) 2017 Denys Vlasenko
 *
 * Licensed under GPLv2, see file LICENSE in this source tree.
 */
//config:config SSL_CLIENT
//config:	bool "ssl_client (23 kb)"
//config:	default y
//config:	select TLS
//config:	help
//config:	This tool pipes data to/from a socket, TLS-encrypting it.

//applet:IF_SSL_CLIENT(APPLET(ssl_client, BB_DIR_USR_BIN, BB_SUID_DROP))

//kbuild:lib-$(CONFIG_SSL_CLIENT) += ssl_client.o

//usage:#define ssl_client_trivial_usage
//usage:    IF_NOT_PLATFORM_MINGW32(
//usage:       "[-e] -s FD [-r FD] [-n SNI]"
//usage:    )
//usage:    IF_PLATFORM_MINGW32(
//usage:       "[-e] -h handle [-n SNI]"
//usage:    )
//usage:#define ssl_client_full_usage ""

#include "libbb.h"

int ssl_client_main(int argc, char **argv) MAIN_EXTERNALLY_VISIBLE;
int ssl_client_main(int argc UNUSED_PARAM, char **argv)
{
	tls_state_t *tls;
	const char *sni = NULL;
	int opt;
#if ENABLE_PLATFORM_MINGW32
	char *hstr = NULL;
	HANDLE h;
#endif

	// INIT_G();

	tls = new_tls_state();
<<<<<<< HEAD
#if !ENABLE_PLATFORM_MINGW32
	opt = getopt32(argv, "es:+r:+n:", &tls->ofd, &tls->ifd, &sni);

=======
	opt = getopt32(argv, "es:+r:+n:", &tls->ofd, &tls->ifd, &sni);
>>>>>>> e84212f8
	if (!(opt & (1<<2))) {
		/* -r N defaults to -s N */
		tls->ifd = tls->ofd;
	}
#else
	opt = getopt32(argv, "eh:n:", &hstr, &sni);
#endif

	if (!(opt & (3<<1))) {
		if (!argv[1])
			bb_show_usage();
		/* Undocumented debug feature: without -s and -r, takes HOST arg and connects to it */
		//
		// Talk to kernel.org:
		// printf "GET / HTTP/1.1\r\nHost: kernel.org\r\n\r\n" | busybox ssl_client kernel.org
		if (!sni)
			sni = argv[1];
		tls->ifd = tls->ofd = create_and_connect_stream_or_die(argv[1], 443);
	}
#if ENABLE_PLATFORM_MINGW32
	else {
		if (!hstr || sscanf(hstr, "%p", &h) != 1)
			bb_error_msg_and_die("invalid handle");
		tls->ifd = tls->ofd = _open_osfhandle((intptr_t)h, _O_RDWR|_O_BINARY);
	}
#endif

	tls_handshake(tls, sni);

	BUILD_BUG_ON(TLSLOOP_EXIT_ON_LOCAL_EOF != 1);
	tls_run_copy_loop(tls, /*flags*/ opt & 1);

	return EXIT_SUCCESS;
}<|MERGE_RESOLUTION|>--- conflicted
+++ resolved
@@ -39,13 +39,8 @@
 	// INIT_G();
 
 	tls = new_tls_state();
-<<<<<<< HEAD
 #if !ENABLE_PLATFORM_MINGW32
 	opt = getopt32(argv, "es:+r:+n:", &tls->ofd, &tls->ifd, &sni);
-
-=======
-	opt = getopt32(argv, "es:+r:+n:", &tls->ofd, &tls->ifd, &sni);
->>>>>>> e84212f8
 	if (!(opt & (1<<2))) {
 		/* -r N defaults to -s N */
 		tls->ifd = tls->ofd;
