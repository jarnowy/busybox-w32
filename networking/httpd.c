/* vi: set sw=4 ts=4: */
/*
 * httpd implementation for busybox
 *
 * Copyright (C) 2002,2003 Glenn Engel <glenne@engel.org>
 * Copyright (C) 2003-2006 Vladimir Oleynik <dzo@simtreas.ru>
 *
 * Licensed under GPLv2 or later, see file LICENSE in this source tree.
 *
 *****************************************************************************
 *
 * Typical usage:
 * For non root user:
 *      httpd -p 8080 -h $HOME/public_html
 * For daemon start from rc script with uid=0:
 *      httpd -u www
 * which is equivalent to (assuming user www has uid 80):
 *      httpd -p 80 -u 80 -h $PWD -c /etc/httpd.conf -r "Web Server Authentication"
 *
 * When an url starts with "/cgi-bin/" it is assumed to be a cgi script.
 * The server changes directory to the location of the script and executes it
 * after setting QUERY_STRING and other environment variables.
 *
 * If directory URL is given, no index.html is found and CGI support is enabled,
 * cgi-bin/index.cgi will be run. Directory to list is ../$QUERY_STRING.
 * See httpd_indexcgi.c for an example GCI code.
 *
 * Doc:
 * "CGI Environment Variables": http://hoohoo.ncsa.uiuc.edu/cgi/env.html
 *
 * The applet can also be invoked as an url arg decoder and html text encoder
 * as follows:
 *      foo=`httpd -d $foo`             # decode "Hello%20World" as "Hello World"
 *      bar=`httpd -e "<Hello World>"`  # encode as "&#60Hello&#32World&#62"
 * Note that url encoding for arguments is not the same as html encoding for
 * presentation.  -d decodes an url-encoded argument while -e encodes in html
 * for page display.
 *
 * httpd.conf has the following format:
 *
 * H:/serverroot     # define the server root. It will override -h
 * A:172.20.         # Allow address from 172.20.0.0/16
 * A:10.0.0.0/25     # Allow any address from 10.0.0.0-10.0.0.127
 * A:10.0.0.0/255.255.255.128  # Allow any address that previous set
 * A:127.0.0.1       # Allow local loopback connections
 * D:*               # Deny from other IP connections
 * E404:/path/e404.html # /path/e404.html is the 404 (not found) error page
 * I:index.html      # Show index.html when a directory is requested
 *
 * P:/url:[http://]hostname[:port]/new/path
 *                   # When /urlXXXXXX is requested, reverse proxy
 *                   # it to http://hostname[:port]/new/pathXXXXXX
 *
 * /cgi-bin:foo:bar  # Require user foo, pwd bar on urls starting with /cgi-bin/
 * /adm:admin:setup  # Require user admin, pwd setup on urls starting with /adm/
 * /adm:toor:PaSsWd  # or user toor, pwd PaSsWd on urls starting with /adm/
 * /adm:root:*       # or user root, pwd from /etc/passwd on urls starting with /adm/
 * /wiki:*:*         # or any user from /etc/passwd with according pwd on urls starting with /wiki/
 * .au:audio/basic   # additional mime type for audio.au files
 * *.php:/path/php   # run xxx.php through an interpreter
 *
 * A/D may be as a/d or allow/deny - only first char matters.
 * Deny/Allow IP logic:
 *  - Default is to allow all (Allow all (A:*) is a no-op).
 *  - Deny rules take precedence over allow rules.
 *  - "Deny all" rule (D:*) is applied last.
 *
 * Example:
 *   1. Allow only specified addresses
 *     A:172.20          # Allow any address that begins with 172.20.
 *     A:10.10.          # Allow any address that begins with 10.10.
 *     A:127.0.0.1       # Allow local loopback connections
 *     D:*               # Deny from other IP connections
 *
 *   2. Only deny specified addresses
 *     D:1.2.3.        # deny from 1.2.3.0 - 1.2.3.255
 *     D:2.3.4.        # deny from 2.3.4.0 - 2.3.4.255
 *     A:*             # (optional line added for clarity)
 *
 * If a sub directory contains config file, it is parsed and merged with
 * any existing settings as if it was appended to the original configuration.
 *
 * subdir paths are relative to the containing subdir and thus cannot
 * affect the parent rules.
 *
 * Note that since the sub dir is parsed in the forked thread servicing the
 * subdir http request, any merge is discarded when the process exits.  As a
 * result, the subdir settings only have a lifetime of a single request.
 *
 * Custom error pages can contain an absolute path or be relative to
 * 'home_httpd'. Error pages are to be static files (no CGI or script). Error
 * page can only be defined in the root configuration file and are not taken
 * into account in local (directories) config files.
 *
 * If -c is not set, an attempt will be made to open the default
 * root configuration file.  If -c is set and the file is not found, the
 * server exits with an error.
 */
//config:config HTTPD
//config:	bool "httpd (32 kb)"
//config:	default y
//config:	help
//config:	HTTP server.
//config:
//config:config FEATURE_HTTPD_RANGES
//config:	bool "Support 'Ranges:' header"
//config:	default y
//config:	depends on HTTPD
//config:	help
//config:	Makes httpd emit "Accept-Ranges: bytes" header and understand
//config:	"Range: bytes=NNN-[MMM]" header. Allows for resuming interrupted
//config:	downloads, seeking in multimedia players etc.
//config:
//config:config FEATURE_HTTPD_SETUID
//config:	bool "Enable -u <user> option"
//config:	default y
//config:	depends on HTTPD
//config:	help
//config:	This option allows the server to run as a specific user
//config:	rather than defaulting to the user that starts the server.
//config:	Use of this option requires special privileges to change to a
//config:	different user.
//config:
//config:config FEATURE_HTTPD_BASIC_AUTH
//config:	bool "Enable HTTP authentication"
//config:	default y
//config:	depends on HTTPD
//config:	help
//config:	Utilizes password settings from /etc/httpd.conf for basic
//config:	authentication on a per url basis.
//config:	Example for httpd.conf file:
//config:	/adm:toor:PaSsWd
//config:
//config:config FEATURE_HTTPD_AUTH_MD5
//config:	bool "Support MD5-encrypted passwords in HTTP authentication"
//config:	default y
//config:	depends on FEATURE_HTTPD_BASIC_AUTH
//config:	help
//config:	Enables encrypted passwords, and wildcard user/passwords
//config:	in httpd.conf file.
//config:	User '*' means 'any system user name is ok',
//config:	password of '*' means 'use system password for this user'
//config:	Examples:
//config:	/adm:toor:$1$P/eKnWXS$aI1aPGxT.dJD5SzqAKWrF0
//config:	/adm:root:*
//config:	/wiki:*:*
//config:
//config:config FEATURE_HTTPD_CGI
//config:	bool "Support Common Gateway Interface (CGI)"
//config:	default y
//config:	depends on HTTPD
//config:	help
//config:	This option allows scripts and executables to be invoked
//config:	when specific URLs are requested.
//config:
//config:config FEATURE_HTTPD_CONFIG_WITH_SCRIPT_INTERPR
//config:	bool "Support running scripts through an interpreter"
//config:	default y
//config:	depends on FEATURE_HTTPD_CGI
//config:	help
//config:	This option enables support for running scripts through an
//config:	interpreter. Turn this on if you want PHP scripts to work
//config:	properly. You need to supply an additional line in your
//config:	httpd.conf file:
//config:	*.php:/path/to/your/php
//config:
//config:config FEATURE_HTTPD_SET_REMOTE_PORT_TO_ENV
//config:	bool "Set REMOTE_PORT environment variable for CGI"
//config:	default y
//config:	depends on FEATURE_HTTPD_CGI
//config:	help
//config:	Use of this option can assist scripts in generating
//config:	references that contain a unique port number.
//config:
//config:config FEATURE_HTTPD_ENCODE_URL_STR
//config:	bool "Enable -e option (useful for CGIs written as shell scripts)"
//config:	default y
//config:	depends on HTTPD
//config:	help
//config:	This option allows html encoding of arbitrary strings for display
//config:	by the browser. Output goes to stdout.
//config:	For example, httpd -e "<Hello World>" produces
//config:	"&#60Hello&#32World&#62".
//config:
//config:config FEATURE_HTTPD_ERROR_PAGES
//config:	bool "Support custom error pages"
//config:	default y
//config:	depends on HTTPD
//config:	help
//config:	This option allows you to define custom error pages in
//config:	the configuration file instead of the default HTTP status
//config:	error pages. For instance, if you add the line:
//config:		E404:/path/e404.html
//config:	in the config file, the server will respond the specified
//config:	'/path/e404.html' file instead of the terse '404 NOT FOUND'
//config:	message.
//config:
//config:config FEATURE_HTTPD_PROXY
//config:	bool "Support reverse proxy"
//config:	default y
//config:	depends on HTTPD
//config:	help
//config:	This option allows you to define URLs that will be forwarded
//config:	to another HTTP server. To setup add the following line to the
//config:	configuration file
//config:		P:/url/:http://hostname[:port]/new/path/
//config:	Then a request to /url/myfile will be forwarded to
//config:	http://hostname[:port]/new/path/myfile.
//config:
//config:config FEATURE_HTTPD_GZIP
//config:	bool "Support GZIP content encoding"
//config:	default y
//config:	depends on HTTPD
//config:	help
//config:	Makes httpd send files using GZIP content encoding if the
//config:	client supports it and a pre-compressed <file>.gz exists.

//applet:IF_HTTPD(APPLET(httpd, BB_DIR_USR_SBIN, BB_SUID_DROP))

//kbuild:lib-$(CONFIG_HTTPD) += httpd.o

//usage:#define httpd_trivial_usage
//usage:	IF_NOT_PLATFORM_MINGW32(
//usage:       "[-ifv[v]]"
//usage:	)
//usage:	IF_PLATFORM_MINGW32(
//usage:       "[-fv[v]]"
//usage:	)
//usage:       " [-c CONFFILE]"
//usage:       " [-p [IP:]PORT]"
//usage:	IF_FEATURE_HTTPD_SETUID(" [-u USER[:GRP]]")
//usage:	IF_FEATURE_HTTPD_BASIC_AUTH(" [-r REALM]")
//usage:       " [-h HOME]\n"
//usage:       "or httpd -d/-e" IF_FEATURE_HTTPD_AUTH_MD5("/-m") " STRING"
//usage:#define httpd_full_usage "\n\n"
//usage:       "Listen for incoming HTTP requests\n"
//usage:	IF_NOT_PLATFORM_MINGW32(
//usage:     "\n	-i		Inetd mode"
//usage:	)
//usage:     "\n	-f		Don't daemonize"
//usage:     "\n	-v[v]		Verbose"
//usage:     "\n	-p [IP:]PORT	Bind to IP:PORT (default *:80)"
//usage:	IF_FEATURE_HTTPD_SETUID(
//usage:     "\n	-u USER[:GRP]	Set uid/gid after binding to port")
//usage:	IF_FEATURE_HTTPD_BASIC_AUTH(
//usage:     "\n	-r REALM	Authentication Realm for Basic Authentication")
//usage:     "\n	-h HOME		Home directory (default .)"
//usage:     "\n	-c FILE		Configuration file (default {/etc,HOME}/httpd.conf)"
//usage:	IF_FEATURE_HTTPD_AUTH_MD5(
//usage:     "\n	-m STRING	MD5 crypt STRING")
//usage:     "\n	-e STRING	HTML encode STRING"
//usage:     "\n	-d STRING	URL decode STRING"

/* TODO: use TCP_CORK, parse_config() */

#include "libbb.h"
#include "common_bufsiz.h"
#if ENABLE_PAM
/* PAM may include <locale.h>. We may need to undefine bbox's stub define: */
# undef setlocale
/* For some obscure reason, PAM is not in pam/xxx, but in security/xxx.
 * Apparently they like to confuse people. */
# include <security/pam_appl.h>
# include <security/pam_misc.h>
#endif
#if ENABLE_FEATURE_USE_SENDFILE
# include <sys/sendfile.h>
#endif

#define DEBUG 0

#define IOBUF_SIZE 8192
#define MAX_HTTP_HEADERS_SIZE (32*1024)

#define HEADER_READ_TIMEOUT 60

static void send_REQUEST_TIMEOUT_and_exit(int sig) NORETURN;

static const char DEFAULT_PATH_HTTPD_CONF[] ALIGN1 = "/etc";
static const char HTTPD_CONF[] ALIGN1 = "httpd.conf";
static const char HTTP_200[] ALIGN1 = "HTTP/1.0 200 OK\r\n";
static const char index_html[] ALIGN1 = "index.html";

typedef struct has_next_ptr {
	struct has_next_ptr *next;
} has_next_ptr;

/* Must have "next" as a first member */
typedef struct Htaccess {
	struct Htaccess *next;
	char *after_colon;
	char before_colon[1];  /* really bigger, must be last */
} Htaccess;

/* Must have "next" as a first member */
typedef struct Htaccess_IP {
	struct Htaccess_IP *next;
	unsigned ip;
	unsigned mask;
	int allow_deny;
} Htaccess_IP;

/* Must have "next" as a first member */
typedef struct Htaccess_Proxy {
	struct Htaccess_Proxy *next;
	char *url_from;
	char *host_port;
	char *url_to;
} Htaccess_Proxy;

typedef enum CGI_type {
	CGI_NONE = 0,
	CGI_NORMAL,
	CGI_INDEX,
	CGI_INTERPRETER,
} CGI_type;

enum {
	HTTP_OK = 200,
	HTTP_PARTIAL_CONTENT = 206,
	HTTP_MOVED_TEMPORARILY = 302,
	HTTP_BAD_REQUEST = 400,       /* malformed syntax */
	HTTP_UNAUTHORIZED = 401, /* authentication needed, respond with auth hdr */
	HTTP_NOT_FOUND = 404,
	HTTP_FORBIDDEN = 403,
	HTTP_REQUEST_TIMEOUT = 408,
	HTTP_NOT_IMPLEMENTED = 501,   /* used for unrecognized requests */
	HTTP_INTERNAL_SERVER_ERROR = 500,
	HTTP_ENTITY_TOO_LARGE = 413,
	HTTP_CONTINUE = 100,
#if 0   /* future use */
	HTTP_SWITCHING_PROTOCOLS = 101,
	HTTP_CREATED = 201,
	HTTP_ACCEPTED = 202,
	HTTP_NON_AUTHORITATIVE_INFO = 203,
	HTTP_NO_CONTENT = 204,
	HTTP_MULTIPLE_CHOICES = 300,
	HTTP_MOVED_PERMANENTLY = 301,
	HTTP_NOT_MODIFIED = 304,
	HTTP_PAYMENT_REQUIRED = 402,
	HTTP_BAD_GATEWAY = 502,
	HTTP_SERVICE_UNAVAILABLE = 503, /* overload, maintenance */
#endif
};

static const uint16_t http_response_type[] ALIGN2 = {
	HTTP_OK,
#if ENABLE_FEATURE_HTTPD_RANGES
	HTTP_PARTIAL_CONTENT,
#endif
	HTTP_MOVED_TEMPORARILY,
	HTTP_REQUEST_TIMEOUT,
	HTTP_NOT_IMPLEMENTED,
#if ENABLE_FEATURE_HTTPD_BASIC_AUTH
	HTTP_UNAUTHORIZED,
#endif
	HTTP_NOT_FOUND,
	HTTP_BAD_REQUEST,
	HTTP_FORBIDDEN,
	HTTP_INTERNAL_SERVER_ERROR,
	HTTP_ENTITY_TOO_LARGE,
#if 0   /* not implemented */
	HTTP_CREATED,
	HTTP_ACCEPTED,
	HTTP_NO_CONTENT,
	HTTP_MULTIPLE_CHOICES,
	HTTP_MOVED_PERMANENTLY,
	HTTP_NOT_MODIFIED,
	HTTP_BAD_GATEWAY,
	HTTP_SERVICE_UNAVAILABLE,
#endif
};

static const struct {
	const char *name;
	const char *info;
} http_response[ARRAY_SIZE(http_response_type)] = {
	{ "OK", NULL },
#if ENABLE_FEATURE_HTTPD_RANGES
	{ "Partial Content", NULL },
#endif
	{ "Found", NULL },
	{ "Request Timeout", "No request appeared within 60 seconds" },
	{ "Not Implemented", "The requested method is not recognized" },
#if ENABLE_FEATURE_HTTPD_BASIC_AUTH
	{ "Unauthorized", "" },
#endif
	{ "Not Found", "The requested URL was not found" },
	{ "Bad Request", "Unsupported method" },
	{ "Forbidden", ""  },
	{ "Internal Server Error", "Internal Server Error" },
	{ "Entity Too Large", "Entity Too Large" },
#if 0   /* not implemented */
	{ "Created" },
	{ "Accepted" },
	{ "No Content" },
	{ "Multiple Choices" },
	{ "Moved Permanently" },
	{ "Not Modified" },
	{ "Bad Gateway", "" },
	{ "Service Unavailable", "" },
#endif
};

struct globals {
	int verbose;            /* must be int (used by getopt32) */
	smallint flg_deny_all;
#if ENABLE_FEATURE_HTTPD_GZIP
	/* client can handle gzip / we are going to send gzip */
	smallint content_gzip;
#endif
	time_t last_mod;
	char *rmt_ip_str;       /* for $REMOTE_ADDR and $REMOTE_PORT */
	const char *bind_addr_or_port;

	char *g_query;
	const char *opt_c_configFile;
	const char *home_httpd;
	const char *index_page;

	const char *found_mime_type;
	const char *found_moved_temporarily;
	Htaccess_IP *ip_a_d;    /* config allow/deny lines */

	IF_FEATURE_HTTPD_BASIC_AUTH(const char *g_realm;)
	IF_FEATURE_HTTPD_BASIC_AUTH(char *remoteuser;)

	off_t file_size;        /* -1 - unknown */
#if ENABLE_FEATURE_HTTPD_RANGES
	off_t range_start;
	off_t range_end;
	off_t range_len;
#endif

#if ENABLE_FEATURE_HTTPD_BASIC_AUTH
	Htaccess *g_auth;       /* config user:password lines */
#endif
	Htaccess *mime_a;       /* config mime types */
#if ENABLE_FEATURE_HTTPD_CONFIG_WITH_SCRIPT_INTERPR
	Htaccess *script_i;     /* config script interpreters */
#endif
	char *iobuf;            /* [IOBUF_SIZE] */
#define        hdr_buf bb_common_bufsiz1
#define sizeof_hdr_buf COMMON_BUFSIZE
	char *hdr_ptr;
	int hdr_cnt;
#if ENABLE_FEATURE_HTTPD_ERROR_PAGES
	const char *http_error_page[ARRAY_SIZE(http_response_type)];
#endif
#if ENABLE_FEATURE_HTTPD_PROXY
	Htaccess_Proxy *proxy;
#endif
};
#define G (*ptr_to_globals)
#define verbose           (G.verbose          )
#define flg_deny_all      (G.flg_deny_all     )
#if ENABLE_FEATURE_HTTPD_GZIP
# define content_gzip     (G.content_gzip     )
#else
# define content_gzip     0
#endif
#define bind_addr_or_port (G.bind_addr_or_port)
#define g_query           (G.g_query          )
#define opt_c_configFile  (G.opt_c_configFile )
#define home_httpd        (G.home_httpd       )
#define index_page        (G.index_page       )
#define found_mime_type   (G.found_mime_type  )
#define found_moved_temporarily (G.found_moved_temporarily)
#define last_mod          (G.last_mod         )
#define ip_a_d            (G.ip_a_d           )
#define g_realm           (G.g_realm          )
#define remoteuser        (G.remoteuser       )
#define file_size         (G.file_size        )
#if ENABLE_FEATURE_HTTPD_RANGES
#define range_start       (G.range_start      )
#define range_end         (G.range_end        )
#define range_len         (G.range_len        )
#else
enum {
	range_start = -1,
	range_end = MAXINT(off_t) - 1,
	range_len = MAXINT(off_t),
};
#endif
#define rmt_ip_str        (G.rmt_ip_str       )
#define g_auth            (G.g_auth           )
#define mime_a            (G.mime_a           )
#define script_i          (G.script_i         )
#define iobuf             (G.iobuf            )
#define hdr_ptr           (G.hdr_ptr          )
#define hdr_cnt           (G.hdr_cnt          )
#define http_error_page   (G.http_error_page  )
#define proxy             (G.proxy            )
#define INIT_G() do { \
	setup_common_bufsiz(); \
	SET_PTR_TO_GLOBALS(xzalloc(sizeof(G))); \
	IF_FEATURE_HTTPD_BASIC_AUTH(g_realm = "Web Server Authentication";) \
	IF_FEATURE_HTTPD_RANGES(range_start = -1;) \
	bind_addr_or_port = "80"; \
	index_page = index_html; \
	file_size = -1; \
} while (0)


#define STRNCASECMP(a, str) strncasecmp((a), (str), sizeof(str)-1)

/* Prototypes */
enum {
	SEND_HEADERS     = (1 << 0),
	SEND_BODY        = (1 << 1),
	SEND_HEADERS_AND_BODY = SEND_HEADERS + SEND_BODY,
};
static void send_file_and_exit(const char *url, int what) NORETURN;

static void free_llist(has_next_ptr **pptr)
{
	has_next_ptr *cur = *pptr;
	while (cur) {
		has_next_ptr *t = cur;
		cur = cur->next;
		free(t);
	}
	*pptr = NULL;
}

static ALWAYS_INLINE void free_Htaccess_list(Htaccess **pptr)
{
	free_llist((has_next_ptr**)pptr);
}

static ALWAYS_INLINE void free_Htaccess_IP_list(Htaccess_IP **pptr)
{
	free_llist((has_next_ptr**)pptr);
}

/* Returns presumed mask width in bits or < 0 on error.
 * Updates strp, stores IP at provided pointer */
static int scan_ip(const char **strp, unsigned *ipp, unsigned char endc)
{
	const char *p = *strp;
	int auto_mask = 8;
	unsigned ip = 0;
	int j;

	if (*p == '/')
		return -auto_mask;

	for (j = 0; j < 4; j++) {
		unsigned octet;

		if ((*p < '0' || *p > '9') && *p != '/' && *p)
			return -auto_mask;
		octet = 0;
		while (*p >= '0' && *p <= '9') {
			octet *= 10;
			octet += *p - '0';
			if (octet > 255)
				return -auto_mask;
			p++;
		}
		if (*p == '.')
			p++;
		if (*p != '/' && *p)
			auto_mask += 8;
		ip = (ip << 8) | octet;
	}
	if (*p) {
		if (*p != endc)
			return -auto_mask;
		p++;
		if (*p == '\0')
			return -auto_mask;
	}
	*ipp = ip;
	*strp = p;
	return auto_mask;
}

/* Returns 0 on success. Stores IP and mask at provided pointers */
static int scan_ip_mask(const char *str, unsigned *ipp, unsigned *maskp)
{
	int i;
	unsigned mask;
	char *p;

	i = scan_ip(&str, ipp, '/');
	if (i < 0)
		return i;

	if (*str) {
		/* there is /xxx after dotted-IP address */
		i = bb_strtou(str, &p, 10);
		if (*p == '.') {
			/* 'xxx' itself is dotted-IP mask, parse it */
			/* (return 0 (success) only if it has N.N.N.N form) */
			return scan_ip(&str, maskp, '\0') - 32;
		}
		if (*p)
			return -1;
	}

	if (i > 32)
		return -1;

	if (sizeof(unsigned) == 4 && i == 32) {
		/* mask >>= 32 below may not work */
		mask = 0;
	} else {
		mask = 0xffffffff;
		mask >>= i;
	}
	/* i == 0 -> *maskp = 0x00000000
	 * i == 1 -> *maskp = 0x80000000
	 * i == 4 -> *maskp = 0xf0000000
	 * i == 31 -> *maskp = 0xfffffffe
	 * i == 32 -> *maskp = 0xffffffff */
	*maskp = (uint32_t)(~mask);
	return 0;
}

/*
 * Parse configuration file into in-memory linked list.
 *
 * Any previous IP rules are discarded.
 * If the flag argument is not SUBDIR_PARSE then all /path and mime rules
 * are also discarded.  That is, previous settings are retained if flag is
 * SUBDIR_PARSE.
 * Error pages are only parsed on the main config file.
 *
 * path   Path where to look for httpd.conf (without filename).
 * flag   Type of the parse request.
 */
/* flag param: */
enum {
	FIRST_PARSE    = 0, /* path will be "/etc" */
	SIGNALED_PARSE = 1, /* path will be "/etc" */
	SUBDIR_PARSE   = 2, /* path will be derived from URL */
};
static void parse_conf(const char *path, int flag)
{
	/* internally used extra flag state */
	enum { TRY_CURDIR_PARSE = 3 };

	FILE *f;
	const char *filename;
	char buf[160];

	/* discard old rules */
	free_Htaccess_IP_list(&ip_a_d);
	flg_deny_all = 0;
	/* retain previous auth and mime config only for subdir parse */
	if (flag != SUBDIR_PARSE) {
		free_Htaccess_list(&mime_a);
#if ENABLE_FEATURE_HTTPD_BASIC_AUTH
		free_Htaccess_list(&g_auth);
#endif
#if ENABLE_FEATURE_HTTPD_CONFIG_WITH_SCRIPT_INTERPR
		free_Htaccess_list(&script_i);
#endif
	}

	filename = opt_c_configFile;
	if (flag == SUBDIR_PARSE || filename == NULL) {
#if !ENABLE_PLATFORM_MINGW32
		filename = alloca(strlen(path) + sizeof(HTTPD_CONF) + 2);
		sprintf((char *)filename, "%s/%s", path, HTTPD_CONF);
#else
		char *sd = get_system_drive();

		filename = auto_string(xasprintf("%s%s/%s",
				(sd && path[0] == '/' && root_len(path) == 0) ? sd : "",
				path, HTTPD_CONF));
#endif
	}

	while ((f = fopen_for_read(filename)) == NULL) {
		if (flag >= SUBDIR_PARSE) { /* SUBDIR or TRY_CURDIR */
			/* config file not found, no changes to config */
			return;
		}
		if (flag == FIRST_PARSE) {
			/* -c CONFFILE given, but CONFFILE doesn't exist? */
			if (opt_c_configFile)
				bb_simple_perror_msg_and_die(opt_c_configFile);
			/* else: no -c, thus we looked at /etc/httpd.conf,
			 * and it's not there. try ./httpd.conf: */
		}
		flag = TRY_CURDIR_PARSE;
		filename = HTTPD_CONF;
	}

#if ENABLE_FEATURE_HTTPD_BASIC_AUTH
	/* in "/file:user:pass" lines, we prepend path in subdirs */
	if (flag != SUBDIR_PARSE)
		path = "";
#endif
	/* The lines can be:
	 *
	 * I:default_index_file
	 * H:http_home
	 * [AD]:IP[/mask]   # allow/deny, * for wildcard
	 * Ennn:error.html  # error page for status nnn
	 * P:/url:[http://]hostname[:port]/new/path # reverse proxy
	 * .ext:mime/type   # mime type
	 * *.php:/path/php  # run xxx.php through an interpreter
	 * /file:user:pass  # username and password
	 */
	while (fgets(buf, sizeof(buf), f) != NULL) {
		unsigned strlen_buf;
		unsigned char ch;
		char *after_colon;

		{ /* remove all whitespace, and # comments */
			char *p, *p0;

			p0 = buf;
			/* skip non-whitespace beginning. Often the whole line
			 * is non-whitespace. We want this case to work fast,
			 * without needless copying, therefore we don't merge
			 * this operation into next while loop. */
			while ((ch = *p0) != '\0' && ch != '\n' && ch != '#'
			 IF_PLATFORM_MINGW32(&& ch != '\r')
			 && ch != ' ' && ch != '\t'
			) {
				p0++;
			}
			p = p0;
			/* if we enter this loop, we have some whitespace.
			 * discard it */
#if !ENABLE_PLATFORM_MINGW32
			while (ch != '\0' && ch != '\n' && ch != '#') {
#else
			while (ch != '\0' && ch != '\n' && ch != '\r' && ch != '#') {
#endif
				if (ch != ' ' && ch != '\t') {
					*p++ = ch;
				}
				ch = *++p0;
			}
			*p = '\0';
			strlen_buf = p - buf;
			if (strlen_buf == 0)
				continue; /* empty line */
		}

		after_colon = strchr(buf, ':');
		/* strange line? */
		if (after_colon == NULL || *++after_colon == '\0')
			goto config_error;

		ch = (buf[0] & ~0x20); /* toupper if it's a letter */

		if (ch == 'I') {
			if (index_page != index_html)
				free((char*)index_page);
			index_page = xstrdup(after_colon);
			continue;
		}

		/* do not allow jumping around using H in subdir's configs */
		if (flag == FIRST_PARSE && ch == 'H') {
			home_httpd = xstrdup(after_colon);
			xchdir(home_httpd);
			continue;
		}

		if (ch == 'A' || ch == 'D') {
			Htaccess_IP *pip;

			if (*after_colon == '*') {
				if (ch == 'D') {
					/* memorize "deny all" */
					flg_deny_all = 1;
				}
				/* skip assumed "A:*", it is a default anyway */
				continue;
			}
			/* store "allow/deny IP/mask" line */
			pip = xzalloc(sizeof(*pip));
			if (scan_ip_mask(after_colon, &pip->ip, &pip->mask)) {
				/* IP{/mask} syntax error detected, protect all */
				ch = 'D';
				pip->mask = 0;
			}
			pip->allow_deny = ch;
			if (ch == 'D') {
				/* Deny:from_IP - prepend */
				pip->next = ip_a_d;
				ip_a_d = pip;
			} else {
				/* A:from_IP - append (thus all D's precedes A's) */
				Htaccess_IP *prev_IP = ip_a_d;
				if (prev_IP == NULL) {
					ip_a_d = pip;
				} else {
					while (prev_IP->next)
						prev_IP = prev_IP->next;
					prev_IP->next = pip;
				}
			}
			continue;
		}

#if ENABLE_FEATURE_HTTPD_ERROR_PAGES
		if (flag == FIRST_PARSE && ch == 'E') {
			unsigned i;
			int status = atoi(buf + 1); /* error status code */

			if (status < HTTP_CONTINUE) {
				goto config_error;
			}
			/* then error page; find matching status */
			for (i = 0; i < ARRAY_SIZE(http_response_type); i++) {
				if (http_response_type[i] == status) {
					/* We chdir to home_httpd, thus no need to
					 * concat_path_file(home_httpd, after_colon)
					 * here */
					http_error_page[i] = xstrdup(after_colon);
					break;
				}
			}
			continue;
		}
#endif

#if ENABLE_FEATURE_HTTPD_PROXY
		if (flag == FIRST_PARSE && ch == 'P') {
			/* P:/url:[http://]hostname[:port]/new/path */
			char *url_from, *host_port, *url_to;
			Htaccess_Proxy *proxy_entry;

			url_from = after_colon;
			host_port = strchr(after_colon, ':');
			if (host_port == NULL) {
				goto config_error;
			}
			*host_port++ = '\0';
			if (is_prefixed_with(host_port, "http://"))
				host_port += 7;
			if (*host_port == '\0') {
				goto config_error;
			}
			url_to = strchr(host_port, '/');
			if (url_to == NULL) {
				goto config_error;
			}
			*url_to = '\0';
			proxy_entry = xzalloc(sizeof(*proxy_entry));
			proxy_entry->url_from = xstrdup(url_from);
			proxy_entry->host_port = xstrdup(host_port);
			*url_to = '/';
			proxy_entry->url_to = xstrdup(url_to);
			proxy_entry->next = proxy;
			proxy = proxy_entry;
			continue;
		}
#endif
		/* the rest of directives are non-alphabetic,
		 * must avoid using "toupper'ed" ch */
		ch = buf[0];

		if (ch == '.' /* ".ext:mime/type" */
#if ENABLE_FEATURE_HTTPD_CONFIG_WITH_SCRIPT_INTERPR
		 || (ch == '*' && buf[1] == '.') /* "*.php:/path/php" */
#endif
		) {
			char *p;
			Htaccess *cur;

			cur = xzalloc(sizeof(*cur) /* includes space for NUL */ + strlen_buf);
			strcpy(cur->before_colon, buf);
			p = cur->before_colon + (after_colon - buf);
			p[-1] = '\0';
			cur->after_colon = p;
			if (ch == '.') {
				/* .mime line: prepend to mime_a list */
				cur->next = mime_a;
				mime_a = cur;
			}
#if ENABLE_FEATURE_HTTPD_CONFIG_WITH_SCRIPT_INTERPR
			else {
				/* script interpreter line: prepend to script_i list */
				cur->next = script_i;
				script_i = cur;
			}
#endif
			continue;
		}

#if ENABLE_FEATURE_HTTPD_BASIC_AUTH
		if (ch == '/') { /* "/file:user:pass" */
			char *p;
			Htaccess *cur;
			unsigned file_len;

			/* note: path is "" unless we are in SUBDIR parse,
			 * otherwise it does NOT start with "/" */
			cur = xzalloc(sizeof(*cur) /* includes space for NUL */
				+ 1 + strlen(path)
				+ strlen_buf
				);
			/* form "/path/file" */
			sprintf(cur->before_colon, "/%s%.*s",
				path,
				(int) (after_colon - buf - 1), /* includes "/", but not ":" */
				buf);
			/* canonicalize it */
			p = bb_simplify_abs_path_inplace(cur->before_colon);
			file_len = p - cur->before_colon;
			/* add "user:pass" after NUL */
			strcpy(++p, after_colon);
			cur->after_colon = p;

			/* insert cur into g_auth */
			/* g_auth is sorted by decreased filename length */
			{
				Htaccess *auth, **authp;

				authp = &g_auth;
				while ((auth = *authp) != NULL) {
					if (file_len >= strlen(auth->before_colon)) {
						/* insert cur before auth */
						cur->next = auth;
						break;
					}
					authp = &auth->next;
				}
				*authp = cur;
			}
			continue;
		}
#endif /* BASIC_AUTH */

		/* the line is not recognized */
 config_error:
		bb_error_msg("config error '%s' in '%s'", buf, filename);
	} /* while (fgets) */

	fclose(f);
}

#if ENABLE_FEATURE_HTTPD_ENCODE_URL_STR
/*
 * Given a string, html-encode special characters.
 * This is used for the -e command line option to provide an easy way
 * for scripts to encode result data without confusing browsers.  The
 * returned string pointer is memory allocated by malloc().
 *
 * Returns a pointer to the encoded string (malloced).
 */
static char *encodeString(const char *string)
{
	/* take the simple route and encode everything */
	/* could possibly scan once to get length.     */
	int len = strlen(string);
	char *out = xmalloc(len * 6 + 1);
	char *p = out;
	char ch;

	while ((ch = *string++) != '\0') {
		/* very simple check for what to encode */
		if (isalnum(ch))
			*p++ = ch;
		else
			p += sprintf(p, "&#%u;", (unsigned char) ch);
	}
	*p = '\0';
	return out;
}
#endif

#if ENABLE_FEATURE_HTTPD_BASIC_AUTH
/*
 * Decode a base64 data stream as per rfc1521.
 * Note that the rfc states that non base64 chars are to be ignored.
 * Since the decode always results in a shorter size than the input,
 * it is OK to pass the input arg as an output arg.
 * Parameter: a pointer to a base64 encoded string.
 * Decoded data is stored in-place.
 */
static void decodeBase64(char *Data)
{
	const unsigned char *in = (const unsigned char *)Data;
	/* The decoded size will be at most 3/4 the size of the encoded */
	unsigned ch = 0;
	int i = 0;

	while (*in) {
		int t = *in++;

		if (t >= '0' && t <= '9')
			t = t - '0' + 52;
		else if (t >= 'A' && t <= 'Z')
			t = t - 'A';
		else if (t >= 'a' && t <= 'z')
			t = t - 'a' + 26;
		else if (t == '+')
			t = 62;
		else if (t == '/')
			t = 63;
		else if (t == '=')
			t = 0;
		else
			continue;

		ch = (ch << 6) | t;
		i++;
		if (i == 4) {
			*Data++ = (char) (ch >> 16);
			*Data++ = (char) (ch >> 8);
			*Data++ = (char) ch;
			i = 0;
		}
	}
	*Data = '\0';
}
#endif

/*
 * Create a listen server socket on the designated port.
 */
static int openServer(void)
{
	unsigned n = bb_strtou(bind_addr_or_port, NULL, 10);
	if (!errno && n && n <= 0xffff)
		n = create_and_bind_stream_or_die(NULL, n);
	else
		n = create_and_bind_stream_or_die(bind_addr_or_port, 80);
	xlisten(n, 9);
	return n;
}

/*
 * Log the connection closure and exit.
 */
static void log_and_exit(void) NORETURN;
static void log_and_exit(void)
{
	/* Paranoia. IE said to be buggy. It may send some extra data
	 * or be confused by us just exiting without SHUT_WR. Oh well. */
	shutdown(1, SHUT_WR);
	/* Why??
	(this also messes up stdin when user runs httpd -i from terminal)
	ndelay_on(0);
	while (read(STDIN_FILENO, iobuf, IOBUF_SIZE) > 0)
		continue;
	*/

	if (verbose > 2)
		bb_simple_error_msg("closed");
	_exit(xfunc_error_retval);
}

/*
 * Create and send HTTP response headers.
 * The arguments are combined and sent as one write operation.  Note that
 * IE will puke big-time if the headers are not sent in one packet and the
 * second packet is delayed for any reason.
 * responseNum - the result code to send.
 */
static void send_headers(unsigned responseNum)
{
	static const char RFC1123FMT[] ALIGN1 = "%a, %d %b %Y %H:%M:%S GMT";
	/* Fixed size 29-byte string. Example: Sun, 06 Nov 1994 08:49:37 GMT */
	char date_str[40]; /* using a bit larger buffer to paranoia reasons */

	struct tm tm;
	const char *responseString = "";
	const char *infoString = NULL;
#if ENABLE_FEATURE_HTTPD_ERROR_PAGES
	const char *error_page = NULL;
#endif
	unsigned len;
	unsigned i;
	time_t timer = time(NULL);

	for (i = 0; i < ARRAY_SIZE(http_response_type); i++) {
		if (http_response_type[i] == responseNum) {
			responseString = http_response[i].name;
			infoString = http_response[i].info;
#if ENABLE_FEATURE_HTTPD_ERROR_PAGES
			error_page = http_error_page[i];
#endif
			break;
		}
	}

	if (verbose)
		bb_error_msg("response:%u", responseNum);

	/* We use sprintf, not snprintf (it's less code).
	 * iobuf[] is several kbytes long and all headers we generate
	 * always fit into those kbytes.
	 */

	strftime(date_str, sizeof(date_str), RFC1123FMT, gmtime_r(&timer, &tm));
	/* ^^^ using gmtime_r() instead of gmtime() to not use static data */
	len = sprintf(iobuf,
			"HTTP/1.0 %u %s\r\n"
			"Date: %s\r\n"
			"Connection: close\r\n",
			responseNum, responseString,
			date_str
	);

	if (responseNum != HTTP_OK || found_mime_type) {
		len += sprintf(iobuf + len,
				"Content-type: %s\r\n",
				/* if it's error message, then it's HTML */
				(responseNum != HTTP_OK ? "text/html" : found_mime_type)
		);
	}

#if ENABLE_FEATURE_HTTPD_BASIC_AUTH
	if (responseNum == HTTP_UNAUTHORIZED) {
		len += sprintf(iobuf + len,
				"WWW-Authenticate: Basic realm=\"%.999s\"\r\n",
				g_realm /* %.999s protects from overflowing iobuf[] */
		);
	}
#endif
	if (responseNum == HTTP_MOVED_TEMPORARILY) {
		/* Responding to "GET /dir" with
		 * "HTTP/1.0 302 Found" "Location: /dir/"
		 * - IOW, asking them to repeat with a slash.
		 * Here, overflow IS possible, can't use sprintf:
		 * mkdir test
		 * python -c 'print("get /test?" + ("x" * 8192))' | busybox httpd -i -h .
		 */
		len += snprintf(iobuf + len, IOBUF_SIZE-3 - len,
				"Location: %s/%s%s\r\n",
				found_moved_temporarily,
				(g_query ? "?" : ""),
				(g_query ? g_query : "")
		);
		if (len > IOBUF_SIZE-3)
			len = IOBUF_SIZE-3;
	}

#if ENABLE_FEATURE_HTTPD_ERROR_PAGES
	if (error_page && access(error_page, R_OK) == 0) {
		iobuf[len++] = '\r';
		iobuf[len++] = '\n';
		if (DEBUG) {
			iobuf[len] = '\0';
			fprintf(stderr, "headers: '%s'\n", iobuf);
		}
		full_write(STDOUT_FILENO, iobuf, len);
		if (DEBUG)
			fprintf(stderr, "writing error page: '%s'\n", error_page);
		return send_file_and_exit(error_page, SEND_BODY);
	}
#endif

	if (file_size != -1) {    /* file */
		strftime(date_str, sizeof(date_str), RFC1123FMT, gmtime_r(&last_mod, &tm));
#if ENABLE_FEATURE_HTTPD_RANGES
		if (responseNum == HTTP_PARTIAL_CONTENT) {
			len += sprintf(iobuf + len,
				"Content-Range: bytes %"OFF_FMT"u-%"OFF_FMT"u/%"OFF_FMT"u\r\n",
					range_start,
					range_end,
					file_size
			);
			file_size = range_end - range_start + 1;
		}
#endif

//RFC 2616 4.4 Message Length
// The transfer-length of a message is the length of the message-body as
// it appears in the message; that is, after any transfer-codings have
// been applied. When a message-body is included with a message, the
// transfer-length of that body is determined by one of the following
// (in order of precedence):
// 1.Any response message which "MUST NOT" include a message-body (such
//   as the 1xx, 204, and 304 responses and any response to a HEAD
//   request) is always terminated by the first empty line after the
//   header fields, regardless of the entity-header fields present in
//   the message.
// 2.If a Transfer-Encoding header field (section 14.41) is present and
//   has any value other than "identity", then the transfer-length is
//   defined by use of the "chunked" transfer-coding (section 3.6),
//   unless the message is terminated by closing the connection.
// 3.If a Content-Length header field (section 14.13) is present, its
//   decimal value in OCTETs represents both the entity-length and the
//   transfer-length. The Content-Length header field MUST NOT be sent
//   if these two lengths are different (i.e., if a Transfer-Encoding
//   header field is present). If a message is received with both a
//   Transfer-Encoding header field and a Content-Length header field,
//   the latter MUST be ignored.
// 4.If the message uses the media type "multipart/byteranges" ...
// 5.By the server closing the connection.
//
// (NB: standards do not define "Transfer-Length:" _header_,
// transfer-length above is just a concept).

		len += sprintf(iobuf + len,
#if ENABLE_FEATURE_HTTPD_RANGES
			"Accept-Ranges: bytes\r\n"
#endif
			"Last-Modified: %s\r\n"
	/* Because of 4.4 (5), we can forgo sending of "Content-Length"
	 * since we close connection afterwards, but it helps clients
	 * to e.g. estimate download times, show progress bars etc.
	 * Theoretically we should not send it if page is compressed,
	 * but de-facto standard is to send it (see comment below).
	 */
			"Content-Length: %"OFF_FMT"u\r\n",
				date_str,
				file_size
		);
	}

	/* This should be "Transfer-Encoding", not "Content-Encoding":
	 * "data is compressed for transfer", not "data is an archive".
	 * But many clients were not handling "Transfer-Encoding" correctly
	 * (they were not uncompressing gzipped pages, tried to show
	 * raw compressed data), and servers worked around it by using
	 * "Content-Encoding" instead... and this become de-facto standard.
	 * https://bugzilla.mozilla.org/show_bug.cgi?id=68517
	 * https://bugs.chromium.org/p/chromium/issues/detail?id=94730
	 */
	if (content_gzip)
		len += sprintf(iobuf + len, "Content-Encoding: gzip\r\n");

	iobuf[len++] = '\r';
	iobuf[len++] = '\n';
	if (infoString) {
		len += sprintf(iobuf + len,
				"<HTML><HEAD><TITLE>%u %s</TITLE></HEAD>\n"
				"<BODY><H1>%u %s</H1>\n"
				"%s\n"
				"</BODY></HTML>\n",
				responseNum, responseString,
				responseNum, responseString,
				infoString
		);
	}
	if (DEBUG) {
		iobuf[len] = '\0';
		fprintf(stderr, "headers: '%s'\n", iobuf);
	}
	if (full_write(STDOUT_FILENO, iobuf, len) != len) {
		if (verbose > 1)
			bb_simple_perror_msg("error");
		log_and_exit();
	}
}

static void send_headers_and_exit(int responseNum) NORETURN;
static void send_headers_and_exit(int responseNum)
{
	IF_FEATURE_HTTPD_GZIP(content_gzip = 0;)
	send_headers(responseNum);
	log_and_exit();
}

/*
 * Read from the socket until '\n' or EOF.
 * '\r' chars are removed.
 * '\n' is replaced with NUL.
 * Return number of characters read or 0 if nothing is read
 * ('\r' and '\n' are not counted).
 * Data is returned in iobuf.
 */
static unsigned get_line(void)
{
	unsigned count;
	char c;

	count = 0;
	while (1) {
		if (hdr_cnt <= 0) {
#if ENABLE_PLATFORM_MINGW32
			int nfds = 1;
			struct pollfd fds = {STDIN_FILENO, POLLIN, 0};

			switch (poll(&fds, nfds, HEADER_READ_TIMEOUT*1000)) {
			case 0:
				send_REQUEST_TIMEOUT_and_exit(0);
				break;
			case -1:
				bb_simple_perror_msg_and_die("poll");
				break;
			}
#else
			alarm(HEADER_READ_TIMEOUT);
#endif
			hdr_cnt = safe_read(STDIN_FILENO, hdr_buf, sizeof_hdr_buf);
			if (hdr_cnt <= 0)
				goto ret;
			hdr_ptr = hdr_buf;
		}
		hdr_cnt--;
		c = *hdr_ptr++;
		if (c == '\r')
			continue;
		if (c == '\n')
			break;
		iobuf[count] = c;
		if (count < (IOBUF_SIZE - 1))      /* check overflow */
			count++;
	}
 ret:
	iobuf[count] = '\0';
	return count;
}

#if ENABLE_FEATURE_HTTPD_CGI || ENABLE_FEATURE_HTTPD_PROXY

/* gcc 4.2.1 fares better with NOINLINE */
static NOINLINE void cgi_io_loop_and_exit(int fromCgi_rd, int toCgi_wr, int post_len) NORETURN;
static NOINLINE void cgi_io_loop_and_exit(int fromCgi_rd, int toCgi_wr, int post_len)
{
	enum { FROM_CGI = 1, TO_CGI = 2 }; /* indexes in pfd[] */
	struct pollfd pfd[3];
	int out_cnt; /* we buffer a bit of initial CGI output */
	int count;

	/* iobuf is used for CGI -> network data,
	 * hdr_buf is for network -> CGI data (POSTDATA) */

	/* If CGI dies, we still want to correctly finish reading its output
	 * and send it to the peer. So please no SIGPIPEs! */
	signal(SIGPIPE, SIG_IGN);

	// We inconsistently handle a case when more POSTDATA from network
	// is coming than we expected. We may give *some part* of that
	// extra data to CGI.

	//if (hdr_cnt > post_len) {
	//	/* We got more POSTDATA from network than we expected */
	//	hdr_cnt = post_len;
	//}
	post_len -= hdr_cnt;
	/* post_len - number of POST bytes not yet read from network */

	/* NB: breaking out of this loop jumps to log_and_exit() */
	out_cnt = 0;
	pfd[FROM_CGI].fd = fromCgi_rd;
	pfd[FROM_CGI].events = POLLIN;
	pfd[TO_CGI].fd = toCgi_wr;
	while (1) {
		/* Note: even pfd[0].events == 0 won't prevent
		 * revents == POLLHUP|POLLERR reports from closed stdin.
		 * Setting fd to -1 works: */
		pfd[0].fd = -1;
		pfd[0].events = POLLIN;
		pfd[0].revents = 0; /* probably not needed, paranoia */

		/* We always poll this fd, thus kernel always sets revents: */
		/*pfd[FROM_CGI].events = POLLIN; - moved out of loop */
		/*pfd[FROM_CGI].revents = 0; - not needed */

		/* gcc-4.8.0 still doesnt fill two shorts with one insn :( */
		/* http://gcc.gnu.org/bugzilla/show_bug.cgi?id=47059 */
		/* hopefully one day it will... */
		pfd[TO_CGI].events = POLLOUT;
		pfd[TO_CGI].revents = 0; /* needed! */

		if (toCgi_wr && hdr_cnt <= 0) {
			if (post_len > 0) {
				/* Expect more POST data from network */
				pfd[0].fd = 0;
			} else {
				/* post_len <= 0 && hdr_cnt <= 0:
				 * no more POST data to CGI,
				 * let CGI see EOF on CGI's stdin */
				if (toCgi_wr != fromCgi_rd)
					close(toCgi_wr);
				toCgi_wr = 0;
			}
		}

		/* Now wait on the set of sockets */
		count = safe_poll(pfd, hdr_cnt > 0 ? TO_CGI+1 : FROM_CGI+1, -1);
		if (count <= 0) {
#if 0
			if (safe_waitpid(pid, &status, WNOHANG) <= 0) {
				/* Weird. CGI didn't exit and no fd's
				 * are ready, yet poll returned?! */
				continue;
			}
			if (DEBUG && WIFEXITED(status))
				bb_error_msg("CGI exited, status=%u", WEXITSTATUS(status));
			if (DEBUG && WIFSIGNALED(status))
				bb_error_msg("CGI killed, signal=%u", WTERMSIG(status));
#endif
			break;
		}

		if (pfd[TO_CGI].revents) {
			/* hdr_cnt > 0 here due to the way poll() called */
			/* Have data from peer and can write to CGI */
			count = safe_write(toCgi_wr, hdr_ptr, hdr_cnt);
			/* Doesn't happen, we dont use nonblocking IO here
			 *if (count < 0 && errno == EAGAIN) {
			 *	...
			 *} else */
			if (count > 0) {
				hdr_ptr += count;
				hdr_cnt -= count;
			} else {
				/* EOF/broken pipe to CGI, stop piping POST data */
				hdr_cnt = post_len = 0;
			}
		}

		if (pfd[0].revents) {
			/* post_len > 0 && hdr_cnt == 0 here */
			/* We expect data, prev data portion is eaten by CGI
			 * and there *is* data to read from the peer
			 * (POSTDATA) */
			//count = post_len > (int)sizeof_hdr_buf ? (int)sizeof_hdr_buf : post_len;
			//count = safe_read(STDIN_FILENO, hdr_buf, count);
			count = safe_read(STDIN_FILENO, hdr_buf, sizeof_hdr_buf);
			if (count > 0) {
				hdr_cnt = count;
				hdr_ptr = hdr_buf;
				post_len -= count;
			} else {
				/* no more POST data can be read */
				post_len = 0;
			}
		}

		if (pfd[FROM_CGI].revents) {
			/* There is something to read from CGI */
			char *rbuf = iobuf;

			/* Are we still buffering CGI output? */
			if (out_cnt >= 0) {
				/* HTTP_200[] has single "\r\n" at the end.
				 * According to http://hoohoo.ncsa.uiuc.edu/cgi/out.html,
				 * CGI scripts MUST send their own header terminated by
				 * empty line, then data. That's why we have only one
				 * <cr><lf> pair here. We will output "200 OK" line
				 * if needed, but CGI still has to provide blank line
				 * between header and body */

				/* Must use safe_read, not full_read, because
				 * CGI may output a few first bytes and then wait
				 * for POSTDATA without closing stdout.
				 * With full_read we may wait here forever. */
				count = safe_read(fromCgi_rd, rbuf + out_cnt, IOBUF_SIZE - 8);
				if (count <= 0) {
					/* eof (or error) and there was no "HTTP",
					 * send "HTTP/1.0 200 OK\r\n", then send received data */
					if (out_cnt) {
						full_write(STDOUT_FILENO, HTTP_200, sizeof(HTTP_200)-1);
						full_write(STDOUT_FILENO, rbuf, out_cnt);
					}
					break; /* CGI stdout is closed, exiting */
				}
				out_cnt += count;
				count = 0;
				/* "Status" header format is: "Status: 302 Redirected\r\n" */
				if (out_cnt >= 8 && memcmp(rbuf, "Status: ", 8) == 0) {
					/* send "HTTP/1.0 " */
					if (full_write(STDOUT_FILENO, HTTP_200, 9) != 9)
						break;
					/* skip "Status: " (including space, sending "HTTP/1.0  NNN" is wrong) */
					rbuf += 8;
					count = out_cnt - 8;
					out_cnt = -1; /* buffering off */
				} else if (out_cnt >= 4) {
					/* Did CGI add "HTTP"? */
					if (memcmp(rbuf, HTTP_200, 4) != 0) {
						/* there is no "HTTP", do it ourself */
						if (full_write(STDOUT_FILENO, HTTP_200, sizeof(HTTP_200)-1) != sizeof(HTTP_200)-1)
							break;
					}
					/* Commented out:
					if (!strstr(rbuf, "ontent-")) {
						full_write(s, "Content-type: text/plain\r\n\r\n", 28);
					}
					 * Counter-example of valid CGI without Content-type:
					 * echo -en "HTTP/1.0 302 Found\r\n"
					 * echo -en "Location: http://www.busybox.net\r\n"
					 * echo -en "\r\n"
					 */
					count = out_cnt;
					out_cnt = -1; /* buffering off */
				}
			} else {
				count = safe_read(fromCgi_rd, rbuf, IOBUF_SIZE);
				if (count <= 0)
					break;  /* eof (or error) */
			}
			if (full_write(STDOUT_FILENO, rbuf, count) != count)
				break;
			if (DEBUG)
				fprintf(stderr, "cgi read %d bytes: '%.*s'\n", count, count, rbuf);
		} /* if (pfd[FROM_CGI].revents) */
	} /* while (1) */
	log_and_exit();
}
#endif

#if ENABLE_FEATURE_HTTPD_CGI

static void setenv1(const char *name, const char *value)
{
	setenv(name, value ? value : "", 1);
}

/*
 * Spawn CGI script, forward CGI's stdin/out <=> network
 *
 * Environment variables are set up and the script is invoked with pipes
 * for stdin/stdout.  If a POST is being done the script is fed the POST
 * data in addition to setting the QUERY_STRING variable (for GETs or POSTs).
 *
 * Parameters:
 * const char *url              The requested URL (with leading /).
 * const char *orig_uri         The original URI before rewriting (if any)
 * int post_len                 Length of the POST body.
 */
static void send_cgi_and_exit(
		const char *url,
		const char *orig_uri,
		const char *request,
		int post_len) NORETURN;
static void send_cgi_and_exit(
		const char *url,
		const char *orig_uri,
		const char *request,
		int post_len)
{
	struct fd_pair fromCgi;  /* CGI -> httpd pipe */
	struct fd_pair toCgi;    /* httpd -> CGI pipe */
	char *script, *last_slash;
	int pid;

	/* Make a copy. NB: caller guarantees:
	 * url[0] == '/', url[1] != '/' */
	url = xstrdup(url);

	/*
	 * We are mucking with environment _first_ and then vfork/exec,
	 * this allows us to use vfork safely. Parent doesn't care about
	 * these environment changes anyway.
	 */

	/* Check for [dirs/]script.cgi/PATH_INFO */
	last_slash = script = (char*)url;
	while ((script = strchr(script + 1, '/')) != NULL) {
		int dir;
		*script = '\0';
		dir = is_directory(url + 1, /*followlinks:*/ 1);
		*script = '/';
		if (!dir) {
			/* not directory, found script.cgi/PATH_INFO */
			break;
		}
		/* is directory, find next '/' */
		last_slash = script;
	}
	setenv1("PATH_INFO", script);   /* set to /PATH_INFO or "" */
	setenv1("REQUEST_METHOD", request);
	if (g_query) {
		putenv(xasprintf("%s=%s?%s", "REQUEST_URI", orig_uri, g_query));
	} else {
		setenv1("REQUEST_URI", orig_uri);
	}
	if (script != NULL)
		*script = '\0';         /* cut off /PATH_INFO */

	/* SCRIPT_FILENAME is required by PHP in CGI mode */
	if (home_httpd[0] == '/') {
		char *fullpath = concat_path_file(home_httpd, url);
		setenv1("SCRIPT_FILENAME", fullpath);
	}
	/* set SCRIPT_NAME as full path: /cgi-bin/dirs/script.cgi */
	setenv1("SCRIPT_NAME", url);
	/* http://hoohoo.ncsa.uiuc.edu/cgi/env.html:
	 * QUERY_STRING: The information which follows the ? in the URL
	 * which referenced this script. This is the query information.
	 * It should not be decoded in any fashion. This variable
	 * should always be set when there is query information,
	 * regardless of command line decoding. */
	/* (Older versions of bbox seem to do some decoding) */
	setenv1("QUERY_STRING", g_query);
	putenv((char*)"SERVER_SOFTWARE=busybox httpd/"BB_VER);
	putenv((char*)"SERVER_PROTOCOL=HTTP/1.0");
	putenv((char*)"GATEWAY_INTERFACE=CGI/1.1");
	/* Having _separate_ variables for IP and port defeats
	 * the purpose of having socket abstraction. Which "port"
	 * are you using on Unix domain socket?
	 * IOW - REMOTE_PEER="1.2.3.4:56" makes much more sense.
	 * Oh well... */
	{
		char *p = rmt_ip_str ? rmt_ip_str : (char*)"";
		char *cp = strrchr(p, ':');
		if (ENABLE_FEATURE_IPV6 && cp && strchr(cp, ']'))
			cp = NULL;
		if (cp) *cp = '\0'; /* delete :PORT */
		setenv1("REMOTE_ADDR", p);
		if (cp) {
			*cp = ':';
#if ENABLE_FEATURE_HTTPD_SET_REMOTE_PORT_TO_ENV
			setenv1("REMOTE_PORT", cp + 1);
#endif
		}
	}
	if (post_len)
		putenv(xasprintf("CONTENT_LENGTH=%u", post_len));
#if ENABLE_FEATURE_HTTPD_BASIC_AUTH
	if (remoteuser) {
		setenv1("REMOTE_USER", remoteuser);
		putenv((char*)"AUTH_TYPE=Basic");
	}
#endif
	/* setenv1("SERVER_NAME", safe_gethostname()); - don't do this,
	 * just run "env SERVER_NAME=xyz httpd ..." instead */

	xpiped_pair(fromCgi);
	xpiped_pair(toCgi);

	pid = vfork();
	if (pid < 0) {
		/* TODO: log perror? */
		log_and_exit();
	}

	if (pid == 0) {
		/* Child process */
		char *argv[3];

		xfunc_error_retval = 242;

		/* NB: close _first_, then move fds! */
		close(toCgi.wr);
		close(fromCgi.rd);
		xmove_fd(toCgi.rd, 0);  /* replace stdin with the pipe */
		xmove_fd(fromCgi.wr, 1);  /* replace stdout with the pipe */
		/* User seeing stderr output can be a security problem.
		 * If CGI really wants that, it can always do dup itself. */
		/* dup2(1, 2); */

		/* Chdiring to script's dir */
		script = last_slash;
		if (script != url) { /* paranoia */
			*script = '\0';
			if (chdir(url + 1) != 0) {
				bb_perror_msg("can't change directory to '%s'", url + 1);
				goto error_execing_cgi;
			}
			// not needed: *script = '/';
		}
		script++;

		/* set argv[0] to name without path */
		argv[0] = script;
		argv[1] = NULL;

#if ENABLE_FEATURE_HTTPD_CONFIG_WITH_SCRIPT_INTERPR
		{
			char *suffix = strrchr(script, '.');

			if (suffix) {
				Htaccess *cur;
				for (cur = script_i; cur; cur = cur->next) {
					if (strcmp(cur->before_colon + 1, suffix) == 0) {
						/* found interpreter name */
						argv[0] = cur->after_colon;
						argv[1] = script;
						argv[2] = NULL;
						break;
					}
				}
			}
		}
#endif
		/* restore default signal dispositions for CGI process */
		bb_signals(0
			| (1 << SIGCHLD)
			| (1 << SIGPIPE)
			| (1 << SIGHUP)
			, SIG_DFL);

		/* _NOT_ execvp. We do not search PATH. argv[0] is a filename
		 * without any dir components and will only match a file
		 * in the current directory */
		execv(argv[0], argv);
		if (verbose)
			bb_perror_msg("can't execute '%s'", argv[0]);
 error_execing_cgi:
		/* send to stdout
		 * (we are CGI here, our stdout is pumped to the net) */
		send_headers_and_exit(HTTP_NOT_FOUND);
	} /* end child */

	/* Parent process */

	/* Restore variables possibly changed by child */
	xfunc_error_retval = 0;

	/* Pump data */
	close(fromCgi.wr);
	close(toCgi.rd);
	cgi_io_loop_and_exit(fromCgi.rd, toCgi.wr, post_len);
}

#endif          /* FEATURE_HTTPD_CGI */

/*
 * Send a file response to a HTTP request, and exit
 *
 * Parameters:
 * const char *url  The requested URL (with leading /).
 * what             What to send (headers/body/both).
 */
static NOINLINE void send_file_and_exit(const char *url, int what)
{
	char *suffix;
	int fd;
	ssize_t count;

	if (content_gzip) {
		/* does <url>.gz exist? Then use it instead */
		char *gzurl = xasprintf("%s.gz", url);
		fd = open(gzurl, O_RDONLY);
		free(gzurl);
		if (fd != -1) {
			struct stat sb;
			fstat(fd, &sb);
			file_size = sb.st_size;
			last_mod = sb.st_mtime;
		} else {
			IF_FEATURE_HTTPD_GZIP(content_gzip = 0;)
			fd = open(url, O_RDONLY);
		}
	} else {
		fd = open(url, O_RDONLY);
	}
	if (fd < 0) {
		if (DEBUG)
			bb_perror_msg("can't open '%s'", url);
		/* Error pages are sent by using send_file_and_exit(SEND_BODY).
		 * IOW: it is unsafe to call send_headers_and_exit
		 * if what is SEND_BODY! Can recurse! */
		if (what != SEND_BODY)
			send_headers_and_exit(HTTP_NOT_FOUND);
		log_and_exit();
	}
	/* If you want to know about EPIPE below
	 * (happens if you abort downloads from local httpd): */
	signal(SIGPIPE, SIG_IGN);

	/* If not found, default is to not send "Content-type:" */
	/*found_mime_type = NULL; - already is */
	suffix = strrchr(url, '.');
	if (suffix) {
		static const char suffixTable[] ALIGN1 =
			/* Shorter suffix must be first:
			 * ".html.htm" will fail for ".htm"
			 */
			".txt.h.c.cc.cpp\0" "text/plain\0"
			/* .htm line must be after .h line */
			".htm.html\0" "text/html\0"
			".jpg.jpeg\0" "image/jpeg\0"
			".gif\0"      "image/gif\0"
			".png\0"      "image/png\0"
			".svg\0"      "image/svg+xml\0"
			/* .css line must be after .c line */
			".css\0"      "text/css\0"
			".js\0"       "application/javascript\0"
			".wav\0"      "audio/wav\0"
			".avi\0"      "video/x-msvideo\0"
			".qt.mov\0"   "video/quicktime\0"
			".mpe.mpeg\0" "video/mpeg\0"
			".mid.midi\0" "audio/midi\0"
			".mp3\0"      "audio/mpeg\0"
#if 0  /* unpopular */
			".au\0"       "audio/basic\0"
			".pac\0"      "application/x-ns-proxy-autoconfig\0"
			".vrml.wrl\0" "model/vrml\0"
#endif
			/* compiler adds another "\0" here */
		;
		Htaccess *cur;

		/* Examine built-in table */
		const char *table = suffixTable;
		const char *table_next;
		for (; *table; table = table_next) {
			const char *try_suffix;
			const char *mime_type;
			mime_type  = table + strlen(table) + 1;
			table_next = mime_type + strlen(mime_type) + 1;
			try_suffix = strstr(table, suffix);
			if (!try_suffix)
				continue;
			try_suffix += strlen(suffix);
			if (*try_suffix == '\0' || *try_suffix == '.') {
				found_mime_type = mime_type;
				break;
			}
			/* Example: strstr(table, ".av") != NULL, but it
			 * does not match ".avi" after all and we end up here.
			 * The table is arranged so that in this case we know
			 * that it can't match anything in the following lines,
			 * and we stop the search: */
			break;
		}
		/* ...then user's table */
		for (cur = mime_a; cur; cur = cur->next) {
			if (strcmp(cur->before_colon, suffix) == 0) {
				found_mime_type = cur->after_colon;
				break;
			}
		}
	}

	if (DEBUG)
		bb_error_msg("sending file '%s' content-type: %s",
			url, found_mime_type);

#if ENABLE_FEATURE_HTTPD_RANGES
	if (what == SEND_BODY /* err pages and ranges don't mix */
	 || content_gzip /* we are sending compressed page: can't do ranges */  ///why?
	) {
		range_start = -1;
	}
	range_len = MAXINT(off_t);
	if (range_start >= 0) {
		if (!range_end || range_end > file_size - 1) {
			range_end = file_size - 1;
		}
		if (range_end < range_start
		 || lseek(fd, range_start, SEEK_SET) != range_start
		) {
			lseek(fd, 0, SEEK_SET);
			range_start = -1;
		} else {
			range_len = range_end - range_start + 1;
			send_headers(HTTP_PARTIAL_CONTENT);
			what = SEND_BODY;
		}
	}
#endif
	if (what & SEND_HEADERS)
		send_headers(HTTP_OK);
#if ENABLE_FEATURE_USE_SENDFILE
	{
		off_t offset = range_start;
		while (1) {
			/* sz is rounded down to 64k */
			ssize_t sz = MAXINT(ssize_t) - 0xffff;
			IF_FEATURE_HTTPD_RANGES(if (sz > range_len) sz = range_len;)
			count = sendfile(STDOUT_FILENO, fd, &offset, sz);
			if (count < 0) {
				if (offset == range_start)
					break; /* fall back to read/write loop */
				goto fin;
			}
			IF_FEATURE_HTTPD_RANGES(range_len -= count;)
			if (count == 0 || range_len == 0)
				log_and_exit();
		}
	}
#endif
	while ((count = safe_read(fd, iobuf, IOBUF_SIZE)) > 0) {
		ssize_t n;
		IF_FEATURE_HTTPD_RANGES(if (count > range_len) count = range_len;)
		n = full_write(STDOUT_FILENO, iobuf, count);
		if (count != n)
			break;
		IF_FEATURE_HTTPD_RANGES(range_len -= count;)
		if (range_len == 0)
			break;
	}
	if (count < 0) {
 IF_FEATURE_USE_SENDFILE(fin:)
		if (verbose > 1)
			bb_simple_perror_msg("error");
	}
	log_and_exit();
}

static void if_ip_denied_send_HTTP_FORBIDDEN_and_exit(unsigned remote_ip)
{
	Htaccess_IP *cur;

	for (cur = ip_a_d; cur; cur = cur->next) {
#if DEBUG
		fprintf(stderr,
			"checkPermIP: '%s' ? '%u.%u.%u.%u/%u.%u.%u.%u'\n",
			rmt_ip_str,
			(unsigned char)(cur->ip >> 24),
			(unsigned char)(cur->ip >> 16),
			(unsigned char)(cur->ip >> 8),
			(unsigned char)(cur->ip),
			(unsigned char)(cur->mask >> 24),
			(unsigned char)(cur->mask >> 16),
			(unsigned char)(cur->mask >> 8),
			(unsigned char)(cur->mask)
		);
#endif
		if ((remote_ip & cur->mask) == cur->ip) {
			if (cur->allow_deny == 'A')
				return;
			send_headers_and_exit(HTTP_FORBIDDEN);
		}
	}

	if (flg_deny_all) /* depends on whether we saw "D:*" */
		send_headers_and_exit(HTTP_FORBIDDEN);
}

#if ENABLE_FEATURE_HTTPD_BASIC_AUTH

# if ENABLE_PAM
struct pam_userinfo {
	const char *name;
	const char *pw;
};

static int pam_talker(int num_msg,
		const struct pam_message **msg,
		struct pam_response **resp,
		void *appdata_ptr)
{
	int i;
	struct pam_userinfo *userinfo = (struct pam_userinfo *) appdata_ptr;
	struct pam_response *response;

	if (!resp || !msg || !userinfo)
		return PAM_CONV_ERR;

	/* allocate memory to store response */
	response = xzalloc(num_msg * sizeof(*response));

	/* copy values */
	for (i = 0; i < num_msg; i++) {
		const char *s;

		switch (msg[i]->msg_style) {
		case PAM_PROMPT_ECHO_ON:
			s = userinfo->name;
			break;
		case PAM_PROMPT_ECHO_OFF:
			s = userinfo->pw;
			break;
		case PAM_ERROR_MSG:
		case PAM_TEXT_INFO:
			s = "";
			break;
		default:
			free(response);
			return PAM_CONV_ERR;
		}
		response[i].resp = xstrdup(s);
		if (PAM_SUCCESS != 0)
			response[i].resp_retcode = PAM_SUCCESS;
	}
	*resp = response;
	return PAM_SUCCESS;
}
# endif

/*
 * Config file entries are of the form "/<path>:<user>:<passwd>".
 * If config file has no prefix match for path, access is allowed.
 *
 * path                 The file path
 * user_and_passwd      "user:passwd" to validate
 *
 * Returns 1 if user_and_passwd is OK.
 */
static int check_user_passwd(const char *path, char *user_and_passwd)
{
	Htaccess *cur;
	const char *prev = NULL;

	for (cur = g_auth; cur; cur = cur->next) {
		const char *dir_prefix;
		size_t len;
		int r;

		dir_prefix = cur->before_colon;

		/* WHY? */
		/* If already saw a match, don't accept other different matches */
#if !ENABLE_PLATFORM_MINGW32
		if (prev && strcmp(prev, dir_prefix) != 0)
#else
		if (prev && strcasecmp(prev, dir_prefix) != 0)
#endif
			continue;

		if (DEBUG)
			fprintf(stderr, "checkPerm: '%s' ? '%s'\n", dir_prefix, user_and_passwd);

		/* If it's not a prefix match, continue searching */
		len = strlen(dir_prefix);
		if (len != 1 /* dir_prefix "/" matches all, don't need to check */
#if !ENABLE_PLATFORM_MINGW32
		 && (strncmp(dir_prefix, path, len) != 0
#else
		 && (strncasecmp(dir_prefix, path, len) != 0
#endif
		    || (path[len] != '/' && path[len] != '\0')
		    )
		) {
			continue;
		}

		/* Path match found */
		prev = dir_prefix;

		if (ENABLE_FEATURE_HTTPD_AUTH_MD5) {
			char *colon_after_user;
			const char *passwd;
# if ENABLE_FEATURE_SHADOWPASSWDS && !ENABLE_PAM
			char sp_buf[256];
# endif

			colon_after_user = strchr(user_and_passwd, ':');
			if (!colon_after_user)
				goto bad_input;

			/* compare "user:" */
# if !ENABLE_PLATFORM_MINGW32
			if (cur->after_colon[0] != '*'
			 && strncmp(cur->after_colon, user_and_passwd,
					colon_after_user - user_and_passwd + 1) != 0
			) {
				continue;
			}
			/* this cfg entry is '*' or matches username from peer */
# else
			if (strncmp(cur->after_colon, user_and_passwd,
					colon_after_user - user_and_passwd + 1) != 0
			) {
				continue;
			}
			/* this cfg entry matches username from peer */
# endif

			passwd = strchr(cur->after_colon, ':');
			if (!passwd)
				goto bad_input;
			passwd++;
# if !ENABLE_PLATFORM_MINGW32
			if (passwd[0] == '*') {
# if ENABLE_PAM
				struct pam_userinfo userinfo;
				struct pam_conv conv_info = { &pam_talker, (void *) &userinfo };
				pam_handle_t *pamh;

				*colon_after_user = '\0';
				userinfo.name = user_and_passwd;
				userinfo.pw = colon_after_user + 1;
				r = pam_start("httpd", user_and_passwd, &conv_info, &pamh) != PAM_SUCCESS;
				if (r == 0) {
					r = pam_authenticate(pamh, PAM_DISALLOW_NULL_AUTHTOK) != PAM_SUCCESS
					 || pam_acct_mgmt(pamh, PAM_DISALLOW_NULL_AUTHTOK)    != PAM_SUCCESS
					;
					pam_end(pamh, PAM_SUCCESS);
				}
				*colon_after_user = ':';
				goto end_check_passwd;
# else
#  if ENABLE_FEATURE_SHADOWPASSWDS
				/* Using _r function to avoid pulling in static buffers */
				struct spwd spw;
#  endif
				struct passwd *pw;

				*colon_after_user = '\0';
				pw = getpwnam(user_and_passwd);
				*colon_after_user = ':';
				if (!pw || !pw->pw_passwd)
					continue;
				passwd = pw->pw_passwd;
#  if ENABLE_FEATURE_SHADOWPASSWDS
				if ((passwd[0] == 'x' || passwd[0] == '*') && !passwd[1]) {
					/* getspnam_r may return 0 yet set result to NULL.
					 * At least glibc 2.4 does this. Be extra paranoid here. */
					struct spwd *result = NULL;
					r = getspnam_r(pw->pw_name, &spw, sp_buf, sizeof(sp_buf), &result);
					if (r == 0 && result)
						passwd = result->sp_pwdp;
				}
#  endif
				/* In this case, passwd is ALWAYS encrypted:
				 * it came from /etc/passwd or /etc/shadow!
				 */
				goto check_encrypted;
# endif /* ENABLE_PAM */
			}
# endif /* !ENABLE_PLATFORM_MINGW32 */
			/* Else: passwd is from httpd.conf, it is either plaintext or encrypted */

			if (passwd[0] == '$' && isdigit(passwd[1])) {
				char *encrypted;
# if !ENABLE_PAM && !ENABLE_PLATFORM_MINGW32
 check_encrypted:
# endif
				/* encrypt pwd from peer and check match with local one */
				encrypted = pw_encrypt(
					/* pwd (from peer): */  colon_after_user + 1,
					/* salt: */ passwd,
					/* cleanup: */ 0
				);
				r = strcmp(encrypted, passwd);
				free(encrypted);
			} else {
				/* local passwd is from httpd.conf and it's plaintext */
				r = strcmp(colon_after_user + 1, passwd);
			}
			goto end_check_passwd;
		}
 bad_input:
		/* Comparing plaintext "user:pass" in one go */
		r = strcmp(cur->after_colon, user_and_passwd);
 end_check_passwd:
		if (r == 0) {
			remoteuser = xstrndup(user_and_passwd,
				strchrnul(user_and_passwd, ':') - user_and_passwd
			);
			return 1; /* Ok */
		}
	} /* for */

	/* 0(bad) if prev is set: matches were found but passwd was wrong */
	return (prev == NULL);
}
#endif  /* FEATURE_HTTPD_BASIC_AUTH */

#if ENABLE_FEATURE_HTTPD_PROXY
static Htaccess_Proxy *find_proxy_entry(const char *url)
{
	Htaccess_Proxy *p;
	for (p = proxy; p; p = p->next) {
		if (is_prefixed_with(url, p->url_from))
			return p;
	}
	return NULL;
}
#endif

/*
 * Handle timeouts
 */
static void send_REQUEST_TIMEOUT_and_exit(int sig UNUSED_PARAM)
{
	send_headers_and_exit(HTTP_REQUEST_TIMEOUT);
}

/*
 * Handle an incoming http request and exit.
 */
static void handle_incoming_and_exit(const len_and_sockaddr *fromAddr) NORETURN;
static void handle_incoming_and_exit(const len_and_sockaddr *fromAddr)
{
	static const char request_GET[] ALIGN1 = "GET";
	struct stat sb;
	char *urlcopy;
	char *urlp;
	char *tptr;
	unsigned remote_ip;
#if ENABLE_FEATURE_HTTPD_CGI
	unsigned total_headers_len;
#endif
#if ENABLE_FEATURE_HTTPD_CGI
	static const char request_HEAD[] ALIGN1 = "HEAD";
	const char *prequest;
	unsigned long length = 0;
	enum CGI_type cgi_type = CGI_NONE;
#elif ENABLE_FEATURE_HTTPD_PROXY
#define prequest request_GET
	unsigned long length = 0;
#endif
#if ENABLE_FEATURE_HTTPD_BASIC_AUTH
	smallint authorized = -1;
#endif
	char *HTTP_slash;

	/* Allocation of iobuf is postponed until now
	 * (IOW, server process doesn't need to waste 8k) */
	iobuf = xmalloc(IOBUF_SIZE);

	remote_ip = 0;
	if (fromAddr->u.sa.sa_family == AF_INET) {
		remote_ip = ntohl(fromAddr->u.sin.sin_addr.s_addr);
	}
#if ENABLE_FEATURE_IPV6
# if !ENABLE_PLATFORM_MINGW32
	if (fromAddr->u.sa.sa_family == AF_INET6
	 && fromAddr->u.sin6.sin6_addr.s6_addr32[0] == 0
	 && fromAddr->u.sin6.sin6_addr.s6_addr32[1] == 0
	 && ntohl(fromAddr->u.sin6.sin6_addr.s6_addr32[2]) == 0xffff)
		remote_ip = ntohl(fromAddr->u.sin6.sin6_addr.s6_addr32[3]);
# else
	if (fromAddr->u.sa.sa_family == AF_INET6
	 && fromAddr->u.sin6.sin6_addr.s6_words[0] == 0
	 && fromAddr->u.sin6.sin6_addr.s6_words[1] == 0
	 && fromAddr->u.sin6.sin6_addr.s6_words[2] == 0
	 && fromAddr->u.sin6.sin6_addr.s6_words[3] == 0
	 && ntohl(*(uint32_t *)(fromAddr->u.sin6.sin6_addr.s6_words+4)) == 0xffff)
		remote_ip = ntohl(*(uint32_t *)(fromAddr->u.sin6.sin6_addr.s6_words+6));
# endif
#endif
	if (ENABLE_FEATURE_HTTPD_CGI || DEBUG || verbose) {
		/* NB: can be NULL (user runs httpd -i by hand?) */
		rmt_ip_str = xmalloc_sockaddr2dotted(&fromAddr->u.sa);
	}
	if (verbose) {
		/* this trick makes -v logging much simpler */
		if (rmt_ip_str)
			applet_name = rmt_ip_str;
		if (verbose > 2)
			bb_simple_error_msg("connected");
	}
	if_ip_denied_send_HTTP_FORBIDDEN_and_exit(remote_ip);

#ifdef SIGALRM
	/* Install timeout handler. get_line() needs it. */
	signal(SIGALRM, send_REQUEST_TIMEOUT_and_exit);
#endif

	if (!get_line()) /* EOF or error or empty line */
		send_headers_and_exit(HTTP_BAD_REQUEST);

	/* Determine type of request (GET/POST) */
	// rfc2616: method and URI is separated by exactly one space
	//urlp = strpbrk(iobuf, " \t"); - no, tab isn't allowed
	urlp = strchr(iobuf, ' ');
	if (urlp == NULL)
		send_headers_and_exit(HTTP_BAD_REQUEST);
	*urlp++ = '\0';
#if ENABLE_FEATURE_HTTPD_CGI
	prequest = request_GET;
	if (strcasecmp(iobuf, prequest) != 0) {
		prequest = request_HEAD;
		if (strcasecmp(iobuf, prequest) != 0) {
			prequest = "POST";
			if (strcasecmp(iobuf, prequest) != 0)
				send_headers_and_exit(HTTP_NOT_IMPLEMENTED);
		}
	}
#else
	if (strcasecmp(iobuf, request_GET) != 0)
		send_headers_and_exit(HTTP_NOT_IMPLEMENTED);
#endif
	// rfc2616: method and URI is separated by exactly one space
	//urlp = skip_whitespace(urlp); - should not be necessary
	if (urlp[0] != '/')
		send_headers_and_exit(HTTP_BAD_REQUEST);

	/* Find end of URL */
	HTTP_slash = strchr(urlp, ' ');
	/* Is it " HTTP/"? */
	if (!HTTP_slash || strncmp(HTTP_slash + 1, HTTP_200, 5) != 0)
		send_headers_and_exit(HTTP_BAD_REQUEST);
	*HTTP_slash++ = '\0';

	/* Copy URL from after "GET "/"POST " to stack-allocated char[] */
	urlcopy = alloca((HTTP_slash - urlp) + 2 + strlen(index_page));
	/*if (urlcopy == NULL)
	 *	send_headers_and_exit(HTTP_INTERNAL_SERVER_ERROR);*/
	strcpy(urlcopy, urlp);
	/* NB: urlcopy ptr is never changed after this */

#if ENABLE_FEATURE_HTTPD_PROXY
	{
		int proxy_fd;
		len_and_sockaddr *lsa;
		Htaccess_Proxy *proxy_entry = find_proxy_entry(urlcopy);

		if (proxy_entry) {
			if (verbose > 1)
				bb_error_msg("proxy:%s", urlcopy);
			lsa = host2sockaddr(proxy_entry->host_port, 80);
			if (!lsa)
				send_headers_and_exit(HTTP_INTERNAL_SERVER_ERROR);
			proxy_fd = socket(lsa->u.sa.sa_family, SOCK_STREAM, 0);
			if (proxy_fd < 0)
				send_headers_and_exit(HTTP_INTERNAL_SERVER_ERROR);
			if (connect(proxy_fd, &lsa->u.sa, lsa->len) < 0)
				send_headers_and_exit(HTTP_INTERNAL_SERVER_ERROR);
			/* Disable peer header reading timeout */
			alarm(0);
			/* Config directive was of the form:
			 *   P:/url:[http://]hostname[:port]/new/path
			 * When /urlSFX is requested, reverse proxy it
			 * to http://hostname[:port]/new/pathSFX
			 */
			fdprintf(proxy_fd, "%s %s%s %s\r\n",
					prequest, /* "GET" or "POST" */
					proxy_entry->url_to, /* "/new/path" */
					urlcopy + strlen(proxy_entry->url_from), /* "SFX" */
					HTTP_slash /* "HTTP/xyz" */
			);
			cgi_io_loop_and_exit(proxy_fd, proxy_fd, /*max POST length:*/ INT_MAX);
		}
	}
#endif

	/* Extract url args if present */
	g_query = strchr(urlcopy, '?');
	if (g_query)
		*g_query++ = '\0';

	/* Decode URL escape sequences */
	tptr = percent_decode_in_place(urlcopy, /*strict:*/ 1);
	if (tptr == NULL)
		send_headers_and_exit(HTTP_BAD_REQUEST);
	if (tptr == urlcopy + 1) {
		/* '/' or NUL is encoded */
		send_headers_and_exit(HTTP_NOT_FOUND);
	}

	/* Canonicalize path */
	/* Algorithm stolen from libbb bb_simplify_path(),
	 * but don't strdup, retain trailing slash, protect root */
	urlp = tptr = urlcopy;
	for (;;) {
		if (*urlp == '/') {
			/* skip duplicate (or initial) slash */
			if (*tptr == '/') {
				goto next_char;
			}
			if (*tptr == '.') {
				if (tptr[1] == '.' && (tptr[2] == '/' || tptr[2] == '\0')) {
					/* "..": be careful */
					/* protect root */
					if (urlp == urlcopy)
						send_headers_and_exit(HTTP_BAD_REQUEST);
					/* omit previous dir */
					while (*--urlp != '/')
						continue;
					/* skip to "./" or ".<NUL>" */
					tptr++;
				}
				if (tptr[1] == '/' || tptr[1] == '\0') {
					/* skip extra "/./" */
					goto next_char;
				}
			}
		}
		*++urlp = *tptr;
		if (*tptr == '\0')
			break;
 next_char:
		tptr++;
	}

	/* If URL is a directory, add '/' */
	if (urlp[-1] != '/') {
		if (is_directory(urlcopy + 1, /*followlinks:*/ 1)) {
			found_moved_temporarily = urlcopy;
		}
	}

	/* Log it */
	if (verbose > 1)
		bb_error_msg("url:%s", urlcopy);

	tptr = urlcopy;
	while ((tptr = strchr(tptr + 1, '/')) != NULL) {
		/* have path1/path2 */
		*tptr = '\0';
		if (is_directory(urlcopy + 1, /*followlinks:*/ 1)) {
			/* may have subdir config */
			parse_conf(urlcopy + 1, SUBDIR_PARSE);
			if_ip_denied_send_HTTP_FORBIDDEN_and_exit(remote_ip);
		}
		*tptr = '/';
	}

	tptr = urlcopy + 1;      /* skip first '/' */

#if ENABLE_FEATURE_HTTPD_CGI
	if (is_prefixed_with(tptr, "cgi-bin/")) {
		if (tptr[8] == '\0') {
			/* protect listing "cgi-bin/" */
			send_headers_and_exit(HTTP_FORBIDDEN);
		}
		cgi_type = CGI_NORMAL;
	}
#endif

	if (urlp[-1] == '/') {
		/* When index_page string is appended to <dir>/ URL, it overwrites
		 * the query string. If we fall back to call /cgi-bin/index.cgi,
		 * query string would be lost and not available to the CGI.
		 * Work around it by making a deep copy.
		 */
		if (ENABLE_FEATURE_HTTPD_CGI)
			g_query = xstrdup(g_query); /* ok for NULL too */
		strcpy(urlp, index_page);
	}
	if (stat(tptr, &sb) == 0) {
#if ENABLE_FEATURE_HTTPD_CONFIG_WITH_SCRIPT_INTERPR
		char *suffix = strrchr(tptr, '.');
		if (suffix) {
			Htaccess *cur;
			for (cur = script_i; cur; cur = cur->next) {
				if (strcmp(cur->before_colon + 1, suffix) == 0) {
					cgi_type = CGI_INTERPRETER;
					break;
				}
			}
		}
#endif
		if (!found_moved_temporarily) {
			file_size = sb.st_size;
			last_mod = sb.st_mtime;
		}
	}
#if ENABLE_FEATURE_HTTPD_CGI
	else if (urlp[-1] == '/') {
		/* It's a dir URL and there is no index.html
		 * Try cgi-bin/index.cgi */
		if (access("/cgi-bin/index.cgi"+1, X_OK) == 0) {
			cgi_type = CGI_INDEX;
		}
	}
#endif
	urlp[0] = '\0';

#if ENABLE_FEATURE_HTTPD_CGI
	total_headers_len = 0;
#endif

	/* Read until blank line */
	while (1) {
		unsigned iobuf_len = get_line();
		if (!iobuf_len)
			break; /* EOF or error or empty line */
#if ENABLE_FEATURE_HTTPD_CGI
		/* Prevent unlimited growth of HTTP_xyz envvars */
		total_headers_len += iobuf_len;
		if (total_headers_len >= MAX_HTTP_HEADERS_SIZE)
			send_headers_and_exit(HTTP_ENTITY_TOO_LARGE);
#endif
		if (DEBUG)
			bb_error_msg("header: '%s'", iobuf);
#if ENABLE_FEATURE_HTTPD_CGI || ENABLE_FEATURE_HTTPD_PROXY
		/* Try and do our best to parse more lines */
		if (STRNCASECMP(iobuf, "Content-Length:") == 0) {
			/* extra read only for POST */
			if (prequest != request_GET
# if ENABLE_FEATURE_HTTPD_CGI
			 && prequest != request_HEAD
# endif
			) {
				tptr = skip_whitespace(iobuf + sizeof("Content-Length:") - 1);
				if (!tptr[0])
					send_headers_and_exit(HTTP_BAD_REQUEST);
				/* not using strtoul: it ignores leading minus! */
				length = bb_strtou(tptr, NULL, 10);
				/* length is "ulong", but we need to pass it to int later */
				if (errno || length > INT_MAX)
					send_headers_and_exit(HTTP_BAD_REQUEST);
			}
			continue;
		}
#endif
#if ENABLE_FEATURE_HTTPD_BASIC_AUTH
		if (STRNCASECMP(iobuf, "Authorization:") == 0) {
			/* We only allow Basic credentials.
			 * It shows up as "Authorization: Basic <user>:<passwd>" where
			 * "<user>:<passwd>" is base64 encoded.
			 */
			tptr = skip_whitespace(iobuf + sizeof("Authorization:")-1);
			if (STRNCASECMP(tptr, "Basic") == 0) {
				tptr += sizeof("Basic")-1;
				/* decodeBase64() skips whitespace itself */
				decodeBase64(tptr);
				authorized = check_user_passwd(urlcopy, tptr);
				continue;
			}
		}
#endif
#if ENABLE_FEATURE_HTTPD_RANGES
		if (STRNCASECMP(iobuf, "Range:") == 0) {
			/* We know only bytes=NNN-[MMM] */
			char *s = skip_whitespace(iobuf + sizeof("Range:")-1);
			if (is_prefixed_with(s, "bytes=")) {
				s += sizeof("bytes=")-1;
				range_start = BB_STRTOOFF(s, &s, 10);
				if (s[0] != '-' || range_start < 0) {
					range_start = -1;
				} else if (s[1]) {
					range_end = BB_STRTOOFF(s+1, NULL, 10);
					if (errno || range_end < range_start)
						range_start = -1;
				}
			}
			continue;
		}
#endif
#if ENABLE_FEATURE_HTTPD_GZIP
		if (STRNCASECMP(iobuf, "Accept-Encoding:") == 0) {
			/* Note: we do not support "gzip;q=0"
			 * method of _disabling_ gzip
			 * delivery. No one uses that, though */
			const char *s = strstr(iobuf, "gzip");
			if (s) {
				// want more thorough checks?
				//if (s[-1] == ' '
				// || s[-1] == ','
				// || s[-1] == ':'
				//) {
					content_gzip = 1;
				//}
			}
			continue;
		}
#endif
#if ENABLE_FEATURE_HTTPD_CGI
		if (cgi_type != CGI_NONE) {
			bool ct = (STRNCASECMP(iobuf, "Content-Type:") == 0);
			char *cp;
			char *colon = strchr(iobuf, ':');

			if (!colon)
				continue;
			cp = iobuf;
			while (cp < colon) {
				/* a-z => A-Z, not-alnum => _ */
				char c = (*cp & ~0x20); /* toupper for A-Za-z, undef for others */
				if ((unsigned)(c - 'A') <= ('Z' - 'A')) {
					*cp++ = c;
					continue;
				}
				if (!isdigit(*cp))
					*cp = '_';
				cp++;
			}
			/* "Content-Type:" gets no HTTP_ prefix, all others do */
			cp = xasprintf(ct ? "HTTP_%.*s=%s" + 5 : "HTTP_%.*s=%s",
				(int)(colon - iobuf), iobuf,
				skip_whitespace(colon + 1)
			);
			putenv(cp);
		}
#endif
	} /* while extra header reading */

	/* We are done reading headers, disable peer timeout */
	alarm(0);

#if !ENABLE_PLATFORM_MINGW32
	if (strcmp(bb_basename(urlcopy), HTTPD_CONF) == 0) {
#else
	if (strcasecmp(bb_basename(urlcopy), HTTPD_CONF) == 0) {
#endif
		/* protect listing [/path]/httpd.conf or IP deny */
		send_headers_and_exit(HTTP_FORBIDDEN);
	}

#if ENABLE_FEATURE_HTTPD_BASIC_AUTH
	/* Case: no "Authorization:" was seen, but page might require passwd.
	 * Check that with dummy user:pass */
	if (authorized < 0)
		authorized = check_user_passwd(urlcopy, (char *) "");
	if (!authorized)
		send_headers_and_exit(HTTP_UNAUTHORIZED);
#endif

	if (found_moved_temporarily) {
		send_headers_and_exit(HTTP_MOVED_TEMPORARILY);
	}

	tptr = urlcopy + 1;      /* skip first '/' */

#if ENABLE_FEATURE_HTTPD_CGI
	if (cgi_type != CGI_NONE) {
		send_cgi_and_exit(
			(cgi_type == CGI_INDEX) ? "/cgi-bin/index.cgi"
			/*CGI_NORMAL or CGI_INTERPRETER*/ : urlcopy,
			urlcopy, prequest, length
		);
	}
#endif

	if (urlp[-1] == '/') {
		strcpy(urlp, index_page);
	}

#if ENABLE_FEATURE_HTTPD_CGI
	if (prequest != request_GET && prequest != request_HEAD) {
		/* POST for files does not make sense */
		send_headers_and_exit(HTTP_NOT_IMPLEMENTED);
	}
	send_file_and_exit(tptr,
		(prequest != request_HEAD ? SEND_HEADERS_AND_BODY : SEND_HEADERS)
	);
#else
	send_file_and_exit(tptr, SEND_HEADERS_AND_BODY);
#endif
}


/*
 * The main http server function.
 * Given a socket, listen for new connections and farm out
 * the processing as a [v]forked process.
 * Never returns.
 */
# if !ENABLE_PLATFORM_MINGW32
#if BB_MMU
static void mini_httpd(int server_socket) NORETURN;
static void mini_httpd(int server_socket)
{
	/* NB: it's best to not use xfuncs in this loop before fork().
	 * Otherwise server may die on transient errors (temporary
	 * out-of-memory condition, etc), which is Bad(tm).
	 * Try to do any dangerous calls after fork.
	 */
	while (1) {
		int n;
		len_and_sockaddr fromAddr;

		/* Wait for connections... */
		fromAddr.len = LSA_SIZEOF_SA;
		n = accept(server_socket, &fromAddr.u.sa, &fromAddr.len);
		if (n < 0)
			continue;

		/* set the KEEPALIVE option to cull dead connections */
		setsockopt_keepalive(n);

		if (fork() == 0) {
			/* child */
			/* Do not reload config on HUP */
			signal(SIGHUP, SIG_IGN);
			close(server_socket);
			xmove_fd(n, 0);
			xdup2(0, 1);

			handle_incoming_and_exit(&fromAddr);
		}
		/* parent, or fork failed */
		close(n);
	} /* while (1) */
	/* never reached */
}
#else
static void mini_httpd_nommu(int server_socket, int argc, char **argv) NORETURN;
static void mini_httpd_nommu(int server_socket, int argc, char **argv)
{
	char *argv_copy[argc + 2];

	argv_copy[0] = argv[0];
	argv_copy[1] = (char*)"-i";
	memcpy(&argv_copy[2], &argv[1], argc * sizeof(argv[0]));

	/* NB: it's best to not use xfuncs in this loop before vfork().
	 * Otherwise server may die on transient errors (temporary
	 * out-of-memory condition, etc), which is Bad(tm).
	 * Try to do any dangerous calls after fork.
	 */
	while (1) {
		int n;

		/* Wait for connections... */
		n = accept(server_socket, NULL, NULL);
		if (n < 0)
			continue;

		/* set the KEEPALIVE option to cull dead connections */
		setsockopt_keepalive(n);

		if (vfork() == 0) {
			/* child */
			/* Do not reload config on HUP */
			signal(SIGHUP, SIG_IGN);
			close(server_socket);
			xmove_fd(n, 0);
			xdup2(0, 1);

			/* Run a copy of ourself in inetd mode */
			re_exec(argv_copy);
		}
		argv_copy[0][0] &= 0x7f;
		/* parent, or vfork failed */
		close(n);
	} /* while (1) */
	/* never reached */
}
#endif
#else /* ENABLE_PLATFORM_MINGW32 */
static void mini_httpd_win32(int fg, int sock, int argc, char **argv) NORETURN;
static void mini_httpd_win32(int fg, int sock, int argc, char **argv)
{
	char *argv_copy[argc + 5];

	argv_copy[0] = (char *)bb_busybox_exec_path;
	argv_copy[1] = (char *)"--busybox";
	argv_copy[2] = (char *)"httpd";
	argv_copy[3] = (char *)"-I";
	memcpy(&argv_copy[5], &argv[1], argc * sizeof(argv[0]));

	while (1) {
		int n;

		/* Wait for connections... */
		n = accept(sock, NULL, NULL);
		if (n < 0)
			continue;

		/* set the KEEPALIVE option to cull dead connections */
		setsockopt_keepalive(n);

		argv_copy[4] = itoa(n);
		if ((fg ? spawn(argv_copy) : mingw_spawn_detach(argv_copy)) == -1)
			bb_perror_msg_and_die("can't execute 'httpd'");

		/* parent, or spawn failed */
		close(n);
	} /* while (1) */
	/* never reached */
}
#endif

/*
 * Process a HTTP connection on stdin/out.
 * Never returns.
 */
static void mini_httpd_inetd(void) NORETURN;
static void mini_httpd_inetd(void)
{
	len_and_sockaddr fromAddr;

	memset(&fromAddr, 0, sizeof(fromAddr));
	fromAddr.len = LSA_SIZEOF_SA;
	/* NB: can fail if user runs it by hand and types in http cmds */
	getpeername(0, &fromAddr.u.sa, &fromAddr.len);
	handle_incoming_and_exit(&fromAddr);
}

#if ENABLE_PLATFORM_MINGW32
static void mingw_daemonize(char **argv)
{
	char **new_argv;
	int argc, fd;

	argc = string_array_len((char **)argv);
	new_argv = xmalloc(sizeof(*argv)*(argc+3));
	new_argv[0] = (char *)bb_busybox_exec_path;
	new_argv[1] = (char *)"--busybox";
	new_argv[2] = (char *)"-httpd";
	memcpy(&new_argv[3], &argv[1], sizeof(*argv)*argc);

	fd = xopen(bb_dev_null, O_RDWR);
	xdup2(fd, 0);
	xdup2(fd, 1);
	xdup2(fd, 2);
	close(fd);

	if (mingw_spawn_detach(new_argv))
		exit(EXIT_SUCCESS); /* parent */
	exit(EXIT_FAILURE); /* parent */
}
#endif

#ifdef SIGHUP
static void sighup_handler(int sig UNUSED_PARAM)
{
	int sv = errno;
	parse_conf(DEFAULT_PATH_HTTPD_CONF, SIGNALED_PARSE);
	errno = sv;
}
#endif

enum {
	c_opt_config_file = 0,
	d_opt_decode_url,
	h_opt_home_httpd,
	IF_FEATURE_HTTPD_ENCODE_URL_STR(e_opt_encode_url,)
	IF_FEATURE_HTTPD_BASIC_AUTH(    r_opt_realm     ,)
	IF_FEATURE_HTTPD_AUTH_MD5(      m_opt_md5       ,)
	IF_FEATURE_HTTPD_SETUID(        u_opt_setuid    ,)
	p_opt_port      ,
	p_opt_inetd     ,
	p_opt_foreground,
	p_opt_verbose   ,
	OPT_CONFIG_FILE = 1 << c_opt_config_file,
	OPT_DECODE_URL  = 1 << d_opt_decode_url,
	OPT_HOME_HTTPD  = 1 << h_opt_home_httpd,
	OPT_ENCODE_URL  = IF_FEATURE_HTTPD_ENCODE_URL_STR((1 << e_opt_encode_url)) + 0,
	OPT_REALM       = IF_FEATURE_HTTPD_BASIC_AUTH(    (1 << r_opt_realm     )) + 0,
	OPT_MD5         = IF_FEATURE_HTTPD_AUTH_MD5(      (1 << m_opt_md5       )) + 0,
	OPT_SETUID      = IF_FEATURE_HTTPD_SETUID(        (1 << u_opt_setuid    )) + 0,
	OPT_PORT        = 1 << p_opt_port,
	OPT_INETD       = 1 << p_opt_inetd,
	OPT_FOREGROUND  = 1 << p_opt_foreground,
	OPT_VERBOSE     = 1 << p_opt_verbose,
};


int httpd_main(int argc, char **argv) MAIN_EXTERNALLY_VISIBLE;
int httpd_main(int argc UNUSED_PARAM, char **argv)
{
	int server_socket = server_socket; /* for gcc */
	unsigned opt;
	char *url_for_decode;
	IF_FEATURE_HTTPD_ENCODE_URL_STR(const char *url_for_encode;)
	IF_FEATURE_HTTPD_SETUID(const char *s_ugid = NULL;)
	IF_FEATURE_HTTPD_SETUID(struct bb_uidgid_t ugid;)
	IF_FEATURE_HTTPD_AUTH_MD5(const char *pass;)
	IF_PLATFORM_MINGW32(int fd;)

	INIT_G();

#if ENABLE_LOCALE_SUPPORT
	/* Undo busybox.c: we want to speak English in http (dates etc) */
	setlocale(LC_TIME, "C");
#endif

	home_httpd = xrealloc_getcwd_or_warn(NULL);
	/* We do not "absolutize" path given by -h (home) opt.
	 * If user gives relative path in -h,
	 * $SCRIPT_FILENAME will not be set. */
	opt = getopt32(argv, "^"
			"c:d:h:"
			IF_FEATURE_HTTPD_ENCODE_URL_STR("e:")
			IF_FEATURE_HTTPD_BASIC_AUTH("r:")
			IF_FEATURE_HTTPD_AUTH_MD5("m:")
			IF_FEATURE_HTTPD_SETUID("u:")
			IF_NOT_PLATFORM_MINGW32("p:ifv")
			IF_PLATFORM_MINGW32("p:I:+fv")
			"\0"
			/* -v counts, -i implies -f */
			IF_NOT_PLATFORM_MINGW32("vv:if",)
			IF_PLATFORM_MINGW32("vv:If",)
			&opt_c_configFile, &url_for_decode, &home_httpd
			IF_FEATURE_HTTPD_ENCODE_URL_STR(, &url_for_encode)
			IF_FEATURE_HTTPD_BASIC_AUTH(, &g_realm)
			IF_FEATURE_HTTPD_AUTH_MD5(, &pass)
			IF_FEATURE_HTTPD_SETUID(, &s_ugid)
			, &bind_addr_or_port
			IF_PLATFORM_MINGW32(, &fd)
			, &verbose
		);
	if (opt & OPT_DECODE_URL) {
		fputs(percent_decode_in_place(url_for_decode, /*strict:*/ 0), stdout);
		return 0;
	}
#if ENABLE_FEATURE_HTTPD_ENCODE_URL_STR
	if (opt & OPT_ENCODE_URL) {
		fputs(encodeString(url_for_encode), stdout);
		return 0;
	}
#endif
#if ENABLE_FEATURE_HTTPD_AUTH_MD5
	if (opt & OPT_MD5) {
		char salt[sizeof("$1$XXXXXXXX")];
		salt[0] = '$';
		salt[1] = '1';
		salt[2] = '$';
		crypt_make_salt(salt + 3, 4);
		puts(pw_encrypt(pass, salt, /*cleanup:*/ 0));
		return 0;
	}
#endif
#if ENABLE_FEATURE_HTTPD_SETUID
	if (opt & OPT_SETUID) {
		xget_uidgid(&ugid, s_ugid);
	}
#endif

#if !ENABLE_PLATFORM_MINGW32
#if !BB_MMU
	if (!(opt & OPT_FOREGROUND)) {
		bb_daemonize_or_rexec(0, argv); /* don't change current directory */
	}
#endif
#else /* ENABLE_PLATFORM_MINGW32 */
	if (!(opt & OPT_FOREGROUND) && argv[0][0] != '-')
		mingw_daemonize(argv);
#endif

<<<<<<< HEAD
#if ENABLE_PLATFORM_MINGW32
	if (!(opt & OPT_INETD))
#endif
		xchdir(home_httpd);
=======
	/* Chdir to home (unless we were re-execed for NOMMU case:
	 * we are already in the home dir then).
	 */
	if (!re_execed)
		xchdir(home_httpd);

>>>>>>> 45fa3f18
	if (!(opt & OPT_INETD)) {
#ifdef SIGCHLD
		signal(SIGCHLD, SIG_IGN);
#endif
		server_socket = openServer();
#if ENABLE_FEATURE_HTTPD_SETUID
		/* drop privileges */
		if (opt & OPT_SETUID) {
			if (ugid.gid != (gid_t)-1) {
				if (setgroups(1, &ugid.gid) == -1)
					bb_simple_perror_msg_and_die("setgroups");
				xsetgid(ugid.gid);
			}
			xsetuid(ugid.uid);
		}
#endif
	}

#if 0
	/* User can do it himself: 'env - PATH="$PATH" httpd'
	 * We don't do it because we don't want to screw users
	 * which want to do
	 * 'env - VAR1=val1 VAR2=val2 httpd'
	 * and have VAR1 and VAR2 values visible in their CGIs.
	 * Besides, it is also smaller. */
	{
		char *p = getenv("PATH");
		/* env strings themself are not freed, no need to xstrdup(p): */
		clearenv();
		if (p)
			putenv(p - 5);
//		if (!(opt & OPT_INETD))
//			setenv_long("SERVER_PORT", ???);
	}
#endif

	parse_conf(DEFAULT_PATH_HTTPD_CONF, FIRST_PARSE);
#ifdef SIGHUP
	if (!(opt & OPT_INETD))
		signal(SIGHUP, sighup_handler);
#endif

	xfunc_error_retval = 0;
#if ENABLE_PLATFORM_MINGW32
	if (opt & OPT_INETD) {
		xmove_fd(fd, 0);
		xdup2(0, 1);
		while (--fd > 2)
			close(fd);
	}
#endif
	if (opt & OPT_INETD)
		mini_httpd_inetd(); /* never returns */
#if !ENABLE_PLATFORM_MINGW32
#if BB_MMU
	if (!(opt & OPT_FOREGROUND))
		bb_daemonize(0); /* don't change current directory */
	mini_httpd(server_socket); /* never returns */
#else
	mini_httpd_nommu(server_socket, argc, argv); /* never returns */
#endif
#else /* ENABLE_PLATFORM_MINGW32 */
	mini_httpd_win32(opt & OPT_FOREGROUND, server_socket, argc, argv);
#endif
	/* return 0; */
}<|MERGE_RESOLUTION|>--- conflicted
+++ resolved
@@ -2878,19 +2878,16 @@
 		mingw_daemonize(argv);
 #endif
 
-<<<<<<< HEAD
-#if ENABLE_PLATFORM_MINGW32
-	if (!(opt & OPT_INETD))
-#endif
-		xchdir(home_httpd);
-=======
 	/* Chdir to home (unless we were re-execed for NOMMU case:
 	 * we are already in the home dir then).
 	 */
+#if ENABLE_PLATFORM_MINGW32
+	if (!(opt & OPT_INETD))
+#else
 	if (!re_execed)
+#endif
 		xchdir(home_httpd);
 
->>>>>>> 45fa3f18
 	if (!(opt & OPT_INETD)) {
 #ifdef SIGCHLD
 		signal(SIGCHLD, SIG_IGN);
