/* vi: set sw=4 ts=4: */
/*
 * httpd implementation for busybox
 *
 * Copyright (C) 2002,2003 Glenn Engel <glenne@engel.org>
 * Copyright (C) 2003-2006 Vladimir Oleynik <dzo@simtreas.ru>
 *
 * Licensed under GPLv2 or later, see file LICENSE in this source tree.
 *
 *****************************************************************************
 *
 * Typical usage:
 * For non root user:
 *      httpd -p 8080 -h $HOME/public_html
 * For daemon start from rc script with uid=0:
 *      httpd -u www
 * which is equivalent to (assuming user www has uid 80):
 *      httpd -p 80 -u 80 -h $PWD -c /etc/httpd.conf -r "Web Server Authentication"
 *
 * When an url starts with "/cgi-bin/" it is assumed to be a cgi script.
 * The server changes directory to the location of the script and executes it
 * after setting QUERY_STRING and other environment variables.
 *
 * If directory URL is given, no index.html is found and CGI support is enabled,
 * cgi-bin/index.cgi will be run. Directory to list is ../$QUERY_STRING.
 * See httpd_indexcgi.c for an example GCI code.
 *
 * Doc:
 * "CGI Environment Variables": http://hoohoo.ncsa.uiuc.edu/cgi/env.html
 *
 * The applet can also be invoked as an url arg decoder and html text encoder
 * as follows:
 *      foo=`httpd -d $foo`             # decode "Hello%20World" as "Hello World"
 *      bar=`httpd -e "<Hello World>"`  # encode as "&#60Hello&#32World&#62"
 * Note that url encoding for arguments is not the same as html encoding for
 * presentation.  -d decodes an url-encoded argument while -e encodes in html
 * for page display.
 *
 * httpd.conf has the following format:
 *
 * H:/serverroot     # define the server root. It will override -h
 * A:172.20.         # Allow address from 172.20.0.0/16
 * A:10.0.0.0/25     # Allow any address from 10.0.0.0-10.0.0.127
 * A:10.0.0.0/255.255.255.128  # Allow any address that previous set
 * A:127.0.0.1       # Allow local loopback connections
 * D:*               # Deny from other IP connections
 * E404:/path/e404.html # /path/e404.html is the 404 (not found) error page
 * I:index.html      # Show index.html when a directory is requested
 *
 * P:/url:[http://]hostname[:port]/new/path
 *                   # When /urlXXXXXX is requested, reverse proxy
 *                   # it to http://hostname[:port]/new/pathXXXXXX
 *
 * /cgi-bin:foo:bar  # Require user foo, pwd bar on urls starting with /cgi-bin/
 * /adm:admin:setup  # Require user admin, pwd setup on urls starting with /adm/
 * /adm:toor:PaSsWd  # or user toor, pwd PaSsWd on urls starting with /adm/
 * /adm:root:*       # or user root, pwd from /etc/passwd on urls starting with /adm/
 * /wiki:*:*         # or any user from /etc/passwd with according pwd on urls starting with /wiki/
 * .au:audio/basic   # additional mime type for audio.au files
 * *.php:/path/php   # run xxx.php through an interpreter
 *
 * A/D may be as a/d or allow/deny - only first char matters.
 * Deny/Allow IP logic:
 *  - Default is to allow all (Allow all (A:*) is a no-op).
 *  - Deny rules take precedence over allow rules.
 *  - "Deny all" rule (D:*) is applied last.
 *
 * Example:
 *   1. Allow only specified addresses
 *     A:172.20          # Allow any address that begins with 172.20.
 *     A:10.10.          # Allow any address that begins with 10.10.
 *     A:127.0.0.1       # Allow local loopback connections
 *     D:*               # Deny from other IP connections
 *
 *   2. Only deny specified addresses
 *     D:1.2.3.        # deny from 1.2.3.0 - 1.2.3.255
 *     D:2.3.4.        # deny from 2.3.4.0 - 2.3.4.255
 *     A:*             # (optional line added for clarity)
 *
 * If a sub directory contains config file, it is parsed and merged with
 * any existing settings as if it was appended to the original configuration.
 *
 * subdir paths are relative to the containing subdir and thus cannot
 * affect the parent rules.
 *
 * Note that since the sub dir is parsed in the forked thread servicing the
 * subdir http request, any merge is discarded when the process exits.  As a
 * result, the subdir settings only have a lifetime of a single request.
 *
 * Custom error pages can contain an absolute path or be relative to
 * 'home_httpd'. Error pages are to be static files (no CGI or script). Error
 * page can only be defined in the root configuration file and are not taken
 * into account in local (directories) config files.
 *
 * If -c is not set, an attempt will be made to open the default
 * root configuration file.  If -c is set and the file is not found, the
 * server exits with an error.
 */
//config:config HTTPD
//config:	bool "httpd (32 kb)"
//config:	default y
//config:	help
//config:	HTTP server.
//config:
//config:config FEATURE_HTTPD_PORT_DEFAULT
//config:	int "Default port"
//config:	default 80
//config:	range 1 65535
//config:	depends on HTTPD
//config:
//config:config FEATURE_HTTPD_RANGES
//config:	bool "Support 'Ranges:' header"
//config:	default y
//config:	depends on HTTPD
//config:	help
//config:	Makes httpd emit "Accept-Ranges: bytes" header and understand
//config:	"Range: bytes=NNN-[MMM]" header. Allows for resuming interrupted
//config:	downloads, seeking in multimedia players etc.
//config:
//config:config FEATURE_HTTPD_SETUID
//config:	bool "Enable -u <user> option"
//config:	default y
//config:	depends on HTTPD
//config:	help
//config:	This option allows the server to run as a specific user
//config:	rather than defaulting to the user that starts the server.
//config:	Use of this option requires special privileges to change to a
//config:	different user.
//config:
//config:config FEATURE_HTTPD_BASIC_AUTH
//config:	bool "Enable HTTP authentication"
//config:	default y
//config:	depends on HTTPD
//config:	help
//config:	Utilizes password settings from /etc/httpd.conf for basic
//config:	authentication on a per url basis.
//config:	Example for httpd.conf file:
//config:	/adm:toor:PaSsWd
//config:
//config:config FEATURE_HTTPD_AUTH_MD5
//config:	bool "Support MD5-encrypted passwords in HTTP authentication"
//config:	default y
//config:	depends on FEATURE_HTTPD_BASIC_AUTH
//config:	help
//config:	Enables encrypted passwords, and wildcard user/passwords
//config:	in httpd.conf file.
//config:	User '*' means 'any system user name is ok',
//config:	password of '*' means 'use system password for this user'
//config:	Examples:
//config:	/adm:toor:$1$P/eKnWXS$aI1aPGxT.dJD5SzqAKWrF0
//config:	/adm:root:*
//config:	/wiki:*:*
//config:
//config:config FEATURE_HTTPD_CGI
//config:	bool "Support Common Gateway Interface (CGI)"
//config:	default y
//config:	depends on HTTPD
//config:	help
//config:	This option allows scripts and executables to be invoked
//config:	when specific URLs are requested.
//config:
//config:config FEATURE_HTTPD_CONFIG_WITH_SCRIPT_INTERPR
//config:	bool "Support running scripts through an interpreter"
//config:	default y
//config:	depends on FEATURE_HTTPD_CGI
//config:	help
//config:	This option enables support for running scripts through an
//config:	interpreter. Turn this on if you want PHP scripts to work
//config:	properly. You need to supply an additional line in your
//config:	httpd.conf file:
//config:	*.php:/path/to/your/php
//config:
//config:config FEATURE_HTTPD_SET_REMOTE_PORT_TO_ENV
//config:	bool "Set REMOTE_PORT environment variable for CGI"
//config:	default y
//config:	depends on FEATURE_HTTPD_CGI
//config:	help
//config:	Use of this option can assist scripts in generating
//config:	references that contain a unique port number.
//config:
//config:config FEATURE_HTTPD_ENCODE_URL_STR
//config:	bool "Enable -e option (useful for CGIs written as shell scripts)"
//config:	default y
//config:	depends on HTTPD
//config:	help
//config:	This option allows html encoding of arbitrary strings for display
//config:	by the browser. Output goes to stdout.
//config:	For example, httpd -e "<Hello World>" produces
//config:	"&#60Hello&#32World&#62".
//config:
//config:config FEATURE_HTTPD_ERROR_PAGES
//config:	bool "Support custom error pages"
//config:	default y
//config:	depends on HTTPD
//config:	help
//config:	This option allows you to define custom error pages in
//config:	the configuration file instead of the default HTTP status
//config:	error pages. For instance, if you add the line:
//config:		E404:/path/e404.html
//config:	in the config file, the server will respond the specified
//config:	'/path/e404.html' file instead of the terse '404 NOT FOUND'
//config:	message.
//config:
//config:config FEATURE_HTTPD_PROXY
//config:	bool "Support reverse proxy"
//config:	default y
//config:	depends on HTTPD
//config:	help
//config:	This option allows you to define URLs that will be forwarded
//config:	to another HTTP server. To setup add the following line to the
//config:	configuration file
//config:		P:/url/:http://hostname[:port]/new/path/
//config:	Then a request to /url/myfile will be forwarded to
//config:	http://hostname[:port]/new/path/myfile.
//config:
//config:config FEATURE_HTTPD_GZIP
//config:	bool "Support GZIP content encoding"
//config:	default y
//config:	depends on HTTPD
//config:	help
//config:	Makes httpd send files using GZIP content encoding if the
//config:	client supports it and a pre-compressed <file>.gz exists.
//config:
//config:config FEATURE_HTTPD_ETAG
//config:	bool "Support caching via ETag header"
//config:	default y
//config:	depends on HTTPD
//config:	help
//config:	If server responds with ETag then next time client (browser)
//config:	resend it via If-None-Match header.
//config:	Then httpd will check if file wasn't modified and if not,
//config:	return 304 Not Modified status code.
//config:	The ETag value is constructed from last modification date
//config:	in unix epoch, and size: "hex(last_mod)-hex(file_size)".
//config:	It's not completely reliable as hash functions but fair enough.
//config:
//config:config FEATURE_HTTPD_LAST_MODIFIED
//config:	bool "Add Last-Modified header to response"
//config:	default y
//config:	depends on HTTPD
//config:	help
//config:	The Last-Modified header is used for cache validation.
//config:	The client sends last seen mtime to server in If-Modified-Since.
//config:	Both headers MUST be an RFC 1123 formatted, which is hard to parse.
//config:	Use ETag header instead.
//config:
//config:config FEATURE_HTTPD_DATE
//config:	bool "Add Date header to response"
//config:	default y
//config:	depends on HTTPD
//config:	help
//config:	RFC2616 says that server MUST add Date header to response.
//config:	But it is almost useless and can be omitted.
//config:
//config:config FEATURE_HTTPD_ACL_IP
//config:	bool "ACL IP"
//config:	default y
//config:	depends on HTTPD
//config:	help
//config:	Support IP deny/allow rules

//applet:IF_HTTPD(APPLET(httpd, BB_DIR_USR_SBIN, BB_SUID_DROP))

//kbuild:lib-$(CONFIG_HTTPD) += httpd.o

//usage:#define httpd_trivial_usage
//usage:	IF_NOT_PLATFORM_MINGW32(
//usage:       "[-ifv[v]]"
//usage:	)
//usage:	IF_PLATFORM_MINGW32(
//usage:       "[-fv[v]]"
//usage:	)
//usage:       " [-c CONFFILE]"
//usage:       " [-p [IP:]PORT]"
//usage:	IF_FEATURE_HTTPD_SETUID(" [-u USER[:GRP]]")
//usage:	IF_FEATURE_HTTPD_BASIC_AUTH(" [-r REALM]")
//usage:       " [-h HOME]\n"
//usage:       "or httpd -d/-e" IF_FEATURE_HTTPD_AUTH_MD5("/-m") " STRING"
//usage:#define httpd_full_usage "\n\n"
//usage:       "Listen for incoming HTTP requests\n"
//usage:	IF_NOT_PLATFORM_MINGW32(
//usage:     "\n	-i		Inetd mode"
<<<<<<< HEAD
//usage:	)
//usage:     "\n	-f		Don't daemonize"
=======
//usage:     "\n	-f		Run in foreground"
>>>>>>> aaf3d5ba
//usage:     "\n	-v[v]		Verbose"
//usage:     "\n	-p [IP:]PORT	Bind to IP:PORT (default *:"STR(CONFIG_FEATURE_HTTPD_PORT_DEFAULT)")"
//usage:	IF_FEATURE_HTTPD_SETUID(
//usage:     "\n	-u USER[:GRP]	Set uid/gid after binding to port")
//usage:	IF_FEATURE_HTTPD_BASIC_AUTH(
//usage:     "\n	-r REALM	Authentication Realm for Basic Authentication")
//usage:     "\n	-h HOME		Home directory (default .)"
//usage:     "\n	-c FILE		Configuration file (default {/etc,HOME}/httpd.conf)"
//usage:	IF_FEATURE_HTTPD_AUTH_MD5(
//usage:     "\n	-m STRING	MD5 crypt STRING")
//usage:     "\n	-e STRING	HTML encode STRING"
//usage:     "\n	-d STRING	URL decode STRING"

/* TODO: use TCP_CORK, parse_config() */

#include "libbb.h"
#include "common_bufsiz.h"
#if ENABLE_PAM
/* PAM may include <locale.h>. We may need to undefine bbox's stub define: */
# undef setlocale
/* For some obscure reason, PAM is not in pam/xxx, but in security/xxx.
 * Apparently they like to confuse people. */
# include <security/pam_appl.h>
# include <security/pam_misc.h>
#endif
#if ENABLE_FEATURE_USE_SENDFILE
# include <sys/sendfile.h>
#endif

/* see sys/netinet6/in6.h */
#if defined(__FreeBSD__)
# define s6_addr32 __u6_addr.__u6_addr32
#endif

#define DEBUG 0

#if DEBUG
# define dbg(...) fprintf(stderr, __VA_ARGS__)
#else
# define dbg(...) ((void)0)
#endif

#define IOBUF_SIZE 8192
#define MAX_HTTP_HEADERS_SIZE (32*1024)

#define HEADER_READ_TIMEOUT 60

static void send_REQUEST_TIMEOUT_and_exit(int sig) NORETURN;

#define STR1(s) #s
#define STR(s) STR1(s)

static const char DEFAULT_PATH_HTTPD_CONF[] ALIGN1 = "/etc";
static const char HTTPD_CONF[] ALIGN1 = "httpd.conf";
static const char HTTP_200[] ALIGN1 = "HTTP/1.1 200 OK\r\n";
static const char index_html[] ALIGN1 = "index.html";

typedef struct has_next_ptr {
	struct has_next_ptr *next;
} has_next_ptr;

/* Must have "next" as a first member */
typedef struct Htaccess {
	struct Htaccess *next;
	char *after_colon;
	char before_colon[1];  /* really bigger, must be last */
} Htaccess;

#if ENABLE_FEATURE_HTTPD_ACL_IP
/* Must have "next" as a first member */
typedef struct Htaccess_IP {
	struct Htaccess_IP *next;
	unsigned ip;
	unsigned mask;
	int allow_deny;
} Htaccess_IP;
#endif

/* Must have "next" as a first member */
typedef struct Htaccess_Proxy {
	struct Htaccess_Proxy *next;
	char *url_from;
	char *host_port;
	char *url_to;
} Htaccess_Proxy;

enum {
	HTTP_OK = 200,
	HTTP_PARTIAL_CONTENT = 206,
	HTTP_MOVED_TEMPORARILY = 302,
	HTTP_NOT_MODIFIED = 304,
	HTTP_BAD_REQUEST = 400,       /* malformed syntax */
	HTTP_UNAUTHORIZED = 401, /* authentication needed, respond with auth hdr */
	HTTP_NOT_FOUND = 404,
	HTTP_FORBIDDEN = 403,
	HTTP_REQUEST_TIMEOUT = 408,
	HTTP_NOT_IMPLEMENTED = 501,   /* used for unrecognized requests */
	HTTP_INTERNAL_SERVER_ERROR = 500,
	HTTP_ENTITY_TOO_LARGE = 413,
	HTTP_CONTINUE = 100,
#if 0   /* future use */
	HTTP_SWITCHING_PROTOCOLS = 101,
	HTTP_CREATED = 201,
	HTTP_ACCEPTED = 202,
	HTTP_NON_AUTHORITATIVE_INFO = 203,
	HTTP_NO_CONTENT = 204,
	HTTP_MULTIPLE_CHOICES = 300,
	HTTP_MOVED_PERMANENTLY = 301,
	HTTP_PAYMENT_REQUIRED = 402,
	HTTP_BAD_GATEWAY = 502,
	HTTP_SERVICE_UNAVAILABLE = 503, /* overload, maintenance */
#endif
};

static const uint16_t http_response_type[] ALIGN2 = {
	HTTP_OK,
#if ENABLE_FEATURE_HTTPD_RANGES
	HTTP_PARTIAL_CONTENT,
#endif
	HTTP_MOVED_TEMPORARILY,
#if ENABLE_FEATURE_HTTPD_ETAG
	HTTP_NOT_MODIFIED,
#endif
	HTTP_REQUEST_TIMEOUT,
	HTTP_NOT_IMPLEMENTED,
#if ENABLE_FEATURE_HTTPD_BASIC_AUTH
	HTTP_UNAUTHORIZED,
#endif
	HTTP_NOT_FOUND,
	HTTP_BAD_REQUEST,
	HTTP_FORBIDDEN,
	HTTP_INTERNAL_SERVER_ERROR,
	HTTP_ENTITY_TOO_LARGE,
#if 0   /* not implemented */
	HTTP_CREATED,
	HTTP_ACCEPTED,
	HTTP_NO_CONTENT,
	HTTP_MULTIPLE_CHOICES,
	HTTP_MOVED_PERMANENTLY,
	HTTP_BAD_GATEWAY,
	HTTP_SERVICE_UNAVAILABLE,
#endif
};

static const struct {
	const char *name;
	const char *info;
} http_response[ARRAY_SIZE(http_response_type)] = {
	{ "OK", NULL },
#if ENABLE_FEATURE_HTTPD_RANGES
	{ "Partial Content", NULL },
#endif
	{ "Found", NULL },
#if ENABLE_FEATURE_HTTPD_ETAG
	{ "Not Modified" },
#endif
	{ "Request Timeout", "No request appeared within 60 seconds" },
	{ "Not Implemented", "The requested method is not recognized" },
#if ENABLE_FEATURE_HTTPD_BASIC_AUTH
	{ "Unauthorized", "" },
#endif
	{ "Not Found", "The requested URL was not found" },
	{ "Bad Request", "Unsupported method" },
	{ "Forbidden", ""  },
	{ "Internal Server Error", "Internal Server Error" },
	{ "Entity Too Large", "Entity Too Large" },
#if 0   /* not implemented */
	{ "Created" },
	{ "Accepted" },
	{ "No Content" },
	{ "Multiple Choices" },
	{ "Moved Permanently" },
	{ "Bad Gateway", "" },
	{ "Service Unavailable", "" },
#endif
};

struct globals {
	int verbose;            /* must be int (used by getopt32) */
	smallint flg_deny_all;
#if ENABLE_FEATURE_HTTPD_GZIP
	/* client can handle gzip / we are going to send gzip */
	smallint content_gzip;
#endif
	time_t last_mod;
#if ENABLE_FEATURE_HTTPD_ETAG
	char *if_none_match;
#endif
	char *rmt_ip_str;       /* for $REMOTE_ADDR and $REMOTE_PORT */
	const char *bind_addr_or_port;

	char *g_query;
	const char *opt_c_configFile;
	const char *home_httpd;
	const char *index_page;

	const char *found_mime_type;
	const char *found_moved_temporarily;
#if ENABLE_FEATURE_HTTPD_ACL_IP
	Htaccess_IP *ip_a_d;    /* config allow/deny lines */
#endif

	IF_FEATURE_HTTPD_BASIC_AUTH(const char *g_realm;)
	IF_FEATURE_HTTPD_BASIC_AUTH(char *remoteuser;)

	off_t file_size;        /* -1 - unknown */
#if ENABLE_FEATURE_HTTPD_RANGES
	off_t range_start;
	off_t range_end;
	off_t range_len;
#endif

#if ENABLE_FEATURE_HTTPD_BASIC_AUTH
	Htaccess *g_auth;       /* config user:password lines */
#endif
	Htaccess *mime_a;       /* config mime types */
#if ENABLE_FEATURE_HTTPD_CONFIG_WITH_SCRIPT_INTERPR
	Htaccess *script_i;     /* config script interpreters */
#endif
	char *iobuf;            /* [IOBUF_SIZE] */
#define        hdr_buf bb_common_bufsiz1
#define sizeof_hdr_buf COMMON_BUFSIZE
	char *hdr_ptr;
	int hdr_cnt;
#if ENABLE_FEATURE_HTTPD_ETAG
	char etag[sizeof("'%llx-%llx'") + 2 * sizeof(long long)*3];
#endif
#if ENABLE_FEATURE_HTTPD_ERROR_PAGES
	const char *http_error_page[ARRAY_SIZE(http_response_type)];
#endif
#if ENABLE_FEATURE_HTTPD_PROXY
	Htaccess_Proxy *proxy;
#endif
};
#define G (*ptr_to_globals)
#define verbose           (G.verbose          )
#define flg_deny_all      (G.flg_deny_all     )
#if ENABLE_FEATURE_HTTPD_GZIP
# define content_gzip     (G.content_gzip     )
#else
# define content_gzip     0
#endif
#define bind_addr_or_port (G.bind_addr_or_port)
#define g_query           (G.g_query          )
#define opt_c_configFile  (G.opt_c_configFile )
#define home_httpd        (G.home_httpd       )
#define index_page        (G.index_page       )
#define found_mime_type   (G.found_mime_type  )
#define found_moved_temporarily (G.found_moved_temporarily)
#define last_mod          (G.last_mod         )
#define g_realm           (G.g_realm          )
#define remoteuser        (G.remoteuser       )
#define file_size         (G.file_size        )
#if ENABLE_FEATURE_HTTPD_RANGES
#define range_start       (G.range_start      )
#define range_end         (G.range_end        )
#define range_len         (G.range_len        )
#else
enum {
	range_start = -1,
	range_end = MAXINT(off_t) - 1,
	range_len = MAXINT(off_t),
};
#endif
#define rmt_ip_str        (G.rmt_ip_str       )
#define g_auth            (G.g_auth           )
#define mime_a            (G.mime_a           )
#define script_i          (G.script_i         )
#define iobuf             (G.iobuf            )
#define hdr_ptr           (G.hdr_ptr          )
#define hdr_cnt           (G.hdr_cnt          )
#define http_error_page   (G.http_error_page  )
#define proxy             (G.proxy            )
#define INIT_G() do { \
	setup_common_bufsiz(); \
	SET_PTR_TO_GLOBALS(xzalloc(sizeof(G))); \
	IF_FEATURE_HTTPD_BASIC_AUTH(g_realm = "Web Server Authentication";) \
	IF_FEATURE_HTTPD_RANGES(range_start = -1;) \
	bind_addr_or_port = STR(CONFIG_FEATURE_HTTPD_PORT_DEFAULT); \
	index_page = index_html; \
	file_size = -1; \
} while (0)


#if !ENABLE_PLATFORM_MINGW32
#define STRNCASECMP(a, str) strncasecmp((a), (str), sizeof(str)-1)
#else
/* Not exactly equivalent to strncasecmp(), but OK for its use here */
#define STRNCASECMP(a, str) (!is_prefixed_with_case((a), (str)))
#endif

/* Prototypes */
enum {
	SEND_HEADERS     = (1 << 0),
	SEND_BODY        = (1 << 1),
};
static void send_file_and_exit(const char *url, int what) NORETURN;

static void free_llist(has_next_ptr **pptr)
{
	has_next_ptr *cur = *pptr;
	while (cur) {
		has_next_ptr *t = cur;
		cur = cur->next;
		free(t);
	}
	*pptr = NULL;
}

static ALWAYS_INLINE void free_Htaccess_list(Htaccess **pptr)
{
	free_llist((has_next_ptr**)pptr);
}

#if ENABLE_FEATURE_HTTPD_ACL_IP
static ALWAYS_INLINE void free_Htaccess_IP_list(Htaccess_IP **pptr)
{
	free_llist((has_next_ptr**)pptr);
}
#endif

#if ENABLE_FEATURE_HTTPD_ACL_IP
/* Returns presumed mask width in bits or < 0 on error.
 * Updates strp, stores IP at provided pointer */
static int scan_ip(const char **strp, unsigned *ipp, unsigned char endc)
{
	const char *p = *strp;
	int auto_mask = 8;
	unsigned ip = 0;
	int j;

	if (*p == '/')
		return -auto_mask;

	for (j = 0; j < 4; j++) {
		unsigned octet;

		if ((*p < '0' || *p > '9') && *p != '/' && *p)
			return -auto_mask;
		octet = 0;
		while (*p >= '0' && *p <= '9') {
			octet *= 10;
			octet += *p - '0';
			if (octet > 255)
				return -auto_mask;
			p++;
		}
		if (*p == '.')
			p++;
		if (*p != '/' && *p)
			auto_mask += 8;
		ip = (ip << 8) | octet;
	}
	if (*p) {
		if (*p != endc)
			return -auto_mask;
		p++;
		if (*p == '\0')
			return -auto_mask;
	}
	*ipp = ip;
	*strp = p;
	return auto_mask;
}

/* Returns 0 on success. Stores IP and mask at provided pointers */
static int scan_ip_mask(const char *str, unsigned *ipp, unsigned *maskp)
{
	int i;
	unsigned mask;
	char *p;

	i = scan_ip(&str, ipp, '/');
	if (i < 0)
		return i;

	if (*str) {
		/* there is /xxx after dotted-IP address */
		i = bb_strtou(str, &p, 10);
		if (*p == '.') {
			/* 'xxx' itself is dotted-IP mask, parse it */
			/* (return 0 (success) only if it has N.N.N.N form) */
			return scan_ip(&str, maskp, '\0') - 32;
		}
		if (*p)
			return -1;
	}

	if (i > 32)
		return -1;

	if (sizeof(unsigned) == 4 && i == 32) {
		/* mask >>= 32 below may not work */
		mask = 0;
	} else {
		mask = 0xffffffff;
		mask >>= i;
	}
	/* i == 0 -> *maskp = 0x00000000
	 * i == 1 -> *maskp = 0x80000000
	 * i == 4 -> *maskp = 0xf0000000
	 * i == 31 -> *maskp = 0xfffffffe
	 * i == 32 -> *maskp = 0xffffffff */
	*maskp = (uint32_t)(~mask);
	return 0;
}
#endif

/*
 * Parse configuration file into in-memory linked list.
 *
 * Any previous IP rules are discarded.
 * If the flag argument is not SUBDIR_PARSE then all /path and mime rules
 * are also discarded.  That is, previous settings are retained if flag is
 * SUBDIR_PARSE.
 * Error pages are only parsed on the main config file.
 *
 * path   Path where to look for httpd.conf (without filename).
 * flag   Type of the parse request.
 */
/* flag param: */
enum {
	FIRST_PARSE    = 0, /* path will be "/etc" */
	SIGNALED_PARSE = 1, /* path will be "/etc" */
	SUBDIR_PARSE   = 2, /* path will be derived from URL */
};
static int parse_conf(const char *path, int flag)
{
	/* internally used extra flag state */
	enum { TRY_CURDIR_PARSE = 3 };

	FILE *f;
	const char *filename;
	char buf[160];

	/* discard old rules */
#if ENABLE_FEATURE_HTTPD_ACL_IP
	free_Htaccess_IP_list(&G.ip_a_d);
#endif
	flg_deny_all = 0;
	/* retain previous auth and mime config only for subdir parse */
	if (flag != SUBDIR_PARSE) {
		free_Htaccess_list(&mime_a);
#if ENABLE_FEATURE_HTTPD_BASIC_AUTH
		free_Htaccess_list(&g_auth);
#endif
#if ENABLE_FEATURE_HTTPD_CONFIG_WITH_SCRIPT_INTERPR
		free_Htaccess_list(&script_i);
#endif
	}

	filename = opt_c_configFile;
	if (flag == SUBDIR_PARSE || filename == NULL) {
#if !ENABLE_PLATFORM_MINGW32
		filename = alloca(strlen(path) + sizeof(HTTPD_CONF) + 2);
		sprintf((char *)filename, "%s/%s", path, HTTPD_CONF);
#else
		const char *sd = need_system_drive(path);

		filename = auto_string(xasprintf("%s%s/%s", sd ? sd : "",
				path, HTTPD_CONF));
#endif
	}

	while ((f = fopen_for_read(filename)) == NULL) {
		if (flag >= SUBDIR_PARSE) { /* SUBDIR or TRY_CURDIR */
			/* config file not found, no changes to config */
			return -1;
		}
		if (flag == FIRST_PARSE) {
			/* -c CONFFILE given, but CONFFILE doesn't exist? */
			if (opt_c_configFile)
				bb_simple_perror_msg_and_die(opt_c_configFile);
			/* else: no -c, thus we looked at /etc/httpd.conf,
			 * and it's not there. try ./httpd.conf: */
		}
		flag = TRY_CURDIR_PARSE;
		filename = HTTPD_CONF;
	}

#if ENABLE_FEATURE_HTTPD_BASIC_AUTH
	/* in "/file:user:pass" lines, we prepend path in subdirs */
	if (flag != SUBDIR_PARSE)
		path = "";
#endif
	/* The lines can be:
	 *
	 * I:default_index_file
	 * H:http_home
	 * [AD]:IP[/mask]   # allow/deny, * for wildcard
	 * Ennn:error.html  # error page for status nnn
	 * P:/url:[http://]hostname[:port]/new/path # reverse proxy
	 * .ext:mime/type   # mime type
	 * *.php:/path/php  # run xxx.php through an interpreter
	 * /file:user:pass  # username and password
	 */
	while (fgets(buf, sizeof(buf), f) != NULL) {
		unsigned strlen_buf;
		unsigned char ch;
		char *after_colon;

		{ /* remove all whitespace, and # comments */
			char *p, *p0;

			p0 = buf;
			/* skip non-whitespace beginning. Often the whole line
			 * is non-whitespace. We want this case to work fast,
			 * without needless copying, therefore we don't merge
			 * this operation into next while loop. */
			while ((ch = *p0) != '\0' && ch != '\n' && ch != '#'
			 IF_PLATFORM_MINGW32(&& ch != '\r')
			 && ch != ' ' && ch != '\t'
			) {
				p0++;
			}
			p = p0;
			/* if we enter this loop, we have some whitespace.
			 * discard it */
#if !ENABLE_PLATFORM_MINGW32
			while (ch != '\0' && ch != '\n' && ch != '#') {
#else
			while (ch != '\0' && ch != '\n' && ch != '\r' && ch != '#') {
#endif
				if (ch != ' ' && ch != '\t') {
					*p++ = ch;
				}
				ch = *++p0;
			}
			*p = '\0';
			strlen_buf = p - buf;
			if (strlen_buf == 0)
				continue; /* empty line */
		}

		after_colon = strchr(buf, ':');
		/* strange line? */
		if (after_colon == NULL || *++after_colon == '\0')
			goto config_error;

		ch = (buf[0] & ~0x20); /* toupper if it's a letter */

		if (ch == 'I') {
			if (index_page != index_html)
				free((char*)index_page);
			index_page = xstrdup(after_colon);
			continue;
		}

		/* do not allow jumping around using H in subdir's configs */
		if (flag == FIRST_PARSE && ch == 'H') {
			home_httpd = xstrdup(after_colon);
			xchdir(home_httpd);
			continue;
		}

#if ENABLE_FEATURE_HTTPD_ACL_IP
		if (ch == 'A' || ch == 'D') {
			Htaccess_IP *pip;

			if (*after_colon == '*') {
				if (ch == 'D') {
					/* memorize "deny all" */
					flg_deny_all = 1;
				}
				/* skip assumed "A:*", it is a default anyway */
				continue;
			}
			/* store "allow/deny IP/mask" line */
			pip = xzalloc(sizeof(*pip));
			if (scan_ip_mask(after_colon, &pip->ip, &pip->mask)) {
				/* IP{/mask} syntax error detected, protect all */
				ch = 'D';
				pip->mask = 0;
			}
			pip->allow_deny = ch;
			if (ch == 'D') {
				/* Deny:from_IP - prepend */
				pip->next = G.ip_a_d;
				G.ip_a_d = pip;
			} else {
				/* A:from_IP - append (thus all D's precedes A's) */
				Htaccess_IP *prev_IP = G.ip_a_d;
				if (prev_IP == NULL) {
					G.ip_a_d = pip;
				} else {
					while (prev_IP->next)
						prev_IP = prev_IP->next;
					prev_IP->next = pip;
				}
			}
			continue;
		}
#endif

#if ENABLE_FEATURE_HTTPD_ERROR_PAGES
		if (flag == FIRST_PARSE && ch == 'E') {
			unsigned i;
			int status = atoi(buf + 1); /* error status code */

			if (status < HTTP_CONTINUE) {
				goto config_error;
			}
			/* then error page; find matching status */
			for (i = 0; i < ARRAY_SIZE(http_response_type); i++) {
				if (http_response_type[i] == status) {
					/* We chdir to home_httpd, thus no need to
					 * concat_path_file(home_httpd, after_colon)
					 * here */
					http_error_page[i] = xstrdup(after_colon);
					break;
				}
			}
			continue;
		}
#endif

#if ENABLE_FEATURE_HTTPD_PROXY
		if (flag == FIRST_PARSE && ch == 'P') {
			/* P:/url:[http://]hostname[:port]/new/path */
			char *url_from, *host_port, *url_to;
			Htaccess_Proxy *proxy_entry;

			url_from = after_colon;
			host_port = strchr(after_colon, ':');
			if (host_port == NULL) {
				goto config_error;
			}
			*host_port++ = '\0';
			if (is_prefixed_with(host_port, "http://"))
				host_port += 7;
			if (*host_port == '\0') {
				goto config_error;
			}
			url_to = strchr(host_port, '/');
			if (url_to == NULL) {
				goto config_error;
			}
			*url_to = '\0';
			proxy_entry = xzalloc(sizeof(*proxy_entry));
			proxy_entry->url_from = xstrdup(url_from);
			proxy_entry->host_port = xstrdup(host_port);
			*url_to = '/';
			proxy_entry->url_to = xstrdup(url_to);
			proxy_entry->next = proxy;
			proxy = proxy_entry;
			continue;
		}
#endif
		/* the rest of directives are non-alphabetic,
		 * must avoid using "toupper'ed" ch */
		ch = buf[0];

		if (ch == '.' /* ".ext:mime/type" */
#if ENABLE_FEATURE_HTTPD_CONFIG_WITH_SCRIPT_INTERPR
		 || (ch == '*' && buf[1] == '.') /* "*.php:/path/php" */
#endif
		) {
			char *p;
			Htaccess *cur;

			cur = xzalloc(sizeof(*cur) /* includes space for NUL */ + strlen_buf);
			strcpy(cur->before_colon, buf);
			p = cur->before_colon + (after_colon - buf);
			p[-1] = '\0';
			cur->after_colon = p;
			if (ch == '.') {
				/* .mime line: prepend to mime_a list */
				cur->next = mime_a;
				mime_a = cur;
			}
#if ENABLE_FEATURE_HTTPD_CONFIG_WITH_SCRIPT_INTERPR
			else {
				/* script interpreter line: prepend to script_i list */
				cur->next = script_i;
				script_i = cur;
			}
#endif
			continue;
		}

#if ENABLE_FEATURE_HTTPD_BASIC_AUTH
		if (ch == '/') { /* "/file:user:pass" */
			char *p;
			Htaccess *cur;
			unsigned file_len;

			/* note: path is "" unless we are in SUBDIR parse,
			 * otherwise it does NOT start with "/" */
			cur = xzalloc(sizeof(*cur) /* includes space for NUL */
				+ 1 + strlen(path)
				+ strlen_buf
				);
			/* form "/path/file" */
			sprintf(cur->before_colon, "/%s%.*s",
				path,
				(int) (after_colon - buf - 1), /* includes "/", but not ":" */
				buf);
			/* canonicalize it */
			p = bb_simplify_abs_path_inplace(cur->before_colon);
			file_len = p - cur->before_colon;
			/* add "user:pass" after NUL */
			strcpy(++p, after_colon);
			cur->after_colon = p;

			/* insert cur into g_auth */
			/* g_auth is sorted by decreased filename length */
			{
				Htaccess *auth, **authp;

				authp = &g_auth;
				while ((auth = *authp) != NULL) {
					if (file_len >= strlen(auth->before_colon)) {
						/* insert cur before auth */
						cur->next = auth;
						break;
					}
					authp = &auth->next;
				}
				*authp = cur;
			}
			continue;
		}
#endif /* BASIC_AUTH */

		/* the line is not recognized */
 config_error:
		bb_error_msg("config error '%s' in '%s'", buf, filename);
	} /* while (fgets) */

	fclose(f);
	return 0;
}

#if ENABLE_FEATURE_HTTPD_ENCODE_URL_STR
/*
 * Given a string, html-encode special characters.
 * This is used for the -e command line option to provide an easy way
 * for scripts to encode result data without confusing browsers.  The
 * returned string pointer is memory allocated by malloc().
 *
 * Returns a pointer to the encoded string (malloced).
 */
static char *encodeString(const char *string)
{
	/* take the simple route and encode everything */
	/* could possibly scan once to get length.     */
	int len = strlen(string);
	char *out = xmalloc(len * 6 + 1);
	char *p = out;
	char ch;

	while ((ch = *string++) != '\0') {
		/* very simple check for what to encode */
		if (isalnum(ch))
			*p++ = ch;
		else
			p += sprintf(p, "&#%u;", (unsigned char) ch);
	}
	*p = '\0';
	return out;
}
#endif

#if ENABLE_FEATURE_HTTPD_BASIC_AUTH
/*
 * Decode a base64 data stream as per rfc1521.
 * Note that the rfc states that non base64 chars are to be ignored.
 * Since the decode always results in a shorter size than the input,
 * it is OK to pass the input arg as an output arg.
 * Parameter: a pointer to a base64 encoded string.
 * Decoded data is stored in-place.
 */
static void decodeBase64(char *data)
{
	decode_base64(data, NULL)[0] = '\0';
}
#endif

/*
 * Create a listen server socket on the designated port.
 */
static int openServer(void)
{
	unsigned n = bb_strtou(bind_addr_or_port, NULL, 10);
	if (!errno && n && n <= 0xffff)
		n = create_and_bind_stream_or_die(NULL, n);
	else
		n = create_and_bind_stream_or_die(bind_addr_or_port, 80);
	xlisten(n, 9);
	return n;
}

/*
 * Log the connection closure and exit.
 */
static void log_and_exit(void) NORETURN;
static void log_and_exit(void)
{
	/* Paranoia. IE said to be buggy. It may send some extra data
	 * or be confused by us just exiting without SHUT_WR. Oh well. */
	shutdown(1, SHUT_WR);
	/* Why??
	(this also messes up stdin when user runs httpd -i from terminal)
	ndelay_on(0);
	while (read(STDIN_FILENO, iobuf, IOBUF_SIZE) > 0)
		continue;
	*/

	if (verbose > 2)
		bb_simple_error_msg("closed");
	_exit(xfunc_error_retval);
}

/*
 * Create and send HTTP response headers.
 * The arguments are combined and sent as one write operation.  Note that
 * IE will puke big-time if the headers are not sent in one packet and the
 * second packet is delayed for any reason.
 * responseNum - the result code to send.
 */
static void send_headers(unsigned responseNum)
{
#if ENABLE_FEATURE_HTTPD_DATE || ENABLE_FEATURE_HTTPD_LAST_MODIFIED
	static const char RFC1123FMT[] ALIGN1 = "%a, %d %b %Y %H:%M:%S GMT";
	/* Fixed size 29-byte string. Example: Sun, 06 Nov 1994 08:49:37 GMT */
	char date_str[40]; /* using a bit larger buffer to paranoia reasons */
	struct tm tm;
#endif
	const char *responseString = "";
	const char *infoString = NULL;
#if ENABLE_FEATURE_HTTPD_ERROR_PAGES
	const char *error_page = NULL;
#endif
	unsigned len;
	unsigned i;

	for (i = 0; i < ARRAY_SIZE(http_response_type); i++) {
		if (http_response_type[i] == responseNum) {
			responseString = http_response[i].name;
			infoString = http_response[i].info;
#if ENABLE_FEATURE_HTTPD_ERROR_PAGES
			error_page = http_error_page[i];
#endif
			break;
		}
	}

	if (verbose)
		bb_error_msg("response:%u", responseNum);

	/* We use sprintf, not snprintf (it's less code).
	 * iobuf[] is several kbytes long and all headers we generate
	 * always fit into those kbytes.
	 */

	{
#if ENABLE_FEATURE_HTTPD_DATE
		time_t timer = time(NULL);
		strftime(date_str, sizeof(date_str), RFC1123FMT, gmtime_r(&timer, &tm));
		/* ^^^ using gmtime_r() instead of gmtime() to not use static data */
#endif
		len = sprintf(iobuf,
			"HTTP/1.1 %u %s\r\n"
#if ENABLE_FEATURE_HTTPD_DATE
			"Date: %s\r\n"
#endif
			"Connection: close\r\n",
			responseNum, responseString
#if ENABLE_FEATURE_HTTPD_DATE
			,date_str
#endif
		);
	}

	if (responseNum != HTTP_OK || found_mime_type) {
		len += sprintf(iobuf + len,
				"Content-type: %s\r\n",
				/* if it's error message, then it's HTML */
				(responseNum != HTTP_OK ? "text/html" : found_mime_type)
		);
	}

#if ENABLE_FEATURE_HTTPD_BASIC_AUTH
	if (responseNum == HTTP_UNAUTHORIZED) {
		len += sprintf(iobuf + len,
				"WWW-Authenticate: Basic realm=\"%.999s\"\r\n",
				g_realm /* %.999s protects from overflowing iobuf[] */
		);
	}
#endif
	if (responseNum == HTTP_MOVED_TEMPORARILY) {
		/* Responding to "GET /dir" with
		 * "HTTP/1.1 302 Found" "Location: /dir/"
		 * - IOW, asking them to repeat with a slash.
		 * Here, overflow IS possible, can't use sprintf:
		 * mkdir test
		 * python -c 'print("get /test?" + ("x" * 8192))' | busybox httpd -i -h .
		 */
		len += snprintf(iobuf + len, IOBUF_SIZE-3 - len,
				"Location: %s/%s%s\r\n",
				found_moved_temporarily,
				(g_query ? "?" : ""),
				(g_query ? g_query : "")
		);
		if (len > IOBUF_SIZE-3)
			len = IOBUF_SIZE-3;
	}

#if ENABLE_FEATURE_HTTPD_ERROR_PAGES
	if (error_page && access(error_page, R_OK) == 0) {
		iobuf[len++] = '\r';
		iobuf[len++] = '\n';
		if (DEBUG) {
			iobuf[len] = '\0';
			fprintf(stderr, "headers: '%s'\n", iobuf);
		}
		full_write(STDOUT_FILENO, iobuf, len);
		dbg("writing error page: '%s'\n", error_page);
		return send_file_and_exit(error_page, SEND_BODY);
	}
#endif

	if (file_size != -1) {    /* file */
#if ENABLE_FEATURE_HTTPD_LAST_MODIFIED
		strftime(date_str, sizeof(date_str), RFC1123FMT, gmtime_r(&last_mod, &tm));
#endif
#if ENABLE_FEATURE_HTTPD_RANGES
		if (responseNum == HTTP_PARTIAL_CONTENT) {
			len += sprintf(iobuf + len,
				"Content-Range: bytes %"OFF_FMT"u-%"OFF_FMT"u/%"OFF_FMT"u\r\n",
					range_start,
					range_end,
					file_size
			);
			file_size = range_end - range_start + 1;
		}
#endif

//RFC 2616 4.4 Message Length
// The transfer-length of a message is the length of the message-body as
// it appears in the message; that is, after any transfer-codings have
// been applied. When a message-body is included with a message, the
// transfer-length of that body is determined by one of the following
// (in order of precedence):
// 1.Any response message which "MUST NOT" include a message-body (such
//   as the 1xx, 204, and 304 responses and any response to a HEAD
//   request) is always terminated by the first empty line after the
//   header fields, regardless of the entity-header fields present in
//   the message.
// 2.If a Transfer-Encoding header field (section 14.41) is present and
//   has any value other than "identity", then the transfer-length is
//   defined by use of the "chunked" transfer-coding (section 3.6),
//   unless the message is terminated by closing the connection.
// 3.If a Content-Length header field (section 14.13) is present, its
//   decimal value in OCTETs represents both the entity-length and the
//   transfer-length. The Content-Length header field MUST NOT be sent
//   if these two lengths are different (i.e., if a Transfer-Encoding
//   header field is present). If a message is received with both a
//   Transfer-Encoding header field and a Content-Length header field,
//   the latter MUST be ignored.
// 4.If the message uses the media type "multipart/byteranges" ...
// 5.By the server closing the connection.
//
// (NB: standards do not define "Transfer-Length:" _header_,
// transfer-length above is just a concept).

		len += sprintf(iobuf + len,
#if ENABLE_FEATURE_HTTPD_RANGES
			"Accept-Ranges: bytes\r\n"
#endif
#if ENABLE_FEATURE_HTTPD_LAST_MODIFIED
			"Last-Modified: %s\r\n"
#endif
#if ENABLE_FEATURE_HTTPD_ETAG
			"ETag: %s\r\n"
#endif

	/* Because of 4.4 (5), we can forgo sending of "Content-Length"
	 * since we close connection afterwards, but it helps clients
	 * to e.g. estimate download times, show progress bars etc.
	 * Theoretically we should not send it if page is compressed,
	 * but de-facto standard is to send it (see comment below).
	 */
			"Content-Length: %"OFF_FMT"u\r\n",
#if ENABLE_FEATURE_HTTPD_LAST_MODIFIED
				date_str,
#endif
#if ENABLE_FEATURE_HTTPD_ETAG
				G.etag,
#endif
				file_size
		);
	}

	/* This should be "Transfer-Encoding", not "Content-Encoding":
	 * "data is compressed for transfer", not "data is an archive".
	 * But many clients were not handling "Transfer-Encoding" correctly
	 * (they were not uncompressing gzipped pages, tried to show
	 * raw compressed data), and servers worked around it by using
	 * "Content-Encoding" instead... and this become de-facto standard.
	 * https://bugzilla.mozilla.org/show_bug.cgi?id=68517
	 * https://bugs.chromium.org/p/chromium/issues/detail?id=94730
	 */
	if (content_gzip)
		len += sprintf(iobuf + len, "Content-Encoding: gzip\r\n");

	iobuf[len++] = '\r';
	iobuf[len++] = '\n';
	if (infoString) {
		len += sprintf(iobuf + len,
				"<HTML><HEAD><TITLE>%u %s</TITLE></HEAD>\n"
				"<BODY><H1>%u %s</H1>\n"
				"%s\n"
				"</BODY></HTML>\n",
				responseNum, responseString,
				responseNum, responseString,
				infoString
		);
	}
	if (DEBUG) {
		iobuf[len] = '\0';
		fprintf(stderr, "headers: '%s'\n", iobuf);
	}
	if (full_write(STDOUT_FILENO, iobuf, len) != len) {
		if (verbose > 1)
			bb_simple_perror_msg("error");
		log_and_exit();
	}
}

static void send_headers_and_exit(int responseNum) NORETURN;
static void send_headers_and_exit(int responseNum)
{
	IF_FEATURE_HTTPD_GZIP(content_gzip = 0;)
	send_headers(responseNum);
	log_and_exit();
}

/*
 * Read from the socket until '\n' or EOF.
 * '\r' chars are removed.
 * '\n' is replaced with NUL.
 * Return number of characters read or 0 if nothing is read
 * ('\r' and '\n' are not counted).
 * Data is returned in iobuf.
 */
static unsigned get_line(void)
{
	unsigned count;
	char c;

	count = 0;
	while (1) {
		if (hdr_cnt <= 0) {
#if ENABLE_PLATFORM_MINGW32
			int nfds = 1;
			struct pollfd fds = {STDIN_FILENO, POLLIN, 0};

			switch (poll(&fds, nfds, HEADER_READ_TIMEOUT*1000)) {
			case 0:
				send_REQUEST_TIMEOUT_and_exit(0);
				break;
			case -1:
				bb_simple_perror_msg_and_die("poll");
				break;
			}
#else
			alarm(HEADER_READ_TIMEOUT);
#endif
			hdr_cnt = safe_read(STDIN_FILENO, hdr_buf, sizeof_hdr_buf);
			if (hdr_cnt <= 0)
				goto ret;
			hdr_ptr = hdr_buf;
		}
		hdr_cnt--;
		c = *hdr_ptr++;
		if (c == '\r')
			continue;
		if (c == '\n')
			break;
		iobuf[count] = c;
		if (count < (IOBUF_SIZE - 1))      /* check overflow */
			count++;
	}
 ret:
	iobuf[count] = '\0';
	return count;
}

#if ENABLE_FEATURE_HTTPD_CGI || ENABLE_FEATURE_HTTPD_PROXY

/* gcc 4.2.1 fares better with NOINLINE */
static NOINLINE void cgi_io_loop_and_exit(int fromCgi_rd, int toCgi_wr, int post_len) NORETURN;
static NOINLINE void cgi_io_loop_and_exit(int fromCgi_rd, int toCgi_wr, int post_len)
{
	enum { FROM_CGI = 1, TO_CGI = 2 }; /* indexes in pfd[] */
	struct pollfd pfd[3];
	int out_cnt; /* we buffer a bit of initial CGI output */
	int count;

	/* iobuf is used for CGI -> network data,
	 * hdr_buf is for network -> CGI data (POSTDATA) */

	/* If CGI dies, we still want to correctly finish reading its output
	 * and send it to the peer. So please no SIGPIPEs! */
	signal(SIGPIPE, SIG_IGN);

	// We inconsistently handle a case when more POSTDATA from network
	// is coming than we expected. We may give *some part* of that
	// extra data to CGI.

	//if (hdr_cnt > post_len) {
	//	/* We got more POSTDATA from network than we expected */
	//	hdr_cnt = post_len;
	//}
	post_len -= hdr_cnt;
	/* post_len - number of POST bytes not yet read from network */

	/* NB: breaking out of this loop jumps to log_and_exit() */
	out_cnt = 0;
	pfd[FROM_CGI].fd = fromCgi_rd;
	pfd[FROM_CGI].events = POLLIN;
	pfd[TO_CGI].fd = toCgi_wr;
	while (1) {
		/* Note: even pfd[0].events == 0 won't prevent
		 * revents == POLLHUP|POLLERR reports from closed stdin.
		 * Setting fd to -1 works: */
		pfd[0].fd = -1;
		pfd[0].events = POLLIN;
		pfd[0].revents = 0; /* probably not needed, paranoia */

		/* We always poll this fd, thus kernel always sets revents: */
		/*pfd[FROM_CGI].events = POLLIN; - moved out of loop */
		/*pfd[FROM_CGI].revents = 0; - not needed */

		/* gcc-4.8.0 still doesnt fill two shorts with one insn :( */
		/* http://gcc.gnu.org/bugzilla/show_bug.cgi?id=47059 */
		/* hopefully one day it will... */
		pfd[TO_CGI].events = POLLOUT;
		pfd[TO_CGI].revents = 0; /* needed! */

		if (toCgi_wr && hdr_cnt <= 0) {
			if (post_len > 0) {
				/* Expect more POST data from network */
				pfd[0].fd = 0;
			} else {
				/* post_len <= 0 && hdr_cnt <= 0:
				 * no more POST data to CGI,
				 * let CGI see EOF on CGI's stdin */
				if (toCgi_wr != fromCgi_rd)
					close(toCgi_wr);
				toCgi_wr = 0;
			}
		}

		/* Now wait on the set of sockets */
		count = safe_poll(pfd, hdr_cnt > 0 ? TO_CGI+1 : FROM_CGI+1, -1);
		if (count <= 0) {
#if 0
			if (safe_waitpid(pid, &status, WNOHANG) <= 0) {
				/* Weird. CGI didn't exit and no fd's
				 * are ready, yet poll returned?! */
				continue;
			}
			if (DEBUG && WIFEXITED(status))
				bb_error_msg("CGI exited, status=%u", WEXITSTATUS(status));
			if (DEBUG && WIFSIGNALED(status))
				bb_error_msg("CGI killed, signal=%u", WTERMSIG(status));
#endif
			break;
		}

		if (pfd[TO_CGI].revents) {
			/* hdr_cnt > 0 here due to the way poll() called */
			/* Have data from peer and can write to CGI */
			count = safe_write(toCgi_wr, hdr_ptr, hdr_cnt);
			/* Doesn't happen, we dont use nonblocking IO here
			 *if (count < 0 && errno == EAGAIN) {
			 *	...
			 *} else */
			if (count > 0) {
				hdr_ptr += count;
				hdr_cnt -= count;
			} else {
				/* EOF/broken pipe to CGI, stop piping POST data */
				hdr_cnt = post_len = 0;
			}
		}

		if (pfd[0].revents) {
			/* post_len > 0 && hdr_cnt == 0 here */
			/* We expect data, prev data portion is eaten by CGI
			 * and there *is* data to read from the peer
			 * (POSTDATA) */
			//count = post_len > (int)sizeof_hdr_buf ? (int)sizeof_hdr_buf : post_len;
			//count = safe_read(STDIN_FILENO, hdr_buf, count);
			count = safe_read(STDIN_FILENO, hdr_buf, sizeof_hdr_buf);
			if (count > 0) {
				hdr_cnt = count;
				hdr_ptr = hdr_buf;
				post_len -= count;
			} else {
				/* no more POST data can be read */
				post_len = 0;
			}
		}

		if (pfd[FROM_CGI].revents) {
			/* There is something to read from CGI */
			char *rbuf = iobuf;

			/* Are we still buffering CGI output? */
			if (out_cnt >= 0) {
				/* HTTP_200[] has single "\r\n" at the end.
				 * According to http://hoohoo.ncsa.uiuc.edu/cgi/out.html,
				 * CGI scripts MUST send their own header terminated by
				 * empty line, then data. That's why we have only one
				 * <cr><lf> pair here. We will output "200 OK" line
				 * if needed, but CGI still has to provide blank line
				 * between header and body */

				/* Must use safe_read, not full_read, because
				 * CGI may output a few first bytes and then wait
				 * for POSTDATA without closing stdout.
				 * With full_read we may wait here forever. */
				count = safe_read(fromCgi_rd, rbuf + out_cnt, IOBUF_SIZE - 8);
				if (count <= 0) {
					/* eof (or error) and there was no "HTTP",
					 * send "HTTP/1.1 200 OK\r\n", then send received data */
					if (out_cnt) {
						full_write(STDOUT_FILENO, HTTP_200, sizeof(HTTP_200)-1);
						full_write(STDOUT_FILENO, rbuf, out_cnt);
					}
					break; /* CGI stdout is closed, exiting */
				}
				out_cnt += count;
				count = 0;
				/* "Status" header format is: "Status: 302 Redirected\r\n" */
				if (out_cnt >= 8 && memcmp(rbuf, "Status: ", 8) == 0) {
					/* send "HTTP/1.1 " */
					if (full_write(STDOUT_FILENO, HTTP_200, 9) != 9)
						break;
					/* skip "Status: " (including space, sending "HTTP/1.1  NNN" is wrong) */
					rbuf += 8;
					count = out_cnt - 8;
					out_cnt = -1; /* buffering off */
				} else if (out_cnt >= 4) {
					/* Did CGI add "HTTP"? */
					if (memcmp(rbuf, HTTP_200, 4) != 0) {
						/* there is no "HTTP", do it ourself */
						if (full_write(STDOUT_FILENO, HTTP_200, sizeof(HTTP_200)-1) != sizeof(HTTP_200)-1)
							break;
					}
					/* Commented out:
					if (!strstr(rbuf, "ontent-")) {
						full_write(s, "Content-type: text/plain\r\n\r\n", 28);
					}
					 * Counter-example of valid CGI without Content-type:
					 * echo -en "HTTP/1.1 302 Found\r\n"
					 * echo -en "Location: http://www.busybox.net\r\n"
					 * echo -en "\r\n"
					 */
					count = out_cnt;
					out_cnt = -1; /* buffering off */
				}
			} else {
				count = safe_read(fromCgi_rd, rbuf, IOBUF_SIZE);
				if (count <= 0)
					break;  /* eof (or error) */
			}
			if (full_write(STDOUT_FILENO, rbuf, count) != count)
				break;
			dbg("cgi read %d bytes: '%.*s'\n", count, count, rbuf);
		} /* if (pfd[FROM_CGI].revents) */
	} /* while (1) */
	log_and_exit();
}
#endif

#if ENABLE_FEATURE_HTTPD_CGI

static void setenv1(const char *name, const char *value)
{
	setenv(name, value ? value : "", 1);
}

/*
 * Spawn CGI script, forward CGI's stdin/out <=> network
 *
 * Environment variables are set up and the script is invoked with pipes
 * for stdin/stdout.  If a POST is being done the script is fed the POST
 * data in addition to setting the QUERY_STRING variable (for GETs or POSTs).
 *
 * Parameters:
 * const char *url              The requested URL (with leading /).
 * const char *orig_uri         The original URI before rewriting (if any)
 * int post_len                 Length of the POST body.
 */
static void send_cgi_and_exit(
		const char *url,
		const char *orig_uri,
		const char *request,
		int post_len) NORETURN;
static void send_cgi_and_exit(
		const char *url,
		const char *orig_uri,
		const char *request,
		int post_len)
{
	struct fd_pair fromCgi;  /* CGI -> httpd pipe */
	struct fd_pair toCgi;    /* httpd -> CGI pipe */
	char *script, *last_slash;
	int pid;

	/* Make a copy. NB: caller guarantees:
	 * url[0] == '/', url[1] != '/' */
	url = xstrdup(url);

	/*
	 * We are mucking with environment _first_ and then vfork/exec,
	 * this allows us to use vfork safely. Parent doesn't care about
	 * these environment changes anyway.
	 */

	/* Check for [dirs/]script.cgi/PATH_INFO */
	last_slash = script = (char*)url;
	while ((script = strchr(script + 1, '/')) != NULL) {
		int dir;
		*script = '\0';
		dir = is_directory(url + 1, /*followlinks:*/ 1);
		*script = '/';
		if (!dir) {
			/* not directory, found script.cgi/PATH_INFO */
			break;
		}
		/* is directory, find next '/' */
		last_slash = script;
	}
	setenv1("PATH_INFO", script);   /* set to /PATH_INFO or "" */
	setenv1("REQUEST_METHOD", request);
	if (g_query) {
		putenv(xasprintf("%s=%s?%s", "REQUEST_URI", orig_uri, g_query));
	} else {
		setenv1("REQUEST_URI", orig_uri);
	}
	if (script != NULL)
		*script = '\0';         /* cut off /PATH_INFO */

	/* SCRIPT_FILENAME is required by PHP in CGI mode */
	if (home_httpd[0] == '/') {
		char *fullpath = concat_path_file(home_httpd, url);
		setenv1("SCRIPT_FILENAME", fullpath);
	}
	/* set SCRIPT_NAME as full path: /cgi-bin/dirs/script.cgi */
	setenv1("SCRIPT_NAME", url);
	/* http://hoohoo.ncsa.uiuc.edu/cgi/env.html:
	 * QUERY_STRING: The information which follows the ? in the URL
	 * which referenced this script. This is the query information.
	 * It should not be decoded in any fashion. This variable
	 * should always be set when there is query information,
	 * regardless of command line decoding. */
	/* (Older versions of bbox seem to do some decoding) */
	setenv1("QUERY_STRING", g_query);
	putenv((char*)"SERVER_SOFTWARE=busybox httpd/"BB_VER);
	putenv((char*)"SERVER_PROTOCOL=HTTP/1.1");
	putenv((char*)"GATEWAY_INTERFACE=CGI/1.1");
	/* Having _separate_ variables for IP and port defeats
	 * the purpose of having socket abstraction. Which "port"
	 * are you using on Unix domain socket?
	 * IOW - REMOTE_PEER="1.2.3.4:56" makes much more sense.
	 * Oh well... */
	{
		char *p = rmt_ip_str ? rmt_ip_str : (char*)"";
		char *cp = strrchr(p, ':');
		if (ENABLE_FEATURE_IPV6 && cp && strchr(cp, ']'))
			cp = NULL;
		if (cp) *cp = '\0'; /* delete :PORT */
		setenv1("REMOTE_ADDR", p);
		if (cp) {
			*cp = ':';
#if ENABLE_FEATURE_HTTPD_SET_REMOTE_PORT_TO_ENV
			setenv1("REMOTE_PORT", cp + 1);
#endif
		}
	}
	if (post_len)
		putenv(xasprintf("CONTENT_LENGTH=%u", post_len));
#if ENABLE_FEATURE_HTTPD_BASIC_AUTH
	if (remoteuser) {
		setenv1("REMOTE_USER", remoteuser);
		putenv((char*)"AUTH_TYPE=Basic");
	}
#endif
	/* setenv1("SERVER_NAME", safe_gethostname()); - don't do this,
	 * just run "env SERVER_NAME=xyz httpd ..." instead */

	xpiped_pair(fromCgi);
	xpiped_pair(toCgi);

	pid = vfork();
	if (pid < 0) {
		/* TODO: log perror? */
		log_and_exit();
	}

	if (pid == 0) {
		/* Child process */
		char *argv[3];

		xfunc_error_retval = 242;

		/* NB: close _first_, then move fds! */
		close(toCgi.wr);
		close(fromCgi.rd);
		xmove_fd(toCgi.rd, 0);  /* replace stdin with the pipe */
		xmove_fd(fromCgi.wr, 1);  /* replace stdout with the pipe */
		/* User seeing stderr output can be a security problem.
		 * If CGI really wants that, it can always do dup itself. */
		/* dup2(1, 2); */

		/* Chdiring to script's dir */
		script = last_slash;
		if (script != url) { /* paranoia */
			*script = '\0';
			if (chdir(url + 1) != 0) {
				bb_perror_msg("can't change directory to '%s'", url + 1);
				goto error_execing_cgi;
			}
			// not needed: *script = '/';
		}
		script++;

		/* set argv[0] to name without path */
		argv[0] = script;
		argv[1] = NULL;

#if ENABLE_FEATURE_HTTPD_CONFIG_WITH_SCRIPT_INTERPR
		{
			char *suffix = strrchr(script, '.');

			if (suffix) {
				Htaccess *cur;
				for (cur = script_i; cur; cur = cur->next) {
					if (strcmp(cur->before_colon + 1, suffix) == 0) {
						/* found interpreter name */
						argv[0] = cur->after_colon;
						argv[1] = script;
						argv[2] = NULL;
						break;
					}
				}
			}
		}
#endif
		/* restore default signal dispositions for CGI process */
		bb_signals(0
			| (1 << SIGCHLD)
			| (1 << SIGPIPE)
			| (1 << SIGHUP)
			, SIG_DFL);

		/* _NOT_ execvp. We do not search PATH. argv[0] is a filename
		 * without any dir components and will only match a file
		 * in the current directory */
		execv(argv[0], argv);
		if (verbose)
			bb_perror_msg("can't execute '%s'", argv[0]);
 error_execing_cgi:
		/* send to stdout
		 * (we are CGI here, our stdout is pumped to the net) */
		send_headers_and_exit(HTTP_NOT_FOUND);
	} /* end child */

	/* Parent process */

	/* Restore variables possibly changed by child */
	xfunc_error_retval = 0;

	/* Pump data */
	close(fromCgi.wr);
	close(toCgi.rd);
	cgi_io_loop_and_exit(fromCgi.rd, toCgi.wr, post_len);
}

#endif          /* FEATURE_HTTPD_CGI */

/*
 * Send a file response to a HTTP request, and exit
 *
 * Parameters:
 * const char *url  The requested URL (with leading /).
 * what             What to send (headers/body/both).
 */
static NOINLINE void send_file_and_exit(const char *url, int what)
{
	char *suffix;
	int fd;
	ssize_t count;

	if (content_gzip) {
		/* does <url>.gz exist? Then use it instead */
		char *gzurl = xasprintf("%s.gz", url);
		fd = open(gzurl, O_RDONLY);
		free(gzurl);
		if (fd != -1) {
			struct stat sb;
			fstat(fd, &sb);
			file_size = sb.st_size;
			last_mod = sb.st_mtime;
		} else {
			IF_FEATURE_HTTPD_GZIP(content_gzip = 0;)
			fd = open(url, O_RDONLY);
		}
	} else {
		fd = open(url, O_RDONLY);
		/* file_size and last_mod are already populated */
	}
	if (fd < 0) {
		dbg("can't open '%s'\n", url);
		/* Error pages are sent by using send_file_and_exit(SEND_BODY).
		 * IOW: it is unsafe to call send_headers_and_exit
		 * if what is SEND_BODY! Can recurse! */
		if (what != SEND_BODY)
			send_headers_and_exit(HTTP_NOT_FOUND);
		log_and_exit();
	}
#if ENABLE_FEATURE_HTTPD_ETAG
	/* ETag is "hex(last_mod)-hex(file_size)" e.g. "5e132e20-417" */
	sprintf(G.etag, "\"%"LL_FMT"x-%"LL_FMT"x\"", (unsigned long long)last_mod, (unsigned long long)file_size);

	if (G.if_none_match) {
		dbg("If-None-Match:'%s' file's ETag:'%s'\n", G.if_none_match, G.etag);
		/* Weak ETag comparision.
		 * If-None-Match may have many ETags but they are quoted so we can use simple substring search */
		if (strstr(G.if_none_match, G.etag))
			send_headers_and_exit(HTTP_NOT_MODIFIED);
	}
#endif
	/* If you want to know about EPIPE below
	 * (happens if you abort downloads from local httpd): */
	signal(SIGPIPE, SIG_IGN);

	/* If not found, default is to not send "Content-type:" */
	/*found_mime_type = NULL; - already is */
	suffix = strrchr(url, '.');
	if (suffix) {
		static const char suffixTable[] ALIGN1 =
			/* Shorter suffix must be first:
			 * ".html.htm" will fail for ".htm"
			 */
			".txt.h.c.cc.cpp\0" "text/plain\0"
			/* .htm line must be after .h line */
			".htm.html\0" "text/html\0"
			".jpg.jpeg\0" "image/jpeg\0"
			".gif\0"      "image/gif\0"
			".png\0"      "image/png\0"
			".svg\0"      "image/svg+xml\0"
			/* .css line must be after .c line */
			".css\0"      "text/css\0"
			".js\0"       "application/javascript\0"
			".wav\0"      "audio/wav\0"
			".avi\0"      "video/x-msvideo\0"
			".qt.mov\0"   "video/quicktime\0"
			".mpe.mpeg\0" "video/mpeg\0"
			".mid.midi\0" "audio/midi\0"
			".mp3\0"      "audio/mpeg\0"
#if 0  /* unpopular */
			".au\0"       "audio/basic\0"
			".pac\0"      "application/x-ns-proxy-autoconfig\0"
			".vrml.wrl\0" "model/vrml\0"
#endif
			/* compiler adds another "\0" here */
		;
		Htaccess *cur;

		/* Examine built-in table */
		const char *table = suffixTable;
		const char *table_next;
		for (; *table; table = table_next) {
			const char *try_suffix;
			const char *mime_type;
			mime_type  = table + strlen(table) + 1;
			table_next = mime_type + strlen(mime_type) + 1;
			try_suffix = strstr(table, suffix);
			if (!try_suffix)
				continue;
			try_suffix += strlen(suffix);
			if (*try_suffix == '\0' || *try_suffix == '.') {
				found_mime_type = mime_type;
				break;
			}
			/* Example: strstr(table, ".av") != NULL, but it
			 * does not match ".avi" after all and we end up here.
			 * The table is arranged so that in this case we know
			 * that it can't match anything in the following lines,
			 * and we stop the search: */
			break;
		}
		/* ...then user's table */
		for (cur = mime_a; cur; cur = cur->next) {
			if (strcmp(cur->before_colon, suffix) == 0) {
				found_mime_type = cur->after_colon;
				break;
			}
		}
	}

	dbg("sending file '%s' content-type:%s\n", url, found_mime_type);

#if ENABLE_FEATURE_HTTPD_RANGES
	if (what == SEND_BODY /* err pages and ranges don't mix */
	 || content_gzip /* we are sending compressed page: can't do ranges */  ///why?
	) {
		range_start = -1;
	}
	range_len = MAXINT(off_t);
	if (range_start >= 0) {
		if (!range_end || range_end > file_size - 1) {
			range_end = file_size - 1;
		}
		if (range_end < range_start
		 || lseek(fd, range_start, SEEK_SET) != range_start
		) {
			lseek(fd, 0, SEEK_SET);
			range_start = -1;
		} else {
			range_len = range_end - range_start + 1;
			send_headers(HTTP_PARTIAL_CONTENT);
			what = SEND_BODY;
		}
	}
#endif
	if (what & SEND_HEADERS)
		send_headers(HTTP_OK);
#if ENABLE_FEATURE_USE_SENDFILE
	{
		off_t offset;
		if (range_start < 0)
			range_start = 0;
		offset = range_start;
		while (1) {
			/* sz is rounded down to 64k */
			ssize_t sz = MAXINT(ssize_t) - 0xffff;
			IF_FEATURE_HTTPD_RANGES(if (sz > range_len) sz = range_len;)
			count = sendfile(STDOUT_FILENO, fd, &offset, sz);
			if (count < 0) {
				if (offset == range_start) /* was it the very 1st sendfile? */
					break; /* fall back to read/write loop */
				goto fin;
			}
			IF_FEATURE_HTTPD_RANGES(range_len -= count;)
			if (count == 0 || range_len == 0)
				log_and_exit();
		}
	}
#endif
	while ((count = safe_read(fd, iobuf, IOBUF_SIZE)) > 0) {
		ssize_t n;
		IF_FEATURE_HTTPD_RANGES(if (count > range_len) count = range_len;)
		n = full_write(STDOUT_FILENO, iobuf, count);
		if (count != n)
			break;
		IF_FEATURE_HTTPD_RANGES(range_len -= count;)
		if (range_len == 0)
			break;
	}
	if (count < 0) {
 IF_FEATURE_USE_SENDFILE(fin:)
		if (verbose > 1)
			bb_simple_perror_msg("error");
	}
	log_and_exit();
}

#if ENABLE_FEATURE_HTTPD_ACL_IP
static void if_ip_denied_send_HTTP_FORBIDDEN_and_exit(unsigned remote_ip)
{
	Htaccess_IP *cur;

	for (cur = G.ip_a_d; cur; cur = cur->next) {
		dbg("checkPermIP: '%s' ? '%u.%u.%u.%u/%u.%u.%u.%u'\n",
			rmt_ip_str,
			(unsigned char)(cur->ip >> 24),
			(unsigned char)(cur->ip >> 16),
			(unsigned char)(cur->ip >> 8),
			(unsigned char)(cur->ip),
			(unsigned char)(cur->mask >> 24),
			(unsigned char)(cur->mask >> 16),
			(unsigned char)(cur->mask >> 8),
			(unsigned char)(cur->mask)
		);
		if ((remote_ip & cur->mask) == cur->ip) {
			if (cur->allow_deny == 'A')
				return;
			send_headers_and_exit(HTTP_FORBIDDEN);
		}
	}

	if (flg_deny_all) /* depends on whether we saw "D:*" */
		send_headers_and_exit(HTTP_FORBIDDEN);
}
#else
# define if_ip_denied_send_HTTP_FORBIDDEN_and_exit(arg) ((void)0)
#endif

#if ENABLE_FEATURE_HTTPD_BASIC_AUTH

# if ENABLE_PAM
struct pam_userinfo {
	const char *name;
	const char *pw;
};

static int pam_talker(int num_msg,
		const struct pam_message **msg,
		struct pam_response **resp,
		void *appdata_ptr)
{
	int i;
	struct pam_userinfo *userinfo = (struct pam_userinfo *) appdata_ptr;
	struct pam_response *response;

	if (!resp || !msg || !userinfo)
		return PAM_CONV_ERR;

	/* allocate memory to store response */
	response = xzalloc(num_msg * sizeof(*response));

	/* copy values */
	for (i = 0; i < num_msg; i++) {
		const char *s;

		switch (msg[i]->msg_style) {
		case PAM_PROMPT_ECHO_ON:
			s = userinfo->name;
			break;
		case PAM_PROMPT_ECHO_OFF:
			s = userinfo->pw;
			break;
		case PAM_ERROR_MSG:
		case PAM_TEXT_INFO:
			s = "";
			break;
		default:
			free(response);
			return PAM_CONV_ERR;
		}
		response[i].resp = xstrdup(s);
		if (PAM_SUCCESS != 0)
			response[i].resp_retcode = PAM_SUCCESS;
	}
	*resp = response;
	return PAM_SUCCESS;
}
# endif

/*
 * Config file entries are of the form "/<path>:<user>:<passwd>".
 * If config file has no prefix match for path, access is allowed.
 *
 * path                 The file path
 * user_and_passwd      "user:passwd" to validate
 *
 * Returns 1 if user_and_passwd is OK.
 */
static int check_user_passwd(const char *path, char *user_and_passwd)
{
	Htaccess *cur;
	const char *prev = NULL;

	for (cur = g_auth; cur; cur = cur->next) {
		const char *dir_prefix;
		size_t len;
		int r;

		dir_prefix = cur->before_colon;

		/* WHY? */
		/* If already saw a match, don't accept other different matches */
#if !ENABLE_PLATFORM_MINGW32
		if (prev && strcmp(prev, dir_prefix) != 0)
#else
		if (prev && strcasecmp(prev, dir_prefix) != 0)
#endif
			continue;

		dbg("checkPerm: '%s' ? '%s'\n", dir_prefix, user_and_passwd);

		/* If it's not a prefix match, continue searching */
		len = strlen(dir_prefix);
		if (len != 1 /* dir_prefix "/" matches all, don't need to check */
#if !ENABLE_PLATFORM_MINGW32
		 && (strncmp(dir_prefix, path, len) != 0
#else
		 && (strncasecmp(dir_prefix, path, len) != 0
#endif
		    || (path[len] != '/' && path[len] != '\0')
		    )
		) {
			continue;
		}

		/* Path match found */
		prev = dir_prefix;

		if (ENABLE_FEATURE_HTTPD_AUTH_MD5) {
			char *colon_after_user;
			const char *passwd;
# if ENABLE_FEATURE_SHADOWPASSWDS && !ENABLE_PAM
			char sp_buf[256];
# endif

			colon_after_user = strchr(user_and_passwd, ':');
			if (!colon_after_user)
				goto bad_input;

			/* compare "user:" */
# if !ENABLE_PLATFORM_MINGW32
			if (cur->after_colon[0] != '*'
			 && strncmp(cur->after_colon, user_and_passwd,
					colon_after_user - user_and_passwd + 1) != 0
			) {
				continue;
			}
			/* this cfg entry is '*' or matches username from peer */
# else
			if (strncmp(cur->after_colon, user_and_passwd,
					colon_after_user - user_and_passwd + 1) != 0
			) {
				continue;
			}
			/* this cfg entry matches username from peer */
# endif

			passwd = strchr(cur->after_colon, ':');
			if (!passwd)
				goto bad_input;
			passwd++;
# if !ENABLE_PLATFORM_MINGW32
			if (passwd[0] == '*') {
# if ENABLE_PAM
				struct pam_userinfo userinfo;
				struct pam_conv conv_info = { &pam_talker, (void *) &userinfo };
				pam_handle_t *pamh;

				*colon_after_user = '\0';
				userinfo.name = user_and_passwd;
				userinfo.pw = colon_after_user + 1;
				r = pam_start("httpd", user_and_passwd, &conv_info, &pamh) != PAM_SUCCESS;
				if (r == 0) {
					r = pam_authenticate(pamh, PAM_DISALLOW_NULL_AUTHTOK) != PAM_SUCCESS
					 || pam_acct_mgmt(pamh, PAM_DISALLOW_NULL_AUTHTOK)    != PAM_SUCCESS
					;
					pam_end(pamh, PAM_SUCCESS);
				}
				*colon_after_user = ':';
				goto end_check_passwd;
# else
#  if ENABLE_FEATURE_SHADOWPASSWDS
				/* Using _r function to avoid pulling in static buffers */
				struct spwd spw;
#  endif
				struct passwd *pw;

				*colon_after_user = '\0';
				pw = getpwnam(user_and_passwd);
				*colon_after_user = ':';
				if (!pw || !pw->pw_passwd)
					continue;
				passwd = pw->pw_passwd;
#  if ENABLE_FEATURE_SHADOWPASSWDS
				if ((passwd[0] == 'x' || passwd[0] == '*') && !passwd[1]) {
					/* getspnam_r may return 0 yet set result to NULL.
					 * At least glibc 2.4 does this. Be extra paranoid here. */
					struct spwd *result = NULL;
					r = getspnam_r(pw->pw_name, &spw, sp_buf, sizeof(sp_buf), &result);
					if (r == 0 && result)
						passwd = result->sp_pwdp;
				}
#  endif
				/* In this case, passwd is ALWAYS encrypted:
				 * it came from /etc/passwd or /etc/shadow!
				 */
				goto check_encrypted;
# endif /* ENABLE_PAM */
			}
# endif /* !ENABLE_PLATFORM_MINGW32 */
			/* Else: passwd is from httpd.conf, it is either plaintext or encrypted */

			if (passwd[0] == '$' && isdigit(passwd[1])) {
				char *encrypted;
# if !ENABLE_PAM && !ENABLE_PLATFORM_MINGW32
 check_encrypted:
# endif
				/* encrypt pwd from peer and check match with local one */
				encrypted = pw_encrypt(
					/* pwd (from peer): */  colon_after_user + 1,
					/* salt: */ passwd,
					/* cleanup: */ 0
				);
				r = strcmp(encrypted, passwd);
				free(encrypted);
			} else {
				/* local passwd is from httpd.conf and it's plaintext */
				r = strcmp(colon_after_user + 1, passwd);
			}
			goto end_check_passwd;
		}
 bad_input:
		/* Comparing plaintext "user:pass" in one go */
		r = strcmp(cur->after_colon, user_and_passwd);
 end_check_passwd:
		if (r == 0) {
			remoteuser = xstrndup(user_and_passwd,
				strchrnul(user_and_passwd, ':') - user_and_passwd
			);
			return 1; /* Ok */
		}
	} /* for */

	/* 0(bad) if prev is set: matches were found but passwd was wrong */
	return (prev == NULL);
}
#endif  /* FEATURE_HTTPD_BASIC_AUTH */

#if ENABLE_FEATURE_HTTPD_PROXY
static Htaccess_Proxy *find_proxy_entry(const char *url)
{
	Htaccess_Proxy *p;
	for (p = proxy; p; p = p->next) {
		if (is_prefixed_with(url, p->url_from))
			return p;
	}
	return NULL;
}
#endif

/*
 * Handle timeouts
 */
static void send_REQUEST_TIMEOUT_and_exit(int sig UNUSED_PARAM)
{
	send_headers_and_exit(HTTP_REQUEST_TIMEOUT);
}

/*
 * Handle an incoming http request and exit.
 */
static void handle_incoming_and_exit(const len_and_sockaddr *fromAddr) NORETURN;
static void handle_incoming_and_exit(const len_and_sockaddr *fromAddr)
{
	struct stat sb;
	char *urlcopy;
	char *urlp;
	char *tptr;
#if ENABLE_FEATURE_HTTPD_ACL_IP
	unsigned remote_ip;
#endif
#if ENABLE_FEATURE_HTTPD_CGI
	unsigned total_headers_len;
#endif
	const char *prequest;
	static const char request_GET[]  ALIGN1 = "GET";
	static const char request_HEAD[] ALIGN1 = "HEAD";
#if ENABLE_FEATURE_HTTPD_CGI
	static const char request_POST[] ALIGN1 = "POST";
	unsigned long POST_length;
	enum CGI_type {
		CGI_NONE = 0,
		CGI_NORMAL,
		CGI_INDEX,
		CGI_INTERPRETER,
	} cgi_type = CGI_NONE;
#endif
#if ENABLE_FEATURE_HTTPD_PROXY
	Htaccess_Proxy *proxy_entry;
#endif
#if ENABLE_FEATURE_HTTPD_BASIC_AUTH
	smallint authorized = -1;
#endif
	char *HTTP_slash;

	/* Allocation of iobuf is postponed until now
	 * (IOW, server process doesn't need to waste 8k) */
	iobuf = xmalloc(IOBUF_SIZE);

	if (ENABLE_FEATURE_HTTPD_CGI || DEBUG || verbose) {
		/* NB: can be NULL (user runs httpd -i by hand?) */
		rmt_ip_str = xmalloc_sockaddr2dotted(&fromAddr->u.sa);
	}
	if (verbose) {
		/* this trick makes -v logging much simpler */
		if (rmt_ip_str)
			applet_name = rmt_ip_str;
		if (verbose > 2)
			bb_simple_error_msg("connected");
	}
#if ENABLE_FEATURE_HTTPD_ACL_IP
	remote_ip = 0;
	if (fromAddr->u.sa.sa_family == AF_INET) {
		remote_ip = ntohl(fromAddr->u.sin.sin_addr.s_addr);
	}
# if ENABLE_FEATURE_IPV6
#  if !ENABLE_PLATFORM_MINGW32
	if (fromAddr->u.sa.sa_family == AF_INET6
	 && fromAddr->u.sin6.sin6_addr.s6_addr32[0] == 0
	 && fromAddr->u.sin6.sin6_addr.s6_addr32[1] == 0
	 && ntohl(fromAddr->u.sin6.sin6_addr.s6_addr32[2]) == 0xffff)
		remote_ip = ntohl(fromAddr->u.sin6.sin6_addr.s6_addr32[3]);
#  else
	if (fromAddr->u.sa.sa_family == AF_INET6
	 && fromAddr->u.sin6.sin6_addr.s6_words[0] == 0
	 && fromAddr->u.sin6.sin6_addr.s6_words[1] == 0
	 && fromAddr->u.sin6.sin6_addr.s6_words[2] == 0
	 && fromAddr->u.sin6.sin6_addr.s6_words[3] == 0
	 && ntohl(*(uint32_t *)(fromAddr->u.sin6.sin6_addr.s6_words+4)) == 0xffff)
		remote_ip = ntohl(*(uint32_t *)(fromAddr->u.sin6.sin6_addr.s6_words+6));
#  endif
# endif
	if_ip_denied_send_HTTP_FORBIDDEN_and_exit(remote_ip);
#endif

#ifdef SIGALRM
	/* Install timeout handler. get_line() needs it. */
	signal(SIGALRM, send_REQUEST_TIMEOUT_and_exit);
#endif

	if (!get_line()) { /* EOF or error or empty line */
		/* Observed Firefox to "speculatively" open
		 * extra connections to a new site on first access,
		 * they are closed in ~5 seconds with nothing
		 * being sent at all.
		 * (Presumably it's a method to decrease latency?)
		 */
		if (verbose > 2)
			bb_simple_error_msg("eof on read, closing");
		/* Don't bother generating error page in this case,
		 * just close the socket.
		 */
		//send_headers_and_exit(HTTP_BAD_REQUEST);
		_exit(xfunc_error_retval);
	}
	dbg("Request:'%s'\n", iobuf);

	/* Find URL */
	// rfc2616: method and URI is separated by exactly one space
	//urlp = strpbrk(iobuf, " \t"); - no, tab isn't allowed
	urlp = strchr(iobuf, ' ');
	if (urlp == NULL)
		send_headers_and_exit(HTTP_BAD_REQUEST);
	*urlp++ = '\0';
	//urlp = skip_whitespace(urlp); - should not be necessary
	if (urlp[0] != '/')
		send_headers_and_exit(HTTP_BAD_REQUEST);
	/* Find end of URL */
	HTTP_slash = strchr(urlp, ' ');
	/* Is it " HTTP/"? */
	if (!HTTP_slash || strncmp(HTTP_slash + 1, HTTP_200, 5) != 0)
		send_headers_and_exit(HTTP_BAD_REQUEST);
	*HTTP_slash++ = '\0';

#if ENABLE_FEATURE_HTTPD_PROXY
	proxy_entry = find_proxy_entry(urlp);
	if (proxy_entry) {
		int proxy_fd;
		len_and_sockaddr *lsa;

		if (verbose > 1)
			bb_error_msg("proxy:%s", urlp);
		lsa = host2sockaddr(proxy_entry->host_port, 80);
		if (!lsa)
			send_headers_and_exit(HTTP_INTERNAL_SERVER_ERROR);
		proxy_fd = socket(lsa->u.sa.sa_family, SOCK_STREAM, 0);
		if (proxy_fd < 0)
			send_headers_and_exit(HTTP_INTERNAL_SERVER_ERROR);
		if (connect(proxy_fd, &lsa->u.sa, lsa->len) < 0)
			send_headers_and_exit(HTTP_INTERNAL_SERVER_ERROR);
		/* Disable peer header reading timeout */
		alarm(0);
		/* Config directive was of the form:
		 *   P:/url:[http://]hostname[:port]/new/path
		 * When /urlSFX is requested, reverse proxy it
		 * to http://hostname[:port]/new/pathSFX
		 */
		fdprintf(proxy_fd, "%s %s%s %s\r\n",
				iobuf, /* "GET" / "POST" / etc */
				proxy_entry->url_to, /* "/new/path" */
				urlp + strlen(proxy_entry->url_from), /* "SFX" */
				HTTP_slash /* "HTTP/xyz" */
		);
		cgi_io_loop_and_exit(proxy_fd, proxy_fd, /*max POST length:*/ INT_MAX);
	}
#endif

	/* Determine type of request (GET/POST/...) */
	prequest = request_GET;
	if (strcasecmp(iobuf, prequest) == 0)
		goto found;
	prequest = request_HEAD;
	if (strcasecmp(iobuf, prequest) == 0)
		goto found;
#if !ENABLE_FEATURE_HTTPD_CGI
	send_headers_and_exit(HTTP_NOT_IMPLEMENTED);
#else
	prequest = request_POST;
	if (strcasecmp(iobuf, prequest) == 0)
		goto found;
	/* For CGI, allow DELETE, PUT, OPTIONS, etc too */
	prequest = alloca(16);
	safe_strncpy((char*)prequest, iobuf, 16);
#endif
 found:
	/* Copy URL to stack-allocated char[] */
	urlcopy = alloca((HTTP_slash - urlp) + 2 + strlen(index_page));
	strcpy(urlcopy, urlp);
	/* NB: urlcopy ptr is never changed after this */

	/* Extract url args if present */
	g_query = strchr(urlcopy, '?');
	if (g_query)
		*g_query++ = '\0';

	/* Decode URL escape sequences */
	tptr = percent_decode_in_place(urlcopy, /*strict:*/ 1);
	if (tptr == NULL)
		send_headers_and_exit(HTTP_BAD_REQUEST);
	if (tptr == urlcopy + 1) {
		/* '/' or NUL is encoded */
		send_headers_and_exit(HTTP_NOT_FOUND);
	}

	/* Canonicalize path */
	/* Algorithm stolen from libbb bb_simplify_path(),
	 * but don't strdup, retain trailing slash, protect root */
	urlp = tptr = urlcopy;
	while (1) {
		if (*urlp == '/') {
			/* skip duplicate (or initial) slash */
			if (*tptr == '/') {
				goto next_char;
			}
			if (*tptr == '.') {
				if (tptr[1] == '.' && (tptr[2] == '/' || tptr[2] == '\0')) {
					/* "..": be careful */
					/* protect root */
					if (urlp == urlcopy)
						send_headers_and_exit(HTTP_BAD_REQUEST);
					/* omit previous dir */
					while (*--urlp != '/')
						continue;
					/* skip to "./" or ".<NUL>" */
					tptr++;
				}
				if (tptr[1] == '/' || tptr[1] == '\0') {
					/* skip extra "/./" */
					goto next_char;
				}
			}
		}
		*++urlp = *tptr;
		if (*tptr == '\0')
			break;
 next_char:
		tptr++;
	}

	/* Log it */
	if (verbose > 1)
		bb_error_msg("url:%s", urlcopy);

	tptr = urlcopy;
	while ((tptr = strchr(tptr + 1, '/')) != NULL) {
		/* have path1/path2 */
		*tptr = '\0';
		/* may have subdir config */
		if (parse_conf(urlcopy + 1, SUBDIR_PARSE) == 0)
			if_ip_denied_send_HTTP_FORBIDDEN_and_exit(remote_ip);
		*tptr = '/';
	}

	tptr = urlcopy + 1;      /* skip first '/' */

#if ENABLE_FEATURE_HTTPD_CGI
	if (is_prefixed_with(tptr, "cgi-bin/")) {
		if (tptr[8] == '\0') {
			/* protect listing "cgi-bin/" */
			send_headers_and_exit(HTTP_FORBIDDEN);
		}
		cgi_type = CGI_NORMAL;
	}
#endif

	if (urlp[-1] == '/') {
		/* When index_page string is appended to <dir>/ URL, it overwrites
		 * the query string. If we fall back to call /cgi-bin/index.cgi,
		 * query string would be lost and not available to the CGI.
		 * Work around it by making a deep copy.
		 */
		if (ENABLE_FEATURE_HTTPD_CGI)
			g_query = xstrdup(g_query); /* ok for NULL too */
		strcpy(urlp, index_page);
	}
	if (stat(tptr, &sb) == 0) {
		/* If URL is a directory with no slash, set up
		 * "HTTP/1.1 302 Found" "Location: /dir/" reply */
		if (urlp[-1] != '/' && S_ISDIR(sb.st_mode)) {
			found_moved_temporarily = urlcopy;
		} else {
#if ENABLE_FEATURE_HTTPD_CONFIG_WITH_SCRIPT_INTERPR
			char *suffix = strrchr(tptr, '.');
			if (suffix) {
				Htaccess *cur;
				for (cur = script_i; cur; cur = cur->next) {
					if (strcmp(cur->before_colon + 1, suffix) == 0) {
						cgi_type = CGI_INTERPRETER;
						break;
					}
				}
			}
#endif
			file_size = sb.st_size;
			last_mod = sb.st_mtime;
		}
	}
#if ENABLE_FEATURE_HTTPD_CGI
	else if (urlp[-1] == '/') {
		/* It's a dir URL and there is no index.html */
		/* Is there cgi-bin/index.cgi? */
		if (access("/cgi-bin/index.cgi"+1, X_OK) != 0)
			send_headers_and_exit(HTTP_NOT_FOUND); /* no */
		cgi_type = CGI_INDEX;
	}
#endif

#if ENABLE_FEATURE_HTTPD_BASIC_AUTH || ENABLE_FEATURE_HTTPD_CGI
	/* check_user_passwd() would be confused by added .../index.html, truncate it */
	urlp[0] = '\0';
#endif

#if ENABLE_FEATURE_HTTPD_CGI
	total_headers_len = 0;
	POST_length = 0;
#endif

	/* Read until blank line */
	while (1) {
		unsigned iobuf_len = get_line();
		if (!iobuf_len)
			break; /* EOF or error or empty line */
#if ENABLE_FEATURE_HTTPD_CGI
		/* Prevent unlimited growth of HTTP_xyz envvars */
		total_headers_len += iobuf_len;
		if (total_headers_len >= MAX_HTTP_HEADERS_SIZE)
			send_headers_and_exit(HTTP_ENTITY_TOO_LARGE);
#endif
		dbg("header:'%s'\n", iobuf);
#if ENABLE_FEATURE_HTTPD_CGI
		/* Only POST needs to know POST_length */
		if (prequest == request_POST && STRNCASECMP(iobuf, "Content-Length:") == 0) {
			tptr = skip_whitespace(iobuf + sizeof("Content-Length:") - 1);
			if (!tptr[0])
				send_headers_and_exit(HTTP_BAD_REQUEST);
			/* not using strtoul: it ignores leading minus! */
			POST_length = bb_strtou(tptr, NULL, 10);
			/* length is "ulong", but we need to pass it to int later */
			if (errno || POST_length > INT_MAX)
				send_headers_and_exit(HTTP_BAD_REQUEST);
			continue;
		}
#endif
#if ENABLE_FEATURE_HTTPD_BASIC_AUTH
		if (STRNCASECMP(iobuf, "Authorization:") == 0) {
			/* We only allow Basic credentials.
			 * It shows up as "Authorization: Basic <user>:<passwd>" where
			 * "<user>:<passwd>" is base64 encoded.
			 */
			tptr = skip_whitespace(iobuf + sizeof("Authorization:")-1);
			if (STRNCASECMP(tptr, "Basic") == 0) {
				tptr += sizeof("Basic")-1;
				/* decodeBase64() skips whitespace itself */
				decodeBase64(tptr);
				authorized = check_user_passwd(urlcopy, tptr);
				continue;
			}
		}
#endif
#if ENABLE_FEATURE_HTTPD_RANGES
		if (STRNCASECMP(iobuf, "Range:") == 0) {
			/* We know only bytes=NNN-[MMM] */
			char *s = skip_whitespace(iobuf + sizeof("Range:")-1);
			s = is_prefixed_with(s, "bytes=");
			if (s) {
				range_start = BB_STRTOOFF(s, &s, 10);
				if (s[0] != '-' || range_start < 0) {
					range_start = -1;
				} else if (s[1]) {
					range_end = BB_STRTOOFF(s+1, NULL, 10);
					if (errno || range_end < range_start)
						range_start = -1;
				}
			}
			continue;
		}
#endif
#if ENABLE_FEATURE_HTTPD_GZIP
		if (STRNCASECMP(iobuf, "Accept-Encoding:") == 0) {
			/* Note: we do not support "gzip;q=0"
			 * method of _disabling_ gzip
			 * delivery. No one uses that, though */
			const char *s = strstr(iobuf, "gzip");
			if (s) {
				// want more thorough checks?
				//if (s[-1] == ' '
				// || s[-1] == ','
				// || s[-1] == ':'
				//) {
					content_gzip = 1;
				//}
			}
			continue;
		}
#endif
#if ENABLE_FEATURE_HTTPD_ETAG
		if (STRNCASECMP(iobuf, "If-None-Match:") == 0) {
			free(G.if_none_match);
			G.if_none_match = xstrdup(skip_whitespace(iobuf + sizeof("If-None-Match:") - 1));
			continue;
		}
#endif
#if ENABLE_FEATURE_HTTPD_CGI
		if (cgi_type != CGI_NONE) {
			bool ct = (STRNCASECMP(iobuf, "Content-Type:") == 0);
			char *cp;
			char *colon = strchr(iobuf, ':');

			if (!colon)
				continue;
			cp = iobuf;
			while (cp < colon) {
				/* a-z => A-Z, not-alnum => _ */
				char c = (*cp & ~0x20); /* toupper for A-Za-z, undef for others */
				if ((unsigned)(c - 'A') <= ('Z' - 'A')) {
					*cp++ = c;
					continue;
				}
				if (!isdigit(*cp))
					*cp = '_';
				cp++;
			}
			/* "Content-Type:" gets no HTTP_ prefix, all others do */
			cp = xasprintf(ct ? "HTTP_%.*s=%s" + 5 : "HTTP_%.*s=%s",
				(int)(colon - iobuf), iobuf,
				skip_whitespace(colon + 1)
			);
			putenv(cp);
		}
#endif
	} /* while extra header reading */

	/* We are done reading headers, disable peer timeout */
	alarm(0);

#if !ENABLE_PLATFORM_MINGW32
	if (strcmp(bb_basename(urlcopy), HTTPD_CONF) == 0) {
#else
	if (strcasecmp(bb_basename(urlcopy), HTTPD_CONF) == 0) {
#endif
		/* protect listing [/path]/httpd.conf or IP deny */
		send_headers_and_exit(HTTP_FORBIDDEN);
	}

#if ENABLE_FEATURE_HTTPD_BASIC_AUTH
	/* Case: no "Authorization:" was seen, but page might require passwd.
	 * Check that with dummy user:pass */
	if (authorized < 0)
		authorized = check_user_passwd(urlcopy, (char *) "");
	if (!authorized)
		send_headers_and_exit(HTTP_UNAUTHORIZED);
#endif

	if (found_moved_temporarily)
		send_headers_and_exit(HTTP_MOVED_TEMPORARILY);

#if ENABLE_FEATURE_HTTPD_CGI
	if (cgi_type != CGI_NONE) {
		send_cgi_and_exit(
			(cgi_type == CGI_INDEX) ? "/cgi-bin/index.cgi"
			/*CGI_NORMAL or CGI_INTERPRETER*/ : urlcopy,
			urlcopy, prequest, POST_length
		);
	}
#endif

#if ENABLE_FEATURE_HTTPD_CGI
	if (prequest != request_GET && prequest != request_HEAD) {
		/* POST / DELETE / PUT / OPTIONS for files do not make sense */
		send_headers_and_exit(HTTP_NOT_IMPLEMENTED);
	}
#else
	/* !CGI: it can be only GET or HEAD */
#endif

#if ENABLE_FEATURE_HTTPD_BASIC_AUTH
	/* Restore truncated .../index.html */
	if (urlp[-1] == '/')
		urlp[0] = index_page[0];
#endif
	send_file_and_exit(urlcopy + 1,
		(prequest != request_HEAD ? (SEND_HEADERS + SEND_BODY) : SEND_HEADERS)
	);
}


/*
 * The main http server function.
 * Given a socket, listen for new connections and farm out
 * the processing as a [v]forked process.
 * Never returns.
 */
# if !ENABLE_PLATFORM_MINGW32
#if BB_MMU
static void mini_httpd(int server_socket) NORETURN;
static void mini_httpd(int server_socket)
{
	/* NB: it's best to not use xfuncs in this loop before fork().
	 * Otherwise server may die on transient errors (temporary
	 * out-of-memory condition, etc), which is Bad(tm).
	 * Try to do any dangerous calls after fork.
	 */
	while (1) {
		int n;
		len_and_sockaddr fromAddr;

		/* Wait for connections... */
		fromAddr.len = LSA_SIZEOF_SA;
		n = accept(server_socket, &fromAddr.u.sa, &fromAddr.len);
		if (n < 0)
			continue;
//TODO: we can reject connects from denied IPs right away;
//also, we might want to do one MSG_DONTWAIT'ed recv() here
//to detect immediate EOF,
//to avoid forking a whole new process for attackers
//who open and close lots of connections.
//(OTOH, the real mitigtion for this sort of thing is
//to ratelimit connects in iptables)

		/* set the KEEPALIVE option to cull dead connections */
		setsockopt_keepalive(n);

		if (fork() == 0) {
			/* child */
			/* Do not reload config on HUP */
			signal(SIGHUP, SIG_IGN);
			close(server_socket);
			xmove_fd(n, 0);
			xdup2(0, 1);

			handle_incoming_and_exit(&fromAddr);
		}
		/* parent, or fork failed */
		close(n);
	} /* while (1) */
	/* never reached */
}
#else
static void mini_httpd_nommu(int server_socket, int argc, char **argv) NORETURN;
static void mini_httpd_nommu(int server_socket, int argc, char **argv)
{
	char *argv_copy[argc + 2];

	argv_copy[0] = argv[0];
	argv_copy[1] = (char*)"-i";
	memcpy(&argv_copy[2], &argv[1], argc * sizeof(argv[0]));

	/* NB: it's best to not use xfuncs in this loop before vfork().
	 * Otherwise server may die on transient errors (temporary
	 * out-of-memory condition, etc), which is Bad(tm).
	 * Try to do any dangerous calls after fork.
	 */
	while (1) {
		int n;

		/* Wait for connections... */
		n = accept(server_socket, NULL, NULL);
		if (n < 0)
			continue;

		/* set the KEEPALIVE option to cull dead connections */
		setsockopt_keepalive(n);

		if (vfork() == 0) {
			/* child */
			/* Do not reload config on HUP */
			signal(SIGHUP, SIG_IGN);
			close(server_socket);
			xmove_fd(n, 0);
			xdup2(0, 1);

			/* Run a copy of ourself in inetd mode */
			re_exec(argv_copy);
		}
		argv_copy[0][0] &= 0x7f;
		/* parent, or vfork failed */
		close(n);
	} /* while (1) */
	/* never reached */
}
#endif
#else /* ENABLE_PLATFORM_MINGW32 */
static void mini_httpd_win32(int fg, int sock, int argc, char **argv) NORETURN;
static void mini_httpd_win32(int fg, int sock, int argc, char **argv)
{
	char *argv_copy[argc + 5];

	argv_copy[0] = (char *)bb_busybox_exec_path;
	argv_copy[1] = (char *)"--busybox";
	argv_copy[2] = (char *)"httpd";
	argv_copy[3] = (char *)"-I";
	memcpy(&argv_copy[5], &argv[1], argc * sizeof(argv[0]));

	while (1) {
		int n;

		/* Wait for connections... */
		n = accept(sock, NULL, NULL);
		if (n < 0)
			continue;

		/* set the KEEPALIVE option to cull dead connections */
		setsockopt_keepalive(n);

		argv_copy[4] = itoa(n);
		if ((fg ? spawn(argv_copy) : mingw_spawn_detach(argv_copy)) == -1)
			bb_perror_msg_and_die("can't execute 'httpd'");

		/* parent, or spawn failed */
		close(n);
	} /* while (1) */
	/* never reached */
}
#endif

/*
 * Process a HTTP connection on stdin/out.
 * Never returns.
 */
static void mini_httpd_inetd(void) NORETURN;
static void mini_httpd_inetd(void)
{
	len_and_sockaddr fromAddr;

	memset(&fromAddr, 0, sizeof(fromAddr));
	fromAddr.len = LSA_SIZEOF_SA;
	/* NB: can fail if user runs it by hand and types in http cmds */
	getpeername(0, &fromAddr.u.sa, &fromAddr.len);
	handle_incoming_and_exit(&fromAddr);
}

#if ENABLE_PLATFORM_MINGW32
static void mingw_daemonize(char **argv)
{
	char **new_argv;
	int argc, fd;

	argc = string_array_len((char **)argv);
	new_argv = xmalloc(sizeof(*argv)*(argc+3));
	new_argv[0] = (char *)bb_busybox_exec_path;
	new_argv[1] = (char *)"--busybox";
	new_argv[2] = (char *)"-httpd";
	memcpy(&new_argv[3], &argv[1], sizeof(*argv)*argc);

	fd = xopen(bb_dev_null, O_RDWR);
	xdup2(fd, 0);
	xdup2(fd, 1);
	xdup2(fd, 2);
	close(fd);

	if (mingw_spawn_detach(new_argv))
		exit(EXIT_SUCCESS); /* parent */
	exit(EXIT_FAILURE); /* parent */
}
#endif

#ifdef SIGHUP
static void sighup_handler(int sig UNUSED_PARAM)
{
	int sv = errno;
	parse_conf(DEFAULT_PATH_HTTPD_CONF, SIGNALED_PARSE);
	errno = sv;
}
#endif

enum {
	c_opt_config_file = 0,
	d_opt_decode_url,
	h_opt_home_httpd,
	IF_FEATURE_HTTPD_ENCODE_URL_STR(e_opt_encode_url,)
	IF_FEATURE_HTTPD_BASIC_AUTH(    r_opt_realm     ,)
	IF_FEATURE_HTTPD_AUTH_MD5(      m_opt_md5       ,)
	IF_FEATURE_HTTPD_SETUID(        u_opt_setuid    ,)
	p_opt_port      ,
	p_opt_inetd     ,
	p_opt_foreground,
	p_opt_verbose   ,
	OPT_CONFIG_FILE = 1 << c_opt_config_file,
	OPT_DECODE_URL  = 1 << d_opt_decode_url,
	OPT_HOME_HTTPD  = 1 << h_opt_home_httpd,
	OPT_ENCODE_URL  = IF_FEATURE_HTTPD_ENCODE_URL_STR((1 << e_opt_encode_url)) + 0,
	OPT_REALM       = IF_FEATURE_HTTPD_BASIC_AUTH(    (1 << r_opt_realm     )) + 0,
	OPT_MD5         = IF_FEATURE_HTTPD_AUTH_MD5(      (1 << m_opt_md5       )) + 0,
	OPT_SETUID      = IF_FEATURE_HTTPD_SETUID(        (1 << u_opt_setuid    )) + 0,
	OPT_PORT        = 1 << p_opt_port,
	OPT_INETD       = 1 << p_opt_inetd,
	OPT_FOREGROUND  = 1 << p_opt_foreground,
	OPT_VERBOSE     = 1 << p_opt_verbose,
};


int httpd_main(int argc, char **argv) MAIN_EXTERNALLY_VISIBLE;
int httpd_main(int argc UNUSED_PARAM, char **argv)
{
	int server_socket = server_socket; /* for gcc */
	unsigned opt;
	char *url_for_decode;
	IF_FEATURE_HTTPD_ENCODE_URL_STR(const char *url_for_encode;)
	IF_FEATURE_HTTPD_SETUID(const char *s_ugid = NULL;)
	IF_FEATURE_HTTPD_SETUID(struct bb_uidgid_t ugid;)
	IF_FEATURE_HTTPD_AUTH_MD5(const char *pass;)
	IF_PLATFORM_MINGW32(int fd;)

	INIT_G();

#if ENABLE_LOCALE_SUPPORT
	/* Undo busybox.c: we want to speak English in http (dates etc) */
	setlocale(LC_TIME, "C");
#endif

	home_httpd = xrealloc_getcwd_or_warn(NULL);
	/* We do not "absolutize" path given by -h (home) opt.
	 * If user gives relative path in -h,
	 * $SCRIPT_FILENAME will not be set. */
	opt = getopt32(argv, "^"
			"c:d:h:"
			IF_FEATURE_HTTPD_ENCODE_URL_STR("e:")
			IF_FEATURE_HTTPD_BASIC_AUTH("r:")
			IF_FEATURE_HTTPD_AUTH_MD5("m:")
			IF_FEATURE_HTTPD_SETUID("u:")
			IF_NOT_PLATFORM_MINGW32("p:ifv")
			IF_PLATFORM_MINGW32("p:I:+fv")
			"\0"
			/* -v counts, -i implies -f */
			IF_NOT_PLATFORM_MINGW32("vv:if",)
			IF_PLATFORM_MINGW32("vv:If",)
			&opt_c_configFile, &url_for_decode, &home_httpd
			IF_FEATURE_HTTPD_ENCODE_URL_STR(, &url_for_encode)
			IF_FEATURE_HTTPD_BASIC_AUTH(, &g_realm)
			IF_FEATURE_HTTPD_AUTH_MD5(, &pass)
			IF_FEATURE_HTTPD_SETUID(, &s_ugid)
			, &bind_addr_or_port
			IF_PLATFORM_MINGW32(, &fd)
			, &verbose
		);
	if (opt & OPT_DECODE_URL) {
		fputs_stdout(percent_decode_in_place(url_for_decode, /*strict:*/ 0));
		return 0;
	}
#if ENABLE_FEATURE_HTTPD_ENCODE_URL_STR
	if (opt & OPT_ENCODE_URL) {
		fputs_stdout(encodeString(url_for_encode));
		return 0;
	}
#endif
#if ENABLE_FEATURE_HTTPD_AUTH_MD5
	if (opt & OPT_MD5) {
		char salt[sizeof("$1$XXXXXXXX")];
		salt[0] = '$';
		salt[1] = '1';
		salt[2] = '$';
		crypt_make_salt(salt + 3, 4);
		puts(pw_encrypt(pass, salt, /*cleanup:*/ 0));
		return 0;
	}
#endif
#if ENABLE_FEATURE_HTTPD_SETUID
	if (opt & OPT_SETUID) {
		xget_uidgid(&ugid, s_ugid);
	}
#endif

#if !ENABLE_PLATFORM_MINGW32
#if !BB_MMU
	if (!(opt & OPT_FOREGROUND)) {
		bb_daemonize_or_rexec(0, argv); /* don't change current directory */
		re_execed = 0; /* for the following chdir to work */
	}
#endif
#else /* ENABLE_PLATFORM_MINGW32 */
	if (!(opt & OPT_FOREGROUND) && argv[0][0] != '-')
		mingw_daemonize(argv);
#endif

	/* Chdir to home (unless we were re_exec()ed for NOMMU case
	 * in mini_httpd_nommu(): we are already in the home dir then).
	 */
#if ENABLE_PLATFORM_MINGW32
	if (!(opt & OPT_INETD))
#else
	if (!re_execed)
#endif
		xchdir(home_httpd);

	if (!(opt & OPT_INETD)) {
#ifdef SIGCHLD
		signal(SIGCHLD, SIG_IGN);
#endif
		server_socket = openServer();
#if ENABLE_FEATURE_HTTPD_SETUID
		/* drop privileges */
		if (opt & OPT_SETUID) {
			if (ugid.gid != (gid_t)-1) {
				if (setgroups(1, &ugid.gid) == -1)
					bb_simple_perror_msg_and_die("setgroups");
				xsetgid(ugid.gid);
			}
			xsetuid(ugid.uid);
		}
#endif
	}

#if 0
	/* User can do it himself: 'env - PATH="$PATH" httpd'
	 * We don't do it because we don't want to screw users
	 * which want to do
	 * 'env - VAR1=val1 VAR2=val2 httpd'
	 * and have VAR1 and VAR2 values visible in their CGIs.
	 * Besides, it is also smaller. */
	{
		char *p = getenv("PATH");
		/* env strings themself are not freed, no need to xstrdup(p): */
		clearenv();
		if (p)
			putenv(p - 5);
//		if (!(opt & OPT_INETD))
//			setenv_long("SERVER_PORT", ???);
	}
#endif

	parse_conf(DEFAULT_PATH_HTTPD_CONF, FIRST_PARSE);
#ifdef SIGHUP
	if (!(opt & OPT_INETD))
		signal(SIGHUP, sighup_handler);
#endif

	xfunc_error_retval = 0;
#if ENABLE_PLATFORM_MINGW32
	if (opt & OPT_INETD) {
		xmove_fd(fd, 0);
		xdup2(0, 1);
		while (--fd > 2)
			close(fd);
	}
#endif
	if (opt & OPT_INETD)
		mini_httpd_inetd(); /* never returns */
#if !ENABLE_PLATFORM_MINGW32
#if BB_MMU
	if (!(opt & OPT_FOREGROUND))
		bb_daemonize(0); /* don't change current directory */
	mini_httpd(server_socket); /* never returns */
#else
	mini_httpd_nommu(server_socket, argc, argv); /* never returns */
#endif
#else /* ENABLE_PLATFORM_MINGW32 */
	mini_httpd_win32(opt & OPT_FOREGROUND, server_socket, argc, argv);
#endif
	/* return 0; */
}<|MERGE_RESOLUTION|>--- conflicted
+++ resolved
@@ -280,12 +280,8 @@
 //usage:       "Listen for incoming HTTP requests\n"
 //usage:	IF_NOT_PLATFORM_MINGW32(
 //usage:     "\n	-i		Inetd mode"
-<<<<<<< HEAD
 //usage:	)
-//usage:     "\n	-f		Don't daemonize"
-=======
 //usage:     "\n	-f		Run in foreground"
->>>>>>> aaf3d5ba
 //usage:     "\n	-v[v]		Verbose"
 //usage:     "\n	-p [IP:]PORT	Bind to IP:PORT (default *:"STR(CONFIG_FEATURE_HTTPD_PORT_DEFAULT)")"
 //usage:	IF_FEATURE_HTTPD_SETUID(
