--- conflicted
+++ resolved
@@ -2874,18 +2874,13 @@
 		re_execed = 0; /* for the following chdir to work */
 	}
 #endif
-<<<<<<< HEAD
 #else /* ENABLE_PLATFORM_MINGW32 */
 	if (!(opt & OPT_FOREGROUND) && argv[0][0] != '-')
 		mingw_daemonize(argv);
 #endif
 
-	/* Chdir to home (unless we were re-execed for NOMMU case:
-	 * we are already in the home dir then).
-=======
 	/* Chdir to home (unless we were re_exec()ed for NOMMU case
 	 * in mini_httpd_nommu(): we are already in the home dir then).
->>>>>>> d21a63f9
 	 */
 #if ENABLE_PLATFORM_MINGW32
 	if (!(opt & OPT_INETD))
