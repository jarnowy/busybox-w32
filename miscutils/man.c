/* mini man implementation for busybox
 * Copyright (C) 2008 Denys Vlasenko <vda.linux@googlemail.com>
 * Licensed under GPLv2, see file LICENSE in this source tree.
 */

//usage:#define man_trivial_usage
//usage:       "[-aw] [MANPAGE]..."
//usage:#define man_full_usage "\n\n"
//usage:       "Format and display manual page\n"
//usage:     "\n	-a	Display all pages"
//usage:     "\n	-w	Show page locations"

#include "libbb.h"

enum {
	OPT_a = 1, /* all */
	OPT_w = 2, /* print path */
};

/* This is what I see on my desktop system being executed:

(
echo ".ll 12.4i"
echo ".nr LL 12.4i"
echo ".pl 1100i"
gunzip -c '/usr/man/man1/bzip2.1.gz'
echo ".\\\""
echo ".pl \n(nlu+10"
) | gtbl | nroff -Tlatin1 -mandoc | less

*/

static int show_manpage(const char *pager, char *man_filename, int man, int level);

static int run_pipe(const char *pager, char *man_filename, int man, int level)
{
	char *cmd;

	/* Prevent man page link loops */
	if (level > 10)
		return 0;

	if (access(man_filename, R_OK) != 0)
		return 0;

	if (option_mask32 & OPT_w) {
		puts(man_filename);
		return 1;
	}

	if (man) { /* man page, not cat page */
		/* Is this a link to another manpage? */
		/* The link has the following on the first line: */
		/* ".so another_man_page" */

		struct stat sb;
		char *line;
		char *linkname, *p;

		/* On my system:
		 * man1/genhostid.1.gz: 203 bytes - smallest real manpage
		 * man2/path_resolution.2.gz: 114 bytes - largest link
		 */
		xstat(man_filename, &sb);
		if (sb.st_size > 300) /* err on the safe side */
			goto ordinary_manpage;

		line = xmalloc_open_zipped_read_close(man_filename, NULL);
		if (!line || strncmp(line, ".so ", 4) != 0) {
			free(line);
			goto ordinary_manpage;
		}
		/* Example: man2/path_resolution.2.gz contains
		 * ".so man7/path_resolution.7\n<junk>"
		 */
		*strchrnul(line, '\n') = '\0';
		linkname = skip_whitespace(&line[4]);

		/* If link has no slashes, we just replace man page name.
		 * If link has slashes (however many), we go back *once*.
		 * ".so zzz/ggg/page.3" does NOT go back two levels. */
		p = strrchr(man_filename, '/');
		if (!p)
			goto ordinary_manpage;
		*p = '\0';
		if (strchr(linkname, '/')) {
			p = strrchr(man_filename, '/');
			if (!p)
				goto ordinary_manpage;
			*p = '\0';
		}

		/* Links do not have .gz extensions, even if manpage
		 * is compressed */
		man_filename = xasprintf("%s/%s", man_filename, linkname);
		free(line);
		/* Note: we leak "new" man_filename string as well... */
		if (show_manpage(pager, man_filename, man, level + 1))
			return 1;
		/* else: show the link, it's better than nothing */
	}

 ordinary_manpage:
	close(STDIN_FILENO);
	open_zipped(man_filename, /*fail_if_not_compressed:*/ 0); /* guaranteed to use fd 0 (STDIN_FILENO) */
	/* "2>&1" is added so that nroff errors are shown in pager too.
	 * Otherwise it may show just empty screen */
	cmd = xasprintf(
		/* replaced -Tlatin1 with -Tascii for non-UTF8 displays */
		man ? "gtbl | nroff -Tascii -mandoc 2>&1 | %s"
		    : "%s",
		pager);
	system(cmd);
	free(cmd);
	return 1;
}

/* man_filename is of the form "/dir/dir/dir/name.s" */
static int show_manpage(const char *pager, char *man_filename, int man, int level)
{
#if SEAMLESS_COMPRESSION
	/* We leak this allocation... */
	char *filename_with_zext = xasprintf("%s.lzma", man_filename);
	char *ext = strrchr(filename_with_zext, '.') + 1;
#endif

#if ENABLE_FEATURE_SEAMLESS_LZMA
	if (run_pipe(pager, filename_with_zext, man, level))
		return 1;
#endif
#if ENABLE_FEATURE_SEAMLESS_XZ
	strcpy(ext, "xz");
	if (run_pipe(pager, filename_with_zext, man, level))
		return 1;
#endif
#if ENABLE_FEATURE_SEAMLESS_BZ2
	strcpy(ext, "bz2");
	if (run_pipe(pager, filename_with_zext, man, level))
		return 1;
#endif
#if ENABLE_FEATURE_SEAMLESS_GZ
	strcpy(ext, "gz");
	if (run_pipe(pager, filename_with_zext, man, level))
		return 1;
#endif

	return run_pipe(pager, man_filename, man, level);
}

static char **add_MANPATH(char **man_path_list, int *count_mp, char *path)
{
	if (path) while (*path) {
		char *next_path;
		char **path_element;

		next_path = strchr(path, ':');
		if (next_path) {
			if (next_path == path) /* "::"? */
				goto next;
			*next_path = '\0';
		}
		/* Do we already have path? */
		path_element = man_path_list;
		if (path_element) while (*path_element) {
			if (strcmp(*path_element, path) == 0)
				goto skip;
			path_element++;
		}
		man_path_list = xrealloc_vector(man_path_list, 4, *count_mp);
		man_path_list[*count_mp] = xstrdup(path);
		(*count_mp)++;
		/* man_path_list is NULL terminated */
		/* man_path_list[*count_mp] = NULL; - xrealloc_vector did it */
 skip:
		if (!next_path)
			break;
		/* "path" may be a result of getenv(), be nice and don't mangle it */
		*next_path = ':';
 next:
		path = next_path + 1;
	}
	return man_path_list;
}

int man_main(int argc, char **argv) MAIN_EXTERNALLY_VISIBLE;
int man_main(int argc UNUSED_PARAM, char **argv)
{
	parser_t *parser;
	const char *pager = ENABLE_LESS ? "less" : "more";
	char *sec_list;
	char *cur_path, *cur_sect;
	char **man_path_list;
	int count_mp;
	int cur_mp;
	int opt, not_found;
	char *token[2];

	opt_complementary = "-1"; /* at least one argument */
	opt = getopt32(argv, "+aw");
	argv += optind;

	sec_list = xstrdup("0p:1:1p:2:3:3p:4:5:6:7:8:9");

	count_mp = 0;
	man_path_list = add_MANPATH(NULL, &count_mp,
			getenv("MANDATORY_MANPATH"+10) /* "MANPATH" */
	);
	if (!man_path_list) {
		/* default, may be overridden by /etc/man.conf */
		man_path_list = xzalloc(2 * sizeof(man_path_list[0]));
		man_path_list[0] = (char*)"/usr/man";
		/* count_mp stays 0.
		 * Thus, man.conf will overwrite man_path_list[0]
		 * if a path is defined there.
		 */
	}

	/* Parse man.conf[ig] or man_db.conf */
	/* man version 1.6f uses man.config */
	/* man-db implementation of man uses man_db.conf */
	parser = config_open2("/etc/man.config", fopen_for_read);
	if (!parser)
		parser = config_open2("/etc/man.conf", fopen_for_read);
	if (!parser)
		parser = config_open2("/etc/man_db.conf", fopen_for_read);

	while (config_read(parser, token, 2, 0, "# \t", PARSE_NORMAL)) {
		if (!token[1])
			continue;
		if (strcmp("DEFINE", token[0]) == 0) {
			if (strncmp("pager", token[1], 5) == 0) {
				pager = xstrdup(skip_whitespace(token[1]) + 5);
			}
		} else
		if (strcmp("MANDATORY_MANPATH"+10, token[0]) == 0 /* "MANPATH"? */
		 || strcmp("MANDATORY_MANPATH", token[0]) == 0
		) {
<<<<<<< HEAD
			char *path = token[1];
			while (*path) {
				char *next_path;
				char **path_element;

#if ENABLE_PLATFORM_MINGW32
				next_path = next_path_sep(path);
#else
				next_path = strchr(path, ':');
#endif
				if (next_path) {
					*next_path = '\0';
					if (next_path++ == path) /* "::"? */
						goto next;
				}
				/* Do we already have path? */
				path_element = man_path_list;
				while (*path_element) {
					if (strcmp(*path_element, path) == 0)
						goto skip;
					path_element++;
				}
				man_path_list = xrealloc_vector(man_path_list, 4, count_mp);
				man_path_list[count_mp] = xstrdup(path);
				count_mp++;
				/* man_path_list is NULL terminated */
				/*man_path_list[count_mp] = NULL; - xrealloc_vector did it */
 skip:
				if (!next_path)
					break;
 next:
				path = next_path;
			}
=======
			man_path_list = add_MANPATH(man_path_list, &count_mp, token[1]);
>>>>>>> acb8be72
		}
		if (strcmp("MANSECT", token[0]) == 0) {
			free(sec_list);
			sec_list = xstrdup(token[1]);
		}
	}
	config_close(parser);

	{
		/* environment overrides setting from man.config */
		char *env_pager = getenv("MANPAGER");
		if (!env_pager)
			env_pager = getenv("PAGER");
		if (env_pager)
			pager = env_pager;
	}

	not_found = 0;
	do { /* for each argv[] */
		int found = 0;
		cur_mp = 0;

		if (strchr(*argv, '/')) {
			found = show_manpage(pager, *argv, /*man:*/ 1, 0);
			goto check_found;
		}
		while ((cur_path = man_path_list[cur_mp++]) != NULL) {
			/* for each MANPATH */
			cur_sect = sec_list;
			do { /* for each section */
				char *next_sect = strchrnul(cur_sect, ':');
				int sect_len = next_sect - cur_sect;
				char *man_filename;
				int cat0man1 = 0;

				/* Search for cat, then man page */
				while (cat0man1 < 2) {
					int found_here;
					man_filename = xasprintf("%s/%s%.*s/%s.%.*s",
							cur_path,
							"cat\0man" + (cat0man1 * 4),
							sect_len, cur_sect,
							*argv,
							sect_len, cur_sect);
					found_here = show_manpage(pager, man_filename, cat0man1, 0);
					found |= found_here;
					cat0man1 += found_here + 1;
					free(man_filename);
				}

				if (found && !(opt & OPT_a))
					goto next_arg;
				cur_sect = next_sect;
				while (*cur_sect == ':')
					cur_sect++;
			} while (*cur_sect);
		}
 check_found:
		if (!found) {
			bb_error_msg("no manual entry for '%s'", *argv);
			not_found = 1;
		}
 next_arg:
		argv++;
	} while (*argv);

	return not_found;
}<|MERGE_RESOLUTION|>--- conflicted
+++ resolved
@@ -153,7 +153,11 @@
 		char *next_path;
 		char **path_element;
 
+#if ENABLE_PLATFORM_MINGW32
+		next_path = next_path_sep(path);
+#else
 		next_path = strchr(path, ':');
+#endif
 		if (next_path) {
 			if (next_path == path) /* "::"? */
 				goto next;
@@ -235,43 +239,7 @@
 		if (strcmp("MANDATORY_MANPATH"+10, token[0]) == 0 /* "MANPATH"? */
 		 || strcmp("MANDATORY_MANPATH", token[0]) == 0
 		) {
-<<<<<<< HEAD
-			char *path = token[1];
-			while (*path) {
-				char *next_path;
-				char **path_element;
-
-#if ENABLE_PLATFORM_MINGW32
-				next_path = next_path_sep(path);
-#else
-				next_path = strchr(path, ':');
-#endif
-				if (next_path) {
-					*next_path = '\0';
-					if (next_path++ == path) /* "::"? */
-						goto next;
-				}
-				/* Do we already have path? */
-				path_element = man_path_list;
-				while (*path_element) {
-					if (strcmp(*path_element, path) == 0)
-						goto skip;
-					path_element++;
-				}
-				man_path_list = xrealloc_vector(man_path_list, 4, count_mp);
-				man_path_list[count_mp] = xstrdup(path);
-				count_mp++;
-				/* man_path_list is NULL terminated */
-				/*man_path_list[count_mp] = NULL; - xrealloc_vector did it */
- skip:
-				if (!next_path)
-					break;
- next:
-				path = next_path;
-			}
-=======
 			man_path_list = add_MANPATH(man_path_list, &count_mp, token[1]);
->>>>>>> acb8be72
 		}
 		if (strcmp("MANSECT", token[0]) == 0) {
 			free(sec_list);
