--- conflicted
+++ resolved
@@ -144,11 +144,8 @@
 	tmp = pages * pagesize; /* Larger first, */
 	return tmp / 1024;      /* then smaller.  */
 }
-<<<<<<< HEAD
-#endif
-=======
 #undef pagesize
->>>>>>> 2b7c1aa9
+#endif
 
 /* summarize: Report on the system use of a command.
 
@@ -207,12 +204,8 @@
 #if !ENABLE_PLATFORM_MINGW32
 	unsigned vv_ms;     /* Elapsed virtual (CPU) milliseconds */
 	unsigned cpu_ticks; /* Same, in "CPU ticks" */
-<<<<<<< HEAD
-	unsigned pagesize = getpagesize();
-#endif
-=======
 	unsigned pagesize = bb_getpagesize();
->>>>>>> 2b7c1aa9
+#endif
 
 	/* Impossible: we do not use WUNTRACED flag in wait()...
 	if (WIFSTOPPED(resp->waitstatus))
