--- conflicted
+++ resolved
@@ -910,17 +910,8 @@
 
 static void fmt_num(const char *format, double n)
 {
-<<<<<<< HEAD
-	int r = 0;
-	char c;
-	const char *s = format;
-
-	if (int_as_int && n == (long long)n) {
-		r = snprintf(b, size, "%"LL_FMT"d", (long long)n);
-=======
 	if (n == (long long)n) {
-		snprintf(g_buf, MAXVARFMT, "%lld", (long long)n);
->>>>>>> dabbeeb7
+		snprintf(g_buf, MAXVARFMT, "%"LL_FMT"d", (long long)n);
 	} else {
 		const char *s = format;
 		char c;
