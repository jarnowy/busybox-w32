/* vi: set sw=4 ts=4: */
/*
 * tiny vi.c: A small 'vi' clone
 * Copyright (C) 2000, 2001 Sterling Huxley <sterling@europa.com>
 *
 * Licensed under GPLv2 or later, see file LICENSE in this source tree.
 */
//
//Things To Do:
//	EXINIT
//	$HOME/.exrc  and  ./.exrc
//	add magic to search	/foo.*bar
//	add :help command
//	:map macros
//	if mark[] values were line numbers rather than pointers
//	it would be easier to change the mark when add/delete lines
//	More intelligence in refresh()
//	":r !cmd"  and  "!cmd"  to filter text through an external command
//	An "ex" line oriented mode- maybe using "cmdedit"

//config:config VI
//config:	bool "vi (23 kb)"
//config:	default y
//config:	help
//config:	'vi' is a text editor. More specifically, it is the One True
//config:	text editor <grin>. It does, however, have a rather steep
//config:	learning curve. If you are not already comfortable with 'vi'
//config:	you may wish to use something else.
//config:
//config:config FEATURE_VI_MAX_LEN
//config:	int "Maximum screen width"
//config:	range 256 16384
//config:	default 4096
//config:	depends on VI
//config:	help
//config:	Contrary to what you may think, this is not eating much.
//config:	Make it smaller than 4k only if you are very limited on memory.
//config:
//config:config FEATURE_VI_8BIT
//config:	bool "Allow to display 8-bit chars (otherwise shows dots)"
//config:	default n
//config:	depends on VI
//config:	help
//config:	If your terminal can display characters with high bit set,
//config:	you may want to enable this. Note: vi is not Unicode-capable.
//config:	If your terminal combines several 8-bit bytes into one character
//config:	(as in Unicode mode), this will not work properly.
//config:
//config:config FEATURE_VI_COLON
//config:	bool "Enable \":\" colon commands (no \"ex\" mode)"
//config:	default y
//config:	depends on VI
//config:	help
//config:	Enable a limited set of colon commands. This does not
//config:	provide an "ex" mode.
//config:
//config:config FEATURE_VI_YANKMARK
//config:	bool "Enable yank/put commands and mark cmds"
//config:	default y
//config:	depends on VI
//config:	help
//config:	This enables you to use yank and put, as well as mark.
//config:
//config:config FEATURE_VI_SEARCH
//config:	bool "Enable search and replace cmds"
//config:	default y
//config:	depends on VI
//config:	help
//config:	Select this if you wish to be able to do search and replace.
//config:
//config:config FEATURE_VI_REGEX_SEARCH
//config:	bool "Enable regex in search and replace"
//config:	default n   # Uses GNU regex, which may be unavailable. FIXME
//config:	depends on FEATURE_VI_SEARCH
//config:	help
//config:	Use extended regex search.
//config:
//config:config FEATURE_VI_USE_SIGNALS
//config:	bool "Catch signals"
//config:	default y
//config:	depends on VI
//config:	help
//config:	Selecting this option will make vi signal aware. This will support
//config:	SIGWINCH to deal with Window Changes, catch ^Z and ^C and alarms.
//config:
//config:config FEATURE_VI_DOT_CMD
//config:	bool "Remember previous cmd and \".\" cmd"
//config:	default y
//config:	depends on VI
//config:	help
//config:	Make vi remember the last command and be able to repeat it.
//config:
//config:config FEATURE_VI_READONLY
//config:	bool "Enable -R option and \"view\" mode"
//config:	default y
//config:	depends on VI
//config:	help
//config:	Enable the read-only command line option, which allows the user to
//config:	open a file in read-only mode.
//config:
//config:config FEATURE_VI_SETOPTS
//config:	bool "Enable settable options, ai ic showmatch"
//config:	default y
//config:	depends on VI
//config:	help
//config:	Enable the editor to set some (ai, ic, showmatch) options.
//config:
//config:config FEATURE_VI_SET
//config:	bool "Support :set"
//config:	default y
//config:	depends on VI
//config:
//config:config FEATURE_VI_WIN_RESIZE
//config:	bool "Handle window resize"
//config:	default y
//config:	depends on VI
//config:	help
//config:	Behave nicely with terminals that get resized.
//config:
//config:config FEATURE_VI_ASK_TERMINAL
//config:	bool "Use 'tell me cursor position' ESC sequence to measure window"
//config:	default y
//config:	depends on VI
//config:	help
//config:	If terminal size can't be retrieved and $LINES/$COLUMNS are not set,
//config:	this option makes vi perform a last-ditch effort to find it:
//config:	position cursor to 999,999 and ask terminal to report real
//config:	cursor position using "ESC [ 6 n" escape sequence, then read stdin.
//config:	This is not clean but helps a lot on serial lines and such.
//config:
//config:config FEATURE_VI_UNDO
//config:	bool "Support undo command \"u\""
//config:	default y
//config:	depends on VI
//config:	help
//config:	Support the 'u' command to undo insertion, deletion, and replacement
//config:	of text.
//config:
//config:config FEATURE_VI_UNDO_QUEUE
//config:	bool "Enable undo operation queuing"
//config:	default y
//config:	depends on FEATURE_VI_UNDO
//config:	help
//config:	The vi undo functions can use an intermediate queue to greatly lower
//config:	malloc() calls and overhead. When the maximum size of this queue is
//config:	reached, the contents of the queue are committed to the undo stack.
//config:	This increases the size of the undo code and allows some undo
//config:	operations (especially un-typing/backspacing) to be far more useful.
//config:
//config:config FEATURE_VI_UNDO_QUEUE_MAX
//config:	int "Maximum undo character queue size"
//config:	default 256
//config:	range 32 65536
//config:	depends on FEATURE_VI_UNDO_QUEUE
//config:	help
//config:	This option sets the number of bytes used at runtime for the queue.
//config:	Smaller values will create more undo objects and reduce the amount
//config:	of typed or backspaced characters that are grouped into one undo
//config:	operation; larger values increase the potential size of each undo
//config:	and will generally malloc() larger objects and less frequently.
//config:	Unless you want more (or less) frequent "undo points" while typing,
//config:	you should probably leave this unchanged.

//applet:IF_VI(APPLET(vi, BB_DIR_BIN, BB_SUID_DROP))

//kbuild:lib-$(CONFIG_VI) += vi.o

//usage:#define vi_trivial_usage
//usage:       "[OPTIONS] [FILE]..."
//usage:#define vi_full_usage "\n\n"
//usage:       "Edit FILE\n"
//usage:	IF_FEATURE_VI_COLON(
//usage:     "\n	-c CMD	Initial command to run ($EXINIT also available)"
//usage:	)
//usage:	IF_FEATURE_VI_READONLY(
//usage:     "\n	-R	Read-only"
//usage:	)
//usage:     "\n	-H	List available features"

#include "libbb.h"
// Should be after libbb.h: on some systems regex.h needs sys/types.h:
#if ENABLE_FEATURE_VI_REGEX_SEARCH
# include <regex.h>
#endif

// the CRASHME code is unmaintained, and doesn't currently build
#define ENABLE_FEATURE_VI_CRASHME 0


#if ENABLE_LOCALE_SUPPORT

#if ENABLE_FEATURE_VI_8BIT
//FIXME: this does not work properly for Unicode anyway
# define Isprint(c) (isprint)(c)
#else
# define Isprint(c) isprint_asciionly(c)
#endif

#else

// 0x9b is Meta-ESC
#if ENABLE_FEATURE_VI_8BIT
# define Isprint(c) ((unsigned char)(c) >= ' ' && (c) != 0x7f && (unsigned char)(c) != 0x9b)
#else
# define Isprint(c) ((unsigned char)(c) >= ' ' && (unsigned char)(c) < 0x7f)
#endif

#endif


enum {
	MAX_TABSTOP = 32, // sanity limit
	// User input len. Need not be extra big.
	// Lines in file being edited *can* be bigger than this.
	MAX_INPUT_LEN = 128,
	// Sanity limits. We have only one buffer of this size.
	MAX_SCR_COLS = CONFIG_FEATURE_VI_MAX_LEN,
	MAX_SCR_ROWS = CONFIG_FEATURE_VI_MAX_LEN,
};

// VT102 ESC sequences.
// See "Xterm Control Sequences"
// http://invisible-island.net/xterm/ctlseqs/ctlseqs.html
#define ESC "\033"
// Inverse/Normal text
#define ESC_BOLD_TEXT ESC"[7m"
#define ESC_NORM_TEXT ESC"[m"
// Bell
#define ESC_BELL "\007"
// Clear-to-end-of-line
#define ESC_CLEAR2EOL ESC"[K"
// Clear-to-end-of-screen.
// (We use default param here.
// Full sequence is "ESC [ <num> J",
// <num> is 0/1/2 = "erase below/above/all".)
#define ESC_CLEAR2EOS          ESC"[J"
// Cursor to given coordinate (1,1: top left)
#define ESC_SET_CURSOR_POS     ESC"[%u;%uH"
#define ESC_SET_CURSOR_TOPLEFT ESC"[H"
//UNUSED
//// Cursor up and down
//#define ESC_CURSOR_UP   ESC"[A"
//#define ESC_CURSOR_DOWN "\n"

#if ENABLE_FEATURE_VI_DOT_CMD || ENABLE_FEATURE_VI_YANKMARK
// cmds modifying text[]
static const char modifying_cmds[] ALIGN1 = "aAcCdDiIJoOpPrRs""xX<>~";
#endif

enum {
	YANKONLY = FALSE,
	YANKDEL = TRUE,
	FORWARD = 1,	// code depends on "1"  for array index
	BACK = -1,	// code depends on "-1" for array index
	LIMITED = 0,	// char_search() only current line
	FULL = 1,	// char_search() to the end/beginning of entire text

	S_BEFORE_WS = 1,	// used in skip_thing() for moving "dot"
	S_TO_WS = 2,		// used in skip_thing() for moving "dot"
	S_OVER_WS = 3,		// used in skip_thing() for moving "dot"
	S_END_PUNCT = 4,	// used in skip_thing() for moving "dot"
	S_END_ALNUM = 5,	// used in skip_thing() for moving "dot"
};


// vi.c expects chars to be unsigned.
// busybox build system provides that, but it's better
// to audit and fix the source

struct globals {
	// many references - keep near the top of globals
	char *text, *end;       // pointers to the user data in memory
	char *dot;              // where all the action takes place
	int text_size;		// size of the allocated buffer

	// the rest
	smallint vi_setops;
#define VI_AUTOINDENT 1
#define VI_SHOWMATCH  2
#define VI_IGNORECASE 4
#define VI_ERR_METHOD 8
#define autoindent (vi_setops & VI_AUTOINDENT)
#define showmatch  (vi_setops & VI_SHOWMATCH )
#define ignorecase (vi_setops & VI_IGNORECASE)
// indicate error with beep or flash
#define err_method (vi_setops & VI_ERR_METHOD)

#if ENABLE_FEATURE_VI_READONLY
	smallint readonly_mode;
#define SET_READONLY_FILE(flags)        ((flags) |= 0x01)
#define SET_READONLY_MODE(flags)        ((flags) |= 0x02)
#define UNSET_READONLY_FILE(flags)      ((flags) &= 0xfe)
#else
#define SET_READONLY_FILE(flags)        ((void)0)
#define SET_READONLY_MODE(flags)        ((void)0)
#define UNSET_READONLY_FILE(flags)      ((void)0)
#endif

	smallint editing;        // >0 while we are editing a file
	                         // [code audit says "can be 0, 1 or 2 only"]
	smallint cmd_mode;       // 0=command  1=insert 2=replace
	int modified_count;      // buffer contents changed if !0
	int last_modified_count; // = -1;
	int cmdline_filecnt;     // how many file names on cmd line
	int cmdcnt;              // repetition count
	unsigned rows, columns;	 // the terminal screen is this size
#if ENABLE_FEATURE_VI_ASK_TERMINAL
	int get_rowcol_error;
#endif
	int crow, ccol;          // cursor is on Crow x Ccol
	int offset;              // chars scrolled off the screen to the left
	int have_status_msg;     // is default edit status needed?
	                         // [don't make smallint!]
	int last_status_cksum;   // hash of current status line
	char *current_filename;
	char *screenbegin;       // index into text[], of top line on the screen
	char *screen;            // pointer to the virtual screen buffer
	int screensize;          //            and its size
	int tabstop;
	int last_forward_char;   // last char searched for with 'f' (int because of Unicode)
#if ENABLE_FEATURE_VI_CRASHME
	char last_input_char;    // last char read from user
#endif

#if ENABLE_FEATURE_VI_DOT_CMD
	smallint adding2q;	 // are we currently adding user input to q
	int lmc_len;             // length of last_modifying_cmd
	char *ioq, *ioq_start;   // pointer to string for get_one_char to "read"
#endif
#if ENABLE_FEATURE_VI_SEARCH
	char *last_search_pattern; // last pattern from a '/' or '?' search
#endif

	// former statics
#if ENABLE_FEATURE_VI_YANKMARK
	char *edit_file__cur_line;
#endif
	int refresh__old_offset;
	int format_edit_status__tot;

	// a few references only
#if ENABLE_FEATURE_VI_YANKMARK
	smalluint YDreg;//,Ureg;// default delete register and orig line for "U"
#define Ureg 27
	char *reg[28];          // named register a-z, "D", and "U" 0-25,26,27
	char *mark[28];         // user marks points somewhere in text[]-  a-z and previous context ''
	char *context_start, *context_end;
#endif
#if ENABLE_FEATURE_VI_USE_SIGNALS
	sigjmp_buf restart;     // int_handler() jumps to location remembered here
#endif
#if !ENABLE_PLATFORM_MINGW32
	struct termios term_orig; // remember what the cooked mode was
#endif
#if ENABLE_FEATURE_VI_COLON
	char *initial_cmds[3];  // currently 2 entries, NULL terminated
#endif
	// Should be just enough to hold a key sequence,
	// but CRASHME mode uses it as generated command buffer too
#if ENABLE_FEATURE_VI_CRASHME
	char readbuffer[128];
#else
	char readbuffer[KEYCODE_BUFFER_SIZE];
#endif
#define STATUS_BUFFER_LEN  200
	char status_buffer[STATUS_BUFFER_LEN]; // messages to the user
#if ENABLE_FEATURE_VI_DOT_CMD
	char last_modifying_cmd[MAX_INPUT_LEN];	// last modifying cmd for "."
#endif
	char get_input_line__buf[MAX_INPUT_LEN]; // former static

	char scr_out_buf[MAX_SCR_COLS + MAX_TABSTOP * 2];

#if ENABLE_FEATURE_VI_UNDO
// undo_push() operations
#define UNDO_INS         0
#define UNDO_DEL         1
#define UNDO_INS_CHAIN   2
#define UNDO_DEL_CHAIN   3
// UNDO_*_QUEUED must be equal to UNDO_xxx ORed with UNDO_QUEUED_FLAG
#define UNDO_QUEUED_FLAG 4
#define UNDO_INS_QUEUED  4
#define UNDO_DEL_QUEUED  5
#define UNDO_USE_SPOS   32
#define UNDO_EMPTY      64
// Pass-through flags for functions that can be undone
#define NO_UNDO          0
#define ALLOW_UNDO       1
#define ALLOW_UNDO_CHAIN 2
# if ENABLE_FEATURE_VI_UNDO_QUEUE
#define ALLOW_UNDO_QUEUED 3
	char undo_queue_state;
	int undo_q;
	char *undo_queue_spos;	// Start position of queued operation
	char undo_queue[CONFIG_FEATURE_VI_UNDO_QUEUE_MAX];
# else
// If undo queuing disabled, don't invoke the missing queue logic
#define ALLOW_UNDO_QUEUED 1
# endif
	struct undo_object {
		struct undo_object *prev;	// Linking back avoids list traversal (LIFO)
		int start;		// Offset where the data should be restored/deleted
		int length;		// total data size
		uint8_t u_type;		// 0=deleted, 1=inserted, 2=swapped
		char undo_text[1];	// text that was deleted (if deletion)
	} *undo_stack_tail;
#endif /* ENABLE_FEATURE_VI_UNDO */
};
#define G (*ptr_to_globals)
#define text           (G.text          )
#define text_size      (G.text_size     )
#define end            (G.end           )
#define dot            (G.dot           )
#define reg            (G.reg           )

#define vi_setops               (G.vi_setops          )
#define editing                 (G.editing            )
#define cmd_mode                (G.cmd_mode           )
#define modified_count          (G.modified_count     )
#define last_modified_count     (G.last_modified_count)
#define cmdline_filecnt         (G.cmdline_filecnt    )
#define cmdcnt                  (G.cmdcnt             )
#define rows                    (G.rows               )
#define columns                 (G.columns            )
#define crow                    (G.crow               )
#define ccol                    (G.ccol               )
#define offset                  (G.offset             )
#define status_buffer           (G.status_buffer      )
#define have_status_msg         (G.have_status_msg    )
#define last_status_cksum       (G.last_status_cksum  )
#define current_filename        (G.current_filename   )
#define screen                  (G.screen             )
#define screensize              (G.screensize         )
#define screenbegin             (G.screenbegin        )
#define tabstop                 (G.tabstop            )
#define last_forward_char       (G.last_forward_char  )
#if ENABLE_FEATURE_VI_CRASHME
#define last_input_char         (G.last_input_char    )
#endif
#if ENABLE_FEATURE_VI_READONLY
#define readonly_mode           (G.readonly_mode      )
#else
#define readonly_mode           0
#endif
#define adding2q                (G.adding2q           )
#define lmc_len                 (G.lmc_len            )
#define ioq                     (G.ioq                )
#define ioq_start               (G.ioq_start          )
#define last_search_pattern     (G.last_search_pattern)

#define edit_file__cur_line     (G.edit_file__cur_line)
#define refresh__old_offset     (G.refresh__old_offset)
#define format_edit_status__tot (G.format_edit_status__tot)

#define YDreg          (G.YDreg         )
//#define Ureg           (G.Ureg          )
#define mark           (G.mark          )
#define context_start  (G.context_start )
#define context_end    (G.context_end   )
#define restart        (G.restart       )
#define term_orig      (G.term_orig     )
#define initial_cmds   (G.initial_cmds  )
#define readbuffer     (G.readbuffer    )
#define scr_out_buf    (G.scr_out_buf   )
#define last_modifying_cmd  (G.last_modifying_cmd )
#define get_input_line__buf (G.get_input_line__buf)

#if ENABLE_FEATURE_VI_UNDO
#define undo_stack_tail  (G.undo_stack_tail )
# if ENABLE_FEATURE_VI_UNDO_QUEUE
#define undo_queue_state (G.undo_queue_state)
#define undo_q           (G.undo_q          )
#define undo_queue       (G.undo_queue      )
#define undo_queue_spos  (G.undo_queue_spos )
# endif
#endif

#define INIT_G() do { \
	SET_PTR_TO_GLOBALS(xzalloc(sizeof(G))); \
	last_modified_count = -1; \
	/* "" but has space for 2 chars: */ \
	IF_FEATURE_VI_SEARCH(last_search_pattern = xzalloc(2);) \
} while (0)

#if ENABLE_FEATURE_VI_CRASHME
static int crashme = 0;
#endif

static void show_status_line(void);	// put a message on the bottom line
static void status_line_bold(const char *, ...);

static void show_help(void)
{
	puts("These features are available:"
#if ENABLE_FEATURE_VI_SEARCH
	"\n\tPattern searches with / and ?"
#endif
#if ENABLE_FEATURE_VI_DOT_CMD
	"\n\tLast command repeat with ."
#endif
#if ENABLE_FEATURE_VI_YANKMARK
	"\n\tLine marking with 'x"
	"\n\tNamed buffers with \"x"
#endif
#if ENABLE_FEATURE_VI_READONLY
	//not implemented: "\n\tReadonly if vi is called as \"view\""
	//redundant: usage text says this too: "\n\tReadonly with -R command line arg"
#endif
#if ENABLE_FEATURE_VI_SET
	"\n\tSome colon mode commands with :"
#endif
#if ENABLE_FEATURE_VI_SETOPTS
	"\n\tSettable options with \":set\""
#endif
#if ENABLE_FEATURE_VI_USE_SIGNALS
	"\n\tSignal catching- ^C"
	"\n\tJob suspend and resume with ^Z"
#endif
#if ENABLE_FEATURE_VI_WIN_RESIZE
	"\n\tAdapt to window re-sizes"
#endif
	);
}

static void write1(const char *out)
{
	fputs(out, stdout);
}

#if ENABLE_FEATURE_VI_WIN_RESIZE
static int query_screen_dimensions(void)
{
	int err = get_terminal_width_height(STDIN_FILENO, &columns, &rows);
	if (rows > MAX_SCR_ROWS)
		rows = MAX_SCR_ROWS;
	if (columns > MAX_SCR_COLS)
		columns = MAX_SCR_COLS;
	return err;
}
#else
static ALWAYS_INLINE int query_screen_dimensions(void)
{
	return 0;
}
#endif

// sleep for 'h' 1/100 seconds, return 1/0 if stdin is (ready for read)/(not ready)
static int mysleep(int hund)
{
	struct pollfd pfd[1];

	if (hund != 0)
		fflush_all();

	pfd[0].fd = STDIN_FILENO;
	pfd[0].events = POLLIN;
	return safe_poll(pfd, 1, hund*10) > 0;
}

//----- Set terminal attributes --------------------------------
static void rawmode(void)
{
	// no TERMIOS_CLEAR_ISIG: leave ISIG on - allow signals
	set_termios_to_raw(STDIN_FILENO, &term_orig, TERMIOS_RAW_CRNL);
}

static void cookmode(void)
{
	fflush_all();
	tcsetattr_stdin_TCSANOW(&term_orig);
}

//----- Terminal Drawing ---------------------------------------
// The terminal is made up of 'rows' line of 'columns' columns.
// classically this would be 24 x 80.
//  screen coordinates
//  0,0     ...     0,79
//  1,0     ...     1,79
//  .       ...     .
//  .       ...     .
//  22,0    ...     22,79
//  23,0    ...     23,79   <- status line

//----- Move the cursor to row x col (count from 0, not 1) -------
static void place_cursor(int row, int col)
{
	char cm1[sizeof(ESC_SET_CURSOR_POS) + sizeof(int)*3 * 2];

	if (row < 0) row = 0;
	if (row >= rows) row = rows - 1;
	if (col < 0) col = 0;
	if (col >= columns) col = columns - 1;

	sprintf(cm1, ESC_SET_CURSOR_POS, row + 1, col + 1);
	write1(cm1);
}

//----- Erase from cursor to end of line -----------------------
static void clear_to_eol(void)
{
	write1(ESC_CLEAR2EOL);
}

static void go_bottom_and_clear_to_eol(void)
{
	place_cursor(rows - 1, 0);
	clear_to_eol();
}

//----- Start standout mode ------------------------------------
static void standout_start(void)
{
	write1(ESC_BOLD_TEXT);
}

//----- End standout mode --------------------------------------
static void standout_end(void)
{
	write1(ESC_NORM_TEXT);
}

//----- Text Movement Routines ---------------------------------
static char *begin_line(char *p) // return pointer to first char cur line
{
	if (p > text) {
		p = memrchr(text, '\n', p - text);
		if (!p)
			return text;
		return p + 1;
	}
	return p;
}

static char *end_line(char *p) // return pointer to NL of cur line
{
	if (p < end - 1) {
		p = memchr(p, '\n', end - p - 1);
		if (!p)
			return end - 1;
	}
	return p;
}

static char *dollar_line(char *p) // return pointer to just before NL line
{
	p = end_line(p);
	// Try to stay off of the Newline
	if (*p == '\n' && (p - begin_line(p)) > 0)
		p--;
	return p;
}

static char *prev_line(char *p) // return pointer first char prev line
{
	p = begin_line(p);	// goto beginning of cur line
	if (p > text && p[-1] == '\n')
		p--;			// step to prev line
	p = begin_line(p);	// goto beginning of prev line
	return p;
}

static char *next_line(char *p) // return pointer first char next line
{
	p = end_line(p);
	if (p < end - 1 && *p == '\n')
		p++;			// step to next line
	return p;
}

//----- Text Information Routines ------------------------------
static char *end_screen(void)
{
	char *q;
	int cnt;

	// find new bottom line
	q = screenbegin;
	for (cnt = 0; cnt < rows - 2; cnt++)
		q = next_line(q);
	q = end_line(q);
	return q;
}

// count line from start to stop
static int count_lines(char *start, char *stop)
{
	char *q;
	int cnt;

	if (stop < start) { // start and stop are backwards- reverse them
		q = start;
		start = stop;
		stop = q;
	}
	cnt = 0;
	stop = end_line(stop);
	while (start <= stop && start <= end - 1) {
		start = end_line(start);
		if (*start == '\n')
			cnt++;
		start++;
	}
	return cnt;
}

static char *find_line(int li)	// find beginning of line #li
{
	char *q;

	for (q = text; li > 1; li--) {
		q = next_line(q);
	}
	return q;
}

static int next_tabstop(int col)
{
	return col + ((tabstop - 1) - (col % tabstop));
}

//----- Erase the Screen[] memory ------------------------------
static void screen_erase(void)
{
	memset(screen, ' ', screensize);	// clear new screen
}

static void new_screen(int ro, int co)
{
	char *s;

	free(screen);
	screensize = ro * co + 8;
	s = screen = xmalloc(screensize);
	// initialize the new screen. assume this will be a empty file.
	screen_erase();
	// non-existent text[] lines start with a tilde (~).
	//screen[(1 * co) + 0] = '~';
	//screen[(2 * co) + 0] = '~';
	//..
	//screen[((ro-2) * co) + 0] = '~';
	ro -= 2;
	while (--ro >= 0) {
		s += co;
		*s = '~';
	}
}

//----- Synchronize the cursor to Dot --------------------------
static NOINLINE void sync_cursor(char *d, int *row, int *col)
{
	char *beg_cur;	// begin and end of "d" line
	char *tp;
	int cnt, ro, co;

	beg_cur = begin_line(d);	// first char of cur line

	if (beg_cur < screenbegin) {
		// "d" is before top line on screen
		// how many lines do we have to move
		cnt = count_lines(beg_cur, screenbegin);
 sc1:
		screenbegin = beg_cur;
		if (cnt > (rows - 1) / 2) {
			// we moved too many lines. put "dot" in middle of screen
			for (cnt = 0; cnt < (rows - 1) / 2; cnt++) {
				screenbegin = prev_line(screenbegin);
			}
		}
	} else {
		char *end_scr;	// begin and end of screen
		end_scr = end_screen();	// last char of screen
		if (beg_cur > end_scr) {
			// "d" is after bottom line on screen
			// how many lines do we have to move
			cnt = count_lines(end_scr, beg_cur);
			if (cnt > (rows - 1) / 2)
				goto sc1;	// too many lines
			for (ro = 0; ro < cnt - 1; ro++) {
				// move screen begin the same amount
				screenbegin = next_line(screenbegin);
				// now, move the end of screen
				end_scr = next_line(end_scr);
				end_scr = end_line(end_scr);
			}
		}
	}
	// "d" is on screen- find out which row
	tp = screenbegin;
	for (ro = 0; ro < rows - 1; ro++) {	// drive "ro" to correct row
		if (tp == beg_cur)
			break;
		tp = next_line(tp);
	}

	// find out what col "d" is on
	co = 0;
	while (tp < d) { // drive "co" to correct column
		if (*tp == '\n') //vda || *tp == '\0')
			break;
		if (*tp == '\t') {
			// handle tabs like real vi
			if (d == tp && cmd_mode) {
				break;
			}
			co = next_tabstop(co);
		} else if ((unsigned char)*tp < ' ' || *tp == 0x7f) {
			co++; // display as ^X, use 2 columns
		}
		co++;
		tp++;
	}

	// "co" is the column where "dot" is.
	// The screen has "columns" columns.
	// The currently displayed columns are  0+offset -- columns+ofset
	// |-------------------------------------------------------------|
	//               ^ ^                                ^
	//        offset | |------- columns ----------------|
	//
	// If "co" is already in this range then we do not have to adjust offset
	//      but, we do have to subtract the "offset" bias from "co".
	// If "co" is outside this range then we have to change "offset".
	// If the first char of a line is a tab the cursor will try to stay
	//  in column 7, but we have to set offset to 0.

	if (co < 0 + offset) {
		offset = co;
	}
	if (co >= columns + offset) {
		offset = co - columns + 1;
	}
	// if the first char of the line is a tab, and "dot" is sitting on it
	//  force offset to 0.
	if (d == beg_cur && *d == '\t') {
		offset = 0;
	}
	co -= offset;

	*row = ro;
	*col = co;
}

//----- Format a text[] line into a buffer ---------------------
static char* format_line(char *src /*, int li*/)
{
	unsigned char c;
	int co;
	int ofs = offset;
	char *dest = scr_out_buf; // [MAX_SCR_COLS + MAX_TABSTOP * 2]

	c = '~'; // char in col 0 in non-existent lines is '~'
	co = 0;
	while (co < columns + tabstop) {
		// have we gone past the end?
		if (src < end) {
			c = *src++;
			if (c == '\n')
				break;
			if ((c & 0x80) && !Isprint(c)) {
				c = '.';
			}
			if (c < ' ' || c == 0x7f) {
				if (c == '\t') {
					c = ' ';
					//      co %    8     !=     7
					while ((co % tabstop) != (tabstop - 1)) {
						dest[co++] = c;
					}
				} else {
					dest[co++] = '^';
					if (c == 0x7f)
						c = '?';
					else
						c += '@'; // Ctrl-X -> 'X'
				}
			}
		}
		dest[co++] = c;
		// discard scrolled-off-to-the-left portion,
		// in tabstop-sized pieces
		if (ofs >= tabstop && co >= tabstop) {
			memmove(dest, dest + tabstop, co);
			co -= tabstop;
			ofs -= tabstop;
		}
		if (src >= end)
			break;
	}
	// check "short line, gigantic offset" case
	if (co < ofs)
		ofs = co;
	// discard last scrolled off part
	co -= ofs;
	dest += ofs;
	// fill the rest with spaces
	if (co < columns)
		memset(&dest[co], ' ', columns - co);
	return dest;
}

//----- Refresh the changed screen lines -----------------------
// Copy the source line from text[] into the buffer and note
// if the current screenline is different from the new buffer.
// If they differ then that line needs redrawing on the terminal.
//
static void refresh(int full_screen)
{
#define old_offset refresh__old_offset

	int li, changed;
	char *tp, *sp;		// pointer into text[] and screen[]

	if (ENABLE_FEATURE_VI_WIN_RESIZE IF_FEATURE_VI_ASK_TERMINAL(&& !G.get_rowcol_error) ) {
		unsigned c = columns, r = rows;
		query_screen_dimensions();
#if ENABLE_FEATURE_VI_USE_SIGNALS
		full_screen |= (c - columns) | (r - rows);
#else
		if (c != columns || r != rows) {
			full_screen = TRUE;
			// update screen memory since SIGWINCH won't have done it
			new_screen(rows, columns);
		}
#endif
	}
	sync_cursor(dot, &crow, &ccol);	// where cursor will be (on "dot")
	tp = screenbegin;	// index into text[] of top line

	// compare text[] to screen[] and mark screen[] lines that need updating
	for (li = 0; li < rows - 1; li++) {
		int cs, ce;				// column start & end
		char *out_buf;
		// format current text line
		out_buf = format_line(tp /*, li*/);

		// skip to the end of the current text[] line
		if (tp < end) {
			char *t = memchr(tp, '\n', end - tp);
			if (!t) t = end - 1;
			tp = t + 1;
		}

		// see if there are any changes between virtual screen and out_buf
		changed = FALSE;	// assume no change
		cs = 0;
		ce = columns - 1;
		sp = &screen[li * columns];	// start of screen line
		if (full_screen) {
			// force re-draw of every single column from 0 - columns-1
			goto re0;
		}
		// compare newly formatted buffer with virtual screen
		// look forward for first difference between buf and screen
		for (; cs <= ce; cs++) {
			if (out_buf[cs] != sp[cs]) {
				changed = TRUE;	// mark for redraw
				break;
			}
		}

		// look backward for last difference between out_buf and screen
		for (; ce >= cs; ce--) {
			if (out_buf[ce] != sp[ce]) {
				changed = TRUE;	// mark for redraw
				break;
			}
		}
		// now, cs is index of first diff, and ce is index of last diff

		// if horz offset has changed, force a redraw
		if (offset != old_offset) {
 re0:
			changed = TRUE;
		}

		// make a sanity check of columns indexes
		if (cs < 0) cs = 0;
		if (ce > columns - 1) ce = columns - 1;
		if (cs > ce) { cs = 0; ce = columns - 1; }
		// is there a change between virtual screen and out_buf
		if (changed) {
			// copy changed part of buffer to virtual screen
			memcpy(sp+cs, out_buf+cs, ce-cs+1);
			place_cursor(li, cs);
			// write line out to terminal
			fwrite(&sp[cs], ce - cs + 1, 1, stdout);
		}
	}

	place_cursor(crow, ccol);

	old_offset = offset;
#undef old_offset
}

//----- Force refresh of all Lines -----------------------------
static void redraw(int full_screen)
{
	// cursor to top,left; clear to the end of screen
	write1(ESC_SET_CURSOR_TOPLEFT ESC_CLEAR2EOS);
	screen_erase();		// erase the internal screen buffer
	last_status_cksum = 0;	// force status update
	refresh(full_screen);	// this will redraw the entire display
	show_status_line();
}

//----- Flash the screen  --------------------------------------
static void flash(int h)
{
	standout_start();
	redraw(TRUE);
	mysleep(h);
	standout_end();
	redraw(TRUE);
}

static void indicate_error(void)
{
#if ENABLE_FEATURE_VI_CRASHME
	if (crashme > 0)
		return;
#endif
	if (!err_method) {
		write1(ESC_BELL);
	} else {
		flash(10);
	}
}

//----- IO Routines --------------------------------------------
static int readit(void) // read (maybe cursor) key from stdin
{
	int c;

	fflush_all();

	// Wait for input. TIMEOUT = -1 makes read_key wait even
	// on nonblocking stdin.
	// Note: read_key sets errno to 0 on success.
 again:
	c = read_key(STDIN_FILENO, readbuffer, /*timeout:*/ -1);
	if (c == -1) { // EOF/error
		if (errno == EAGAIN) // paranoia
			goto again;
		go_bottom_and_clear_to_eol();
		cookmode(); // terminal to "cooked"
		bb_error_msg_and_die("can't read user input");
	}
	return c;
}

#if ENABLE_FEATURE_VI_DOT_CMD
static int get_one_char(void)
{
	int c;

	if (!adding2q) {
		// we are not adding to the q.
		// but, we may be reading from a saved q.
		// (checking "ioq" for NULL is wrong, it's not reset to NULL
		// when done - "ioq_start" is reset instead).
		if (ioq_start != NULL) {
			// there is a queue to get chars from.
			// careful with correct sign expansion!
			c = (unsigned char)*ioq++;
			if (c != '\0')
				return c;
			// the end of the q
			free(ioq_start);
			ioq_start = NULL;
			// read from STDIN:
		}
		return readit();
	}
	// we are adding STDIN chars to q.
	c = readit();
	if (lmc_len >= ARRAY_SIZE(last_modifying_cmd) - 1) {
		// last_modifying_cmd[] is too small, can't remeber the cmd
		// - drop it
		adding2q = 0;
		lmc_len = 0;
	} else {
		last_modifying_cmd[lmc_len++] = c;
	}
	return c;
}
#else
# define get_one_char() readit()
#endif

// Get input line (uses "status line" area)
static char *get_input_line(const char *prompt)
{
	// char [MAX_INPUT_LEN]
#define buf get_input_line__buf

	int c;
	int i;

	strcpy(buf, prompt);
	last_status_cksum = 0;	// force status update
	go_bottom_and_clear_to_eol();
	write1(prompt);      // write out the :, /, or ? prompt

	i = strlen(buf);
	while (i < MAX_INPUT_LEN) {
		c = get_one_char();
		if (c == '\n' || c == '\r' || c == 27)
			break;		// this is end of input
		if (c == term_orig.c_cc[VERASE] || c == 8 || c == 127) {
			// user wants to erase prev char
			buf[--i] = '\0';
			write1("\b \b"); // erase char on screen
			if (i <= 0) // user backs up before b-o-l, exit
				break;
		} else if (c > 0 && c < 256) { // exclude Unicode
			// (TODO: need to handle Unicode)
			buf[i] = c;
			buf[++i] = '\0';
			bb_putchar(c);
		}
	}
	refresh(FALSE);
	return buf;
#undef buf
}

static void Hit_Return(void)
{
	int c;

	standout_start();
	write1("[Hit return to continue]");
	standout_end();
	while ((c = get_one_char()) != '\n' && c != '\r')
		continue;
	redraw(TRUE);		// force redraw all
}

//----- Draw the status line at bottom of the screen -------------
// show file status on status line
static int format_edit_status(void)
{
	static const char cmd_mode_indicator[] ALIGN1 = "-IR-";

#define tot format_edit_status__tot

	int cur, percent, ret, trunc_at;

	// modified_count is now a counter rather than a flag.  this
	// helps reduce the amount of line counting we need to do.
	// (this will cause a mis-reporting of modified status
	// once every MAXINT editing operations.)

	// it would be nice to do a similar optimization here -- if
	// we haven't done a motion that could have changed which line
	// we're on, then we shouldn't have to do this count_lines()
	cur = count_lines(text, dot);

	// count_lines() is expensive.
	// Call it only if something was changed since last time
	// we were here:
	if (modified_count != last_modified_count) {
		tot = cur + count_lines(dot, end - 1) - 1;
		last_modified_count = modified_count;
	}

	//    current line         percent
	//   -------------    ~~ ----------
	//    total lines            100
	if (tot > 0) {
		percent = (100 * cur) / tot;
	} else {
		cur = tot = 0;
		percent = 100;
	}

	trunc_at = columns < STATUS_BUFFER_LEN-1 ?
		columns : STATUS_BUFFER_LEN-1;

	ret = snprintf(status_buffer, trunc_at+1,
#if ENABLE_FEATURE_VI_READONLY
		"%c %s%s%s %d/%d %d%%",
#else
		"%c %s%s %d/%d %d%%",
#endif
		cmd_mode_indicator[cmd_mode & 3],
		(current_filename != NULL ? current_filename : "No file"),
#if ENABLE_FEATURE_VI_READONLY
		(readonly_mode ? " [Readonly]" : ""),
#endif
		(modified_count ? " [Modified]" : ""),
		cur, tot, percent);

	if (ret >= 0 && ret < trunc_at)
		return ret;  // it all fit

	return trunc_at;  // had to truncate
#undef tot
}

static int bufsum(char *buf, int count)
{
	int sum = 0;
	char *e = buf + count;
	while (buf < e)
		sum += (unsigned char) *buf++;
	return sum;
}

static void show_status_line(void)
{
	int cnt = 0, cksum = 0;

	// either we already have an error or status message, or we
	// create one.
	if (!have_status_msg) {
		cnt = format_edit_status();
		cksum = bufsum(status_buffer, cnt);
	}
	if (have_status_msg || ((cnt > 0 && last_status_cksum != cksum))) {
		last_status_cksum = cksum;		// remember if we have seen this line
		go_bottom_and_clear_to_eol();
		write1(status_buffer);
		if (have_status_msg) {
			if (((int)strlen(status_buffer) - (have_status_msg - 1)) >
					(columns - 1) ) {
				have_status_msg = 0;
				Hit_Return();
			}
			have_status_msg = 0;
		}
		place_cursor(crow, ccol);  // put cursor back in correct place
	}
	fflush_all();
}

//----- format the status buffer, the bottom line of screen ------
static void status_line(const char *format, ...)
{
	va_list args;

	va_start(args, format);
	vsnprintf(status_buffer, STATUS_BUFFER_LEN, format, args);
	va_end(args);

	have_status_msg = 1;
}
static void status_line_bold(const char *format, ...)
{
	va_list args;

	va_start(args, format);
	strcpy(status_buffer, ESC_BOLD_TEXT);
	vsnprintf(status_buffer + (sizeof(ESC_BOLD_TEXT)-1),
		STATUS_BUFFER_LEN - sizeof(ESC_BOLD_TEXT) - sizeof(ESC_NORM_TEXT),
		format, args
	);
	strcat(status_buffer, ESC_NORM_TEXT);
	va_end(args);

	have_status_msg = 1 + (sizeof(ESC_BOLD_TEXT)-1) + (sizeof(ESC_NORM_TEXT)-1);
}
static void status_line_bold_errno(const char *fn)
{
	status_line_bold("'%s' "STRERROR_FMT, fn STRERROR_ERRNO);
}

// copy s to buf, convert unprintable
static void print_literal(char *buf, const char *s)
{
	char *d;
	unsigned char c;

	buf[0] = '\0';
	if (!s[0])
		s = "(NULL)";

	d = buf;
	for (; *s; s++) {
		int c_is_no_print;

		c = *s;
		c_is_no_print = (c & 0x80) && !Isprint(c);
		if (c_is_no_print) {
			strcpy(d, ESC_NORM_TEXT);
			d += sizeof(ESC_NORM_TEXT)-1;
			c = '.';
		}
		if (c < ' ' || c == 0x7f) {
			*d++ = '^';
			c |= '@'; // 0x40
			if (c == 0x7f)
				c = '?';
		}
		*d++ = c;
		*d = '\0';
		if (c_is_no_print) {
			strcpy(d, ESC_BOLD_TEXT);
			d += sizeof(ESC_BOLD_TEXT)-1;
		}
		if (*s == '\n') {
			*d++ = '$';
			*d = '\0';
		}
		if (d - buf > MAX_INPUT_LEN - 10) // paranoia
			break;
	}
}
static void not_implemented(const char *s)
{
	char buf[MAX_INPUT_LEN];
	print_literal(buf, s);
	status_line_bold("'%s' is not implemented", buf);
}

//----- Block insert/delete, undo ops --------------------------
#if ENABLE_FEATURE_VI_YANKMARK
static char *text_yank(char *p, char *q, int dest)	// copy text into a register
{
	int cnt = q - p;
	if (cnt < 0) {		// they are backwards- reverse them
		p = q;
		cnt = -cnt;
	}
	free(reg[dest]);	//  if already a yank register, free it
	reg[dest] = xstrndup(p, cnt + 1);
	return p;
}

static char what_reg(void)
{
	char c;

	c = 'D';			// default to D-reg
	if (0 <= YDreg && YDreg <= 25)
		c = 'a' + (char) YDreg;
	if (YDreg == 26)
		c = 'D';
	if (YDreg == 27)
		c = 'U';
	return c;
}

static void check_context(char cmd)
{
	// A context is defined to be "modifying text"
	// Any modifying command establishes a new context.

	if (dot < context_start || dot > context_end) {
		if (strchr(modifying_cmds, cmd) != NULL) {
			// we are trying to modify text[]- make this the current context
			mark[27] = mark[26];	// move cur to prev
			mark[26] = dot;	// move local to cur
			context_start = prev_line(prev_line(dot));
			context_end = next_line(next_line(dot));
			//loiter= start_loiter= now;
		}
	}
}

static char *swap_context(char *p) // goto new context for '' command make this the current context
{
	char *tmp;

	// the current context is in mark[26]
	// the previous context is in mark[27]
	// only swap context if other context is valid
	if (text <= mark[27] && mark[27] <= end - 1) {
		tmp = mark[27];
		mark[27] = p;
		mark[26] = p = tmp;
		context_start = prev_line(prev_line(prev_line(p)));
		context_end = next_line(next_line(next_line(p)));
	}
	return p;
}
#endif /* FEATURE_VI_YANKMARK */

#if ENABLE_FEATURE_VI_UNDO
static void undo_push(char *, unsigned, unsigned char);
#endif

// open a hole in text[]
// might reallocate text[]! use p += text_hole_make(p, ...),
// and be careful to not use pointers into potentially freed text[]!
static uintptr_t text_hole_make(char *p, int size)	// at "p", make a 'size' byte hole
{
	uintptr_t bias = 0;

	if (size <= 0)
		return bias;
	end += size;		// adjust the new END
	if (end >= (text + text_size)) {
		char *new_text;
		text_size += end - (text + text_size) + 10240;
		new_text = xrealloc(text, text_size);
		bias = (new_text - text);
		screenbegin += bias;
		dot         += bias;
		end         += bias;
		p           += bias;
#if ENABLE_FEATURE_VI_YANKMARK
		{
			int i;
			for (i = 0; i < ARRAY_SIZE(mark); i++)
				if (mark[i])
					mark[i] += bias;
		}
#endif
		text = new_text;
	}
	memmove(p + size, p, end - size - p);
	memset(p, ' ', size);	// clear new hole
	return bias;
}

// close a hole in text[] - delete "p" through "q", inclusive
// "undo" value indicates if this operation should be undo-able
#if !ENABLE_FEATURE_VI_UNDO
#define text_hole_delete(a,b,c) text_hole_delete(a,b)
#endif
static char *text_hole_delete(char *p, char *q, int undo)
{
	char *src, *dest;
	int cnt, hole_size;

	// move forwards, from beginning
	// assume p <= q
	src = q + 1;
	dest = p;
	if (q < p) {		// they are backward- swap them
		src = p + 1;
		dest = q;
	}
	hole_size = q - p + 1;
	cnt = end - src;
#if ENABLE_FEATURE_VI_UNDO
	switch (undo) {
		case NO_UNDO:
			break;
		case ALLOW_UNDO:
			undo_push(p, hole_size, UNDO_DEL);
			break;
		case ALLOW_UNDO_CHAIN:
			undo_push(p, hole_size, UNDO_DEL_CHAIN);
			break;
# if ENABLE_FEATURE_VI_UNDO_QUEUE
		case ALLOW_UNDO_QUEUED:
			undo_push(p, hole_size, UNDO_DEL_QUEUED);
			break;
# endif
	}
	modified_count--;
#endif
	if (src < text || src > end)
		goto thd0;
	if (dest < text || dest >= end)
		goto thd0;
	modified_count++;
	if (src >= end)
		goto thd_atend;	// just delete the end of the buffer
	memmove(dest, src, cnt);
 thd_atend:
	end = end - hole_size;	// adjust the new END
	if (dest >= end)
		dest = end - 1;	// make sure dest in below end-1
	if (end <= text)
		dest = end = text;	// keep pointers valid
 thd0:
	return dest;
}

#if ENABLE_FEATURE_VI_UNDO

# if ENABLE_FEATURE_VI_UNDO_QUEUE
// Flush any queued objects to the undo stack
static void undo_queue_commit(void)
{
	// Pushes the queue object onto the undo stack
	if (undo_q > 0) {
		// Deleted character undo events grow from the end
		undo_push(undo_queue + CONFIG_FEATURE_VI_UNDO_QUEUE_MAX - undo_q,
			undo_q,
			(undo_queue_state | UNDO_USE_SPOS)
		);
		undo_queue_state = UNDO_EMPTY;
		undo_q = 0;
	}
}
# else
#  define undo_queue_commit() ((void)0)
# endif

static void flush_undo_data(void)
{
	struct undo_object *undo_entry;

	while (undo_stack_tail) {
		undo_entry = undo_stack_tail;
		undo_stack_tail = undo_entry->prev;
		free(undo_entry);
	}
}

// Undo functions and hooks added by Jody Bruchon (jody@jodybruchon.com)
// Add to the undo stack
static void undo_push(char *src, unsigned length, uint8_t u_type)
{
	struct undo_object *undo_entry;

	// "u_type" values
	// UNDO_INS: insertion, undo will remove from buffer
	// UNDO_DEL: deleted text, undo will restore to buffer
	// UNDO_{INS,DEL}_CHAIN: Same as above but also calls undo_pop() when complete
	// The CHAIN operations are for handling multiple operations that the user
	// performs with a single action, i.e. REPLACE mode or find-and-replace commands
	// UNDO_{INS,DEL}_QUEUED: If queuing feature is enabled, allow use of the queue
	// for the INS/DEL operation. The raw values should be equal to the values of
	// UNDO_{INS,DEL} ORed with UNDO_QUEUED_FLAG

# if ENABLE_FEATURE_VI_UNDO_QUEUE
	// This undo queuing functionality groups multiple character typing or backspaces
	// into a single large undo object. This greatly reduces calls to malloc() for
	// single-character operations while typing and has the side benefit of letting
	// an undo operation remove chunks of text rather than a single character.
	switch (u_type) {
	case UNDO_EMPTY:	// Just in case this ever happens...
		return;
	case UNDO_DEL_QUEUED:
		if (length != 1)
			return;	// Only queue single characters
		switch (undo_queue_state) {
		case UNDO_EMPTY:
			undo_queue_state = UNDO_DEL;
		case UNDO_DEL:
			undo_queue_spos = src;
			undo_q++;
			undo_queue[CONFIG_FEATURE_VI_UNDO_QUEUE_MAX - undo_q] = *src;
			// If queue is full, dump it into an object
			if (undo_q == CONFIG_FEATURE_VI_UNDO_QUEUE_MAX)
				undo_queue_commit();
			return;
		case UNDO_INS:
			// Switch from storing inserted text to deleted text
			undo_queue_commit();
			undo_push(src, length, UNDO_DEL_QUEUED);
			return;
		}
		break;
	case UNDO_INS_QUEUED:
		if (length < 1)
			return;
		switch (undo_queue_state) {
		case UNDO_EMPTY:
			undo_queue_state = UNDO_INS;
			undo_queue_spos = src;
		case UNDO_INS:
			while (length--) {
				undo_q++;	// Don't need to save any data for insertions
				if (undo_q == CONFIG_FEATURE_VI_UNDO_QUEUE_MAX)
					undo_queue_commit();
			}
			return;
		case UNDO_DEL:
			// Switch from storing deleted text to inserted text
			undo_queue_commit();
			undo_push(src, length, UNDO_INS_QUEUED);
			return;
		}
		break;
	}
# else
	// If undo queuing is disabled, ignore the queuing flag entirely
	u_type = u_type & ~UNDO_QUEUED_FLAG;
# endif

	// Allocate a new undo object
	if (u_type == UNDO_DEL || u_type == UNDO_DEL_CHAIN) {
		// For UNDO_DEL objects, save deleted text
		if ((text + length) == end)
			length--;
		// If this deletion empties text[], strip the newline. When the buffer becomes
		// zero-length, a newline is added back, which requires this to compensate.
		undo_entry = xzalloc(offsetof(struct undo_object, undo_text) + length);
		memcpy(undo_entry->undo_text, src, length);
	} else {
		undo_entry = xzalloc(sizeof(*undo_entry));
	}
	undo_entry->length = length;
# if ENABLE_FEATURE_VI_UNDO_QUEUE
	if ((u_type & UNDO_USE_SPOS) != 0) {
		undo_entry->start = undo_queue_spos - text;	// use start position from queue
	} else {
		undo_entry->start = src - text;	// use offset from start of text buffer
	}
	u_type = (u_type & ~UNDO_USE_SPOS);
# else
	undo_entry->start = src - text;
# endif
	undo_entry->u_type = u_type;

	// Push it on undo stack
	undo_entry->prev = undo_stack_tail;
	undo_stack_tail = undo_entry;
	modified_count++;
}

static void undo_push_insert(char *p, int len, int undo)
{
	switch (undo) {
	case ALLOW_UNDO:
		undo_push(p, len, UNDO_INS);
		break;
	case ALLOW_UNDO_CHAIN:
		undo_push(p, len, UNDO_INS_CHAIN);
		break;
# if ENABLE_FEATURE_VI_UNDO_QUEUE
	case ALLOW_UNDO_QUEUED:
		undo_push(p, len, UNDO_INS_QUEUED);
		break;
# endif
	}
}

// Undo the last operation
static void undo_pop(void)
{
	int repeat;
	char *u_start, *u_end;
	struct undo_object *undo_entry;

	// Commit pending undo queue before popping (should be unnecessary)
	undo_queue_commit();

	undo_entry = undo_stack_tail;
	// Check for an empty undo stack
	if (!undo_entry) {
		status_line("Already at oldest change");
		return;
	}

	switch (undo_entry->u_type) {
	case UNDO_DEL:
	case UNDO_DEL_CHAIN:
		// make hole and put in text that was deleted; deallocate text
		u_start = text + undo_entry->start;
		text_hole_make(u_start, undo_entry->length);
		memcpy(u_start, undo_entry->undo_text, undo_entry->length);
		status_line("Undo [%d] %s %d chars at position %d",
			modified_count, "restored",
			undo_entry->length, undo_entry->start
		);
		break;
	case UNDO_INS:
	case UNDO_INS_CHAIN:
		// delete what was inserted
		u_start = undo_entry->start + text;
		u_end = u_start - 1 + undo_entry->length;
		text_hole_delete(u_start, u_end, NO_UNDO);
		status_line("Undo [%d] %s %d chars at position %d",
			modified_count, "deleted",
			undo_entry->length, undo_entry->start
		);
		break;
	}
	repeat = 0;
	switch (undo_entry->u_type) {
	// If this is the end of a chain, lower modification count and refresh display
	case UNDO_DEL:
	case UNDO_INS:
		dot = (text + undo_entry->start);
		refresh(FALSE);
		break;
	case UNDO_DEL_CHAIN:
	case UNDO_INS_CHAIN:
		repeat = 1;
		break;
	}
	// Deallocate the undo object we just processed
	undo_stack_tail = undo_entry->prev;
	free(undo_entry);
	modified_count--;
	// For chained operations, continue popping all the way down the chain.
	if (repeat) {
		undo_pop();	// Follow the undo chain if one exists
	}
}

#else
# define flush_undo_data()   ((void)0)
# define undo_queue_commit() ((void)0)
#endif /* ENABLE_FEATURE_VI_UNDO */

//----- Dot Movement Routines ----------------------------------
static void dot_left(void)
{
	undo_queue_commit();
	if (dot > text && dot[-1] != '\n')
		dot--;
}

static void dot_right(void)
{
	undo_queue_commit();
	if (dot < end - 1 && *dot != '\n')
		dot++;
}

static void dot_begin(void)
{
	undo_queue_commit();
	dot = begin_line(dot);	// return pointer to first char cur line
}

static void dot_end(void)
{
	undo_queue_commit();
	dot = end_line(dot);	// return pointer to last char cur line
}

static char *move_to_col(char *p, int l)
{
	int co;

	p = begin_line(p);
	co = 0;
	while (co < l && p < end) {
		if (*p == '\n') //vda || *p == '\0')
			break;
		if (*p == '\t') {
			co = next_tabstop(co);
		} else if (*p < ' ' || *p == 127) {
			co++; // display as ^X, use 2 columns
		}
		co++;
		p++;
	}
	return p;
}

static void dot_next(void)
{
	undo_queue_commit();
	dot = next_line(dot);
}

static void dot_prev(void)
{
	undo_queue_commit();
	dot = prev_line(dot);
}

static void dot_skip_over_ws(void)
{
	// skip WS
	while (isspace(*dot) && *dot != '\n' && dot < end - 1)
		dot++;
}

static void dot_scroll(int cnt, int dir)
{
	char *q;

	undo_queue_commit();
	for (; cnt > 0; cnt--) {
		if (dir < 0) {
			// scroll Backwards
			// ctrl-Y scroll up one line
			screenbegin = prev_line(screenbegin);
		} else {
			// scroll Forwards
			// ctrl-E scroll down one line
			screenbegin = next_line(screenbegin);
		}
	}
	// make sure "dot" stays on the screen so we dont scroll off
	if (dot < screenbegin)
		dot = screenbegin;
	q = end_screen();	// find new bottom line
	if (dot > q)
		dot = begin_line(q);	// is dot is below bottom line?
	dot_skip_over_ws();
}

static char *bound_dot(char *p) // make sure  text[0] <= P < "end"
{
	if (p >= end && end > text) {
		p = end - 1;
		indicate_error();
	}
	if (p < text) {
		p = text;
		indicate_error();
	}
	return p;
}

#if ENABLE_FEATURE_VI_DOT_CMD
static void start_new_cmd_q(char c)
{
	// get buffer for new cmd
	// if there is a current cmd count put it in the buffer first
	if (cmdcnt > 0) {
		lmc_len = sprintf(last_modifying_cmd, "%u%c", cmdcnt, c);
	} else { // just save char c onto queue
		last_modifying_cmd[0] = c;
		lmc_len = 1;
	}
	adding2q = 1;
}
static void end_cmd_q(void)
{
# if ENABLE_FEATURE_VI_YANKMARK
	YDreg = 26;			// go back to default Yank/Delete reg
# endif
	adding2q = 0;
}
#else
# define end_cmd_q() ((void)0)
#endif /* FEATURE_VI_DOT_CMD */

// copy text into register, then delete text.
// if dist <= 0, do not include, or go past, a NewLine
//
#if !ENABLE_FEATURE_VI_UNDO
#define yank_delete(a,b,c,d,e) yank_delete(a,b,c,d)
#endif
static char *yank_delete(char *start, char *stop, int dist, int yf, int undo)
{
	char *p;

	// make sure start <= stop
	if (start > stop) {
		// they are backwards, reverse them
		p = start;
		start = stop;
		stop = p;
	}
	if (dist <= 0) {
		// we cannot cross NL boundaries
		p = start;
		if (*p == '\n')
			return p;
		// dont go past a NewLine
		for (; p + 1 <= stop; p++) {
			if (p[1] == '\n') {
				stop = p;	// "stop" just before NewLine
				break;
			}
		}
	}
	p = start;
#if ENABLE_FEATURE_VI_YANKMARK
	text_yank(start, stop, YDreg);
#endif
	if (yf == YANKDEL) {
		p = text_hole_delete(start, stop, undo);
	}					// delete lines
	return p;
}

// might reallocate text[]!
static int file_insert(const char *fn, char *p, int initial)
{
	int cnt = -1;
	int fd, size;
	struct stat statbuf;

	if (p < text)
		p = text;
	if (p > end)
		p = end;

	fd = open(fn, O_RDONLY);
	if (fd < 0) {
		if (!initial)
			status_line_bold_errno(fn);
		return cnt;
	}

	// Validate file
	if (fstat(fd, &statbuf) < 0) {
		status_line_bold_errno(fn);
		goto fi;
	}
	if (!S_ISREG(statbuf.st_mode)) {
		status_line_bold("'%s' is not a regular file", fn);
		goto fi;
	}
	size = (statbuf.st_size < INT_MAX ? (int)statbuf.st_size : INT_MAX);
	p += text_hole_make(p, size);
	cnt = full_read(fd, p, size);
	if (cnt < 0) {
		status_line_bold_errno(fn);
		p = text_hole_delete(p, p + size - 1, NO_UNDO);	// un-do buffer insert
	} else if (cnt < size) {
		// There was a partial read, shrink unused space
		p = text_hole_delete(p + cnt, p + size - 1, NO_UNDO);
		status_line_bold("can't read '%s'", fn);
	}
 fi:
	close(fd);

#if ENABLE_FEATURE_VI_READONLY
	if (initial
	 && ((access(fn, W_OK) < 0) ||
		// root will always have access()
		// so we check fileperms too
		!(statbuf.st_mode & (S_IWUSR | S_IWGRP | S_IWOTH))
	    )
	) {
		SET_READONLY_FILE(readonly_mode);
	}
#endif
	return cnt;
}

// find matching char of pair  ()  []  {}
// will crash if c is not one of these
static char *find_pair(char *p, const char c)
{
	const char *braces = "()[]{}";
	char match;
	int dir, level;

	dir = strchr(braces, c) - braces;
	dir ^= 1;
	match = braces[dir];
	dir = ((dir & 1) << 1) - 1; // 1 for ([{, -1 for )\}

	// look for match, count levels of pairs  (( ))
	level = 1;
	for (;;) {
		p += dir;
		if (p < text || p >= end)
			return NULL;
		if (*p == c)
			level++;	// increase pair levels
		if (*p == match) {
			level--;	// reduce pair level
			if (level == 0)
				return p; // found matching pair
		}
	}
}

#if ENABLE_FEATURE_VI_SETOPTS
// show the matching char of a pair,  ()  []  {}
static void showmatching(char *p)
{
	char *q, *save_dot;

	// we found half of a pair
	q = find_pair(p, *p);	// get loc of matching char
	if (q == NULL) {
		indicate_error();	// no matching char
	} else {
		// "q" now points to matching pair
		save_dot = dot;	// remember where we are
		dot = q;		// go to new loc
		refresh(FALSE);	// let the user see it
		mysleep(40);	// give user some time
		dot = save_dot;	// go back to old loc
		refresh(FALSE);
	}
}
#endif /* FEATURE_VI_SETOPTS */

// might reallocate text[]! use p += stupid_insert(p, ...),
// and be careful to not use pointers into potentially freed text[]!
static uintptr_t stupid_insert(char *p, char c) // stupidly insert the char c at 'p'
{
	uintptr_t bias;
	bias = text_hole_make(p, 1);
	p += bias;
	*p = c;
	return bias;
}

#if !ENABLE_FEATURE_VI_UNDO
#define char_insert(a,b,c) char_insert(a,b)
#endif
static char *char_insert(char *p, char c, int undo) // insert the char c at 'p'
{
	if (c == 22) {		// Is this an ctrl-V?
		p += stupid_insert(p, '^');	// use ^ to indicate literal next
		refresh(FALSE);	// show the ^
		c = get_one_char();
		*p = c;
#if ENABLE_FEATURE_VI_UNDO
		undo_push_insert(p, 1, undo);
#else
		modified_count++;
#endif
		p++;
	} else if (c == 27) {	// Is this an ESC?
		cmd_mode = 0;
		undo_queue_commit();
		cmdcnt = 0;
		end_cmd_q();	// stop adding to q
		last_status_cksum = 0;	// force status update
		if ((p[-1] != '\n') && (dot > text)) {
			p--;
		}
	} else if (c == term_orig.c_cc[VERASE] || c == 8 || c == 127) { // Is this a BS
		if (p > text) {
			p--;
			p = text_hole_delete(p, p, ALLOW_UNDO_QUEUED);	// shrink buffer 1 char
		}
	} else {
		// insert a char into text[]
		if (c == 13)
			c = '\n';	// translate \r to \n
#if ENABLE_FEATURE_VI_UNDO
# if ENABLE_FEATURE_VI_UNDO_QUEUE
		if (c == '\n')
			undo_queue_commit();
# endif
		undo_push_insert(p, 1, undo);
#else
		modified_count++;
#endif
		p += 1 + stupid_insert(p, c);	// insert the char
#if ENABLE_FEATURE_VI_SETOPTS
		if (showmatch && strchr(")]}", c) != NULL) {
			showmatching(p - 1);
		}
		if (autoindent && c == '\n') {	// auto indent the new line
			char *q;
			size_t len;
			q = prev_line(p);	// use prev line as template
			len = strspn(q, " \t"); // space or tab
			if (len) {
				uintptr_t bias;
				bias = text_hole_make(p, len);
				p += bias;
				q += bias;
#if ENABLE_FEATURE_VI_UNDO
				undo_push_insert(p, len, undo);
#endif
				memcpy(p, q, len);
				p += len;
			}
		}
#endif
	}
	return p;
}

// read text from file or create an empty buf
// will also update current_filename
static int init_text_buffer(char *fn)
{
	int rc;

	// allocate/reallocate text buffer
	free(text);
	text_size = 10240;
	screenbegin = dot = end = text = xzalloc(text_size);

	if (fn != current_filename) {
		free(current_filename);
		current_filename = xstrdup(fn);
	}
	rc = file_insert(fn, text, 1);
	if (rc < 0) {
		// file doesnt exist. Start empty buf with dummy line
		char_insert(text, '\n', NO_UNDO);
	}

	flush_undo_data();
	modified_count = 0;
	last_modified_count = -1;
#if ENABLE_FEATURE_VI_YANKMARK
	// init the marks
	memset(mark, 0, sizeof(mark));
#endif
	return rc;
}

#if ENABLE_FEATURE_VI_YANKMARK \
 || (ENABLE_FEATURE_VI_COLON && ENABLE_FEATURE_VI_SEARCH) \
 || ENABLE_FEATURE_VI_CRASHME
// might reallocate text[]! use p += string_insert(p, ...),
// and be careful to not use pointers into potentially freed text[]!
# if !ENABLE_FEATURE_VI_UNDO
#  define string_insert(a,b,c) string_insert(a,b)
# endif
static uintptr_t string_insert(char *p, const char *s, int undo) // insert the string at 'p'
{
	uintptr_t bias;
	int i;

	i = strlen(s);
#if ENABLE_FEATURE_VI_UNDO
	undo_push_insert(p, i, undo);
#endif
	bias = text_hole_make(p, i);
	p += bias;
	memcpy(p, s, i);
#if ENABLE_FEATURE_VI_YANKMARK
	{
		int cnt;
		for (cnt = 0; *s != '\0'; s++) {
			if (*s == '\n')
				cnt++;
		}
		status_line("Put %d lines (%d chars) from [%c]", cnt, i, what_reg());
	}
#endif
	return bias;
}
#endif

static int file_write(char *fn, char *first, char *last)
{
	int fd, cnt, charcnt;

	if (fn == 0) {
		status_line_bold("No current filename");
		return -2;
	}
	// By popular request we do not open file with O_TRUNC,
	// but instead ftruncate() it _after_ successful write.
	// Might reduce amount of data lost on power fail etc.
	fd = open(fn, (O_WRONLY | O_CREAT), 0666);
	if (fd < 0)
		return -1;
	cnt = last - first + 1;
	charcnt = full_write(fd, first, cnt);
	ftruncate(fd, charcnt);
	if (charcnt == cnt) {
		// good write
		//modified_count = FALSE;
	} else {
		charcnt = 0;
	}
	close(fd);
	return charcnt;
}

#if ENABLE_FEATURE_VI_SEARCH
# if ENABLE_FEATURE_VI_REGEX_SEARCH
// search for pattern starting at p
static char *char_search(char *p, const char *pat, int dir_and_range)
{
	struct re_pattern_buffer preg;
	const char *err;
	char *q;
	int i;
	int size;
	int range;

	re_syntax_options = RE_SYNTAX_POSIX_EXTENDED;
	if (ignorecase)
		re_syntax_options = RE_SYNTAX_POSIX_EXTENDED | RE_ICASE;

	memset(&preg, 0, sizeof(preg));
	err = re_compile_pattern(pat, strlen(pat), &preg);
	if (err != NULL) {
		status_line_bold("bad search pattern '%s': %s", pat, err);
		return p;
	}

	range = (dir_and_range & 1);
	q = end - 1; // if FULL
	if (range == LIMITED)
		q = next_line(p);
	if (dir_and_range < 0) { // BACK?
		q = text;
		if (range == LIMITED)
			q = prev_line(p);
	}

	// RANGE could be negative if we are searching backwards
	range = q - p;
	q = p;
	size = range;
	if (range < 0) {
		size = -size;
		q = p - size;
		if (q < text)
			q = text;
	}
	// search for the compiled pattern, preg, in p[]
	// range < 0: search backward
	// range > 0: search forward
	// 0 < start < size
	// re_search() < 0: not found or error
	// re_search() >= 0: index of found pattern
	//           struct pattern   char     int   int    int    struct reg
	// re_search(*pattern_buffer, *string, size, start, range, *regs)
	i = re_search(&preg, q, size, /*start:*/ 0, range, /*struct re_registers*:*/ NULL);
	regfree(&preg);
	if (i < 0)
		return NULL;
	if (dir_and_range > 0) // FORWARD?
		p = p + i;
	else
		p = p - i;
	return p;
}
<<<<<<< HEAD
#endif /* FEATURE_VI_YANKMARK */

//----- Set terminal attributes --------------------------------
static void rawmode(void)
{
#if !ENABLE_PLATFORM_MINGW32
	// no TERMIOS_CLEAR_ISIG: leave ISIG on - allow signals
	set_termios_to_raw(STDIN_FILENO, &term_orig, TERMIOS_RAW_CRNL);
	erase_char = term_orig.c_cc[VERASE];
#endif
}

static void cookmode(void)
{
	fflush_all();
#if !ENABLE_PLATFORM_MINGW32
	tcsetattr_stdin_TCSANOW(&term_orig);
#endif
}

#if ENABLE_FEATURE_VI_USE_SIGNALS
//----- Come here when we get a window resize signal ---------
static void winch_sig(int sig UNUSED_PARAM)
=======
# else
#  if ENABLE_FEATURE_VI_SETOPTS
static int mycmp(const char *s1, const char *s2, int len)
>>>>>>> a3ce1613
{
	if (ignorecase) {
		return strncasecmp(s1, s2, len);
	}
	return strncmp(s1, s2, len);
}
#  else
#   define mycmp strncmp
#  endif
static char *char_search(char *p, const char *pat, int dir_and_range)
{
	char *start, *stop;
	int len;
	int range;

	len = strlen(pat);
	range = (dir_and_range & 1);
	if (dir_and_range > 0) { //FORWARD?
		stop = end - 1;	// assume range is p..end-1
		if (range == LIMITED)
			stop = next_line(p);	// range is to next line
		for (start = p; start < stop; start++) {
			if (mycmp(start, pat, len) == 0) {
				return start;
			}
		}
	} else { //BACK
		stop = text;	// assume range is text..p
		if (range == LIMITED)
			stop = prev_line(p);	// range is to prev line
		for (start = p - len; start >= stop; start--) {
			if (mycmp(start, pat, len) == 0) {
				return start;
			}
		}
	}
	// pattern not found
	return NULL;
}
# endif
#endif /* FEATURE_VI_SEARCH */

//----- The Colon commands -------------------------------------
#if ENABLE_FEATURE_VI_COLON
static char *get_one_address(char *p, int *addr)	// get colon addr, if present
{
	int st;
	char *q;
	IF_FEATURE_VI_YANKMARK(char c;)
	IF_FEATURE_VI_SEARCH(char *pat;)

	*addr = -1;			// assume no addr
	if (*p == '.') {	// the current line
		p++;
		q = begin_line(dot);
		*addr = count_lines(text, q);
	}
#if ENABLE_FEATURE_VI_YANKMARK
	else if (*p == '\'') {	// is this a mark addr
		p++;
		c = tolower(*p);
		p++;
		if (c >= 'a' && c <= 'z') {
			// we have a mark
			c = c - 'a';
			q = mark[(unsigned char) c];
			if (q != NULL) {	// is mark valid
				*addr = count_lines(text, q);
			}
		}
	}
#endif
#if ENABLE_FEATURE_VI_SEARCH
	else if (*p == '/') {	// a search pattern
		q = strchrnul(++p, '/');
		pat = xstrndup(p, q - p); // save copy of pattern
		p = q;
		if (*p == '/')
			p++;
		q = char_search(dot, pat, (FORWARD << 1) | FULL);
		if (q != NULL) {
			*addr = count_lines(text, q);
		}
		free(pat);
	}
#endif
	else if (*p == '$') {	// the last line in file
		p++;
		q = begin_line(end - 1);
		*addr = count_lines(text, q);
	} else if (isdigit(*p)) {	// specific line number
		sscanf(p, "%d%n", addr, &st);
		p += st;
	} else {
		// unrecognized address - assume -1
		*addr = -1;
	}
	return p;
}

static char *get_address(char *p, int *b, int *e)	// get two colon addrs, if present
{
<<<<<<< HEAD
#if ENABLE_PLATFORM_MINGW32
	HANDLE h = GetStdHandle(STD_INPUT_HANDLE);
	DWORD ret;

	if (hund == 0) {
		/* Allow two events in the queue.  Otherwise pasted test isn't
		 * displayed because there's still a key release event waiting
		 * after the last character is processed. */
		DWORD nevent_out;

		ret = GetNumberOfConsoleInputEvents(h, &nevent_out);
		return ret != 0 ? (nevent_out > 2) : 0;
	}
	fflush_all();
	ret = WaitForSingleObject(h, hund*10);
	return ret != WAIT_TIMEOUT;
#else
	struct pollfd pfd[1];

	if (hund != 0)
		fflush_all();

	pfd[0].fd = STDIN_FILENO;
	pfd[0].events = POLLIN;
	return safe_poll(pfd, 1, hund*10) > 0;
#endif
=======
	//----- get the address' i.e., 1,3   'a,'b  -----
	// get FIRST addr, if present
	while (isblank(*p))
		p++;				// skip over leading spaces
	if (*p == '%') {			// alias for 1,$
		p++;
		*b = 1;
		*e = count_lines(text, end-1);
		goto ga0;
	}
	p = get_one_address(p, b);
	while (isblank(*p))
		p++;
	if (*p == ',') {			// is there a address separator
		p++;
		while (isblank(*p))
			p++;
		// get SECOND addr, if present
		p = get_one_address(p, e);
	}
 ga0:
	while (isblank(*p))
		p++;				// skip over trailing spaces
	return p;
>>>>>>> a3ce1613
}

#if ENABLE_FEATURE_VI_SET && ENABLE_FEATURE_VI_SETOPTS
static void setops(const char *args, const char *opname, int flg_no,
			const char *short_opname, int opt)
{
	const char *a = args + flg_no;
	int l = strlen(opname) - 1; // opname have + ' '

	// maybe strncmp? we had tons of erroneous strncasecmp's...
	if (strncasecmp(a, opname, l) == 0
	 || strncasecmp(a, short_opname, 2) == 0
	) {
		if (flg_no)
			vi_setops &= ~opt;
		else
			vi_setops |= opt;
	}
}
#endif

#endif /* FEATURE_VI_COLON */

// buf must be no longer than MAX_INPUT_LEN!
static void colon(char *buf)
{
#if !ENABLE_FEATURE_VI_COLON
	// Simple ":cmd" handler with minimal set of commands
	char *p = buf;
	int cnt;

	if (*p == ':')
		p++;
	cnt = strlen(p);
	if (cnt == 0)
		return;
	if (strncmp(p, "quit", cnt) == 0
	 || strncmp(p, "q!", cnt) == 0
	) {
		if (modified_count && p[1] != '!') {
			status_line_bold("No write since last change (:%s! overrides)", p);
		} else {
			editing = 0;
		}
		return;
	}
	if (strncmp(p, "write", cnt) == 0
	 || strncmp(p, "wq", cnt) == 0
	 || strncmp(p, "wn", cnt) == 0
	 || (p[0] == 'x' && !p[1])
	) {
		if (modified_count != 0 || p[0] != 'x') {
			cnt = file_write(current_filename, text, end - 1);
		}
		if (cnt < 0) {
			if (cnt == -1)
				status_line_bold("Write error: "STRERROR_FMT STRERROR_ERRNO);
		} else {
			modified_count = 0;
			last_modified_count = -1;
			status_line("'%s' %uL, %uC",
				current_filename,
				count_lines(text, end - 1), cnt
			);
			if (p[0] == 'x'
			 || p[1] == 'q' || p[1] == 'n'
			 || p[1] == 'Q' || p[1] == 'N'
			) {
				editing = 0;
			}
		}
		return;
	}
	if (strncmp(p, "file", cnt) == 0) {
		last_status_cksum = 0;	// force status update
		return;
	}
	if (sscanf(p, "%d", &cnt) > 0) {
		dot = find_line(cnt);
		dot_skip_over_ws();
		return;
	}
	not_implemented(p);
#else

	char c, *buf1, *q, *r;
	char *fn, cmd[MAX_INPUT_LEN], args[MAX_INPUT_LEN];
	int i, l, li, b, e;
	int useforce;
# if ENABLE_FEATURE_VI_SEARCH || ENABLE_FEATURE_ALLOW_EXEC
	char *orig_buf;
# endif

	// :3154	// if (-e line 3154) goto it  else stay put
	// :4,33w! foo	// write a portion of buffer to file "foo"
	// :w		// write all of buffer to current file
	// :q		// quit
	// :q!		// quit- dont care about modified file
	// :'a,'z!sort -u   // filter block through sort
	// :'f		// goto mark "f"
	// :'fl		// list literal the mark "f" line
	// :.r bar	// read file "bar" into buffer before dot
	// :/123/,/abc/d    // delete lines from "123" line to "abc" line
	// :/xyz/	// goto the "xyz" line
	// :s/find/replace/ // substitute pattern "find" with "replace"
	// :!<cmd>	// run <cmd> then return
	//

	if (!buf[0])
		goto ret;
	if (*buf == ':')
		buf++;			// move past the ':'

<<<<<<< HEAD
#if ENABLE_PLATFORM_MINGW32
static int count_cr(char *p, int len)
{
	int i, cnt;

	for (i = cnt = 0; i < len; ++i)
		if (p[i] == '\n')
			++cnt;
	return cnt;
}
#endif

// might reallocate text[]!
static int file_insert(const char *fn, char *p, int initial)
{
	int cnt = -1;
	int fd, size;
	struct stat statbuf;
=======
	li = i = 0;
	b = e = -1;
	q = text;			// assume 1,$ for the range
	r = end - 1;
	li = count_lines(text, end - 1);
	fn = current_filename;
>>>>>>> a3ce1613

	// look for optional address(es)  :.  :1  :1,9   :'q,'a   :%
	buf = get_address(buf, &b, &e);

<<<<<<< HEAD
#if !ENABLE_PLATFORM_MINGW32
	fd = open(fn, O_RDONLY);
#else
	fd = open(fn, O_RDONLY | _O_TEXT);
#endif
	if (fd < 0) {
		if (!initial)
			status_line_bold_errno(fn);
		return cnt;
	}
=======
# if ENABLE_FEATURE_VI_SEARCH || ENABLE_FEATURE_ALLOW_EXEC
	// remember orig command line
	orig_buf = buf;
# endif
>>>>>>> a3ce1613

	// get the COMMAND into cmd[]
	buf1 = cmd;
	while (*buf != '\0') {
		if (isspace(*buf))
			break;
		*buf1++ = *buf++;
	}
	*buf1 = '\0';
	// get any ARGuments
	while (isblank(*buf))
		buf++;
	strcpy(args, buf);
	useforce = FALSE;
	buf1 = last_char_is(cmd, '!');
	if (buf1) {
		useforce = TRUE;
		*buf1 = '\0';   // get rid of !
	}
<<<<<<< HEAD
	size = (statbuf.st_size < INT_MAX ? (int)statbuf.st_size : INT_MAX);
	p += text_hole_make(p, size);
	cnt = full_read(fd, p, size);
	if (cnt < 0) {
		status_line_bold_errno(fn);
		p = text_hole_delete(p, p + size - 1, NO_UNDO);	// un-do buffer insert
	} else if (cnt < size) {
#if ENABLE_PLATFORM_MINGW32
		// On WIN32 a partial read might just mean CRs have been removed
		int cnt_cr = cnt + count_cr(p, cnt);
#endif
		// There was a partial read, shrink unused space
		p = text_hole_delete(p + cnt, p + size - 1, NO_UNDO);
#if ENABLE_PLATFORM_MINGW32
		if (cnt_cr < size)
#endif
		status_line_bold("can't read '%s'", fn);
=======
	if (b >= 0) {
		// if there is only one addr, then the addr
		// is the line number of the single line the
		// user wants. So, reset the end
		// pointer to point at end of the "b" line
		q = find_line(b);	// what line is #b
		r = end_line(q);
		li = 1;
>>>>>>> a3ce1613
	}
	if (e >= 0) {
		// we were given two addrs.  change the
		// end pointer to the addr given by user.
		r = find_line(e);	// what line is #e
		r = end_line(r);
		li = e - b + 1;
	}
	// ------------ now look for the command ------------
	i = strlen(cmd);
	if (i == 0) {		// :123CR goto line #123
		if (b >= 0) {
			dot = find_line(b);	// what line is #b
			dot_skip_over_ws();
		}
	}
<<<<<<< HEAD
	/* By popular request we do not open file with O_TRUNC,
	 * but instead ftruncate() it _after_ successful write.
	 * Might reduce amount of data lost on power fail etc.
	 */
#if !ENABLE_PLATFORM_MINGW32
	fd = open(fn, (O_WRONLY | O_CREAT), 0666);
#else
	fd = open(fn, (O_WRONLY | O_CREAT | _O_TEXT), 0666);
#endif
	if (fd < 0)
		return -1;
	cnt = last - first + 1;
	charcnt = full_write(fd, first, cnt);
#if !ENABLE_PLATFORM_MINGW32
	ftruncate(fd, charcnt);
#else
	/* File was written in text mode; this makes it bigger so adjust
	 * the truncation to match. */
	ftruncate(fd, charcnt + count_cr(first, cnt));
#endif
	if (charcnt == cnt) {
		// good write
		//modified_count = FALSE;
	} else {
		charcnt = 0;
=======
# if ENABLE_FEATURE_ALLOW_EXEC
	else if (cmd[0] == '!') {	// run a cmd
		int retcode;
		// :!ls   run the <cmd>
		go_bottom_and_clear_to_eol();
		cookmode();
		retcode = system(orig_buf + 1);	// run the cmd
		if (retcode)
			printf("\nshell returned %i\n\n", retcode);
		rawmode();
		Hit_Return();			// let user see results
>>>>>>> a3ce1613
	}
# endif
	else if (cmd[0] == '=' && !cmd[1]) {	// where is the address
		if (b < 0) {	// no addr given- use defaults
			b = e = count_lines(text, dot);
		}
		status_line("%d", b);
	} else if (strncmp(cmd, "delete", i) == 0) {	// delete lines
		if (b < 0) {	// no addr given- use defaults
			q = begin_line(dot);	// assume .,. for the range
			r = end_line(dot);
		}
		dot = yank_delete(q, r, 1, YANKDEL, ALLOW_UNDO);	// save, then delete lines
		dot_skip_over_ws();
	} else if (strncmp(cmd, "edit", i) == 0) {	// Edit a file
		int size;

<<<<<<< HEAD
	sprintf(cm1, ESC_SET_CURSOR_POS, row + 1, col + 1);
	write1(cm1);
}

//----- Erase from cursor to end of line -----------------------
static void clear_to_eol(void)
{
	write1(ESC_CLEAR2EOL);
}

static void go_bottom_and_clear_to_eol(void)
{
	place_cursor(rows - 1, 0);
	clear_to_eol();
}

//----- Erase from cursor to end of screen -----------------------
static void clear_to_eos(void)
{
#if !ENABLE_PLATFORM_MINGW32
	write1(ESC_CLEAR2EOS);
#else
	/* in practice clear_to_eos() always clears the entire screen */
	reset_screen();
#endif
}

//----- Start standout mode ------------------------------------
static void standout_start(void)
{
	write1(ESC_BOLD_TEXT);
}

//----- End standout mode --------------------------------------
static void standout_end(void)
{
	write1(ESC_NORM_TEXT);
}

//----- Flash the screen  --------------------------------------
static void flash(int h)
{
	standout_start();
	redraw(TRUE);
	mysleep(h);
	standout_end();
	redraw(TRUE);
}

static void indicate_error(void)
{
#if ENABLE_FEATURE_VI_CRASHME
	if (crashme > 0)
		return;			// generate a random command
#endif
	if (!err_method) {
		write1(ESC_BELL);
	} else {
		flash(10);
	}
}

//----- Screen[] Routines --------------------------------------
//----- Erase the Screen[] memory ------------------------------
static void screen_erase(void)
{
	memset(screen, ' ', screensize);	// clear new screen
}
=======
		// don't edit, if the current file has been modified
		if (modified_count && !useforce) {
			status_line_bold("No write since last change (:%s! overrides)", cmd);
			goto ret;
		}
		if (args[0]) {
			// the user supplied a file name
			fn = args;
		} else if (current_filename && current_filename[0]) {
			// no user supplied name- use the current filename
			// fn = current_filename;  was set by default
		} else {
			// no user file name, no current name- punt
			status_line_bold("No current filename");
			goto ret;
		}
>>>>>>> a3ce1613

		size = init_text_buffer(fn);

# if ENABLE_FEATURE_VI_YANKMARK
		if (Ureg >= 0 && Ureg < 28) {
			free(reg[Ureg]);	//   free orig line reg- for 'U'
			reg[Ureg] = NULL;
		}
		if (YDreg >= 0 && YDreg < 28) {
			free(reg[YDreg]);	//   free default yank/delete register
			reg[YDreg] = NULL;
		}
# endif
		// how many lines in text[]?
		li = count_lines(text, end - 1);
		status_line("'%s'%s"
			IF_FEATURE_VI_READONLY("%s")
			" %uL, %uC",
			current_filename,
			(size < 0 ? " [New file]" : ""),
			IF_FEATURE_VI_READONLY(
				((readonly_mode) ? " [Readonly]" : ""),
			)
			li, (int)(end - text)
		);
	} else if (strncmp(cmd, "file", i) == 0) {	// what File is this
		if (b != -1 || e != -1) {
			status_line_bold("No address allowed on this command");
			goto ret;
		}
		if (args[0]) {
			// user wants a new filename
			free(current_filename);
			current_filename = xstrdup(args);
		} else {
			// user wants file status info
			last_status_cksum = 0;	// force status update
		}
	} else if (strncmp(cmd, "features", i) == 0) {	// what features are available
		// print out values of all features
		go_bottom_and_clear_to_eol();
		cookmode();
		show_help();
		rawmode();
		Hit_Return();
	} else if (strncmp(cmd, "list", i) == 0) {	// literal print line
		if (b < 0) {	// no addr given- use defaults
			q = begin_line(dot);	// assume .,. for the range
			r = end_line(dot);
		}
		go_bottom_and_clear_to_eol();
		puts("\r");
		for (; q <= r; q++) {
			int c_is_no_print;

			c = *q;
			c_is_no_print = (c & 0x80) && !Isprint(c);
			if (c_is_no_print) {
				c = '.';
				standout_start();
			}
			if (c == '\n') {
				write1("$\r");
			} else if (c < ' ' || c == 127) {
				bb_putchar('^');
				if (c == 127)
					c = '?';
				else
					c += '@';
			}
			bb_putchar(c);
			if (c_is_no_print)
				standout_end();
		}
		Hit_Return();
	} else if (strncmp(cmd, "quit", i) == 0 // quit
	        || strncmp(cmd, "next", i) == 0 // edit next file
	        || strncmp(cmd, "prev", i) == 0 // edit previous file
	) {
		int n;
		if (useforce) {
			if (*cmd == 'q') {
				// force end of argv list
				optind = cmdline_filecnt;
			}
			editing = 0;
			goto ret;
		}
		// don't exit if the file been modified
		if (modified_count) {
			status_line_bold("No write since last change (:%s! overrides)", cmd);
			goto ret;
		}
		// are there other file to edit
		n = cmdline_filecnt - optind - 1;
		if (*cmd == 'q' && n > 0) {
			status_line_bold("%u more file(s) to edit", n);
			goto ret;
		}
		if (*cmd == 'n' && n <= 0) {
			status_line_bold("No more files to edit");
			goto ret;
		}
		if (*cmd == 'p') {
			// are there previous files to edit
			if (optind < 1) {
				status_line_bold("No previous files to edit");
				goto ret;
			}
			optind -= 2;
		}
		editing = 0;
	} else if (strncmp(cmd, "read", i) == 0) {	// read file into text[]
		int size;

		fn = args;
		if (!fn[0]) {
			status_line_bold("No filename given");
			goto ret;
		}
		if (b < 0) {	// no addr given- use defaults
			q = begin_line(dot);	// assume "dot"
		}
		// read after current line- unless user said ":0r foo"
		if (b != 0) {
			q = next_line(q);
			// read after last line
			if (q == end-1)
				++q;
		}
		{ // dance around potentially-reallocated text[]
			uintptr_t ofs = q - text;
			size = file_insert(fn, q, 0);
			q = text + ofs;
		}
		if (size < 0)
			goto ret;	// nothing was inserted
		// how many lines in text[]?
		li = count_lines(q, q + size - 1);
		status_line("'%s'"
			IF_FEATURE_VI_READONLY("%s")
			" %uL, %uC",
			fn,
			IF_FEATURE_VI_READONLY((readonly_mode ? " [Readonly]" : ""),)
			li, size
		);
		if (size > 0) {
			// if the insert is before "dot" then we need to update
			if (q <= dot)
				dot += size;
		}
	} else if (strncmp(cmd, "rewind", i) == 0) {	// rewind cmd line args
		if (modified_count && !useforce) {
			status_line_bold("No write since last change (:%s! overrides)", cmd);
		} else {
			// reset the filenames to edit
			optind = -1; // start from 0th file
			editing = 0;
		}
# if ENABLE_FEATURE_VI_SET
	} else if (strncmp(cmd, "set", i) == 0) {	// set or clear features
#  if ENABLE_FEATURE_VI_SETOPTS
		char *argp;
#  endif
		i = 0;			// offset into args
		// only blank is regarded as args delimiter. What about tab '\t'?
		if (!args[0] || strcasecmp(args, "all") == 0) {
			// print out values of all options
#  if ENABLE_FEATURE_VI_SETOPTS
			status_line_bold(
				"%sautoindent "
				"%sflash "
				"%signorecase "
				"%sshowmatch "
				"tabstop=%u",
				autoindent ? "" : "no",
				err_method ? "" : "no",
				ignorecase ? "" : "no",
				showmatch ? "" : "no",
				tabstop
			);
#  endif
			goto ret;
		}
#  if ENABLE_FEATURE_VI_SETOPTS
		argp = args;
		while (*argp) {
			if (strncmp(argp, "no", 2) == 0)
				i = 2;		// ":set noautoindent"
			setops(argp, "autoindent ", i, "ai", VI_AUTOINDENT);
			setops(argp, "flash "     , i, "fl", VI_ERR_METHOD);
			setops(argp, "ignorecase ", i, "ic", VI_IGNORECASE);
			setops(argp, "showmatch " , i, "sm", VI_SHOWMATCH );
			if (strncmp(argp + i, "tabstop=", 8) == 0) {
				int t = 0;
				sscanf(argp + i+8, "%u", &t);
				if (t > 0 && t <= MAX_TABSTOP)
					tabstop = t;
			}
			argp = skip_non_whitespace(argp);
			argp = skip_whitespace(argp);
		}
#  endif /* FEATURE_VI_SETOPTS */
# endif /* FEATURE_VI_SET */

# if ENABLE_FEATURE_VI_SEARCH
	} else if (cmd[0] == 's') {	// substitute a pattern with a replacement pattern
		char *F, *R, *flags;
		size_t len_F, len_R;
		int gflag;		// global replace flag
#  if ENABLE_FEATURE_VI_UNDO
		int dont_chain_first_item = ALLOW_UNDO;
#  endif

		// F points to the "find" pattern
		// R points to the "replace" pattern
		// replace the cmd line delimiters "/" with NULs
		c = orig_buf[1];	// what is the delimiter
		F = orig_buf + 2;	// start of "find"
		R = strchr(F, c);	// middle delimiter
		if (!R)
			goto colon_s_fail;
		len_F = R - F;
		*R++ = '\0';	// terminate "find"
		flags = strchr(R, c);
		if (!flags)
			goto colon_s_fail;
		len_R = flags - R;
		*flags++ = '\0';	// terminate "replace"
		gflag = *flags;

		q = begin_line(q);
		if (b < 0) {	// maybe :s/foo/bar/
			q = begin_line(dot);      // start with cur line
			b = count_lines(text, q); // cur line number
		}
		if (e < 0)
			e = b;		// maybe :.s/foo/bar/

		for (i = b; i <= e; i++) {	// so, :20,23 s \0 find \0 replace \0
			char *ls = q;		// orig line start
			char *found;
 vc4:
			found = char_search(q, F, (FORWARD << 1) | LIMITED);	// search cur line only for "find"
			if (found) {
				uintptr_t bias;
				// we found the "find" pattern - delete it
				// For undo support, the first item should not be chained
				text_hole_delete(found, found + len_F - 1, dont_chain_first_item);
#  if ENABLE_FEATURE_VI_UNDO
				dont_chain_first_item = ALLOW_UNDO_CHAIN;
#  endif
				// insert the "replace" patern
				bias = string_insert(found, R, ALLOW_UNDO_CHAIN);
				found += bias;
				ls += bias;
				//q += bias; - recalculated anyway
				// check for "global"  :s/foo/bar/g
				if (gflag == 'g') {
					if ((found + len_R) < end_line(ls)) {
						q = found + len_R;
						goto vc4;	// don't let q move past cur line
					}
				}
			}
			q = next_line(ls);
		}
# endif /* FEATURE_VI_SEARCH */
	} else if (strncmp(cmd, "version", i) == 0) {  // show software version
		status_line(BB_VER);
	} else if (strncmp(cmd, "write", i) == 0  // write text to file
	        || strncmp(cmd, "wq", i) == 0
	        || strncmp(cmd, "wn", i) == 0
	        || (cmd[0] == 'x' && !cmd[1])
	) {
		int size;
		//int forced = FALSE;

		// is there a file name to write to?
		if (args[0]) {
			fn = args;
		}
# if ENABLE_FEATURE_VI_READONLY
		if (readonly_mode && !useforce) {
			status_line_bold("'%s' is read only", fn);
			goto ret;
		}
# endif
		//if (useforce) {
			// if "fn" is not write-able, chmod u+w
			// sprintf(syscmd, "chmod u+w %s", fn);
			// system(syscmd);
			// forced = TRUE;
		//}
		if (modified_count != 0 || cmd[0] != 'x') {
			size = r - q + 1;
			l = file_write(fn, q, r);
		} else {
			size = 0;
			l = 0;
		}
		//if (useforce && forced) {
			// chmod u-w
			// sprintf(syscmd, "chmod u-w %s", fn);
			// system(syscmd);
			// forced = FALSE;
		//}
		if (l < 0) {
			if (l == -1)
				status_line_bold_errno(fn);
		} else {
			// how many lines written
			li = count_lines(q, q + l - 1);
			status_line("'%s' %uL, %uC", fn, li, l);
			if (l == size) {
				if (q == text && q + l == end) {
					modified_count = 0;
					last_modified_count = -1;
				}
				if (cmd[0] == 'x'
				 || cmd[1] == 'q' || cmd[1] == 'n'
				 || cmd[1] == 'Q' || cmd[1] == 'N'
				) {
					editing = 0;
				}
			}
		}
# if ENABLE_FEATURE_VI_YANKMARK
	} else if (strncmp(cmd, "yank", i) == 0) {	// yank lines
		if (b < 0) {	// no addr given- use defaults
			q = begin_line(dot);	// assume .,. for the range
			r = end_line(dot);
		}
		text_yank(q, r, YDreg);
		li = count_lines(q, r);
		status_line("Yank %d lines (%d chars) into [%c]",
				li, strlen(reg[YDreg]), what_reg());
# endif
	} else {
		// cmd unknown
		not_implemented(cmd);
	}
 ret:
	dot = bound_dot(dot);	// make sure "dot" is valid
	return;
# if ENABLE_FEATURE_VI_SEARCH
 colon_s_fail:
	status_line(":s expression missing delimiters");
# endif
#endif /* FEATURE_VI_COLON */
}

//----- Char Routines --------------------------------------------
// Chars that are part of a word-
//    0123456789_ABCDEFGHIJKLMNOPQRSTUVWXYZabcdefghijklmnopqrstuvwxyz
// Chars that are Not part of a word (stoppers)
//    !"#$%&'()*+,-./:;<=>?@[\]^`{|}~
// Chars that are WhiteSpace
//    TAB NEWLINE VT FF RETURN SPACE
// DO NOT COUNT NEWLINE AS WHITESPACE

static int st_test(char *p, int type, int dir, char *tested)
{
	char c, c0, ci;
	int test, inc;

	inc = dir;
	c = c0 = p[0];
	ci = p[inc];
	test = 0;

	if (type == S_BEFORE_WS) {
		c = ci;
		test = (!isspace(c) || c == '\n');
	}
	if (type == S_TO_WS) {
		c = c0;
		test = (!isspace(c) || c == '\n');
	}
	if (type == S_OVER_WS) {
		c = c0;
		test = isspace(c);
	}
	if (type == S_END_PUNCT) {
		c = ci;
		test = ispunct(c);
	}
	if (type == S_END_ALNUM) {
		c = ci;
		test = (isalnum(c) || c == '_');
	}
	*tested = c;
	return test;
}

static char *skip_thing(char *p, int linecnt, int dir, int type)
{
	char c;

	while (st_test(p, type, dir, &c)) {
		// make sure we limit search to correct number of lines
		if (c == '\n' && --linecnt < 1)
			break;
		if (dir >= 0 && p >= end - 1)
			break;
		if (dir < 0 && p <= text)
			break;
		p += dir;		// move to next char
	}
	return p;
}

#if ENABLE_FEATURE_VI_USE_SIGNALS
static void winch_handler(int sig UNUSED_PARAM)
{
	int save_errno = errno;
	// FIXME: do it in main loop!!!
	signal(SIGWINCH, winch_handler);
	query_screen_dimensions();
	new_screen(rows, columns);	// get memory for virtual screen
	redraw(TRUE);		// re-draw the screen
	errno = save_errno;
}
static void tstp_handler(int sig UNUSED_PARAM)
{
	int save_errno = errno;

	// ioctl inside cookmode() was seen to generate SIGTTOU,
	// stopping us too early. Prevent that:
	signal(SIGTTOU, SIG_IGN);

	go_bottom_and_clear_to_eol();
	cookmode(); // terminal to "cooked"

	// stop now
	//signal(SIGTSTP, SIG_DFL);
	//raise(SIGTSTP);
	raise(SIGSTOP); // avoid "dance" with TSTP handler - use SIGSTOP instead
	//signal(SIGTSTP, tstp_handler);

	// we have been "continued" with SIGCONT, restore screen and termios
	rawmode(); // terminal to "raw"
	last_status_cksum = 0; // force status update
	redraw(TRUE); // re-draw the screen

	errno = save_errno;
}
static void int_handler(int sig)
{
	signal(SIGINT, int_handler);
	siglongjmp(restart, sig);
}
#endif /* FEATURE_VI_USE_SIGNALS */

static void do_cmd(int c);

static int find_range(char **start, char **stop, char c)
{
	char *save_dot, *p, *q, *t;
	int cnt, multiline = 0;

	save_dot = dot;
	p = q = dot;

	if (strchr("cdy><", c)) {
		// these cmds operate on whole lines
		p = q = begin_line(p);
		for (cnt = 1; cnt < cmdcnt; cnt++) {
			q = next_line(q);
		}
		q = end_line(q);
	} else if (strchr("^%$0bBeEfth\b\177", c)) {
		// These cmds operate on char positions
		do_cmd(c);		// execute movement cmd
		q = dot;
	} else if (strchr("wW", c)) {
		do_cmd(c);		// execute movement cmd
		// if we are at the next word's first char
		// step back one char
		// but check the possibilities when it is true
		if (dot > text && ((isspace(dot[-1]) && !isspace(dot[0]))
				|| (ispunct(dot[-1]) && !ispunct(dot[0]))
				|| (isalnum(dot[-1]) && !isalnum(dot[0]))))
			dot--;		// move back off of next word
		if (dot > text && *dot == '\n')
			dot--;		// stay off NL
		q = dot;
	} else if (strchr("H-k{", c)) {
		// these operate on multi-lines backwards
		q = end_line(dot);	// find NL
		do_cmd(c);		// execute movement cmd
		dot_begin();
		p = dot;
	} else if (strchr("L+j}\r\n", c)) {
		// these operate on multi-lines forwards
		p = begin_line(dot);
		do_cmd(c);		// execute movement cmd
		dot_end();		// find NL
		q = dot;
	} else {
		// nothing -- this causes any other values of c to
		// represent the one-character range under the
		// cursor.  this is correct for ' ' and 'l', but
		// perhaps no others.
		//
	}
	if (q < p) {
		t = q;
		q = p;
		p = t;
	}

	// backward char movements don't include start position
	if (q > p && strchr("^0bBh\b\177", c)) q--;

	multiline = 0;
	for (t = p; t <= q; t++) {
		if (*t == '\n') {
			multiline = 1;
			break;
		}
	}

	*start = p;
	*stop = q;
	dot = save_dot;
	return multiline;
}

//---------------------------------------------------------------------
//----- the Ascii Chart -----------------------------------------------
//  00 nul   01 soh   02 stx   03 etx   04 eot   05 enq   06 ack   07 bel
//  08 bs    09 ht    0a nl    0b vt    0c np    0d cr    0e so    0f si
//  10 dle   11 dc1   12 dc2   13 dc3   14 dc4   15 nak   16 syn   17 etb
//  18 can   19 em    1a sub   1b esc   1c fs    1d gs    1e rs    1f us
//  20 sp    21 !     22 "     23 #     24 $     25 %     26 &     27 '
//  28 (     29 )     2a *     2b +     2c ,     2d -     2e .     2f /
//  30 0     31 1     32 2     33 3     34 4     35 5     36 6     37 7
//  38 8     39 9     3a :     3b ;     3c <     3d =     3e >     3f ?
//  40 @     41 A     42 B     43 C     44 D     45 E     46 F     47 G
//  48 H     49 I     4a J     4b K     4c L     4d M     4e N     4f O
//  50 P     51 Q     52 R     53 S     54 T     55 U     56 V     57 W
//  58 X     59 Y     5a Z     5b [     5c \     5d ]     5e ^     5f _
//  60 `     61 a     62 b     63 c     64 d     65 e     66 f     67 g
//  68 h     69 i     6a j     6b k     6c l     6d m     6e n     6f o
//  70 p     71 q     72 r     73 s     74 t     75 u     76 v     77 w
//  78 x     79 y     7a z     7b {     7c |     7d }     7e ~     7f del
//---------------------------------------------------------------------

//----- Execute a Vi Command -----------------------------------
static void do_cmd(int c)
{
	char *p, *q, *save_dot;
	char buf[12];
	int dir;
	int cnt, i, j;
	int c1;

//	c1 = c; // quiet the compiler
//	cnt = yf = 0; // quiet the compiler
//	p = q = save_dot = buf; // quiet the compiler
	memset(buf, '\0', sizeof(buf));

	show_status_line();

	// if this is a cursor key, skip these checks
	switch (c) {
		case KEYCODE_UP:
		case KEYCODE_DOWN:
		case KEYCODE_LEFT:
		case KEYCODE_RIGHT:
		case KEYCODE_HOME:
		case KEYCODE_END:
		case KEYCODE_PAGEUP:
		case KEYCODE_PAGEDOWN:
		case KEYCODE_DELETE:
			goto key_cmd_mode;
	}

	if (cmd_mode == 2) {
		//  flip-flop Insert/Replace mode
		if (c == KEYCODE_INSERT)
			goto dc_i;
		// we are 'R'eplacing the current *dot with new char
		if (*dot == '\n') {
			// don't Replace past E-o-l
			cmd_mode = 1;	// convert to insert
			undo_queue_commit();
		} else {
			if (1 <= c || Isprint(c)) {
				if (c != 27)
					dot = yank_delete(dot, dot, 0, YANKDEL, ALLOW_UNDO);	// delete char
				dot = char_insert(dot, c, ALLOW_UNDO_CHAIN);	// insert new char
			}
			goto dc1;
		}
	}
	if (cmd_mode == 1) {
		// hitting "Insert" twice means "R" replace mode
		if (c == KEYCODE_INSERT) goto dc5;
		// insert the char c at "dot"
		if (1 <= c || Isprint(c)) {
			dot = char_insert(dot, c, ALLOW_UNDO_QUEUED);
		}
		goto dc1;
	}

 key_cmd_mode:
	switch (c) {
		//case 0x01:	// soh
		//case 0x09:	// ht
		//case 0x0b:	// vt
		//case 0x0e:	// so
		//case 0x0f:	// si
		//case 0x10:	// dle
		//case 0x11:	// dc1
		//case 0x13:	// dc3
#if ENABLE_FEATURE_VI_CRASHME
	case 0x14:			// dc4  ctrl-T
		crashme = (crashme == 0) ? 1 : 0;
		break;
#endif
		//case 0x16:	// syn
		//case 0x17:	// etb
		//case 0x18:	// can
		//case 0x1c:	// fs
		//case 0x1d:	// gs
		//case 0x1e:	// rs
		//case 0x1f:	// us
		//case '!':	// !-
		//case '#':	// #-
		//case '&':	// &-
		//case '(':	// (-
		//case ')':	// )-
		//case '*':	// *-
		//case '=':	// =-
		//case '@':	// @-
		//case 'F':	// F-
		//case 'K':	// K-
		//case 'Q':	// Q-
		//case 'S':	// S-
		//case 'T':	// T-
		//case 'V':	// V-
		//case '[':	// [-
		//case '\\':	// \-
		//case ']':	// ]-
		//case '_':	// _-
		//case '`':	// `-
		//case 'v':	// v-
	default:			// unrecognized command
		buf[0] = c;
		buf[1] = '\0';
		not_implemented(buf);
		end_cmd_q();	// stop adding to q
	case 0x00:			// nul- ignore
		break;
	case 2:			// ctrl-B  scroll up   full screen
	case KEYCODE_PAGEUP:	// Cursor Key Page Up
		dot_scroll(rows - 2, -1);
		break;
	case 4:			// ctrl-D  scroll down half screen
		dot_scroll((rows - 2) / 2, 1);
		break;
	case 5:			// ctrl-E  scroll down one line
		dot_scroll(1, 1);
		break;
	case 6:			// ctrl-F  scroll down full screen
	case KEYCODE_PAGEDOWN:	// Cursor Key Page Down
		dot_scroll(rows - 2, 1);
		break;
	case 7:			// ctrl-G  show current status
		last_status_cksum = 0;	// force status update
		break;
	case 'h':			// h- move left
	case KEYCODE_LEFT:	// cursor key Left
	case 8:		// ctrl-H- move left    (This may be ERASE char)
	case 0x7f:	// DEL- move left   (This may be ERASE char)
		do {
			dot_left();
		} while (--cmdcnt > 0);
		break;
	case 10:			// Newline ^J
	case 'j':			// j- goto next line, same col
	case KEYCODE_DOWN:	// cursor key Down
		do {
			dot_next();		// go to next B-o-l
			// try stay in same col
			dot = move_to_col(dot, ccol + offset);
		} while (--cmdcnt > 0);
		break;
	case 12:			// ctrl-L  force redraw whole screen
	case 18:			// ctrl-R  force redraw
		redraw(TRUE);	// this will redraw the entire display
		break;
	case 13:			// Carriage Return ^M
	case '+':			// +- goto next line
		do {
			dot_next();
			dot_skip_over_ws();
		} while (--cmdcnt > 0);
		break;
	case 21:			// ctrl-U  scroll up half screen
		dot_scroll((rows - 2) / 2, -1);
		break;
	case 25:			// ctrl-Y  scroll up one line
		dot_scroll(1, -1);
		break;
	case 27:			// esc
		if (cmd_mode == 0)
			indicate_error();
		cmd_mode = 0;	// stop inserting
		undo_queue_commit();
		end_cmd_q();
		last_status_cksum = 0;	// force status update
		break;
	case ' ':			// move right
	case 'l':			// move right
	case KEYCODE_RIGHT:	// Cursor Key Right
		do {
			dot_right();
		} while (--cmdcnt > 0);
		break;
#if ENABLE_FEATURE_VI_YANKMARK
	case '"':			// "- name a register to use for Delete/Yank
		c1 = (get_one_char() | 0x20) - 'a'; // | 0x20 is tolower()
		if ((unsigned)c1 <= 25) { // a-z?
			YDreg = c1;
		} else {
			indicate_error();
		}
		break;
	case '\'':			// '- goto a specific mark
		c1 = (get_one_char() | 0x20);
		if ((unsigned)(c1 - 'a') <= 25) { // a-z?
			c1 = (c1 - 'a');
			// get the b-o-l
			q = mark[c1];
			if (text <= q && q < end) {
				dot = q;
				dot_begin();	// go to B-o-l
				dot_skip_over_ws();
			}
		} else if (c1 == '\'') {	// goto previous context
			dot = swap_context(dot);	// swap current and previous context
			dot_begin();	// go to B-o-l
			dot_skip_over_ws();
		} else {
			indicate_error();
		}
		break;
	case 'm':			// m- Mark a line
		// this is really stupid.  If there are any inserts or deletes
		// between text[0] and dot then this mark will not point to the
		// correct location! It could be off by many lines!
		// Well..., at least its quick and dirty.
		c1 = (get_one_char() | 0x20) - 'a';
		if ((unsigned)c1 <= 25) { // a-z?
			// remember the line
			mark[c1] = dot;
		} else {
			indicate_error();
		}
		break;
	case 'P':			// P- Put register before
	case 'p':			// p- put register after
		p = reg[YDreg];
		if (p == NULL) {
			status_line_bold("Nothing in register %c", what_reg());
			break;
		}
		// are we putting whole lines or strings
		if (strchr(p, '\n') != NULL) {
			if (c == 'P') {
				dot_begin();	// putting lines- Put above
			}
			if (c == 'p') {
				// are we putting after very last line?
				if (end_line(dot) == (end - 1)) {
					dot = end;	// force dot to end of text[]
				} else {
					dot_next();	// next line, then put before
				}
			}
		} else {
			if (c == 'p')
				dot_right();	// move to right, can move to NL
		}
		string_insert(dot, p, ALLOW_UNDO);	// insert the string
		end_cmd_q();	// stop adding to q
		break;
	case 'U':			// U- Undo; replace current line with original version
		if (reg[Ureg] != NULL) {
			p = begin_line(dot);
			q = end_line(dot);
			p = text_hole_delete(p, q, ALLOW_UNDO);	// delete cur line
			p += string_insert(p, reg[Ureg], ALLOW_UNDO_CHAIN);	// insert orig line
			dot = p;
			dot_skip_over_ws();
		}
		break;
#endif /* FEATURE_VI_YANKMARK */
#if ENABLE_FEATURE_VI_UNDO
	case 'u':	// u- undo last operation
		undo_pop();
		break;
#endif
	case '$':			// $- goto end of line
	case KEYCODE_END:		// Cursor Key End
		for (;;) {
			dot = end_line(dot);
			if (--cmdcnt <= 0)
				break;
			dot_next();
		}
		break;
	case '%':			// %- find matching char of pair () [] {}
		for (q = dot; q < end && *q != '\n'; q++) {
			if (strchr("()[]{}", *q) != NULL) {
				// we found half of a pair
				p = find_pair(q, *q);
				if (p == NULL) {
					indicate_error();
				} else {
					dot = p;
				}
				break;
			}
		}
		if (*q == '\n')
			indicate_error();
		break;
	case 'f':			// f- forward to a user specified char
		last_forward_char = get_one_char();	// get the search char
		//
		// dont separate these two commands. 'f' depends on ';'
		//
		//**** fall through to ... ';'
	case ';':			// ;- look at rest of line for last forward char
		do {
			if (last_forward_char == 0)
				break;
			q = dot + 1;
			while (q < end - 1 && *q != '\n' && *q != last_forward_char) {
				q++;
			}
			if (*q == last_forward_char)
				dot = q;
		} while (--cmdcnt > 0);
		break;
	case ',':           // repeat latest 'f' in opposite direction
		if (last_forward_char == 0)
			break;
		do {
			q = dot - 1;
			while (q >= text && *q != '\n' && *q != last_forward_char) {
				q--;
			}
			if (q >= text && *q == last_forward_char)
				dot = q;
		} while (--cmdcnt > 0);
		break;

	case '-':			// -- goto prev line
		do {
			dot_prev();
			dot_skip_over_ws();
		} while (--cmdcnt > 0);
		break;
#if ENABLE_FEATURE_VI_DOT_CMD
	case '.':			// .- repeat the last modifying command
		// Stuff the last_modifying_cmd back into stdin
		// and let it be re-executed.
		if (lmc_len != 0) {
			ioq = ioq_start = xstrndup(last_modifying_cmd, lmc_len);
		}
		break;
#endif
#if ENABLE_FEATURE_VI_SEARCH
	case '?':			// /- search for a pattern
	case '/':			// /- search for a pattern
		buf[0] = c;
		buf[1] = '\0';
		q = get_input_line(buf);	// get input line- use "status line"
		if (q[0] && !q[1]) {
			if (last_search_pattern[0])
				last_search_pattern[0] = c;
			goto dc3; // if no pat re-use old pat
		}
		if (q[0]) {       // strlen(q) > 1: new pat- save it and find
			// there is a new pat
			free(last_search_pattern);
			last_search_pattern = xstrdup(q);
			goto dc3;	// now find the pattern
		}
		// user changed mind and erased the "/"-  do nothing
		break;
	case 'N':			// N- backward search for last pattern
		dir = BACK;		// assume BACKWARD search
		p = dot - 1;
		if (last_search_pattern[0] == '?') {
			dir = FORWARD;
			p = dot + 1;
		}
		goto dc4;		// now search for pattern
		break;
	case 'n':			// n- repeat search for last pattern
		// search rest of text[] starting at next char
		// if search fails return orignal "p" not the "p+1" address
		do {
			const char *msg;
 dc3:
			dir = FORWARD;	// assume FORWARD search
			p = dot + 1;
			if (last_search_pattern[0] == '?') {
				dir = BACK;
				p = dot - 1;
			}
 dc4:
			q = char_search(p, last_search_pattern + 1, (dir << 1) | FULL);
			if (q != NULL) {
				dot = q;	// good search, update "dot"
				msg = NULL;
				goto dc2;
			}
			// no pattern found between "dot" and "end"- continue at top
			p = text;
			if (dir == BACK) {
				p = end - 1;
			}
			q = char_search(p, last_search_pattern + 1, (dir << 1) | FULL);
			if (q != NULL) {	// found something
				dot = q;	// found new pattern- goto it
				msg = "search hit BOTTOM, continuing at TOP";
				if (dir == BACK) {
					msg = "search hit TOP, continuing at BOTTOM";
				}
			} else {
				msg = "Pattern not found";
			}
 dc2:
			if (msg)
				status_line_bold("%s", msg);
		} while (--cmdcnt > 0);
		break;
	case '{':			// {- move backward paragraph
		q = char_search(dot, "\n\n", (BACK << 1) | FULL);
		if (q != NULL) {	// found blank line
			dot = next_line(q);	// move to next blank line
		}
		break;
	case '}':			// }- move forward paragraph
		q = char_search(dot, "\n\n", (FORWARD << 1) | FULL);
		if (q != NULL) {	// found blank line
			dot = next_line(q);	// move to next blank line
		}
		break;
#endif /* FEATURE_VI_SEARCH */
	case '0':			// 0- goto beginning of line
	case '1':			// 1-
	case '2':			// 2-
	case '3':			// 3-
	case '4':			// 4-
	case '5':			// 5-
	case '6':			// 6-
	case '7':			// 7-
	case '8':			// 8-
	case '9':			// 9-
		if (c == '0' && cmdcnt < 1) {
			dot_begin();	// this was a standalone zero
		} else {
			cmdcnt = cmdcnt * 10 + (c - '0');	// this 0 is part of a number
		}
		break;
	case ':':			// :- the colon mode commands
		p = get_input_line(":");	// get input line- use "status line"
		colon(p);		// execute the command
		break;
	case '<':			// <- Left  shift something
	case '>':			// >- Right shift something
		cnt = count_lines(text, dot);	// remember what line we are on
		c1 = get_one_char();	// get the type of thing to delete
		find_range(&p, &q, c1);
		yank_delete(p, q, 1, YANKONLY, NO_UNDO);	// save copy before change
		p = begin_line(p);
		q = end_line(q);
		i = count_lines(p, q);	// # of lines we are shifting
		for ( ; i > 0; i--, p = next_line(p)) {
			if (c == '<') {
				// shift left- remove tab or 8 spaces
				if (*p == '\t') {
					// shrink buffer 1 char
					text_hole_delete(p, p, NO_UNDO);
				} else if (*p == ' ') {
					// we should be calculating columns, not just SPACE
					for (j = 0; *p == ' ' && j < tabstop; j++) {
						text_hole_delete(p, p, NO_UNDO);
					}
				}
			} else if (c == '>') {
				// shift right -- add tab or 8 spaces
				char_insert(p, '\t', ALLOW_UNDO);
			}
		}
		dot = find_line(cnt);	// what line were we on
		dot_skip_over_ws();
		end_cmd_q();	// stop adding to q
		break;
	case 'A':			// A- append at e-o-l
		dot_end();		// go to e-o-l
		//**** fall through to ... 'a'
	case 'a':			// a- append after current char
		if (*dot != '\n')
			dot++;
		goto dc_i;
		break;
	case 'B':			// B- back a blank-delimited Word
	case 'E':			// E- end of a blank-delimited word
	case 'W':			// W- forward a blank-delimited word
		dir = FORWARD;
		if (c == 'B')
			dir = BACK;
		do {
			if (c == 'W' || isspace(dot[dir])) {
				dot = skip_thing(dot, 1, dir, S_TO_WS);
				dot = skip_thing(dot, 2, dir, S_OVER_WS);
			}
			if (c != 'W')
				dot = skip_thing(dot, 1, dir, S_BEFORE_WS);
		} while (--cmdcnt > 0);
		break;
	case 'C':			// C- Change to e-o-l
	case 'D':			// D- delete to e-o-l
		save_dot = dot;
		dot = dollar_line(dot);	// move to before NL
		// copy text into a register and delete
		dot = yank_delete(save_dot, dot, 0, YANKDEL, ALLOW_UNDO);	// delete to e-o-l
		if (c == 'C')
			goto dc_i;	// start inserting
#if ENABLE_FEATURE_VI_DOT_CMD
		if (c == 'D')
			end_cmd_q();	// stop adding to q
#endif
		break;
	case 'g': // 'gg' goto a line number (vim) (default: very first line)
		c1 = get_one_char();
		if (c1 != 'g') {
			buf[0] = 'g';
			// c1 < 0 if the key was special. Try "g<up-arrow>"
			// TODO: if Unicode?
			buf[1] = (c1 >= 0 ? c1 : '*');
			buf[2] = '\0';
			not_implemented(buf);
			break;
		}
		if (cmdcnt == 0)
			cmdcnt = 1;
		// fall through
	case 'G':		// G- goto to a line number (default= E-O-F)
		dot = end - 1;				// assume E-O-F
		if (cmdcnt > 0) {
			dot = find_line(cmdcnt);	// what line is #cmdcnt
		}
		dot_skip_over_ws();
		break;
	case 'H':			// H- goto top line on screen
		dot = screenbegin;
		if (cmdcnt > (rows - 1)) {
			cmdcnt = (rows - 1);
		}
		if (--cmdcnt > 0) {
			do_cmd('+');
		}
		dot_skip_over_ws();
		break;
	case 'I':			// I- insert before first non-blank
		dot_begin();	// 0
		dot_skip_over_ws();
		//**** fall through to ... 'i'
	case 'i':			// i- insert before current char
	case KEYCODE_INSERT:	// Cursor Key Insert
 dc_i:
		cmd_mode = 1;	// start inserting
		undo_queue_commit();	// commit queue when cmd_mode changes
		break;
	case 'J':			// J- join current and next lines together
		do {
			dot_end();		// move to NL
			if (dot < end - 1) {	// make sure not last char in text[]
#if ENABLE_FEATURE_VI_UNDO
				undo_push(dot, 1, UNDO_DEL);
				*dot++ = ' ';	// replace NL with space
				undo_push((dot - 1), 1, UNDO_INS_CHAIN);
#else
				*dot++ = ' ';
				modified_count++;
#endif
				while (isblank(*dot)) {	// delete leading WS
					text_hole_delete(dot, dot, ALLOW_UNDO_CHAIN);
				}
			}
		} while (--cmdcnt > 0);
		end_cmd_q();	// stop adding to q
		break;
	case 'L':			// L- goto bottom line on screen
		dot = end_screen();
		if (cmdcnt > (rows - 1)) {
			cmdcnt = (rows - 1);
		}
		if (--cmdcnt > 0) {
			do_cmd('-');
		}
		dot_begin();
		dot_skip_over_ws();
		break;
	case 'M':			// M- goto middle line on screen
		dot = screenbegin;
		for (cnt = 0; cnt < (rows-1) / 2; cnt++)
			dot = next_line(dot);
		break;
	case 'O':			// O- open a empty line above
		//    0i\n ESC -i
		p = begin_line(dot);
		if (p[-1] == '\n') {
			dot_prev();
	case 'o':			// o- open a empty line below; Yes, I know it is in the middle of the "if (..."
			dot_end();
			dot = char_insert(dot, '\n', ALLOW_UNDO);
		} else {
			dot_begin();	// 0
			dot = char_insert(dot, '\n', ALLOW_UNDO);	// i\n ESC
			dot_prev();	// -
		}
		goto dc_i;
		break;
	case 'R':			// R- continuous Replace char
 dc5:
		cmd_mode = 2;
		undo_queue_commit();
		break;
	case KEYCODE_DELETE:
		if (dot < end - 1)
			dot = yank_delete(dot, dot, 1, YANKDEL, ALLOW_UNDO);
		break;
	case 'X':			// X- delete char before dot
	case 'x':			// x- delete the current char
	case 's':			// s- substitute the current char
		dir = 0;
		if (c == 'X')
			dir = -1;
		do {
			if (dot[dir] != '\n') {
				if (c == 'X')
					dot--;	// delete prev char
				dot = yank_delete(dot, dot, 0, YANKDEL, ALLOW_UNDO);	// delete char
			}
		} while (--cmdcnt > 0);
		end_cmd_q();	// stop adding to q
		if (c == 's')
			goto dc_i;	// start inserting
		break;
	case 'Z':			// Z- if modified, {write}; exit
		// ZZ means to save file (if necessary), then exit
		c1 = get_one_char();
		if (c1 != 'Z') {
			indicate_error();
			break;
		}
		if (modified_count) {
			if (ENABLE_FEATURE_VI_READONLY && readonly_mode) {
				status_line_bold("'%s' is read only", current_filename);
				break;
			}
			cnt = file_write(current_filename, text, end - 1);
			if (cnt < 0) {
				if (cnt == -1)
					status_line_bold("Write error: "STRERROR_FMT STRERROR_ERRNO);
			} else if (cnt == (end - 1 - text + 1)) {
				editing = 0;
			}
		} else {
			editing = 0;
		}
		break;
	case '^':			// ^- move to first non-blank on line
		dot_begin();
		dot_skip_over_ws();
		break;
	case 'b':			// b- back a word
	case 'e':			// e- end of word
		dir = FORWARD;
		if (c == 'b')
			dir = BACK;
		do {
			if ((dot + dir) < text || (dot + dir) > end - 1)
				break;
			dot += dir;
			if (isspace(*dot)) {
				dot = skip_thing(dot, (c == 'e') ? 2 : 1, dir, S_OVER_WS);
			}
			if (isalnum(*dot) || *dot == '_') {
				dot = skip_thing(dot, 1, dir, S_END_ALNUM);
			} else if (ispunct(*dot)) {
				dot = skip_thing(dot, 1, dir, S_END_PUNCT);
			}
		} while (--cmdcnt > 0);
		break;
	case 'c':			// c- change something
	case 'd':			// d- delete something
#if ENABLE_FEATURE_VI_YANKMARK
	case 'y':			// y- yank   something
	case 'Y':			// Y- Yank a line
#endif
	{
		int yf, ml, whole = 0;
		yf = YANKDEL;	// assume either "c" or "d"
#if ENABLE_FEATURE_VI_YANKMARK
		if (c == 'y' || c == 'Y')
			yf = YANKONLY;
#endif
		c1 = 'y';
		if (c != 'Y')
			c1 = get_one_char();	// get the type of thing to delete
		// determine range, and whether it spans lines
		ml = find_range(&p, &q, c1);
		place_cursor(0, 0);
		if (c1 == 27) {	// ESC- user changed mind and wants out
			c = c1 = 27;	// Escape- do nothing
		} else if (strchr("wW", c1)) {
			if (c == 'c') {
				// don't include trailing WS as part of word
				while (isblank(*q)) {
					if (q <= text || q[-1] == '\n')
						break;
					q--;
				}
			}
			dot = yank_delete(p, q, ml, yf, ALLOW_UNDO);	// delete word
		} else if (strchr("^0bBeEft%$ lh\b\177", c1)) {
			// partial line copy text into a register and delete
			dot = yank_delete(p, q, ml, yf, ALLOW_UNDO);	// delete word
		} else if (strchr("cdykjHL+-{}\r\n", c1)) {
			// whole line copy text into a register and delete
			dot = yank_delete(p, q, ml, yf, ALLOW_UNDO);	// delete lines
			whole = 1;
		} else {
			// could not recognize object
			c = c1 = 27;	// error-
			ml = 0;
			indicate_error();
		}
		if (ml && whole) {
			if (c == 'c') {
				dot = char_insert(dot, '\n', ALLOW_UNDO_CHAIN);
				// on the last line of file don't move to prev line
				if (whole && dot != (end-1)) {
					dot_prev();
				}
			} else if (c == 'd') {
				dot_begin();
				dot_skip_over_ws();
			}
		}
		if (c1 != 27) {
			// if CHANGING, not deleting, start inserting after the delete
			if (c == 'c') {
				strcpy(buf, "Change");
				goto dc_i;	// start inserting
			}
			if (c == 'd') {
				strcpy(buf, "Delete");
			}
#if ENABLE_FEATURE_VI_YANKMARK
			if (c == 'y' || c == 'Y') {
				strcpy(buf, "Yank");
			}
			p = reg[YDreg];
			q = p + strlen(p);
			for (cnt = 0; p <= q; p++) {
				if (*p == '\n')
					cnt++;
			}
			status_line("%s %u lines (%u chars) using [%c]",
				buf, cnt, (unsigned)strlen(reg[YDreg]), what_reg());
#endif
			end_cmd_q();	// stop adding to q
		}
		break;
	}
	case 'k':			// k- goto prev line, same col
	case KEYCODE_UP:		// cursor key Up
		do {
			dot_prev();
			dot = move_to_col(dot, ccol + offset);	// try stay in same col
		} while (--cmdcnt > 0);
		break;
	case 'r':			// r- replace the current char with user input
		c1 = get_one_char();	// get the replacement char
		if (*dot != '\n') {
			dot = text_hole_delete(dot, dot, ALLOW_UNDO);
			dot = char_insert(dot, c1, ALLOW_UNDO_CHAIN);
			dot_left();
		}
		end_cmd_q();	// stop adding to q
		break;
	case 't':			// t- move to char prior to next x
		last_forward_char = get_one_char();
		do_cmd(';');
		if (*dot == last_forward_char)
			dot_left();
		last_forward_char = 0;
		break;
	case 'w':			// w- forward a word
		do {
			if (isalnum(*dot) || *dot == '_') {	// we are on ALNUM
				dot = skip_thing(dot, 1, FORWARD, S_END_ALNUM);
			} else if (ispunct(*dot)) {	// we are on PUNCT
				dot = skip_thing(dot, 1, FORWARD, S_END_PUNCT);
			}
			if (dot < end - 1)
				dot++;		// move over word
			if (isspace(*dot)) {
				dot = skip_thing(dot, 2, FORWARD, S_OVER_WS);
			}
		} while (--cmdcnt > 0);
		break;
	case 'z':			// z-
		c1 = get_one_char();	// get the replacement char
		cnt = 0;
		if (c1 == '.')
			cnt = (rows - 2) / 2;	// put dot at center
		if (c1 == '-')
			cnt = rows - 2;	// put dot at bottom
		screenbegin = begin_line(dot);	// start dot at top
		dot_scroll(cnt, -1);
		break;
	case '|':			// |- move to column "cmdcnt"
		dot = move_to_col(dot, cmdcnt - 1);	// try to move to column
		break;
	case '~':			// ~- flip the case of letters   a-z -> A-Z
		do {
#if ENABLE_FEATURE_VI_UNDO
			if (islower(*dot)) {
				undo_push(dot, 1, UNDO_DEL);
				*dot = toupper(*dot);
				undo_push(dot, 1, UNDO_INS_CHAIN);
			} else if (isupper(*dot)) {
				undo_push(dot, 1, UNDO_DEL);
				*dot = tolower(*dot);
				undo_push(dot, 1, UNDO_INS_CHAIN);
			}
#else
			if (islower(*dot)) {
				*dot = toupper(*dot);
				modified_count++;
			} else if (isupper(*dot)) {
				*dot = tolower(*dot);
				modified_count++;
			}
#endif
			dot_right();
		} while (--cmdcnt > 0);
		end_cmd_q();	// stop adding to q
		break;
		//----- The Cursor and Function Keys -----------------------------
	case KEYCODE_HOME:	// Cursor Key Home
		dot_begin();
		break;
		// The Fn keys could point to do_macro which could translate them
#if 0
	case KEYCODE_FUN1:	// Function Key F1
	case KEYCODE_FUN2:	// Function Key F2
	case KEYCODE_FUN3:	// Function Key F3
	case KEYCODE_FUN4:	// Function Key F4
	case KEYCODE_FUN5:	// Function Key F5
	case KEYCODE_FUN6:	// Function Key F6
	case KEYCODE_FUN7:	// Function Key F7
	case KEYCODE_FUN8:	// Function Key F8
	case KEYCODE_FUN9:	// Function Key F9
	case KEYCODE_FUN10:	// Function Key F10
	case KEYCODE_FUN11:	// Function Key F11
	case KEYCODE_FUN12:	// Function Key F12
		break;
#endif
	}

 dc1:
	// if text[] just became empty, add back an empty line
	if (end == text) {
		char_insert(text, '\n', NO_UNDO);	// start empty buf with dummy line
		dot = text;
	}
	// it is OK for dot to exactly equal to end, otherwise check dot validity
	if (dot != end) {
		dot = bound_dot(dot);	// make sure "dot" is valid
	}
#if ENABLE_FEATURE_VI_YANKMARK
	check_context(c);	// update the current context
#endif

	if (!isdigit(c))
		cmdcnt = 0;		// cmd was not a number, reset cmdcnt
	cnt = dot - begin_line(dot);
	// Try to stay off of the Newline
	if (*dot == '\n' && cnt > 0 && cmd_mode == 0)
		dot--;
}

// NB!  the CRASHME code is unmaintained, and doesn't currently build
#if ENABLE_FEATURE_VI_CRASHME
static int totalcmds = 0;
static int Mp = 85;             // Movement command Probability
static int Np = 90;             // Non-movement command Probability
static int Dp = 96;             // Delete command Probability
static int Ip = 97;             // Insert command Probability
static int Yp = 98;             // Yank command Probability
static int Pp = 99;             // Put command Probability
static int M = 0, N = 0, I = 0, D = 0, Y = 0, P = 0, U = 0;
static const char chars[20] = "\t012345 abcdABCD-=.$";
static const char *const words[20] = {
	"this", "is", "a", "test",
	"broadcast", "the", "emergency", "of",
	"system", "quick", "brown", "fox",
	"jumped", "over", "lazy", "dogs",
	"back", "January", "Febuary", "March"
};
static const char *const lines[20] = {
	"You should have received a copy of the GNU General Public License\n",
	"char c, cm, *cmd, *cmd1;\n",
	"generate a command by percentages\n",
	"Numbers may be typed as a prefix to some commands.\n",
	"Quit, discarding changes!\n",
	"Forced write, if permission originally not valid.\n",
	"In general, any ex or ed command (such as substitute or delete).\n",
	"I have tickets available for the Blazers vs LA Clippers for Monday, Janurary 1 at 1:00pm.\n",
	"Please get w/ me and I will go over it with you.\n",
	"The following is a list of scheduled, committed changes.\n",
	"1.   Launch Norton Antivirus (Start, Programs, Norton Antivirus)\n",
	"Reminder....Town Meeting in Central Perk cafe today at 3:00pm.\n",
	"Any question about transactions please contact Sterling Huxley.\n",
	"I will try to get back to you by Friday, December 31.\n",
	"This Change will be implemented on Friday.\n",
	"Let me know if you have problems accessing this;\n",
	"Sterling Huxley recently added you to the access list.\n",
	"Would you like to go to lunch?\n",
	"The last command will be automatically run.\n",
	"This is too much english for a computer geek.\n",
};
static char *multilines[20] = {
	"You should have received a copy of the GNU General Public License\n",
	"char c, cm, *cmd, *cmd1;\n",
	"generate a command by percentages\n",
	"Numbers may be typed as a prefix to some commands.\n",
	"Quit, discarding changes!\n",
	"Forced write, if permission originally not valid.\n",
	"In general, any ex or ed command (such as substitute or delete).\n",
	"I have tickets available for the Blazers vs LA Clippers for Monday, Janurary 1 at 1:00pm.\n",
	"Please get w/ me and I will go over it with you.\n",
	"The following is a list of scheduled, committed changes.\n",
	"1.   Launch Norton Antivirus (Start, Programs, Norton Antivirus)\n",
	"Reminder....Town Meeting in Central Perk cafe today at 3:00pm.\n",
	"Any question about transactions please contact Sterling Huxley.\n",
	"I will try to get back to you by Friday, December 31.\n",
	"This Change will be implemented on Friday.\n",
	"Let me know if you have problems accessing this;\n",
	"Sterling Huxley recently added you to the access list.\n",
	"Would you like to go to lunch?\n",
	"The last command will be automatically run.\n",
	"This is too much english for a computer geek.\n",
};

// create a random command to execute
static void crash_dummy()
{
	static int sleeptime;   // how long to pause between commands
	char c, cm, *cmd, *cmd1;
	int i, cnt, thing, rbi, startrbi, percent;

	// "dot" movement commands
	cmd1 = " \n\r\002\004\005\006\025\0310^$-+wWeEbBhjklHL";

	// is there already a command running?
	if (readbuffer[0] > 0)
		goto cd1;
 cd0:
	readbuffer[0] = 'X';
	startrbi = rbi = 1;
	sleeptime = 0;          // how long to pause between commands
	memset(readbuffer, '\0', sizeof(readbuffer));
	// generate a command by percentages
	percent = (int) lrand48() % 100;        // get a number from 0-99
	if (percent < Mp) {     //  Movement commands
		// available commands
		cmd = cmd1;
		M++;
	} else if (percent < Np) {      //  non-movement commands
		cmd = "mz<>\'\"";       // available commands
		N++;
	} else if (percent < Dp) {      //  Delete commands
		cmd = "dx";             // available commands
		D++;
	} else if (percent < Ip) {      //  Inset commands
		cmd = "iIaAsrJ";        // available commands
		I++;
	} else if (percent < Yp) {      //  Yank commands
		cmd = "yY";             // available commands
		Y++;
	} else if (percent < Pp) {      //  Put commands
		cmd = "pP";             // available commands
		P++;
	} else {
		// We do not know how to handle this command, try again
		U++;
		goto cd0;
	}
	// randomly pick one of the available cmds from "cmd[]"
	i = (int) lrand48() % strlen(cmd);
	cm = cmd[i];
	if (strchr(":\024", cm))
		goto cd0;               // dont allow colon or ctrl-T commands
	readbuffer[rbi++] = cm; // put cmd into input buffer

	// now we have the command-
	// there are 1, 2, and multi char commands
	// find out which and generate the rest of command as necessary
	if (strchr("dmryz<>\'\"", cm)) {        // 2-char commands
		cmd1 = " \n\r0$^-+wWeEbBhjklHL";
		if (cm == 'm' || cm == '\'' || cm == '\"') {    // pick a reg[]
			cmd1 = "abcdefghijklmnopqrstuvwxyz";
		}
		thing = (int) lrand48() % strlen(cmd1); // pick a movement command
		c = cmd1[thing];
		readbuffer[rbi++] = c;  // add movement to input buffer
	}
	if (strchr("iIaAsc", cm)) {     // multi-char commands
		if (cm == 'c') {
			// change some thing
			thing = (int) lrand48() % strlen(cmd1); // pick a movement command
			c = cmd1[thing];
			readbuffer[rbi++] = c;  // add movement to input buffer
		}
		thing = (int) lrand48() % 4;    // what thing to insert
		cnt = (int) lrand48() % 10;     // how many to insert
		for (i = 0; i < cnt; i++) {
			if (thing == 0) {       // insert chars
				readbuffer[rbi++] = chars[((int) lrand48() % strlen(chars))];
			} else if (thing == 1) {        // insert words
				strcat(readbuffer, words[(int) lrand48() % 20]);
				strcat(readbuffer, " ");
				sleeptime = 0;  // how fast to type
			} else if (thing == 2) {        // insert lines
				strcat(readbuffer, lines[(int) lrand48() % 20]);
				sleeptime = 0;  // how fast to type
			} else {        // insert multi-lines
				strcat(readbuffer, multilines[(int) lrand48() % 20]);
				sleeptime = 0;  // how fast to type
			}
		}
		strcat(readbuffer, ESC);
	}
	readbuffer[0] = strlen(readbuffer + 1);
 cd1:
	totalcmds++;
	if (sleeptime > 0)
		mysleep(sleeptime);      // sleep 1/100 sec
}

// test to see if there are any errors
static void crash_test()
{
	static time_t oldtim;

	time_t tim;
	char d[2], msg[80];

	msg[0] = '\0';
	if (end < text) {
		strcat(msg, "end<text ");
	}
	if (end > textend) {
		strcat(msg, "end>textend ");
	}
	if (dot < text) {
		strcat(msg, "dot<text ");
	}
	if (dot > end) {
		strcat(msg, "dot>end ");
	}
	if (screenbegin < text) {
		strcat(msg, "screenbegin<text ");
	}
	if (screenbegin > end - 1) {
		strcat(msg, "screenbegin>end-1 ");
	}

	if (msg[0]) {
		printf("\n\n%d: \'%c\' %s\n\n\n%s[Hit return to continue]%s",
			totalcmds, last_input_char, msg, ESC_BOLD_TEXT, ESC_NORM_TEXT);
		fflush_all();
		while (safe_read(STDIN_FILENO, d, 1) > 0) {
			if (d[0] == '\n' || d[0] == '\r')
				break;
		}
	}
	tim = time(NULL);
	if (tim >= (oldtim + 3)) {
		sprintf(status_buffer,
				"Tot=%d: M=%d N=%d I=%d D=%d Y=%d P=%d U=%d size=%d",
				totalcmds, M, N, I, D, Y, P, U, end - text + 1);
		oldtim = tim;
	}
}
#endif

static void edit_file(char *fn)
{
#if ENABLE_FEATURE_VI_YANKMARK
#define cur_line edit_file__cur_line
#endif
	int c;
#if ENABLE_FEATURE_VI_USE_SIGNALS
	int sig;
#endif

	editing = 1;	// 0 = exit, 1 = one file, 2 = multiple files
	rawmode();
	rows = 24;
	columns = 80;
	IF_FEATURE_VI_ASK_TERMINAL(G.get_rowcol_error =) query_screen_dimensions();
#if ENABLE_FEATURE_VI_ASK_TERMINAL
	if (G.get_rowcol_error /* TODO? && no input on stdin */) {
		uint64_t k;
		write1(ESC"[999;999H" ESC"[6n");
		fflush_all();
		k = read_key(STDIN_FILENO, readbuffer, /*timeout_ms:*/ 100);
		if ((int32_t)k == KEYCODE_CURSOR_POS) {
			uint32_t rc = (k >> 32);
			columns = (rc & 0x7fff);
			if (columns > MAX_SCR_COLS)
				columns = MAX_SCR_COLS;
			rows = ((rc >> 16) & 0x7fff);
			if (rows > MAX_SCR_ROWS)
				rows = MAX_SCR_ROWS;
		}
	}
#endif
	new_screen(rows, columns);	// get memory for virtual screen
	init_text_buffer(fn);

#if ENABLE_FEATURE_VI_YANKMARK
	YDreg = 26;			// default Yank/Delete reg
//	Ureg = 27; - const		// hold orig line for "U" cmd
	mark[26] = mark[27] = text;	// init "previous context"
#endif

	last_forward_char = '\0';
#if ENABLE_FEATURE_VI_CRASHME
	last_input_char = '\0';
#endif
	crow = 0;
	ccol = 0;

#if ENABLE_FEATURE_VI_USE_SIGNALS
	signal(SIGWINCH, winch_handler);
	signal(SIGTSTP, tstp_handler);
	sig = sigsetjmp(restart, 1);
	if (sig != 0) {
		screenbegin = dot = text;
	}
	// int_handler() can jump to "restart",
	// must install handler *after* initializing "restart"
	signal(SIGINT, int_handler);
#endif

	cmd_mode = 0;		// 0=command  1=insert  2='R'eplace
	cmdcnt = 0;
	tabstop = 8;
	offset = 0;			// no horizontal offset
	c = '\0';
#if ENABLE_FEATURE_VI_DOT_CMD
	free(ioq_start);
	ioq_start = NULL;
	lmc_len = 0;
	adding2q = 0;
#endif

#if ENABLE_FEATURE_VI_COLON
	{
		char *p, *q;
		int n = 0;

		while ((p = initial_cmds[n]) != NULL) {
			do {
				q = p;
				p = strchr(q, '\n');
				if (p)
					while (*p == '\n')
						*p++ = '\0';
				if (*q)
					colon(q);
			} while (p);
			free(initial_cmds[n]);
			initial_cmds[n] = NULL;
			n++;
		}
	}
#endif
	redraw(FALSE);			// dont force every col re-draw
	//------This is the main Vi cmd handling loop -----------------------
	while (editing > 0) {
#if ENABLE_FEATURE_VI_CRASHME
		if (crashme > 0) {
			if ((end - text) > 1) {
				crash_dummy();	// generate a random command
			} else {
				crashme = 0;
				string_insert(text, "\n\n#####  Ran out of text to work on.  #####\n\n", NO_UNDO);
				dot = text;
				refresh(FALSE);
			}
		}
#endif
		c = get_one_char();	// get a cmd from user
#if ENABLE_FEATURE_VI_CRASHME
		last_input_char = c;
#endif
#if ENABLE_FEATURE_VI_YANKMARK
		// save a copy of the current line- for the 'U" command
		if (begin_line(dot) != cur_line) {
			cur_line = begin_line(dot);
			text_yank(begin_line(dot), end_line(dot), Ureg);
		}
#endif
#if ENABLE_FEATURE_VI_DOT_CMD
		// If c is a command that changes text[],
		// (re)start remembering the input for the "." command.
		if (!adding2q
		 && ioq_start == NULL
		 && cmd_mode == 0 // command mode
		 && c > '\0' // exclude NUL and non-ASCII chars
		 && c < 0x7f // (Unicode and such)
		 && strchr(modifying_cmds, c)
		) {
			start_new_cmd_q(c);
		}
#endif
		do_cmd(c);		// execute the user command

		// poll to see if there is input already waiting. if we are
		// not able to display output fast enough to keep up, skip
		// the display update until we catch up with input.
		if (!readbuffer[0] && mysleep(0) == 0) {
			// no input pending - so update output
			refresh(FALSE);
			show_status_line();
		}
#if ENABLE_FEATURE_VI_CRASHME
		if (crashme > 0)
			crash_test();	// test editor variables
#endif
	}
	//-------------------------------------------------------------------

	go_bottom_and_clear_to_eol();
	cookmode();
#undef cur_line
}

int vi_main(int argc, char **argv) MAIN_EXTERNALLY_VISIBLE;
int vi_main(int argc, char **argv)
{
	int c;

	INIT_G();

#if ENABLE_FEATURE_VI_UNDO
	//undo_stack_tail = NULL; - already is
# if ENABLE_FEATURE_VI_UNDO_QUEUE
	undo_queue_state = UNDO_EMPTY;
	//undo_q = 0; - already is
# endif
#endif

#if ENABLE_FEATURE_VI_CRASHME
	srand((long) getpid());
#endif
#ifdef NO_SUCH_APPLET_YET
	// if we aren't "vi", we are "view"
	if (ENABLE_FEATURE_VI_READONLY && applet_name[2]) {
		SET_READONLY_MODE(readonly_mode);
	}
#endif

	// autoindent is not default in vim 7.3
	vi_setops = /*VI_AUTOINDENT |*/ VI_SHOWMATCH | VI_IGNORECASE;
	//  1-  process $HOME/.exrc file (not inplemented yet)
	//  2-  process EXINIT variable from environment
	//  3-  process command line args
#if ENABLE_FEATURE_VI_COLON
	{
		char *p = getenv("EXINIT");
		if (p && *p)
			initial_cmds[0] = xstrndup(p, MAX_INPUT_LEN);
	}
#endif
	while ((c = getopt(argc, argv, "hCRH" IF_FEATURE_VI_COLON("c:"))) != -1) {
		switch (c) {
#if ENABLE_FEATURE_VI_CRASHME
		case 'C':
			crashme = 1;
			break;
#endif
#if ENABLE_FEATURE_VI_READONLY
		case 'R':		// Read-only flag
			SET_READONLY_MODE(readonly_mode);
			break;
#endif
#if ENABLE_FEATURE_VI_COLON
		case 'c':		// cmd line vi command
			if (*optarg)
				initial_cmds[initial_cmds[0] != NULL] = xstrndup(optarg, MAX_INPUT_LEN);
			break;
#endif
		case 'H':
			show_help();
			// fall through
		default:
			bb_show_usage();
			return 1;
		}
	}

	argv += optind;
	cmdline_filecnt = argc - optind;

	// "Save cursor, use alternate screen buffer, clear screen"
	write1(ESC"[?1049h");
	// This is the main file handling loop
	optind = 0;
	while (1) {
		edit_file(argv[optind]); // might be NULL on 1st iteration
		// NB: optind can be changed by ":next" and ":rewind" commands
		optind++;
		if (optind >= cmdline_filecnt)
			break;
	}
	// "Use normal screen buffer, restore cursor"
	write1(ESC"[?1049l");

	return 0;
}<|MERGE_RESOLUTION|>--- conflicted
+++ resolved
@@ -547,6 +547,23 @@
 // sleep for 'h' 1/100 seconds, return 1/0 if stdin is (ready for read)/(not ready)
 static int mysleep(int hund)
 {
+#if ENABLE_PLATFORM_MINGW32
+	HANDLE h = GetStdHandle(STD_INPUT_HANDLE);
+	DWORD ret;
+
+	if (hund == 0) {
+		// Allow two events in the queue.  Otherwise pasted test isn't
+		// displayed because there's still a key release event waiting
+		// after the last character is processed.
+		DWORD nevent_out;
+
+		ret = GetNumberOfConsoleInputEvents(h, &nevent_out);
+		return ret != 0 ? (nevent_out > 2) : 0;
+	}
+	fflush_all();
+	ret = WaitForSingleObject(h, hund*10);
+	return ret != WAIT_TIMEOUT;
+#else
 	struct pollfd pfd[1];
 
 	if (hund != 0)
@@ -555,9 +572,11 @@
 	pfd[0].fd = STDIN_FILENO;
 	pfd[0].events = POLLIN;
 	return safe_poll(pfd, 1, hund*10) > 0;
+#endif
 }
 
 //----- Set terminal attributes --------------------------------
+#if !ENABLE_PLATFORM_MINGW32
 static void rawmode(void)
 {
 	// no TERMIOS_CLEAR_ISIG: leave ISIG on - allow signals
@@ -569,6 +588,10 @@
 	fflush_all();
 	tcsetattr_stdin_TCSANOW(&term_orig);
 }
+#else
+#define rawmode() ((void)0)
+#define cookmode fflush_all
+#endif
 
 //----- Terminal Drawing ---------------------------------------
 // The terminal is made up of 'rows' line of 'columns' columns.
@@ -997,7 +1020,12 @@
 static void redraw(int full_screen)
 {
 	// cursor to top,left; clear to the end of screen
+#if !ENABLE_PLATFORM_MINGW32
 	write1(ESC_SET_CURSOR_TOPLEFT ESC_CLEAR2EOS);
+#else
+	write1(ESC_SET_CURSOR_TOPLEFT);
+	reset_screen();
+#endif
 	screen_erase();		// erase the internal screen buffer
 	last_status_cksum = 0;	// force status update
 	refresh(full_screen);	// this will redraw the entire display
@@ -1107,7 +1135,11 @@
 		c = get_one_char();
 		if (c == '\n' || c == '\r' || c == 27)
 			break;		// this is end of input
+#if !ENABLE_PLATFORM_MINGW32
 		if (c == term_orig.c_cc[VERASE] || c == 8 || c == 127) {
+#else
+		if (c == 8 || c == 127) {
+#endif
 			// user wants to erase prev char
 			buf[--i] = '\0';
 			write1("\b \b"); // erase char on screen
@@ -1860,6 +1892,18 @@
 	return p;
 }
 
+#if ENABLE_PLATFORM_MINGW32
+static int count_cr(char *p, int len)
+{
+	int i, cnt;
+
+	for (i = cnt = 0; i < len; ++i)
+		if (p[i] == '\n')
+			++cnt;
+	return cnt;
+}
+#endif
+
 // might reallocate text[]!
 static int file_insert(const char *fn, char *p, int initial)
 {
@@ -1872,7 +1916,11 @@
 	if (p > end)
 		p = end;
 
+#if !ENABLE_PLATFORM_MINGW32
 	fd = open(fn, O_RDONLY);
+#else
+	fd = open(fn, O_RDONLY | _O_TEXT);
+#endif
 	if (fd < 0) {
 		if (!initial)
 			status_line_bold_errno(fn);
@@ -1895,8 +1943,15 @@
 		status_line_bold_errno(fn);
 		p = text_hole_delete(p, p + size - 1, NO_UNDO);	// un-do buffer insert
 	} else if (cnt < size) {
+#if ENABLE_PLATFORM_MINGW32
+		// On WIN32 a partial read might just mean CRs have been removed
+		int cnt_cr = cnt + count_cr(p, cnt);
+#endif
 		// There was a partial read, shrink unused space
 		p = text_hole_delete(p + cnt, p + size - 1, NO_UNDO);
+#if ENABLE_PLATFORM_MINGW32
+		if (cnt_cr < size)
+#endif
 		status_line_bold("can't read '%s'", fn);
 	}
  fi:
@@ -2003,7 +2058,11 @@
 		if ((p[-1] != '\n') && (dot > text)) {
 			p--;
 		}
+#if !ENABLE_PLATFORM_MINGW32
 	} else if (c == term_orig.c_cc[VERASE] || c == 8 || c == 127) { // Is this a BS
+#else
+	} else if (c == 8 || c == 127) { // Is this a BS
+#endif
 		if (p > text) {
 			p--;
 			p = text_hole_delete(p, p, ALLOW_UNDO_QUEUED);	// shrink buffer 1 char
@@ -2124,12 +2183,22 @@
 	// By popular request we do not open file with O_TRUNC,
 	// but instead ftruncate() it _after_ successful write.
 	// Might reduce amount of data lost on power fail etc.
+#if !ENABLE_PLATFORM_MINGW32
 	fd = open(fn, (O_WRONLY | O_CREAT), 0666);
+#else
+	fd = open(fn, (O_WRONLY | O_CREAT | _O_TEXT), 0666);
+#endif
 	if (fd < 0)
 		return -1;
 	cnt = last - first + 1;
 	charcnt = full_write(fd, first, cnt);
+#if !ENABLE_PLATFORM_MINGW32
 	ftruncate(fd, charcnt);
+#else
+	// File was written in text mode; this makes it bigger so adjust
+	// the truncation to match.
+	ftruncate(fd, charcnt + count_cr(first, cnt));
+#endif
 	if (charcnt == cnt) {
 		// good write
 		//modified_count = FALSE;
@@ -2201,35 +2270,9 @@
 		p = p - i;
 	return p;
 }
-<<<<<<< HEAD
-#endif /* FEATURE_VI_YANKMARK */
-
-//----- Set terminal attributes --------------------------------
-static void rawmode(void)
-{
-#if !ENABLE_PLATFORM_MINGW32
-	// no TERMIOS_CLEAR_ISIG: leave ISIG on - allow signals
-	set_termios_to_raw(STDIN_FILENO, &term_orig, TERMIOS_RAW_CRNL);
-	erase_char = term_orig.c_cc[VERASE];
-#endif
-}
-
-static void cookmode(void)
-{
-	fflush_all();
-#if !ENABLE_PLATFORM_MINGW32
-	tcsetattr_stdin_TCSANOW(&term_orig);
-#endif
-}
-
-#if ENABLE_FEATURE_VI_USE_SIGNALS
-//----- Come here when we get a window resize signal ---------
-static void winch_sig(int sig UNUSED_PARAM)
-=======
 # else
 #  if ENABLE_FEATURE_VI_SETOPTS
 static int mycmp(const char *s1, const char *s2, int len)
->>>>>>> a3ce1613
 {
 	if (ignorecase) {
 		return strncasecmp(s1, s2, len);
@@ -2332,34 +2375,6 @@
 
 static char *get_address(char *p, int *b, int *e)	// get two colon addrs, if present
 {
-<<<<<<< HEAD
-#if ENABLE_PLATFORM_MINGW32
-	HANDLE h = GetStdHandle(STD_INPUT_HANDLE);
-	DWORD ret;
-
-	if (hund == 0) {
-		/* Allow two events in the queue.  Otherwise pasted test isn't
-		 * displayed because there's still a key release event waiting
-		 * after the last character is processed. */
-		DWORD nevent_out;
-
-		ret = GetNumberOfConsoleInputEvents(h, &nevent_out);
-		return ret != 0 ? (nevent_out > 2) : 0;
-	}
-	fflush_all();
-	ret = WaitForSingleObject(h, hund*10);
-	return ret != WAIT_TIMEOUT;
-#else
-	struct pollfd pfd[1];
-
-	if (hund != 0)
-		fflush_all();
-
-	pfd[0].fd = STDIN_FILENO;
-	pfd[0].events = POLLIN;
-	return safe_poll(pfd, 1, hund*10) > 0;
-#endif
-=======
 	//----- get the address' i.e., 1,3   'a,'b  -----
 	// get FIRST addr, if present
 	while (isblank(*p))
@@ -2384,7 +2399,6 @@
 	while (isblank(*p))
 		p++;				// skip over trailing spaces
 	return p;
->>>>>>> a3ce1613
 }
 
 #if ENABLE_FEATURE_VI_SET && ENABLE_FEATURE_VI_SETOPTS
@@ -2498,54 +2512,20 @@
 	if (*buf == ':')
 		buf++;			// move past the ':'
 
-<<<<<<< HEAD
-#if ENABLE_PLATFORM_MINGW32
-static int count_cr(char *p, int len)
-{
-	int i, cnt;
-
-	for (i = cnt = 0; i < len; ++i)
-		if (p[i] == '\n')
-			++cnt;
-	return cnt;
-}
-#endif
-
-// might reallocate text[]!
-static int file_insert(const char *fn, char *p, int initial)
-{
-	int cnt = -1;
-	int fd, size;
-	struct stat statbuf;
-=======
 	li = i = 0;
 	b = e = -1;
 	q = text;			// assume 1,$ for the range
 	r = end - 1;
 	li = count_lines(text, end - 1);
 	fn = current_filename;
->>>>>>> a3ce1613
 
 	// look for optional address(es)  :.  :1  :1,9   :'q,'a   :%
 	buf = get_address(buf, &b, &e);
 
-<<<<<<< HEAD
-#if !ENABLE_PLATFORM_MINGW32
-	fd = open(fn, O_RDONLY);
-#else
-	fd = open(fn, O_RDONLY | _O_TEXT);
-#endif
-	if (fd < 0) {
-		if (!initial)
-			status_line_bold_errno(fn);
-		return cnt;
-	}
-=======
 # if ENABLE_FEATURE_VI_SEARCH || ENABLE_FEATURE_ALLOW_EXEC
 	// remember orig command line
 	orig_buf = buf;
 # endif
->>>>>>> a3ce1613
 
 	// get the COMMAND into cmd[]
 	buf1 = cmd;
@@ -2565,25 +2545,6 @@
 		useforce = TRUE;
 		*buf1 = '\0';   // get rid of !
 	}
-<<<<<<< HEAD
-	size = (statbuf.st_size < INT_MAX ? (int)statbuf.st_size : INT_MAX);
-	p += text_hole_make(p, size);
-	cnt = full_read(fd, p, size);
-	if (cnt < 0) {
-		status_line_bold_errno(fn);
-		p = text_hole_delete(p, p + size - 1, NO_UNDO);	// un-do buffer insert
-	} else if (cnt < size) {
-#if ENABLE_PLATFORM_MINGW32
-		// On WIN32 a partial read might just mean CRs have been removed
-		int cnt_cr = cnt + count_cr(p, cnt);
-#endif
-		// There was a partial read, shrink unused space
-		p = text_hole_delete(p + cnt, p + size - 1, NO_UNDO);
-#if ENABLE_PLATFORM_MINGW32
-		if (cnt_cr < size)
-#endif
-		status_line_bold("can't read '%s'", fn);
-=======
 	if (b >= 0) {
 		// if there is only one addr, then the addr
 		// is the line number of the single line the
@@ -2592,7 +2553,6 @@
 		q = find_line(b);	// what line is #b
 		r = end_line(q);
 		li = 1;
->>>>>>> a3ce1613
 	}
 	if (e >= 0) {
 		// we were given two addrs.  change the
@@ -2609,33 +2569,6 @@
 			dot_skip_over_ws();
 		}
 	}
-<<<<<<< HEAD
-	/* By popular request we do not open file with O_TRUNC,
-	 * but instead ftruncate() it _after_ successful write.
-	 * Might reduce amount of data lost on power fail etc.
-	 */
-#if !ENABLE_PLATFORM_MINGW32
-	fd = open(fn, (O_WRONLY | O_CREAT), 0666);
-#else
-	fd = open(fn, (O_WRONLY | O_CREAT | _O_TEXT), 0666);
-#endif
-	if (fd < 0)
-		return -1;
-	cnt = last - first + 1;
-	charcnt = full_write(fd, first, cnt);
-#if !ENABLE_PLATFORM_MINGW32
-	ftruncate(fd, charcnt);
-#else
-	/* File was written in text mode; this makes it bigger so adjust
-	 * the truncation to match. */
-	ftruncate(fd, charcnt + count_cr(first, cnt));
-#endif
-	if (charcnt == cnt) {
-		// good write
-		//modified_count = FALSE;
-	} else {
-		charcnt = 0;
-=======
 # if ENABLE_FEATURE_ALLOW_EXEC
 	else if (cmd[0] == '!') {	// run a cmd
 		int retcode;
@@ -2647,7 +2580,6 @@
 			printf("\nshell returned %i\n\n", retcode);
 		rawmode();
 		Hit_Return();			// let user see results
->>>>>>> a3ce1613
 	}
 # endif
 	else if (cmd[0] == '=' && !cmd[1]) {	// where is the address
@@ -2665,76 +2597,6 @@
 	} else if (strncmp(cmd, "edit", i) == 0) {	// Edit a file
 		int size;
 
-<<<<<<< HEAD
-	sprintf(cm1, ESC_SET_CURSOR_POS, row + 1, col + 1);
-	write1(cm1);
-}
-
-//----- Erase from cursor to end of line -----------------------
-static void clear_to_eol(void)
-{
-	write1(ESC_CLEAR2EOL);
-}
-
-static void go_bottom_and_clear_to_eol(void)
-{
-	place_cursor(rows - 1, 0);
-	clear_to_eol();
-}
-
-//----- Erase from cursor to end of screen -----------------------
-static void clear_to_eos(void)
-{
-#if !ENABLE_PLATFORM_MINGW32
-	write1(ESC_CLEAR2EOS);
-#else
-	/* in practice clear_to_eos() always clears the entire screen */
-	reset_screen();
-#endif
-}
-
-//----- Start standout mode ------------------------------------
-static void standout_start(void)
-{
-	write1(ESC_BOLD_TEXT);
-}
-
-//----- End standout mode --------------------------------------
-static void standout_end(void)
-{
-	write1(ESC_NORM_TEXT);
-}
-
-//----- Flash the screen  --------------------------------------
-static void flash(int h)
-{
-	standout_start();
-	redraw(TRUE);
-	mysleep(h);
-	standout_end();
-	redraw(TRUE);
-}
-
-static void indicate_error(void)
-{
-#if ENABLE_FEATURE_VI_CRASHME
-	if (crashme > 0)
-		return;			// generate a random command
-#endif
-	if (!err_method) {
-		write1(ESC_BELL);
-	} else {
-		flash(10);
-	}
-}
-
-//----- Screen[] Routines --------------------------------------
-//----- Erase the Screen[] memory ------------------------------
-static void screen_erase(void)
-{
-	memset(screen, ' ', screensize);	// clear new screen
-}
-=======
 		// don't edit, if the current file has been modified
 		if (modified_count && !useforce) {
 			status_line_bold("No write since last change (:%s! overrides)", cmd);
@@ -2751,7 +2613,6 @@
 			status_line_bold("No current filename");
 			goto ret;
 		}
->>>>>>> a3ce1613
 
 		size = init_text_buffer(fn);
 
