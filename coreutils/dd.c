/* vi: set sw=4 ts=4: */
/*
 * Mini dd implementation for busybox
 *
 * Copyright (C) 2000,2001  Matt Kraai
 *
 * Licensed under GPLv2 or later, see file LICENSE in this source tree.
 */
//config:config DD
//config:	bool "dd (7.1 kb)"
//config:	default y
//config:	help
//config:	dd copies a file (from standard input to standard output,
//config:	by default) using specific input and output blocksizes,
//config:	while optionally performing conversions on it.
//config:
//config:config FEATURE_DD_SIGNAL_HANDLING
//config:	bool "Enable signal handling for status reporting"
//config:	default y
//config:	depends on DD
//config:	help
//config:	Sending a SIGUSR1 signal to a running 'dd' process makes it
//config:	print to standard error the number of records read and written
//config:	so far, then to resume copying.
//config:
//config:	$ dd if=/dev/zero of=/dev/null &
//config:	$ pid=$!; kill -USR1 $pid; sleep 1; kill $pid
//config:	10899206+0 records in
//config:	10899206+0 records out
//config:
//config:config FEATURE_DD_THIRD_STATUS_LINE
//config:	bool "Enable the third status line upon signal"
//config:	default y
//config:	depends on DD && FEATURE_DD_SIGNAL_HANDLING
//config:	help
//config:	Displays a coreutils-like third status line with transferred bytes,
//config:	elapsed time and speed.
//config:
//config:config FEATURE_DD_IBS_OBS
//config:	bool "Enable ibs, obs, iflag and conv options"
//config:	default y
//config:	depends on DD
//config:	help
//config:	Enable support for writing a certain number of bytes in and out,
//config:	at a time, and performing conversions on the data stream.
//config:
//config:config FEATURE_DD_STATUS
//config:	bool "Enable status display options"
//config:	default y
//config:	depends on DD
//config:	help
//config:	Enable support for status=noxfer/none option.

//applet:IF_DD(APPLET_NOEXEC(dd, dd, BB_DIR_BIN, BB_SUID_DROP, dd))

//kbuild:lib-$(CONFIG_DD) += dd.o

//usage:#define dd_trivial_usage
//usage:       "[if=FILE] [of=FILE] " IF_FEATURE_DD_IBS_OBS("[ibs=N] [obs=N] ") "[bs=N] [count=N] [skip=N]\n"
//usage:       "	[seek=N]" IF_FEATURE_DD_IBS_OBS(" [conv=notrunc|noerror|sync|fsync] [iflag=skip_bytes|fullblock]")
//usage:#define dd_full_usage "\n\n"
//usage:       "Copy a file with converting and formatting\n"
//usage:     "\n	if=FILE		Read from FILE instead of stdin"
//usage:     "\n	of=FILE		Write to FILE instead of stdout"
//usage:     "\n	bs=N		Read and write N bytes at a time"
//usage:	IF_FEATURE_DD_IBS_OBS(
//usage:     "\n	ibs=N		Read N bytes at a time"
//usage:	)
//usage:	IF_FEATURE_DD_IBS_OBS(
//usage:     "\n	obs=N		Write N bytes at a time"
//usage:	)
//usage:     "\n	count=N		Copy only N input blocks"
//usage:     "\n	skip=N		Skip N input blocks"
//usage:     "\n	seek=N		Skip N output blocks"
//usage:	IF_FEATURE_DD_IBS_OBS(
//usage:     "\n	conv=notrunc	Don't truncate output file"
//usage:     "\n	conv=noerror	Continue after read errors"
//usage:     "\n	conv=sync	Pad blocks with zeros"
//usage:     "\n	conv=fsync	Physically write data out before finishing"
//usage:     "\n	conv=swab	Swap every pair of bytes"
//usage:     "\n	iflag=skip_bytes	skip=N is in bytes"
//usage:     "\n	iflag=fullblock	Read full blocks"
//usage:	)
//usage:	IF_FEATURE_DD_STATUS(
//usage:     "\n	status=noxfer	Suppress rate output"
//usage:     "\n	status=none	Suppress all output"
//usage:	)
//usage:     "\n"
//usage:     "\nN may be suffixed by c (1), w (2), b (512), kB (1000), k (1024), MB, M, GB, G"
//usage:
//usage:#define dd_example_usage
//usage:       "$ dd if=/dev/zero of=/dev/ram1 bs=1M count=4\n"
//usage:       "4+0 records in\n"
//usage:       "4+0 records out\n"

#include "libbb.h"
#include "common_bufsiz.h"

/* This is a NOEXEC applet. Be very careful! */


enum {
	ifd = STDIN_FILENO,
	ofd = STDOUT_FILENO,
};

struct globals {
	off_t out_full, out_part, in_full, in_part;
#if ENABLE_FEATURE_DD_THIRD_STATUS_LINE
	unsigned long long total_bytes;
	unsigned long long begin_time_us;
#endif
	int flags;
} FIX_ALIASING;
#define G (*(struct globals*)bb_common_bufsiz1)
#define INIT_G() do { \
	setup_common_bufsiz(); \
	/* we have to zero it out because of NOEXEC */ \
	memset(&G, 0, sizeof(G)); \
} while (0)

enum {
	/* Must be in the same order as OP_conv_XXX! */
	/* (see "flags |= (1 << what)" below) */
	FLAG_NOTRUNC = (1 << 0) * ENABLE_FEATURE_DD_IBS_OBS,
	FLAG_SYNC    = (1 << 1) * ENABLE_FEATURE_DD_IBS_OBS,
	FLAG_NOERROR = (1 << 2) * ENABLE_FEATURE_DD_IBS_OBS,
	FLAG_FSYNC   = (1 << 3) * ENABLE_FEATURE_DD_IBS_OBS,
	FLAG_SWAB    = (1 << 4) * ENABLE_FEATURE_DD_IBS_OBS,
	/* end of conv flags */
	/* start of input flags */
	FLAG_IFLAG_SHIFT = 5,
	FLAG_SKIP_BYTES = (1 << 5) * ENABLE_FEATURE_DD_IBS_OBS,
	FLAG_FULLBLOCK = (1 << 6) * ENABLE_FEATURE_DD_IBS_OBS,
	/* end of input flags */
	FLAG_TWOBUFS = (1 << 7) * ENABLE_FEATURE_DD_IBS_OBS,
	FLAG_COUNT   = 1 << 8,
	FLAG_STATUS_NONE = 1 << 9,
	FLAG_STATUS_NOXFER = 1 << 10,
};

static void dd_output_status(int UNUSED_PARAM cur_signal)
{
#if ENABLE_FEATURE_DD_THIRD_STATUS_LINE
	double seconds;
	unsigned long long bytes_sec;
	unsigned long long now_us = monotonic_us(); /* before fprintf */
#endif

	/* Deliberately using %u, not %d */
	fprintf(stderr, "%"OFF_FMT"u+%"OFF_FMT"u records in\n"
			"%"OFF_FMT"u+%"OFF_FMT"u records out\n",
			G.in_full, G.in_part,
			G.out_full, G.out_part);

#if ENABLE_FEATURE_DD_THIRD_STATUS_LINE
# if ENABLE_FEATURE_DD_STATUS
	if (G.flags & FLAG_STATUS_NOXFER) /* status=noxfer active? */
		return;
	//TODO: should status=none make dd stop reacting to USR1 entirely?
	//So far we react to it (we print the stats),
	//status=none only suppresses final, non-USR1 generated status message.
# endif
	fprintf(stderr, "%llu bytes (%sB) copied, ",
			G.total_bytes,
			/* show fractional digit, use suffixes */
			make_human_readable_str(G.total_bytes, 1, 0)
	);
	/* Corner cases:
	 * ./busybox dd </dev/null >/dev/null
	 * ./busybox dd bs=1M count=2000 </dev/zero >/dev/null
	 * (echo DONE) | ./busybox dd >/dev/null
	 * (sleep 1; echo DONE) | ./busybox dd >/dev/null
	 */
	seconds = (now_us - G.begin_time_us) / 1000000.0;
	bytes_sec = G.total_bytes / seconds;
	fprintf(stderr, "%f seconds, %sB/s\n",
			seconds,
			/* show fractional digit, use suffixes */
			make_human_readable_str(bytes_sec, 1, 0)
	);
#endif
}

static ssize_t full_write_or_warn(const void *buf, size_t len,
	const char *const filename)
{
	ssize_t n = full_write(ofd, buf, len);
	if (n < 0)
		bb_perror_msg("writing '%s'", filename);
	return n;
}

static bool write_and_stats(const void *buf, size_t len, size_t obs,
	const char *filename)
{
	ssize_t n = full_write_or_warn(buf, len, filename);
	if (n < 0)
		return 1;
#if ENABLE_FEATURE_DD_THIRD_STATUS_LINE
	G.total_bytes += n;
#endif
	if ((size_t)n == obs) {
		G.out_full++;
		return 0;
	}
	if ((size_t)n == len) {
		G.out_part++;
		return 0;
	}
	return 1;
}

#if ENABLE_LFS
# define XATOU_SFX xatoull_sfx
#else
# define XATOU_SFX xatoul_sfx
#endif

#if ENABLE_FEATURE_DD_IBS_OBS
static int parse_comma_flags(char *val, const char *words, const char *error_in)
{
	int flags = 0;
	while (1) {
		int n;
		char *arg;
		/* find ',', replace them with NUL so we can use val for
		 * index_in_strings() without copying.
		 * We rely on val being non-null, else strchr would fault.
		 */
		arg = strchr(val, ',');
		if (arg)
			*arg = '\0';
		n = index_in_strings(words, val);
		if (n < 0)
			bb_error_msg_and_die(bb_msg_invalid_arg_to, val, error_in);
		flags |= (1 << n);
		if (!arg) /* no ',' left, so this was the last specifier */
			break;
		*arg = ','; /* to preserve ps listing */
		val = arg + 1; /* skip this keyword and ',' */
	}
	return flags;
}
#endif

int dd_main(int argc, char **argv) MAIN_EXTERNALLY_VISIBLE;
int dd_main(int argc UNUSED_PARAM, char **argv)
{
	static const char keywords[] ALIGN1 =
		"bs\0""count\0""seek\0""skip\0""if\0""of\0"IF_FEATURE_DD_STATUS("status\0")
#if ENABLE_FEATURE_DD_IBS_OBS
		"ibs\0""obs\0""conv\0""iflag\0"
#endif
		;
#if ENABLE_FEATURE_DD_IBS_OBS
	static const char conv_words[] ALIGN1 =
		"notrunc\0""sync\0""noerror\0""fsync\0""swab\0";
	static const char iflag_words[] ALIGN1 =
		"skip_bytes\0""fullblock\0";
#endif
#if ENABLE_FEATURE_DD_STATUS
	static const char status_words[] ALIGN1 =
		"none\0""noxfer\0";
#endif
	enum {
		OP_bs = 0,
		OP_count,
		OP_seek,
		OP_skip,
		OP_if,
		OP_of,
		IF_FEATURE_DD_STATUS(OP_status,)
#if ENABLE_FEATURE_DD_IBS_OBS
		OP_ibs,
		OP_obs,
		OP_conv,
		OP_iflag,
		/* Must be in the same order as FLAG_XXX! */
		OP_conv_notrunc = 0,
		OP_conv_sync,
		OP_conv_noerror,
		OP_conv_fsync,
		OP_conv_swab,
	/* Unimplemented conv=XXX: */
	//nocreat       do not create the output file
	//excl          fail if the output file already exists
	//fdatasync     physically write output file data before finishing
	//lcase         change upper case to lower case
	//ucase         change lower case to upper case
	//block         pad newline-terminated records with spaces to cbs-size
	//unblock       replace trailing spaces in cbs-size records with newline
	//ascii         from EBCDIC to ASCII
	//ebcdic        from ASCII to EBCDIC
	//ibm           from ASCII to alternate EBCDIC
	/* Partially implemented: */
	//swab          swap every pair of input bytes: will abort on non-even reads
		OP_iflag_skip_bytes,
		OP_iflag_fullblock,
#endif
	};
	smallint exitcode = EXIT_FAILURE;
	int devzero = 0;
	int i;
	size_t ibs = 512;
	char *ibuf;
#if ENABLE_FEATURE_DD_IBS_OBS
	size_t obs = 512;
	char *obuf;
#else
# define obs  ibs
# define obuf ibuf
#endif
	/* These are all zeroed at once! */
	struct {
		size_t oc;
		ssize_t prev_read_size; /* for detecting swab failure */
		off_t count;
		off_t seek, skip;
		const char *infile, *outfile;
	} Z;
#define oc      (Z.oc     )
#define prev_read_size (Z.prev_read_size)
#define count   (Z.count  )
#define seek    (Z.seek   )
#define skip    (Z.skip   )
#define infile  (Z.infile )
#define outfile (Z.outfile)

	memset(&Z, 0, sizeof(Z));
	INIT_G();
	//fflush_all(); - is this needed because of NOEXEC?

	for (i = 1; argv[i]; i++) {
		int what;
		char *val;
		char *arg = argv[i];

#if ENABLE_DESKTOP
		/* "dd --". NB: coreutils 6.9 will complain if they see
		 * more than one of them. We wouldn't. */
		if (arg[0] == '-' && arg[1] == '-' && arg[2] == '\0')
			continue;
#endif
		val = strchr(arg, '=');
		if (val == NULL)
			bb_show_usage();
		*val = '\0';
		what = index_in_strings(keywords, arg);
		if (what < 0)
			bb_show_usage();
		/* *val = '='; - to preserve ps listing? */
		val++;
#if ENABLE_FEATURE_DD_IBS_OBS
		if (what == OP_ibs) {
			/* Must fit into positive ssize_t */
			ibs = xatoul_range_sfx(val, 1, ULONG_MAX/2, cwbkMG_suffixes);
			/*continue;*/
		}
		if (what == OP_obs) {
			obs = xatoul_range_sfx(val, 1, ULONG_MAX/2, cwbkMG_suffixes);
			/*continue;*/
		}
		if (what == OP_conv) {
			G.flags |= parse_comma_flags(val, conv_words, "conv");
			/*continue;*/
		}
		if (what == OP_iflag) {
			G.flags |= parse_comma_flags(val, iflag_words, "iflag") << FLAG_IFLAG_SHIFT;
			/*continue;*/
		}
#endif
		if (what == OP_bs) {
			ibs = xatoul_range_sfx(val, 1, ULONG_MAX/2, cwbkMG_suffixes);
			obs = ibs;
			/*continue;*/
		}
		/* These can be large: */
		if (what == OP_count) {
			G.flags |= FLAG_COUNT;
			count = XATOU_SFX(val, cwbkMG_suffixes);
			/*continue;*/
		}
		if (what == OP_seek) {
			seek = XATOU_SFX(val, cwbkMG_suffixes);
			/*continue;*/
		}
		if (what == OP_skip) {
			skip = XATOU_SFX(val, cwbkMG_suffixes);
			/*continue;*/
		}
		if (what == OP_if) {
			infile = val;
			/*continue;*/
		}
		if (what == OP_of) {
			outfile = val;
			/*continue;*/
		}
#if ENABLE_FEATURE_DD_STATUS
		if (what == OP_status) {
			int n;
			n = index_in_strings(status_words, val);
			if (n < 0)
				bb_error_msg_and_die(bb_msg_invalid_arg_to, val, "status");
			G.flags |= FLAG_STATUS_NONE << n;
			/*continue;*/
		}
#endif
	} /* end of "for (argv[i])" */

//XXX:FIXME for huge ibs or obs, malloc'ing them isn't the brightest idea ever
	ibuf = xmalloc(ibs);
	obuf = ibuf;
#if ENABLE_FEATURE_DD_IBS_OBS
	if (ibs != obs) {
		G.flags |= FLAG_TWOBUFS;
		obuf = xmalloc(obs);
	}
#endif

#if ENABLE_FEATURE_DD_SIGNAL_HANDLING
	signal_SA_RESTART_empty_mask(SIGUSR1, dd_output_status);
#endif
#if ENABLE_FEATURE_DD_THIRD_STATUS_LINE
	G.begin_time_us = monotonic_us();
#endif

	if (infile) {
		if (ENABLE_PLATFORM_MINGW32 && !strcmp(infile, "/dev/zero")) {
			G.flags |= FLAG_NOERROR;
			devzero = 1;
		} else {
			xmove_fd(xopen(infile, O_RDONLY), ifd);
		}
	} else {
		infile = bb_msg_standard_input;
	}
	if (outfile) {
		int oflag = O_WRONLY | O_CREAT;

		if (!seek && !(G.flags & FLAG_NOTRUNC))
			oflag |= O_TRUNC;

		xmove_fd(xopen(outfile, oflag), ofd);

		if (seek && !(G.flags & FLAG_NOTRUNC)) {
			if (ftruncate(ofd, seek * obs) < 0) {
				struct stat st;

				if (fstat(ofd, &st) < 0
				 || S_ISREG(st.st_mode)
				 || S_ISDIR(st.st_mode)
				) {
					goto die_outfile;
				}
			}
		}
	} else {
		outfile = bb_msg_standard_output;
	}
	if (skip && !devzero) {
		size_t blocksz = (G.flags & FLAG_SKIP_BYTES) ? 1 : ibs;
		if (lseek(ifd, skip * blocksz, SEEK_CUR) < 0) {
			do {
				ssize_t n;
#if ENABLE_FEATURE_DD_IBS_OBS
				if (G.flags & FLAG_FULLBLOCK)
					n = full_read(ifd, ibuf, blocksz);
				else
#endif
					n = safe_read(ifd, ibuf, blocksz);
				if (n < 0)
					goto die_infile;
				if (n == 0)
					break;
			} while (--skip != 0);
		}
	}
	if (seek) {
		if (lseek(ofd, seek * obs, SEEK_CUR) < 0)
			goto die_outfile;
	}

	while (!(G.flags & FLAG_COUNT) || (G.in_full + G.in_part != count)) {
		ssize_t n;
<<<<<<< HEAD

		if (devzero) {
			memset(ibuf, 0, ibs);
			n = ibs;
		}
		else
=======
#if ENABLE_FEATURE_DD_IBS_OBS
		if (G.flags & FLAG_FULLBLOCK)
			n = full_read(ifd, ibuf, ibs);
		else
#endif
>>>>>>> 3459024b
			n = safe_read(ifd, ibuf, ibs);
		if (n == 0)
			break;
		if (n < 0) {
			/* "Bad block" */
			if (!(G.flags & FLAG_NOERROR))
				goto die_infile;
			bb_simple_perror_msg(infile);
			/* GNU dd with conv=noerror skips over bad blocks */
			xlseek(ifd, ibs, SEEK_CUR);
			/* conv=noerror,sync writes NULs,
			 * conv=noerror just ignores input bad blocks */
			n = 0;
		}
		if (G.flags & FLAG_SWAB) {
			uint16_t *p16;
			ssize_t n2;

			/* Our code allows only last read to be odd-sized */
			if (prev_read_size & 1)
				bb_error_msg_and_die("can't swab %lu byte buffer",
						(unsigned long)prev_read_size);
			prev_read_size = n;

			/* If n is odd, last byte is not swapped:
			 *  echo -n "qwe" | dd conv=swab
			 * prints "wqe".
			 */
			p16 = (void*) ibuf;
			n2 = (n >> 1);
			while (--n2 >= 0) {
				*p16 = bswap_16(*p16);
				p16++;
			}
		}
		if ((size_t)n == ibs)
			G.in_full++;
		else {
			G.in_part++;
			if (G.flags & FLAG_SYNC) {
				memset(ibuf + n, 0, ibs - n);
				n = ibs;
			}
		}
		if (G.flags & FLAG_TWOBUFS) {
			char *tmp = ibuf;
			while (n) {
				size_t d = obs - oc;

				if (d > (size_t)n)
					d = n;
				memcpy(obuf + oc, tmp, d);
				n -= d;
				tmp += d;
				oc += d;
				if (oc == obs) {
					if (write_and_stats(obuf, obs, obs, outfile))
						goto out_status;
					oc = 0;
				}
			}
		} else {
			if (write_and_stats(ibuf, n, obs, outfile))
				goto out_status;
		}
	}

	if (G.flags & FLAG_FSYNC) {
		if (fsync(ofd) < 0)
			goto die_outfile;
	}

	if (ENABLE_FEATURE_DD_IBS_OBS && oc) {
		if (write_and_stats(obuf, oc, obs, outfile))
			goto out_status;
	}

	if (!devzero && close(ifd) < 0) {
 die_infile:
		bb_simple_perror_msg_and_die(infile);
	}

	if (close(ofd) < 0) {
 die_outfile:
		bb_simple_perror_msg_and_die(outfile);
	}

	exitcode = EXIT_SUCCESS;
 out_status:
	if (!ENABLE_FEATURE_DD_STATUS || !(G.flags & FLAG_STATUS_NONE))
		dd_output_status(0);

	if (ENABLE_FEATURE_CLEAN_UP) {
		free(obuf);
		if (G.flags & FLAG_TWOBUFS)
			free(ibuf);
	}

	return exitcode;
}<|MERGE_RESOLUTION|>--- conflicted
+++ resolved
@@ -484,20 +484,17 @@
 
 	while (!(G.flags & FLAG_COUNT) || (G.in_full + G.in_part != count)) {
 		ssize_t n;
-<<<<<<< HEAD
 
 		if (devzero) {
 			memset(ibuf, 0, ibs);
 			n = ibs;
 		}
 		else
-=======
 #if ENABLE_FEATURE_DD_IBS_OBS
 		if (G.flags & FLAG_FULLBLOCK)
 			n = full_read(ifd, ibuf, ibs);
 		else
 #endif
->>>>>>> 3459024b
 			n = safe_read(ifd, ibuf, ibs);
 		if (n == 0)
 			break;
