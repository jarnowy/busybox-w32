--- conflicted
+++ resolved
@@ -589,11 +589,7 @@
 		if (write_and_stats(obuf, ocount, obs, outfile))
 			goto out_status;
 	}
-<<<<<<< HEAD
-
-=======
-#endif
->>>>>>> 572dfb8e
+#endif
 	if (close(ifd) < 0) {
  die_infile:
 		bb_simple_perror_msg_and_die(infile);
