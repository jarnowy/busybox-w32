--- conflicted
+++ resolved
@@ -194,6 +194,7 @@
 FS_TYPE(0x012FF7B5, "sysv4") \
 FS_TYPE(0x012FF7B6, "sysv2") \
 FS_TYPE(0x012FF7B7, "coh") \
+IF_PLATFORM_MINGW32(FS_TYPE(0x15013346, "udf")) \
 FS_TYPE(0x00011954, "ufs") \
 FS_TYPE(0x012FD16D, "xia") \
 FS_TYPE(0x5346544e, "ntfs") \
@@ -211,55 +212,9 @@
  */
 static const char *human_fstype(uint32_t f_type)
 {
-<<<<<<< HEAD
-	static const struct types {
-		uint32_t type;
-		const char *const fs;
-	} humantypes[] = {
-		{ 0xADFF,     "affs" },
-		{ 0x1Cd1,     "devpts" },
-		{ 0x137D,     "ext" },
-		{ 0xEF51,     "ext2" },
-		{ 0xEF53,     "ext2/ext3" },
-		{ 0x3153464a, "jfs" },
-		{ 0x58465342, "xfs" },
-		{ 0xF995E849, "hpfs" },
-		{ 0x9660,     "isofs" },
-		{ 0x4000,     "isofs" },
-		{ 0x4004,     "isofs" },
-		{ 0x137F,     "minix" },
-		{ 0x138F,     "minix (30 char.)" },
-		{ 0x2468,     "minix v2" },
-		{ 0x2478,     "minix v2 (30 char.)" },
-		{ 0x4d44,     "msdos" },
-		{ 0x4006,     "fat" },
-		{ 0x564c,     "novell" },
-		{ 0x6969,     "nfs" },
-		{ 0x9fa0,     "proc" },
-		{ 0x517B,     "smb" },
-		{ 0x012FF7B4, "xenix" },
-		{ 0x012FF7B5, "sysv4" },
-		{ 0x012FF7B6, "sysv2" },
-		{ 0x012FF7B7, "coh" },
-#if ENABLE_PLATFORM_MINGW32
-		{ 0x15013346, "udf" },
-#endif
-		{ 0x00011954, "ufs" },
-		{ 0x012FD16D, "xia" },
-		{ 0x5346544e, "ntfs" },
-		{ 0x1021994,  "tmpfs" },
-		{ 0x52654973, "reiserfs" },
-		{ 0x28cd3d45, "cramfs" },
-		{ 0x7275,     "romfs" },
-		{ 0x858458f6, "ramfs" },
-		{ 0x73717368, "squashfs" },
-		{ 0x62656572, "sysfs" },
-		{ 0, "UNKNOWN" }
-=======
 # define FS_TYPE(type, name) type,
 	static const uint32_t fstype[] = {
 		FS_TYPE_LIST
->>>>>>> 1d37186f
 	};
 # undef FS_TYPE
 # define FS_TYPE(type, name) name"\0"
