#
# For a description of the syntax of this configuration file,
# see scripts/kbuild/config-language.txt.
#

menu "Coreutils"

INSERT

config CAL
	bool "cal"
	default y
	help
	  cal is used to display a monthly calendar.

config CATV
	bool "catv"
	default y
	help
	  Display nonprinting characters as escape sequences (like some
	  implementations' cat -v option).

config CHGRP
	bool "chgrp"
	default y
	help
	  chgrp is used to change the group ownership of files.

config CHMOD
	bool "chmod"
	default y
	help
	  chmod is used to change the access permission of files.

config CHOWN
	bool "chown"
	default y
	help
	  chown is used to change the user and/or group ownership
	  of files.

config FEATURE_CHOWN_LONG_OPTIONS
	bool "Enable long options"
	default y
	depends on CHOWN && LONG_OPTS
	help
	  Enable use of long options

config CHROOT
	bool "chroot"
	default y
	help
	  chroot is used to change the root directory and run a command.
	  The default command is `/bin/sh'.

config CKSUM
	bool "cksum"
	default y
	help
	  cksum is used to calculate the CRC32 checksum of a file.

config COMM
	bool "comm"
	default y
	help
	  comm is used to compare two files line by line and return
	  a three-column output.

config CP
	bool "cp"
	default y
	help
	  cp is used to copy files and directories.

config FEATURE_CP_LONG_OPTIONS
	bool "Enable long options for cp"
	default y
	depends on CP && LONG_OPTS
	help
	  Enable long options for cp.
	  Also add support for --parents option.

config CUT
	bool "cut"
	default y
	help
	  cut is used to print selected parts of lines from
	  each file to stdout.

config DF
	bool "df"
	default y
	help
	  df reports the amount of disk space used and available
	  on filesystems.

config FEATURE_DF_FANCY
	bool "Enable -a, -i, -B"
	default y
	depends on DF
	help
	  This option enables -a, -i and -B.

	    -a Show all filesystems
	    -i Inodes
	    -B <SIZE> Blocksize

config DIRNAME
	bool "dirname"
	default y
	help
	  dirname is used to strip a non-directory suffix from
	  a file name.

config DOS2UNIX
	bool "dos2unix/unix2dos"
	default y
	help
	  dos2unix is used to convert a text file from DOS format to
	  UNIX format, and vice versa.

config UNIX2DOS
	bool
	default y
	depends on DOS2UNIX
	help
	  unix2dos is used to convert a text file from UNIX format to
	  DOS format, and vice versa.

config DU
	bool "du (default blocksize of 512 bytes)"
	default y
	help
	  du is used to report the amount of disk space used
	  for specified files.

config FEATURE_DU_DEFAULT_BLOCKSIZE_1K
	bool "Use a default blocksize of 1024 bytes (1K)"
	default y
	depends on DU
	help
	  Use a blocksize of (1K) instead of the default 512b.

config ECHO
	bool "echo (basic SuSv3 version taking no options)"
	default y
	help
	  echo is used to print a specified string to stdout.

# this entry also appears in shell/Config.in, next to the echo builtin
config FEATURE_FANCY_ECHO
	bool "Enable echo options (-n and -e)"
	default y
	depends on ECHO || ASH_BUILTIN_ECHO || HUSH
	help
	  This adds options (-n and -e) to echo.

config ENV
	bool "env"
	default y
	help
	  env is used to set an environment variable and run
	  a command; without options it displays the current
	  environment.

config FEATURE_ENV_LONG_OPTIONS
	bool "Enable long options"
	default y
	depends on ENV && LONG_OPTS
	help
	  Support long options for the env applet.

config EXPAND
	bool "expand"
	default y
	help
	  By default, convert all tabs to spaces.

config FEATURE_EXPAND_LONG_OPTIONS
	bool "Enable long options"
	default y
	depends on EXPAND && LONG_OPTS
	help
	  Support long options for the expand applet.

config EXPR
	bool "expr"
	default y
	help
	  expr is used to calculate numbers and print the result
	  to standard output.

config EXPR_MATH_SUPPORT_64
	bool "Extend Posix numbers support to 64 bit"
	default y
	depends on EXPR
	help
	  Enable 64-bit math support in the expr applet. This will make
	  the applet slightly larger, but will allow computation with very
	  large numbers.

config FALSE
	bool "false"
	default y
	help
	  false returns an exit code of FALSE (1).

config FOLD
	bool "fold"
	default y
	help
	  Wrap text to fit a specific width.

config FSYNC
	bool "fsync"
	default y
	help
	  fsync is used to flush file-related cached blocks to disk.

config HEAD
	bool "head"
	default y
	help
	  head is used to print the first specified number of lines
	  from files.

config FEATURE_FANCY_HEAD
	bool "Enable head options (-c, -q, and -v)"
	default y
	depends on HEAD
	help
	  This enables the head options (-c, -q, and -v).

config INSTALL
	bool "install"
	default y
	help
	  Copy files and set attributes.

config FEATURE_INSTALL_LONG_OPTIONS
	bool "Enable long options"
	default y
	depends on INSTALL && LONG_OPTS
	help
	  Support long options for the install applet.

####config LENGTH
####	bool "length"
####	default y
####	help
####	  length is used to print out the length of a specified string.

config LN
	bool "ln"
	default y
	help
	  ln is used to create hard or soft links between files.

config LOGNAME
	bool "logname"
	default y
	help
	  logname is used to print the current user's login name.

config LS
	bool "ls"
	default y
	help
	  ls is used to list the contents of directories.

config FEATURE_LS_FILETYPES
	bool "Enable filetyping options (-p and -F)"
	default y
	depends on LS
	help
	  Enable the ls options (-p and -F).

config FEATURE_LS_FOLLOWLINKS
	bool "Enable symlinks dereferencing (-L)"
	default y
	depends on LS
	help
	  Enable the ls option (-L).

config FEATURE_LS_RECURSIVE
	bool "Enable recursion (-R)"
	default y
	depends on LS
	help
	  Enable the ls option (-R).

config FEATURE_LS_SORTFILES
	bool "Sort the file names"
	default y
	depends on LS
	help
	  Allow ls to sort file names alphabetically.

config FEATURE_LS_TIMESTAMPS
	bool "Show file timestamps"
	default y
	depends on LS
	help
	  Allow ls to display timestamps for files.

config FEATURE_LS_USERNAME
	bool "Show username/groupnames"
	default y
	depends on LS
	help
	  Allow ls to display username/groupname for files.

config FEATURE_LS_COLOR
	bool "Allow use of color to identify file types"
	default y
	depends on LS && LONG_OPTS
	help
	  This enables the --color option to ls.

config FEATURE_LS_COLOR_IS_DEFAULT
	bool "Produce colored ls output by default"
	default y
	depends on FEATURE_LS_COLOR
	help
	  Saying yes here will turn coloring on by default,
	  even if no "--color" option is given to the ls command.
	  This is not recommended, since the colors are not
	  configurable, and the output may not be legible on
	  many output screens.

config MD5SUM
	bool "md5sum"
	default y
	help
	  md5sum is used to print or check MD5 checksums.

config MKDIR
	bool "mkdir"
	default y
	help
	  mkdir is used to create directories with the specified names.

config FEATURE_MKDIR_LONG_OPTIONS
	bool "Enable long options"
	default y
	depends on MKDIR && LONG_OPTS
	help
	  Support long options for the mkdir applet.

config MKFIFO
	bool "mkfifo"
	default y
	help
	  mkfifo is used to create FIFOs (named pipes).
	  The `mknod' program can also create FIFOs.

config MKNOD
	bool "mknod"
	default y
	help
	  mknod is used to create FIFOs or block/character special
	  files with the specified names.

config MV
	bool "mv"
	default y
	help
	  mv is used to move or rename files or directories.

config FEATURE_MV_LONG_OPTIONS
	bool "Enable long options"
	default y
	depends on MV && LONG_OPTS
	help
	  Support long options for the mv applet.

config NICE
	bool "nice"
	default y
	help
	  nice runs a program with modified scheduling priority.

config NOHUP
	bool "nohup"
	default y
	help
	  run a command immune to hangups, with output to a non-tty.

config OD
	bool "od"
	default y
	help
	  od is used to dump binary files in octal and other formats.

config PRINTENV
	bool "printenv"
	default y
	help
	  printenv is used to print all or part of environment.

config PRINTF
	bool "printf"
	default y
	help
	  printf is used to format and print specified strings.
	  It's similar to `echo' except it has more options.

config PWD
	bool "pwd"
	default y
	help
	  pwd is used to print the current directory.

config READLINK
	bool "readlink"
	default y
	help
	  This program reads a symbolic link and returns the name
	  of the file it points to

config FEATURE_READLINK_FOLLOW
	bool "Enable canonicalization by following all symlinks (-f)"
	default y
	depends on READLINK
	help
	  Enable the readlink option (-f).

config REALPATH
	bool "realpath"
	default y
	help
	  Return the canonicalized absolute pathname.
	  This isn't provided by GNU shellutils, but where else does it belong.

config RM
	bool "rm"
	default y
	help
	  rm is used to remove files or directories.

config RMDIR
	bool "rmdir"
	default y
	help
	  rmdir is used to remove empty directories.

config FEATURE_RMDIR_LONG_OPTIONS
	bool "Enable long options"
	default y
	depends on RMDIR && LONG_OPTS
	help
	  Support long options for the rmdir applet, including
	  --ignore-fail-on-non-empty for compatibility with GNU rmdir.

config SEQ
	bool "seq"
	default y
	help
	  print a sequence of numbers

config SHA1SUM
	bool "sha1sum"
	default y
	help
	  Compute and check SHA1 message digest

config SHA256SUM
	bool "sha256sum"
	default y
	help
	  Compute and check SHA256 message digest

config SHA512SUM
	bool "sha512sum"
	default y
	help
	  Compute and check SHA512 message digest

config SHA3SUM
	bool "sha3sum"
	default y
	help
	  Compute and check SHA3 (512-bit) message digest

config SLEEP
	bool "sleep"
	default y
	help
	  sleep is used to pause for a specified number of seconds.
	  It comes in 3 versions:
	  - small: takes one integer parameter
	  - fancy: takes multiple integer arguments with suffixes:
	    sleep 1d 2h 3m 15s
	  - fancy with fractional numbers:
	    sleep 2.3s 4.5h sleeps for 16202.3 seconds
	  Last one is "the most compatible" with coreutils sleep,
	  but it adds around 1k of code.

config FEATURE_FANCY_SLEEP
	bool "Enable multiple arguments and s/m/h/d suffixes"
	default y
	depends on SLEEP
	help
	  Allow sleep to pause for specified minutes, hours, and days.

config FEATURE_FLOAT_SLEEP
	bool "Enable fractional arguments"
	default y
	depends on FEATURE_FANCY_SLEEP
	help
	  Allow for fractional numeric parameters.

config SORT
	bool "sort"
	default y
	help
	  sort is used to sort lines of text in specified files.

config FEATURE_SORT_BIG
	bool "Full SuSv3 compliant sort (support -ktcsbdfiozgM)"
	default y
	depends on SORT
	help
	  Without this, sort only supports -r, -u, and an integer version
	  of -n. Selecting this adds sort keys, floating point support, and
	  more. This adds a little over 3k to a nonstatic build on x86.

	  The SuSv3 sort standard is available at:
	  http://www.opengroup.org/onlinepubs/007904975/utilities/sort.html

config SPLIT
	bool "split"
	default y
	help
	  split a file into pieces.

config FEATURE_SPLIT_FANCY
	bool "Fancy extensions"
	default y
	depends on SPLIT
	help
	  Add support for features not required by SUSv3.
	  Supports additional suffixes 'b' for 512 bytes,
	  'g' for 1GiB for the -b option.

<<<<<<< HEAD
config STAT
	bool "stat"
	default y
	help
	  display file or filesystem status.

config FEATURE_STAT_FORMAT
	bool "Enable custom formats (-c)"
	default y
	depends on STAT
	help
	  Without this, stat will not support the '-c format' option where
	  users can pass a custom format string for output. This adds about
	  7k to a nonstatic build on amd64.

=======
>>>>>>> 6bd3fff5
config STTY
	bool "stty"
	default y
	help
	  stty is used to change and print terminal line settings.

config SUM
	bool "sum"
	default y
	help
	  checksum and count the blocks in a file

config TAC
	bool "tac"
	default y
	help
	  tac is used to concatenate and print files in reverse.

config TAIL
	bool "tail"
	default y
	help
	  tail is used to print the last specified number of lines
	  from files.

config FEATURE_FANCY_TAIL
	bool "Enable extra tail options (-q, -s, -v, and -F)"
	default y
	depends on TAIL
	help
	  The options (-q, -s, -v and -F) are provided by GNU tail, but
	  are not specific in the SUSv3 standard.

	    -q      Never output headers giving file names
	    -s SEC  Wait SEC seconds between reads with -f
	    -v      Always output headers giving file names
	    -F      Same as -f, but keep retrying

config TEE
	bool "tee"
	default y
	help
	  tee is used to read from standard input and write
	  to standard output and files.

config FEATURE_TEE_USE_BLOCK_IO
	bool "Enable block I/O (larger/faster) instead of byte I/O"
	default y
	depends on TEE
	help
	  Enable this option for a faster tee, at expense of size.

config TRUE
	bool "true"
	default y
	help
	  true returns an exit code of TRUE (0).

config TTY
	bool "tty"
	default y
	help
	  tty is used to print the name of the current terminal to
	  standard output.

config UNAME
	bool "uname"
	default y
	help
	  uname is used to print system information.

config UNAME_OSNAME
	string "Operating system name"
	default "GNU/Linux"
	depends on UNAME
	help
	  Sets the operating system name reported by uname -o.  The
	  default is "GNU/Linux".

config UNEXPAND
	bool "unexpand"
	default y
	help
	  By default, convert only leading sequences of blanks to tabs.

config FEATURE_UNEXPAND_LONG_OPTIONS
	bool "Enable long options"
	default y
	depends on UNEXPAND && LONG_OPTS
	help
	  Support long options for the unexpand applet.

config UNIQ
	bool "uniq"
	default y
	help
	  uniq is used to remove duplicate lines from a sorted file.

config USLEEP
	bool "usleep"
	default y
	help
	  usleep is used to pause for a specified number of microseconds.

config UUDECODE
	bool "uudecode"
	default y
	help
	  uudecode is used to decode a uuencoded file.

config UUENCODE
	bool "uuencode"
	default y
	help
	  uuencode is used to uuencode a file.

config WC
	bool "wc"
	default y
	help
	  wc is used to print the number of bytes, words, and lines,
	  in specified files.

config FEATURE_WC_LARGE
	bool "Support very large files in wc"
	default y
	depends on WC
	help
	  Use "unsigned long long" in wc for counter variables.

config WHOAMI
	bool "whoami"
	default y
	help
	  whoami is used to print the username of the current
	  user id (same as id -un).

config YES
	bool "yes"
	default y
	help
	  yes is used to repeatedly output a specific string, or
	  the default string `y'.

comment "Common options"

config FEATURE_VERBOSE
	bool "Support verbose options (usually -v) for various applets"
	default y
	help
	  Enable cp -v, rm -v and similar messages.
	  Also enables long option (--verbose) if it exists.
	  Without this option, -v is accepted but ignored.

comment "Common options for cp and mv"
	depends on CP || MV

config FEATURE_PRESERVE_HARDLINKS
	bool "Preserve hard links"
	default y
	depends on CP || MV
	help
	  Allow cp and mv to preserve hard links.

comment "Common options for ls, more and telnet"
	depends on LS || MORE || TELNET

config FEATURE_AUTOWIDTH
	bool "Calculate terminal & column widths"
	default y
	depends on LS || MORE || TELNET
	help
	  This option allows utilities such as 'ls', 'more' and 'telnet'
	  to determine the width of the screen, which can allow them to
	  display additional text or avoid wrapping text onto the next line.
	  If you leave this disabled, your utilities will be especially
	  primitive and will be unable to determine the current screen width.

comment "Common options for df, du, ls"
	depends on DF || DU || LS

config FEATURE_HUMAN_READABLE
	bool "Support for human readable output (example 13k, 23M, 235G)"
	default y
	depends on DF || DU || LS
	help
	  Allow df, du, and ls to have human readable output.

comment "Common options for md5sum, sha1sum, sha256sum, sha512sum, sha3sum"
	depends on MD5SUM || SHA1SUM || SHA256SUM || SHA512SUM || SHA3SUM

config FEATURE_MD5_SHA1_SUM_CHECK
	bool "Enable -c, -s and -w options"
	default y
	depends on MD5SUM || SHA1SUM || SHA256SUM || SHA512SUM || SHA3SUM
	help
	  Enabling the -c options allows files to be checked
	  against pre-calculated hash values.

	  -s and -w are useful options when verifying checksums.

endmenu<|MERGE_RESOLUTION|>--- conflicted
+++ resolved
@@ -543,24 +543,6 @@
 	  Supports additional suffixes 'b' for 512 bytes,
 	  'g' for 1GiB for the -b option.
 
-<<<<<<< HEAD
-config STAT
-	bool "stat"
-	default y
-	help
-	  display file or filesystem status.
-
-config FEATURE_STAT_FORMAT
-	bool "Enable custom formats (-c)"
-	default y
-	depends on STAT
-	help
-	  Without this, stat will not support the '-c format' option where
-	  users can pass a custom format string for output. This adds about
-	  7k to a nonstatic build on amd64.
-
-=======
->>>>>>> 6bd3fff5
 config STTY
 	bool "stty"
 	default y
