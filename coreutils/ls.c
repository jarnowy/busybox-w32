/* vi: set sw=4 ts=4: */
/*
 * Copyright (C) 1996 Brian Candler <B.Candler@pobox.com>
 *
 * Licensed under GPLv2 or later, see file LICENSE in this source tree.
 */

/* [date unknown. Perhaps before year 2000]
 * To achieve a small memory footprint, this version of 'ls' doesn't do any
 * file sorting, and only has the most essential command line switches
 * (i.e., the ones I couldn't live without :-) All features which involve
 * linking in substantial chunks of libc can be disabled.
 *
 * Although I don't really want to add new features to this program to
 * keep it small, I *am* interested to receive bug fixes and ways to make
 * it more portable.
 *
 * KNOWN BUGS:
 * 1. hidden files can make column width too large
 *
 * NON-OPTIMAL BEHAVIOUR:
 * 1. autowidth reads directories twice
 * 2. if you do a short directory listing without filetype characters
 *    appended, there's no need to stat each one
 * PORTABILITY:
 * 1. requires lstat (BSD) - how do you do it without?
 *
 * [2009-03]
 * ls sorts listing now, and supports almost all options.
 */

//usage:#define ls_trivial_usage
//usage:	"[-1AaCxd"
//usage:	IF_FEATURE_LS_FOLLOWLINKS("LH")
//usage:	IF_FEATURE_LS_RECURSIVE("R")
//usage:	IF_FEATURE_LS_FILETYPES("Fp") "lins"
//usage:	IF_FEATURE_LS_TIMESTAMPS("e")
//usage:	IF_FEATURE_HUMAN_READABLE("h")
//usage:	IF_FEATURE_LS_SORTFILES("rSXv")
//usage:	IF_FEATURE_LS_TIMESTAMPS("ctu")
//usage:	IF_SELINUX("kKZ") "]"
//usage:	IF_FEATURE_AUTOWIDTH(" -w WIDTH") " [FILE]..."
//usage:#define ls_full_usage "\n\n"
//usage:       "List directory contents\n"
//usage:     "\nOptions:"
//usage:     "\n	-1	List in a single column"
//usage:     "\n	-A	Don't list . and .."
//usage:     "\n	-a	Don't hide entries starting with ."
//usage:     "\n	-C	List by columns"
//usage:     "\n	-x	List by lines"
//usage:     "\n	-d	List directory entries instead of contents"
//usage:	IF_FEATURE_LS_FOLLOWLINKS(
//usage:     "\n	-L	Follow symlinks"
//usage:     "\n	-H	Follow symlinks on command line only"
//usage:	)
//usage:	IF_FEATURE_LS_RECURSIVE(
//usage:     "\n	-R	Recurse"
//usage:	)
//usage:	IF_FEATURE_LS_FILETYPES(
//usage:     "\n	-F	Append indicator (one of */=@|) to entries"
//usage:     "\n	-p	Append indicator (one of /=@|) to entries"
//usage:	)
//usage:     "\n	-l	Long listing format"
//usage:     "\n	-i	List inode numbers"
//usage:     "\n	-n	List numeric UIDs and GIDs instead of names"
//usage:     "\n	-s	List the size of each file, in blocks"
//usage:	IF_FEATURE_LS_TIMESTAMPS(
//usage:     "\n	-e	List full date and time"
//usage:	)
//usage:	IF_FEATURE_HUMAN_READABLE(
//usage:     "\n	-h	List sizes in human readable format (1K 243M 2G)"
//usage:	)
//usage:	IF_FEATURE_LS_SORTFILES(
//usage:     "\n	-r	Sort in reverse order"
//usage:     "\n	-S	Sort by file size"
//usage:     "\n	-X	Sort by extension"
//usage:     "\n	-v	Sort by version"
//usage:	)
//usage:	IF_FEATURE_LS_TIMESTAMPS(
//usage:     "\n	-c	With -l: sort by ctime"
//usage:     "\n	-t	With -l: sort by modification time"
//usage:     "\n	-u	With -l: sort by access time"
//usage:	)
//usage:	IF_SELINUX(
//usage:     "\n	-k	List security context"
//usage:     "\n	-K	List security context in long format"
//usage:     "\n	-Z	List security context and permission"
//usage:	)
//usage:	IF_FEATURE_AUTOWIDTH(
//usage:     "\n	-w N	Assume the terminal is N columns wide"
//usage:	)
//usage:	IF_FEATURE_LS_COLOR(
//usage:     "\n	--color[={always,never,auto}]	Control coloring"
//usage:	)

#include "libbb.h"
#include "unicode.h"


/* This is a NOEXEC applet. Be very careful! */


#if ENABLE_FTPD
/* ftpd uses ls, and without timestamps Mozilla won't understand
 * ftpd's LIST output.
 */
# undef CONFIG_FEATURE_LS_TIMESTAMPS
# undef ENABLE_FEATURE_LS_TIMESTAMPS
# undef IF_FEATURE_LS_TIMESTAMPS
# undef IF_NOT_FEATURE_LS_TIMESTAMPS
# define CONFIG_FEATURE_LS_TIMESTAMPS 1
# define ENABLE_FEATURE_LS_TIMESTAMPS 1
# define IF_FEATURE_LS_TIMESTAMPS(...) __VA_ARGS__
# define IF_NOT_FEATURE_LS_TIMESTAMPS(...)
#endif


enum {
TERMINAL_WIDTH  = 80,           /* use 79 if terminal has linefold bug */

SPLIT_DIR       = 1,
SPLIT_FILE      = 0,
SPLIT_SUBDIR    = 2,

/* Bits in all_fmt: */

/* 51306 lrwxrwxrwx  1 root     root         2 May 11 01:43 /bin/view -> vi* */
/* what file information will be listed */
LIST_INO        = 1 << 0,
LIST_BLOCKS     = 1 << 1,
LIST_MODEBITS   = 1 << 2,
LIST_NLINKS     = 1 << 3,
LIST_ID_NAME    = 1 << 4,
LIST_ID_NUMERIC = 1 << 5,
LIST_CONTEXT    = 1 << 6,
LIST_SIZE       = 1 << 7,
LIST_DATE_TIME  = 1 << 8,
LIST_FULLTIME   = 1 << 9,
LIST_SYMLINK    = 1 << 10,
LIST_FILETYPE   = 1 << 11,
LIST_EXEC       = 1 << 12,
LIST_MASK       = (LIST_EXEC << 1) - 1,

/* what files will be displayed */
DISP_DIRNAME    = 1 << 13,      /* 2 or more items? label directories */
DISP_HIDDEN     = 1 << 14,      /* show filenames starting with . */
DISP_DOT        = 1 << 15,      /* show . and .. */
DISP_NOLIST     = 1 << 16,      /* show directory as itself, not contents */
DISP_RECURSIVE  = 1 << 17,      /* show directory and everything below it */
DISP_ROWS       = 1 << 18,      /* print across rows */
DISP_MASK       = ((DISP_ROWS << 1) - 1) & ~(DISP_DIRNAME - 1),

/* what is the overall style of the listing */
STYLE_COLUMNAR  = 1 << 19,      /* many records per line */
STYLE_LONG      = 2 << 19,      /* one record per line, extended info */
STYLE_SINGLE    = 3 << 19,      /* one record per line */
STYLE_MASK      = STYLE_SINGLE,

/* which of the three times will be used */
TIME_CHANGE     = (1 << 21) * ENABLE_FEATURE_LS_TIMESTAMPS,
TIME_ACCESS     = (2 << 21) * ENABLE_FEATURE_LS_TIMESTAMPS,
TIME_MASK       = (3 << 21) * ENABLE_FEATURE_LS_TIMESTAMPS,

/* how will the files be sorted (CONFIG_FEATURE_LS_SORTFILES) */
SORT_REVERSE    = 1 << 23,

SORT_NAME       = 0,            /* sort by file name */
SORT_SIZE       = 1 << 24,      /* sort by file size */
SORT_ATIME      = 2 << 24,      /* sort by last access time */
SORT_CTIME      = 3 << 24,      /* sort by last change time */
SORT_MTIME      = 4 << 24,      /* sort by last modification time */
SORT_VERSION    = 5 << 24,      /* sort by version */
SORT_EXT        = 6 << 24,      /* sort by file name extension */
SORT_DIR        = 7 << 24,      /* sort by file or directory */
SORT_MASK       = (7 << 24) * ENABLE_FEATURE_LS_SORTFILES,

LIST_LONG       = LIST_MODEBITS | LIST_NLINKS | LIST_ID_NAME | LIST_SIZE | \
                  LIST_DATE_TIME | LIST_SYMLINK,
};

/* -Cadil1  Std options, busybox always supports */
/* -gnsxA   Std options, busybox always supports */
/* -Q       GNU option, busybox always supports */
/* -k       SELinux option, busybox always supports (ignores if !SELinux) */
/*          Std has -k which means "show sizes in kbytes" */
/* -FLHRctur Std options, busybox optionally supports */
/* -p       Std option, busybox optionally supports */
/*          Not fully compatible - we show not only '/' but other chars too */
/* -SXvhTw  GNU options, busybox optionally supports */
/*          -T TABWIDTH is ignored (we don't use tabs on output) */
/* -KZ      SELinux mandated options, busybox optionally supports */
/*          (coreutils 8.4 has no -K, remove it?) */
/* -e       I think we made this one up (looks similar to GNU --full-time) */
/* We already used up all 32 bits, if we need to add more, candidates for removal: */
/* -K, -T, -e (add --full-time instead) */
static const char ls_options[] ALIGN1 =
	"Cadil1gnsxQAk"      /* 13 opts, total 13 */
	IF_FEATURE_LS_TIMESTAMPS("cetu") /* 4, 17 */
	IF_FEATURE_LS_SORTFILES("SXrv")  /* 4, 21 */
	IF_FEATURE_LS_FILETYPES("Fp")    /* 2, 23 */
	IF_FEATURE_LS_RECURSIVE("R")     /* 1, 24 */
	IF_SELINUX("KZ")                 /* 2, 26 */
	IF_FEATURE_LS_FOLLOWLINKS("LH")  /* 2, 28 */
	IF_FEATURE_HUMAN_READABLE("h")   /* 1, 29 */
	IF_FEATURE_AUTOWIDTH("T:w:")     /* 2, 31 */
	/* with --color, we use all 32 bits */;
enum {
	//OPT_C = (1 << 0),
	//OPT_a = (1 << 1),
	//OPT_d = (1 << 2),
	//OPT_i = (1 << 3),
	//OPT_l = (1 << 4),
	//OPT_1 = (1 << 5),
	OPT_g = (1 << 6),
	//OPT_n = (1 << 7),
	//OPT_s = (1 << 8),
	//OPT_x = (1 << 9),
	OPT_Q = (1 << 10),
	//OPT_A = (1 << 11),
	//OPT_k = (1 << 12),

	OPTBIT_c = 13,
	OPTBIT_e,
	OPTBIT_t,
	OPTBIT_u,
	OPTBIT_S = OPTBIT_c + 4 * ENABLE_FEATURE_LS_TIMESTAMPS,
	OPTBIT_X, /* 18 */
	OPTBIT_r,
	OPTBIT_v,
	OPTBIT_F = OPTBIT_S + 4 * ENABLE_FEATURE_LS_SORTFILES,
	OPTBIT_p, /* 22 */
	OPTBIT_R = OPTBIT_F + 2 * ENABLE_FEATURE_LS_FILETYPES,
	OPTBIT_K = OPTBIT_R + 1 * ENABLE_FEATURE_LS_RECURSIVE,
	OPTBIT_Z, /* 25 */
	OPTBIT_L = OPTBIT_K + 2 * ENABLE_SELINUX,
	OPTBIT_H, /* 27 */
	OPTBIT_h = OPTBIT_L + 2 * ENABLE_FEATURE_LS_FOLLOWLINKS,
	OPTBIT_T = OPTBIT_h + 1 * ENABLE_FEATURE_HUMAN_READABLE,
	OPTBIT_w, /* 30 */
	OPTBIT_color = OPTBIT_T + 2 * ENABLE_FEATURE_AUTOWIDTH,

	OPT_c = (1 << OPTBIT_c) * ENABLE_FEATURE_LS_TIMESTAMPS,
	OPT_e = (1 << OPTBIT_e) * ENABLE_FEATURE_LS_TIMESTAMPS,
	OPT_t = (1 << OPTBIT_t) * ENABLE_FEATURE_LS_TIMESTAMPS,
	OPT_u = (1 << OPTBIT_u) * ENABLE_FEATURE_LS_TIMESTAMPS,
	OPT_S = (1 << OPTBIT_S) * ENABLE_FEATURE_LS_SORTFILES,
	OPT_X = (1 << OPTBIT_X) * ENABLE_FEATURE_LS_SORTFILES,
	OPT_r = (1 << OPTBIT_r) * ENABLE_FEATURE_LS_SORTFILES,
	OPT_v = (1 << OPTBIT_v) * ENABLE_FEATURE_LS_SORTFILES,
	OPT_F = (1 << OPTBIT_F) * ENABLE_FEATURE_LS_FILETYPES,
	OPT_p = (1 << OPTBIT_p) * ENABLE_FEATURE_LS_FILETYPES,
	OPT_R = (1 << OPTBIT_R) * ENABLE_FEATURE_LS_RECURSIVE,
	OPT_K = (1 << OPTBIT_K) * ENABLE_SELINUX,
	OPT_Z = (1 << OPTBIT_Z) * ENABLE_SELINUX,
	OPT_L = (1 << OPTBIT_L) * ENABLE_FEATURE_LS_FOLLOWLINKS,
	OPT_H = (1 << OPTBIT_H) * ENABLE_FEATURE_LS_FOLLOWLINKS,
	OPT_h = (1 << OPTBIT_h) * ENABLE_FEATURE_HUMAN_READABLE,
	OPT_T = (1 << OPTBIT_T) * ENABLE_FEATURE_AUTOWIDTH,
	OPT_w = (1 << OPTBIT_w) * ENABLE_FEATURE_AUTOWIDTH,
	OPT_color = (1 << OPTBIT_color) * ENABLE_FEATURE_LS_COLOR,
};

/* TODO: simple toggles may be stored as OPT_xxx bits instead */
static const uint32_t opt_flags[] = {
	STYLE_COLUMNAR,		     /* C */
	DISP_HIDDEN | DISP_DOT,      /* a */
	DISP_NOLIST,                 /* d */
	LIST_INO,                    /* i */
	LIST_LONG | STYLE_LONG,      /* l */
	STYLE_SINGLE,                /* 1 */
	LIST_LONG | STYLE_LONG,      /* g (don't show owner) - handled via OPT_g. assumes l */
	LIST_ID_NUMERIC | LIST_LONG | STYLE_LONG, /* n (assumes l) */
	LIST_BLOCKS,                 /* s */
	DISP_ROWS | STYLE_COLUMNAR,  /* x */
	0,                           /* Q (quote filename) - handled via OPT_Q */
	DISP_HIDDEN,                 /* A */
	ENABLE_SELINUX * (LIST_CONTEXT|STYLE_SINGLE), /* k (ignored if !SELINUX) */
#if ENABLE_FEATURE_LS_TIMESTAMPS
	TIME_CHANGE | (ENABLE_FEATURE_LS_SORTFILES * SORT_CTIME), /* c */
	LIST_FULLTIME,               /* e */
	ENABLE_FEATURE_LS_SORTFILES * SORT_MTIME, /* t */
	TIME_ACCESS | (ENABLE_FEATURE_LS_SORTFILES * SORT_ATIME), /* u */
#endif
#if ENABLE_FEATURE_LS_SORTFILES
	SORT_SIZE,                   /* S */
	SORT_EXT,                    /* X */
	SORT_REVERSE,                /* r */
	SORT_VERSION,                /* v */
#endif
#if ENABLE_FEATURE_LS_FILETYPES
	LIST_FILETYPE | LIST_EXEC,   /* F */
	LIST_FILETYPE,               /* p */
#endif
#if ENABLE_FEATURE_LS_RECURSIVE
	DISP_RECURSIVE,              /* R */
#endif
#if ENABLE_SELINUX
	LIST_MODEBITS|LIST_NLINKS|LIST_CONTEXT|LIST_SIZE|LIST_DATE_TIME|STYLE_SINGLE, /* K */
	LIST_MODEBITS|LIST_ID_NAME|LIST_CONTEXT|STYLE_SINGLE, /* Z */
#endif
	(1U << 31)
	/* options after Z are not processed through opt_flags */
};


/*
 * a directory entry and its stat info are stored here
 */
struct dnode {
	const char *name;       /* the dir entry name */
	const char *fullname;   /* the dir entry name */
	struct dnode *next;     /* point at the next node */
	smallint fname_allocated;
	struct stat dstat;      /* the file stat info */
	IF_SELINUX(security_context_t sid;)
};

struct globals {
#if ENABLE_FEATURE_LS_COLOR
	smallint show_color;
#endif
	smallint exit_code;
	unsigned all_fmt;
#if ENABLE_FEATURE_AUTOWIDTH
	unsigned terminal_width; // = TERMINAL_WIDTH;
#endif
#if ENABLE_FEATURE_LS_TIMESTAMPS
	/* Do time() just once. Saves one syscall per file for "ls -l" */
	time_t current_time_t;
#endif
} FIX_ALIASING;
#define G (*(struct globals*)&bb_common_bufsiz1)
#if ENABLE_FEATURE_LS_COLOR
# define show_color     (G.show_color    )
#else
enum { show_color = 0 };
#endif
#define exit_code       (G.exit_code     )
#define all_fmt         (G.all_fmt       )
#if ENABLE_FEATURE_AUTOWIDTH
# define terminal_width (G.terminal_width)
#else
enum {
	terminal_width = TERMINAL_WIDTH,
};
#endif
#define current_time_t (G.current_time_t)
#define INIT_G() do { \
	/* we have to zero it out because of NOEXEC */ \
	memset(&G, 0, sizeof(G)); \
	IF_FEATURE_AUTOWIDTH(terminal_width = TERMINAL_WIDTH;) \
	IF_FEATURE_LS_TIMESTAMPS(time(&current_time_t);) \
} while (0)


static struct dnode *my_stat(const char *fullname, const char *name, int force_follow)
{
	struct stat dstat;
	struct dnode *cur;
	IF_SELINUX(security_context_t sid = NULL;)

	if ((option_mask32 & OPT_L) || force_follow) {
#if ENABLE_SELINUX
		if (is_selinux_enabled())  {
			 getfilecon(fullname, &sid);
		}
#endif
		if (stat(fullname, &dstat)) {
			bb_simple_perror_msg(fullname);
			exit_code = EXIT_FAILURE;
			return 0;
		}
	} else {
#if ENABLE_SELINUX
		if (is_selinux_enabled()) {
			lgetfilecon(fullname, &sid);
		}
#endif
		if (lstat(fullname, &dstat)) {
			bb_simple_perror_msg(fullname);
			exit_code = EXIT_FAILURE;
			return 0;
		}
	}

	cur = xmalloc(sizeof(*cur));
	cur->fullname = fullname;
	cur->name = name;
	cur->dstat = dstat;
	IF_SELINUX(cur->sid = sid;)
	return cur;
}

/* FYI type values: 1:fifo 2:char 4:dir 6:blk 8:file 10:link 12:socket
 * (various wacky OSes: 13:Sun door 14:BSD whiteout 5:XENIX named file
 *  3/7:multiplexed char/block device)
 * and we use 0 for unknown and 15 for executables (see below) */
#define TYPEINDEX(mode) (((mode) >> 12) & 0x0f)
#define TYPECHAR(mode)  ("0pcCd?bB-?l?s???" [TYPEINDEX(mode)])
#define APPCHAR(mode)   ("\0|\0\0/\0\0\0\0\0@\0=\0\0\0" [TYPEINDEX(mode)])
/* 036 black foreground              050 black background
   037 red foreground                051 red background
   040 green foreground              052 green background
   041 brown foreground              053 brown background
   042 blue foreground               054 blue background
   043 magenta (purple) foreground   055 magenta background
   044 cyan (light blue) foreground  056 cyan background
   045 gray foreground               057 white background
*/
#define COLOR(mode) ( \
	/*un  fi  chr     dir     blk     file    link    sock        exe */ \
	"\037\043\043\045\042\045\043\043\000\045\044\045\043\045\045\040" \
	[TYPEINDEX(mode)])
/* Select normal (0) [actually "reset all"] or bold (1)
 * (other attributes are 2:dim 4:underline 5:blink 7:reverse,
 *  let's use 7 for "impossible" types, just for fun)
 * Note: coreutils 6.9 uses inverted red for setuid binaries.
 */
#define ATTR(mode) ( \
	/*un fi chr   dir   blk   file  link  sock     exe */ \
	"\01\00\01\07\01\07\01\07\00\07\01\07\01\07\07\01" \
	[TYPEINDEX(mode)])

#if ENABLE_FEATURE_LS_COLOR
/* mode of zero is interpreted as "unknown" (stat failed) */
static char fgcolor(mode_t mode)
{
	if (S_ISREG(mode) && (mode & (S_IXUSR | S_IXGRP | S_IXOTH)))
		return COLOR(0xF000);	/* File is executable ... */
	return COLOR(mode);
}
static char bold(mode_t mode)
{
	if (S_ISREG(mode) && (mode & (S_IXUSR | S_IXGRP | S_IXOTH)))
		return ATTR(0xF000);	/* File is executable ... */
	return ATTR(mode);
}
#endif

#if ENABLE_FEATURE_LS_FILETYPES || ENABLE_FEATURE_LS_COLOR
static char append_char(mode_t mode)
{
	if (!(all_fmt & LIST_FILETYPE))
		return '\0';
	if (S_ISDIR(mode))
		return '/';
	if (!(all_fmt & LIST_EXEC))
		return '\0';
	if (S_ISREG(mode) && (mode & (S_IXUSR | S_IXGRP | S_IXOTH)))
		return '*';
	return APPCHAR(mode);
}
#endif

static unsigned count_dirs(struct dnode **dn, int which)
{
	unsigned dirs, all;

	if (!dn)
		return 0;

	dirs = all = 0;
	for (; *dn; dn++) {
		const char *name;

		all++;
		if (!S_ISDIR((*dn)->dstat.st_mode))
			continue;
		name = (*dn)->name;
		if (which != SPLIT_SUBDIR /* if not requested to skip . / .. */
		 /* or if it's not . or .. */
		 || name[0] != '.' || (name[1] && (name[1] != '.' || name[2]))
		) {
			dirs++;
		}
	}
	return which != SPLIT_FILE ? dirs : all - dirs;
}

/* get memory to hold an array of pointers */
static struct dnode **dnalloc(unsigned num)
{
	if (num < 1)
		return NULL;

	num++; /* so that we have terminating NULL */
	return xzalloc(num * sizeof(struct dnode *));
}

#if ENABLE_FEATURE_LS_RECURSIVE
static void dfree(struct dnode **dnp)
{
	unsigned i;

	if (dnp == NULL)
		return;

	for (i = 0; dnp[i]; i++) {
		struct dnode *cur = dnp[i];
		if (cur->fname_allocated)
			free((char*)cur->fullname);
		free(cur);
	}
	free(dnp);
}
#else
#define dfree(...) ((void)0)
#endif

/* Returns NULL-terminated malloced vector of pointers (or NULL) */
static struct dnode **splitdnarray(struct dnode **dn, int which)
{
	unsigned dncnt, d;
	struct dnode **dnp;

	if (dn == NULL)
		return NULL;

	/* count how many dirs or files there are */
	dncnt = count_dirs(dn, which);

	/* allocate a file array and a dir array */
	dnp = dnalloc(dncnt);

	/* copy the entrys into the file or dir array */
	for (d = 0; *dn; dn++) {
		if (S_ISDIR((*dn)->dstat.st_mode)) {
			const char *name;

			if (!(which & (SPLIT_DIR|SPLIT_SUBDIR)))
				continue;
			name = (*dn)->name;
			if ((which & SPLIT_DIR)
			 || name[0]!='.' || (name[1] && (name[1]!='.' || name[2]))
			) {
				dnp[d++] = *dn;
			}
		} else if (!(which & (SPLIT_DIR|SPLIT_SUBDIR))) {
			dnp[d++] = *dn;
		}
	}
	return dnp;
}

#if ENABLE_FEATURE_LS_SORTFILES
static int sortcmp(const void *a, const void *b)
{
	struct dnode *d1 = *(struct dnode **)a;
	struct dnode *d2 = *(struct dnode **)b;
	unsigned sort_opts = all_fmt & SORT_MASK;
	off_t dif;

	dif = 0; /* assume SORT_NAME */
	// TODO: use pre-initialized function pointer
	// instead of branch forest
	if (sort_opts == SORT_SIZE) {
		dif = (d2->dstat.st_size - d1->dstat.st_size);
	} else if (sort_opts == SORT_ATIME) {
		dif = (d2->dstat.st_atime - d1->dstat.st_atime);
	} else if (sort_opts == SORT_CTIME) {
		dif = (d2->dstat.st_ctime - d1->dstat.st_ctime);
	} else if (sort_opts == SORT_MTIME) {
		dif = (d2->dstat.st_mtime - d1->dstat.st_mtime);
	} else if (sort_opts == SORT_DIR) {
		dif = S_ISDIR(d2->dstat.st_mode) - S_ISDIR(d1->dstat.st_mode);
		/* } else if (sort_opts == SORT_VERSION) { */
		/* } else if (sort_opts == SORT_EXT) { */
	}
	if (dif == 0) {
		/* sort by name, or tie_breaker for other sorts */
		if (ENABLE_LOCALE_SUPPORT)
			dif = strcoll(d1->name, d2->name);
		else
			dif = strcmp(d1->name, d2->name);
	}

	/* Make dif fit into an int */
	if (sizeof(dif) > sizeof(int)) {
		enum { BITS_TO_SHIFT = 8 * (sizeof(dif) - sizeof(int)) };
		/* shift leaving only "int" worth of bits */
		if (dif != 0) {
			dif = 1 | (int)((uoff_t)dif >> BITS_TO_SHIFT);
		}
	}

	return (all_fmt & SORT_REVERSE) ? -(int)dif : (int)dif;
}

static void dnsort(struct dnode **dn, int size)
{
	qsort(dn, size, sizeof(*dn), sortcmp);
}
#else
#define dnsort(dn, size) ((void)0)
#endif


static unsigned calc_name_len(const char *name)
{
	unsigned len;
	uni_stat_t uni_stat;

	// TODO: quote tab as \t, etc, if -Q
	name = printable_string(&uni_stat, name);

	if (!(option_mask32 & OPT_Q)) {
		return uni_stat.unicode_width;
	}

	len = 2 + uni_stat.unicode_width;
	while (*name) {
		if (*name == '"' || *name == '\\') {
			len++;
		}
		name++;
	}
	return len;
}


/* Return the number of used columns.
 * Note that only STYLE_COLUMNAR uses return value.
 * STYLE_SINGLE and STYLE_LONG don't care.
 * coreutils 7.2 also supports:
 * ls -b (--escape) = octal escapes (although it doesn't look like working)
 * ls -N (--literal) = not escape at all
 */
static unsigned print_name(const char *name)
{
	unsigned len;
	uni_stat_t uni_stat;

	// TODO: quote tab as \t, etc, if -Q
	name = printable_string(&uni_stat, name);

	if (!(option_mask32 & OPT_Q)) {
		fputs(name, stdout);
		return uni_stat.unicode_width;
	}

	len = 2 + uni_stat.unicode_width;
	putchar('"');
	while (*name) {
		if (*name == '"' || *name == '\\') {
			putchar('\\');
			len++;
		}
		putchar(*name);
		name++;
	}
	putchar('"');
	return len;
}

/* Return the number of used columns.
 * Note that only STYLE_COLUMNAR uses return value,
 * STYLE_SINGLE and STYLE_LONG don't care.
 */
static NOINLINE unsigned list_single(const struct dnode *dn)
{
	unsigned column = 0;
	char *lpath = lpath; /* for compiler */
#if ENABLE_FEATURE_LS_FILETYPES || ENABLE_FEATURE_LS_COLOR
	struct stat info;
	char append;
#endif

	/* Never happens:
	if (dn->fullname == NULL)
		return 0;
	*/

#if ENABLE_FEATURE_LS_FILETYPES
	append = append_char(dn->dstat.st_mode);
#endif

	/* Do readlink early, so that if it fails, error message
	 * does not appear *inside* the "ls -l" line */
	if (all_fmt & LIST_SYMLINK)
		if (S_ISLNK(dn->dstat.st_mode))
			lpath = xmalloc_readlink_or_warn(dn->fullname);

	if (all_fmt & LIST_INO)
		column += printf("%7llu ", (long long) dn->dstat.st_ino);
//TODO: -h should affect -s too:
	if (all_fmt & LIST_BLOCKS)
<<<<<<< HEAD
#if ENABLE_PLATFORM_MINGW32
		/* MinGW does not have st_blocks */
		column += printf("%4"OFF_FMT"u ", (off_t)0);
#else
		column += printf("%4"OFF_FMT"u ", (off_t) (dn->dstat.st_blocks >> 1));
#endif
=======
		column += printf("%6"OFF_FMT"u ", (off_t) (dn->dstat.st_blocks >> 1));
>>>>>>> 19311bfa
	if (all_fmt & LIST_MODEBITS)
		column += printf("%-10s ", (char *) bb_mode_string(dn->dstat.st_mode));
	if (all_fmt & LIST_NLINKS)
		column += printf("%4lu ", (long) dn->dstat.st_nlink);
	if (all_fmt & LIST_ID_NUMERIC) {
		if (option_mask32 & OPT_g)
			column += printf("%-8u ", (int) dn->dstat.st_gid);
		else
			column += printf("%-8u %-8u ",
					(int) dn->dstat.st_uid,
					(int) dn->dstat.st_gid);
	}
#if ENABLE_FEATURE_LS_USERNAME
	else if (all_fmt & LIST_ID_NAME) {
		if (option_mask32 & OPT_g) {
			column += printf("%-8.8s ",
				get_cached_groupname(dn->dstat.st_gid));
		} else {
			column += printf("%-8.8s %-8.8s ",
				get_cached_username(dn->dstat.st_uid),
				get_cached_groupname(dn->dstat.st_gid));
		}
	}
#endif
	if (all_fmt & LIST_SIZE) {
		if (S_ISBLK(dn->dstat.st_mode) || S_ISCHR(dn->dstat.st_mode)) {
			column += printf("%4u, %3u ",
					(int) major(dn->dstat.st_rdev),
					(int) minor(dn->dstat.st_rdev));
		} else {
			if (option_mask32 & OPT_h) {
				column += printf("%"HUMAN_READABLE_MAX_WIDTH_STR"s ",
					/* print st_size, show one fractional, use suffixes */
					make_human_readable_str(dn->dstat.st_size, 1, 0)
				);
			} else {
				column += printf("%9"OFF_FMT"u ", (off_t) dn->dstat.st_size);
			}
		}
	}
#if ENABLE_FEATURE_LS_TIMESTAMPS
	if (all_fmt & (LIST_FULLTIME|LIST_DATE_TIME)) {
		char *filetime;
		time_t ttime = dn->dstat.st_mtime;
		if (all_fmt & TIME_ACCESS)
			ttime = dn->dstat.st_atime;
		if (all_fmt & TIME_CHANGE)
			ttime = dn->dstat.st_ctime;
		filetime = ctime(&ttime);
		/* filetime's format: "Wed Jun 30 21:49:08 1993\n" */
		if (all_fmt & LIST_FULLTIME) { /* -e */
			/* Note: coreutils 8.4 ls --full-time prints:
			 * 2009-07-13 17:49:27.000000000 +0200
			 */
			column += printf("%.24s ", filetime);
		} else { /* LIST_DATE_TIME */
			/* current_time_t ~== time(NULL) */
			time_t age = current_time_t - ttime;
			printf("%.6s ", filetime + 4); /* "Jun 30" */
			if (age < 3600L * 24 * 365 / 2 && age > -15 * 60) {
				/* hh:mm if less than 6 months old */
				printf("%.5s ", filetime + 11);
			} else { /* year. buggy if year > 9999 ;) */
				printf(" %.4s ", filetime + 20);
			}
			column += 13;
		}
	}
#endif
#if ENABLE_SELINUX
	if (all_fmt & LIST_CONTEXT) {
		column += printf("%-32s ", dn->sid ? dn->sid : "unknown");
		freecon(dn->sid);
	}
#endif

#if ENABLE_FEATURE_LS_COLOR
	if (show_color) {
		info.st_mode = 0; /* for fgcolor() */
		lstat(dn->fullname, &info);
		printf("\033[%u;%um", bold(info.st_mode),
			fgcolor(info.st_mode));
	}
#endif
	column += print_name(dn->name);
	if (show_color) {
		printf("\033[0m");
	}

	if (all_fmt & LIST_SYMLINK) {
		if (S_ISLNK(dn->dstat.st_mode) && lpath) {
			printf(" -> ");
#if ENABLE_FEATURE_LS_FILETYPES || ENABLE_FEATURE_LS_COLOR
#if ENABLE_FEATURE_LS_COLOR
			info.st_mode = 0; /* for fgcolor() */
#endif
			if (stat(dn->fullname, &info) == 0) {
				append = append_char(info.st_mode);
			}
#endif
#if ENABLE_FEATURE_LS_COLOR
			if (show_color) {
				printf("\033[%u;%um", bold(info.st_mode),
					   fgcolor(info.st_mode));
			}
#endif
			column += print_name(lpath) + 4;
			if (show_color) {
				printf("\033[0m");
			}
			free(lpath);
		}
	}
#if ENABLE_FEATURE_LS_FILETYPES
	if (all_fmt & LIST_FILETYPE) {
		if (append) {
			putchar(append);
			column++;
		}
	}
#endif

	return column;
}

static void showfiles(struct dnode **dn, unsigned nfiles)
{
	unsigned i, ncols, nrows, row, nc;
	unsigned column;
	unsigned nexttab;
	unsigned column_width = 0; /* used only by STYLE_COLUMNAR */

	if (all_fmt & STYLE_LONG) { /* STYLE_LONG or STYLE_SINGLE */
		ncols = 1;
	} else {
		/* find the longest file name, use that as the column width */
		for (i = 0; dn[i]; i++) {
			int len = calc_name_len(dn[i]->name);
			if (column_width < len)
				column_width = len;
		}
		column_width += 1 +
			IF_SELINUX( ((all_fmt & LIST_CONTEXT) ? 33 : 0) + )
				((all_fmt & LIST_INO) ? 8 : 0) +
				((all_fmt & LIST_BLOCKS) ? 5 : 0);
		ncols = (int) (terminal_width / column_width);
	}

	if (ncols > 1) {
		nrows = nfiles / ncols;
		if (nrows * ncols < nfiles)
			nrows++;                /* round up fractionals */
	} else {
		nrows = nfiles;
		ncols = 1;
	}

	column = 0;
	nexttab = 0;
	for (row = 0; row < nrows; row++) {
		for (nc = 0; nc < ncols; nc++) {
			/* reach into the array based on the column and row */
			if (all_fmt & DISP_ROWS)
				i = (row * ncols) + nc;	/* display across row */
			else
				i = (nc * nrows) + row;	/* display by column */
			if (i < nfiles) {
				if (column > 0) {
					nexttab -= column;
					printf("%*s ", nexttab, "");
					column += nexttab + 1;
				}
				nexttab = column + column_width;
				column += list_single(dn[i]);
			}
		}
		putchar('\n');
		column = 0;
	}
}


#if !ENABLE_PLATFORM_MINGW32
#if ENABLE_DESKTOP
/* http://www.opengroup.org/onlinepubs/9699919799/utilities/ls.html
 * If any of the -l, -n, -s options is specified, each list
 * of files within the directory shall be preceded by a
 * status line indicating the number of file system blocks
 * occupied by files in the directory in 512-byte units if
 * the -k option is not specified, or 1024-byte units if the
 * -k option is specified, rounded up to the next integral
 * number of units.
 */
/* by Jorgen Overgaard (jorgen AT antistaten.se) */
static off_t calculate_blocks(struct dnode **dn)
{
	uoff_t blocks = 1;
	if (dn) {
		while (*dn) {
			/* st_blocks is in 512 byte blocks */
			blocks += (*dn)->dstat.st_blocks;
			dn++;
		}
	}

	/* Even though standard says use 512 byte blocks, coreutils use 1k */
	/* Actually, we round up by calculating (blocks + 1) / 2,
	 * "+ 1" was done when we initialized blocks to 1 */
	return blocks >> 1;
}
#endif
#endif


static struct dnode **list_dir(const char *, unsigned *);

static void showdirs(struct dnode **dn, int first)
{
	unsigned nfiles;
	unsigned dndirs;
	struct dnode **subdnp;
	struct dnode **dnd;

	for (; *dn; dn++) {
		if (all_fmt & (DISP_DIRNAME | DISP_RECURSIVE)) {
			if (!first)
				bb_putchar('\n');
			first = 0;
			printf("%s:\n", (*dn)->fullname);
		}
		subdnp = list_dir((*dn)->fullname, &nfiles);
#if !ENABLE_PLATFORM_MINGW32
#if ENABLE_DESKTOP
		if ((all_fmt & STYLE_MASK) == STYLE_LONG)
			printf("total %"OFF_FMT"u\n", calculate_blocks(subdnp));
#endif
#endif
		if (nfiles > 0) {
			/* list all files at this level */
			dnsort(subdnp, nfiles);
			showfiles(subdnp, nfiles);
			if (ENABLE_FEATURE_LS_RECURSIVE
			 && (all_fmt & DISP_RECURSIVE)
			) {
				/* recursive - list the sub-dirs */
				dnd = splitdnarray(subdnp, SPLIT_SUBDIR);
				dndirs = count_dirs(subdnp, SPLIT_SUBDIR);
				if (dndirs > 0) {
					dnsort(dnd, dndirs);
					showdirs(dnd, 0);
					/* free the array of dnode pointers to the dirs */
					free(dnd);
				}
			}
			/* free the dnodes and the fullname mem */
			dfree(subdnp);
		}
	}
}


/* Returns NULL-terminated malloced vector of pointers (or NULL) */
static struct dnode **list_dir(const char *path, unsigned *nfiles_p)
{
	struct dnode *dn, *cur, **dnp;
	struct dirent *entry;
	DIR *dir;
	unsigned i, nfiles;

	/* Never happens:
	if (path == NULL)
		return NULL;
	*/

	*nfiles_p = 0;
	dir = warn_opendir(path);
	if (dir == NULL) {
		exit_code = EXIT_FAILURE;
		return NULL;	/* could not open the dir */
	}
	dn = NULL;
	nfiles = 0;
	while ((entry = readdir(dir)) != NULL) {
		char *fullname;

		/* are we going to list the file- it may be . or .. or a hidden file */
		if (entry->d_name[0] == '.') {
			if ((!entry->d_name[1] || (entry->d_name[1] == '.' && !entry->d_name[2]))
			 && !(all_fmt & DISP_DOT)
			) {
				continue;
			}
			if (!(all_fmt & DISP_HIDDEN))
				continue;
		}
		fullname = concat_path_file(path, entry->d_name);
		cur = my_stat(fullname, bb_basename(fullname), 0);
		if (!cur) {
			free(fullname);
			continue;
		}
		cur->fname_allocated = 1;
		cur->next = dn;
		dn = cur;
		nfiles++;
	}
	closedir(dir);

	if (dn == NULL)
		return NULL;

	/* now that we know how many files there are
	 * allocate memory for an array to hold dnode pointers
	 */
	*nfiles_p = nfiles;
	dnp = dnalloc(nfiles);
	for (i = 0; /* i < nfiles - detected via !dn below */; i++) {
		dnp[i] = dn;	/* save pointer to node in array */
		dn = dn->next;
		if (!dn)
			break;
	}

	return dnp;
}


int ls_main(int argc UNUSED_PARAM, char **argv)
{
	struct dnode **dnd;
	struct dnode **dnf;
	struct dnode **dnp;
	struct dnode *dn;
	struct dnode *cur;
	unsigned opt;
	unsigned nfiles;
	unsigned dnfiles;
	unsigned dndirs;
	unsigned i;
#if ENABLE_FEATURE_LS_COLOR
	/* colored LS support by JaWi, janwillem.janssen@lxtreme.nl */
	/* coreutils 6.10:
	 * # ls --color=BOGUS
	 * ls: invalid argument 'BOGUS' for '--color'
	 * Valid arguments are:
	 * 'always', 'yes', 'force'
	 * 'never', 'no', 'none'
	 * 'auto', 'tty', 'if-tty'
	 * (and substrings: "--color=alwa" work too)
	 */
	static const char ls_longopts[] ALIGN1 =
		"color\0" Optional_argument "\xff"; /* no short equivalent */
	static const char color_str[] ALIGN1 =
		"always\0""yes\0""force\0"
		"auto\0""tty\0""if-tty\0";
	/* need to initialize since --color has _an optional_ argument */
	const char *color_opt = color_str; /* "always" */
#endif

	INIT_G();

	init_unicode();

	if (ENABLE_FEATURE_LS_SORTFILES)
		all_fmt = SORT_NAME;

#if ENABLE_FEATURE_AUTOWIDTH
	/* obtain the terminal width */
	get_terminal_width_height(STDIN_FILENO, &terminal_width, NULL);
	/* go one less... */
	terminal_width--;
#endif

	/* process options */
	IF_FEATURE_LS_COLOR(applet_long_options = ls_longopts;)
	opt_complementary =
		/* -e implies -l */
		"el"
		/* http://pubs.opengroup.org/onlinepubs/9699919799/utilities/ls.html:
		 * in some pairs of opts, only last one takes effect:
		 */
		IF_FEATURE_LS_TIMESTAMPS(IF_FEATURE_LS_SORTFILES(":t-S:S-t")) /* time/size */
		// ":m-l:l-m" - we don't have -m
		IF_FEATURE_LS_FOLLOWLINKS(":H-L:L-H")
		":C-xl:x-Cl:l-xC" /* bycols/bylines/long */
		":C-1:1-C" /* bycols/oneline */
		":x-1:1-x" /* bylines/oneline (not in SuS, but in GNU coreutils 8.4) */
		":c-u:u-c" /* mtime/atime */
		/* -w NUM: */
		IF_FEATURE_AUTOWIDTH(":w+");
	opt = getopt32(argv, ls_options
		IF_FEATURE_AUTOWIDTH(, NULL, &terminal_width)
		IF_FEATURE_LS_COLOR(, &color_opt)
	);
	for (i = 0; opt_flags[i] != (1U << 31); i++) {
		if (opt & (1 << i)) {
			uint32_t flags = opt_flags[i];

			if (flags & STYLE_MASK)
				all_fmt &= ~STYLE_MASK;
			if (flags & SORT_MASK)
				all_fmt &= ~SORT_MASK;
			if (flags & TIME_MASK)
				all_fmt &= ~TIME_MASK;

			all_fmt |= flags;
		}
	}

#if ENABLE_FEATURE_LS_COLOR
	/* set show_color = 1/0 */
	if (ENABLE_FEATURE_LS_COLOR_IS_DEFAULT && isatty(STDOUT_FILENO)) {
		char *p = getenv("LS_COLORS");
		/* LS_COLORS is unset, or (not empty && not "none") ? */
		if (!p || (p[0] && strcmp(p, "none") != 0))
			show_color = 1;
	}
	if (opt & OPT_color) {
		if (color_opt[0] == 'n')
			show_color = 0;
		else switch (index_in_substrings(color_str, color_opt)) {
		case 3:
		case 4:
		case 5:
			if (isatty(STDOUT_FILENO)) {
		case 0:
		case 1:
		case 2:
				show_color = 1;
			}
		}
	}
#endif

	/* sort out which command line options take precedence */
	if (ENABLE_FEATURE_LS_RECURSIVE && (all_fmt & DISP_NOLIST))
		all_fmt &= ~DISP_RECURSIVE;	/* no recurse if listing only dir */
	if (ENABLE_FEATURE_LS_TIMESTAMPS && ENABLE_FEATURE_LS_SORTFILES) {
		if (all_fmt & TIME_CHANGE)
			all_fmt = (all_fmt & ~SORT_MASK) | SORT_CTIME;
		if (all_fmt & TIME_ACCESS)
			all_fmt = (all_fmt & ~SORT_MASK) | SORT_ATIME;
	}
	if ((all_fmt & STYLE_MASK) != STYLE_LONG) /* not -l? */
		all_fmt &= ~(LIST_ID_NUMERIC|LIST_ID_NAME|LIST_FULLTIME);

	/* choose a display format if one was not already specified by an option */
	if (!(all_fmt & STYLE_MASK))
		all_fmt |= (isatty(STDOUT_FILENO) ? STYLE_COLUMNAR : STYLE_SINGLE);

	argv += optind;
	if (!argv[0])
		*--argv = (char*)".";

	if (argv[1])
		all_fmt |= DISP_DIRNAME; /* 2 or more items? label directories */

	/* stuff the command line file names into a dnode array */
	dn = NULL;
	nfiles = 0;
	do {
		cur = my_stat(*argv, *argv,
			/* follow links on command line unless -l, -s or -F: */
			!((all_fmt & STYLE_MASK) == STYLE_LONG
			  || (all_fmt & LIST_BLOCKS)
			  || (option_mask32 & OPT_F)
			)
			/* ... or if -H: */
			|| (option_mask32 & OPT_H)
		);
		argv++;
		if (!cur)
			continue;
		cur->fname_allocated = 0;
		cur->next = dn;
		dn = cur;
		nfiles++;
	} while (*argv);

	/* nfiles _may_ be 0 here - try "ls doesnt_exist" */
	if (nfiles == 0)
		return exit_code;

	/* now that we know how many files there are
	 * allocate memory for an array to hold dnode pointers
	 */
	dnp = dnalloc(nfiles);
	for (i = 0; /* i < nfiles - detected via !dn below */; i++) {
		dnp[i] = dn;	/* save pointer to node in array */
		dn = dn->next;
		if (!dn)
			break;
	}

	if (all_fmt & DISP_NOLIST) {
		dnsort(dnp, nfiles);
		showfiles(dnp, nfiles);
	} else {
		dnd = splitdnarray(dnp, SPLIT_DIR);
		dnf = splitdnarray(dnp, SPLIT_FILE);
		dndirs = count_dirs(dnp, SPLIT_DIR);
		dnfiles = nfiles - dndirs;
		if (dnfiles > 0) {
			dnsort(dnf, dnfiles);
			showfiles(dnf, dnfiles);
			if (ENABLE_FEATURE_CLEAN_UP)
				free(dnf);
		}
		if (dndirs > 0) {
			dnsort(dnd, dndirs);
			showdirs(dnd, dnfiles == 0);
			if (ENABLE_FEATURE_CLEAN_UP)
				free(dnd);
		}
	}
	if (ENABLE_FEATURE_CLEAN_UP)
		dfree(dnp);
	return exit_code;
}<|MERGE_RESOLUTION|>--- conflicted
+++ resolved
@@ -684,16 +684,12 @@
 		column += printf("%7llu ", (long long) dn->dstat.st_ino);
 //TODO: -h should affect -s too:
 	if (all_fmt & LIST_BLOCKS)
-<<<<<<< HEAD
 #if ENABLE_PLATFORM_MINGW32
 		/* MinGW does not have st_blocks */
-		column += printf("%4"OFF_FMT"u ", (off_t)0);
+		column += printf("%6"OFF_FMT"u ", (off_t)0);
 #else
-		column += printf("%4"OFF_FMT"u ", (off_t) (dn->dstat.st_blocks >> 1));
-#endif
-=======
 		column += printf("%6"OFF_FMT"u ", (off_t) (dn->dstat.st_blocks >> 1));
->>>>>>> 19311bfa
+#endif
 	if (all_fmt & LIST_MODEBITS)
 		column += printf("%-10s ", (char *) bb_mode_string(dn->dstat.st_mode));
 	if (all_fmt & LIST_NLINKS)
