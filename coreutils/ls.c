/* vi: set sw=4 ts=4: */
/*
 * Copyright (C) 1996 Brian Candler <B.Candler@pobox.com>
 *
 * Licensed under GPLv2 or later, see file LICENSE in this source tree.
 */
/* [date unknown. Perhaps before year 2000]
 * To achieve a small memory footprint, this version of 'ls' doesn't do any
 * file sorting, and only has the most essential command line switches
 * (i.e., the ones I couldn't live without :-) All features which involve
 * linking in substantial chunks of libc can be disabled.
 *
 * Although I don't really want to add new features to this program to
 * keep it small, I *am* interested to receive bug fixes and ways to make
 * it more portable.
 *
 * KNOWN BUGS:
 * 1. hidden files can make column width too large
 *
 * NON-OPTIMAL BEHAVIOUR:
 * 1. autowidth reads directories twice
 * 2. if you do a short directory listing without filetype characters
 *    appended, there's no need to stat each one
 * PORTABILITY:
 * 1. requires lstat (BSD) - how do you do it without?
 *
 * [2009-03]
 * ls sorts listing now, and supports almost all options.
 */
//config:config LS
//config:	bool "ls (14 kb)"
//config:	default y
//config:	help
//config:	ls is used to list the contents of directories.
//config:
//config:config FEATURE_LS_FILETYPES
//config:	bool "Enable filetyping options (-p and -F)"
//config:	default y
//config:	depends on LS
//config:
//config:config FEATURE_LS_FOLLOWLINKS
//config:	bool "Enable symlinks dereferencing (-L)"
//config:	default y
//config:	depends on LS
//config:
//config:config FEATURE_LS_RECURSIVE
//config:	bool "Enable recursion (-R)"
//config:	default y
//config:	depends on LS
//config:
//config:config FEATURE_LS_WIDTH
//config:	bool "Enable -w WIDTH and window size autodetection"
//config:	default y
//config:	depends on LS
//config:
//config:config FEATURE_LS_SORTFILES
//config:	bool "Sort the file names"
//config:	default y
//config:	depends on LS
//config:	help
//config:	Allow ls to sort file names alphabetically.
//config:
//config:config FEATURE_LS_TIMESTAMPS
//config:	bool "Show file timestamps"
//config:	default y
//config:	depends on LS
//config:	help
//config:	Allow ls to display timestamps for files.
//config:
//config:config FEATURE_LS_USERNAME
//config:	bool "Show username/groupnames"
//config:	default y
//config:	depends on LS
//config:	help
//config:	Allow ls to display username/groupname for files.
//config:
//config:config FEATURE_LS_COLOR
//config:	bool "Allow use of color to identify file types"
//config:	default y
//config:	depends on LS && LONG_OPTS
//config:	help
//config:	This enables the --color option to ls.
//config:
//config:config FEATURE_LS_COLOR_IS_DEFAULT
//config:	bool "Produce colored ls output by default"
//config:	default y
//config:	depends on FEATURE_LS_COLOR
//config:	help
//config:	Saying yes here will turn coloring on by default,
//config:	even if no "--color" option is given to the ls command.
//config:	This is not recommended, since the colors are not
//config:	configurable, and the output may not be legible on
//config:	many output screens.

//applet:IF_LS(APPLET_NOEXEC(ls, ls, BB_DIR_BIN, BB_SUID_DROP, ls))

//kbuild:lib-$(CONFIG_LS) += ls.o

//usage:#define ls_trivial_usage
//usage:	"[-1AaCxd"
//usage:	IF_FEATURE_LS_FOLLOWLINKS("LH")
//usage:	IF_FEATURE_LS_RECURSIVE("R")
//usage:	IF_FEATURE_LS_FILETYPES("Fp") "lins"
//usage:	IF_FEATURE_HUMAN_READABLE("h")
//usage:	IF_FEATURE_LS_SORTFILES("rSXv")
//usage:	IF_FEATURE_LS_TIMESTAMPS("ctu")
//usage:	IF_SELINUX("kZ") "]"
//usage:	IF_FEATURE_LS_WIDTH(" [-w WIDTH]") " [FILE]..."
//usage:#define ls_full_usage "\n\n"
//usage:       "List directory contents\n"
//usage:     "\n	-1	One column output"
//usage:     "\n	-a	Include names starting with ."
//usage:     "\n	-A	Like -a, but exclude . and .."
////usage:     "\n	-C	List by columns" - don't show, this is a default anyway
//usage:     "\n	-x	List by lines"
//usage:     "\n	-d	List directory names, not contents"
//usage:	IF_FEATURE_LS_FOLLOWLINKS(
//usage:     "\n	-L	Follow symlinks"
//usage:     "\n	-H	Follow symlinks on command line"
//usage:	)
//usage:	IF_FEATURE_LS_RECURSIVE(
//usage:     "\n	-R	Recurse"
//usage:	)
//usage:	IF_FEATURE_LS_FILETYPES(
//usage:     "\n	-p	Append / to directory names"
//usage:     "\n	-F	Append indicator (one of */=@|) to names"
//usage:	)
//usage:     "\n	-l	Long format"
//usage:     "\n	-i	List inode numbers"
//usage:     "\n	-n	List numeric UIDs and GIDs instead of names"
//usage:     "\n	-s	List allocated blocks"
//usage:	IF_FEATURE_LS_TIMESTAMPS(
//usage:     "\n	-lc	List ctime"
//usage:     "\n	-lu	List atime"
//usage:	)
//usage:	IF_FEATURE_LS_TIMESTAMPS(IF_LONG_OPTS(
//usage:     "\n	--full-time	List full date/time"
//usage:	))
//usage:	IF_FEATURE_HUMAN_READABLE(
//usage:     "\n	-h	Human readable sizes (1K 243M 2G)"
//usage:	)
//usage:	IF_FEATURE_LS_SORTFILES(
//usage:	IF_LONG_OPTS(
//usage:     "\n	--group-directories-first"
//usage:	)
//usage:     "\n	-S	Sort by size"
//usage:     "\n	-X	Sort by extension"
//usage:     "\n	-v	Sort by version"
//usage:	)
//usage:	IF_FEATURE_LS_TIMESTAMPS(
//usage:     "\n	-t	Sort by mtime"
//usage:     "\n	-tc	Sort by ctime"
//usage:     "\n	-tu	Sort by atime"
//usage:	)
//usage:     "\n	-r	Reverse sort order"
//usage:	IF_SELINUX(
//usage:     "\n	-Z	List security context and permission"
//usage:	)
//usage:	IF_FEATURE_LS_WIDTH(
//usage:     "\n	-w N	Format N columns wide"
//usage:	)
//usage:	IF_FEATURE_LS_COLOR(
//usage:     "\n	--color[={always,never,auto}]"
//usage:	)

#include "libbb.h"
#include "common_bufsiz.h"
#include "unicode.h"


/* This is a NOEXEC applet. Be very careful! */


#if ENABLE_FTPD
/* ftpd uses ls, and without timestamps Mozilla won't understand
 * ftpd's LIST output.
 */
# undef CONFIG_FEATURE_LS_TIMESTAMPS
# undef ENABLE_FEATURE_LS_TIMESTAMPS
# undef IF_FEATURE_LS_TIMESTAMPS
# undef IF_NOT_FEATURE_LS_TIMESTAMPS
# define CONFIG_FEATURE_LS_TIMESTAMPS 1
# define ENABLE_FEATURE_LS_TIMESTAMPS 1
# define IF_FEATURE_LS_TIMESTAMPS(...) __VA_ARGS__
# define IF_NOT_FEATURE_LS_TIMESTAMPS(...)
#endif


enum {
TERMINAL_WIDTH  = 80, /* use 79 if terminal has linefold bug */

SPLIT_FILE      = 0,
SPLIT_DIR       = 1,
SPLIT_SUBDIR    = 2,
};

/* -Cadi1l  Std options, busybox always supports */
/* -gnsxA   Std options, busybox always supports */
/* -Q       GNU option, busybox always supports */
/* -k       Std option, busybox always supports (by ignoring) */
/*          It means "for -s, show sizes in kbytes" */
/*          Seems to only affect "POSIXLY_CORRECT=1 ls -sk" */
/*          since otherwise -s shows kbytes anyway */
/* -LHRctur Std options, busybox optionally supports */
/* -Fp      Std options, busybox optionally supports */
/* -SXvhTw  GNU options, busybox optionally supports */
/* -T WIDTH Ignored (we don't use tabs on output) */
/* -Z       SELinux mandated option, busybox optionally supports */
#define ls_options \
	"Cadi1lgnsxAk"       /* 12 opts, total 12 */ \
	IF_FEATURE_LS_FILETYPES("Fp")    /* 2, 14 */ \
	IF_FEATURE_LS_RECURSIVE("R")     /* 1, 15 */ \
	IF_SELINUX("Z")                  /* 1, 16 */ \
	"Q"                              /* 1, 17 */ \
	IF_FEATURE_LS_TIMESTAMPS("ctu")  /* 3, 20 */ \
	IF_FEATURE_LS_SORTFILES("SXrv")  /* 4, 24 */ \
	IF_FEATURE_LS_FOLLOWLINKS("LH")  /* 2, 26 */ \
	IF_FEATURE_HUMAN_READABLE("h")   /* 1, 27 */ \
	IF_FEATURE_LS_WIDTH("T:w:")      /* 2, 29 */

enum {
	OPT_C = (1 << 0),
	OPT_a = (1 << 1),
	OPT_d = (1 << 2),
	OPT_i = (1 << 3),
	OPT_1 = (1 << 4),
	OPT_l = (1 << 5),
	OPT_g = (1 << 6),
	OPT_n = (1 << 7),
	OPT_s = (1 << 8),
	OPT_x = (1 << 9),
	OPT_A = (1 << 10),
	//OPT_k = (1 << 11),

	OPTBIT_F = 12,
	OPTBIT_p, /* 13 */
	OPTBIT_R = OPTBIT_F + 2 * ENABLE_FEATURE_LS_FILETYPES,
	OPTBIT_Z = OPTBIT_R + 1 * ENABLE_FEATURE_LS_RECURSIVE,
	OPTBIT_Q = OPTBIT_Z + 1 * ENABLE_SELINUX,
	OPTBIT_c, /* 17 */
	OPTBIT_t, /* 18 */
	OPTBIT_u, /* 19 */
	OPTBIT_S = OPTBIT_c + 3 * ENABLE_FEATURE_LS_TIMESTAMPS,
	OPTBIT_X, /* 21 */
	OPTBIT_r, /* 22 */
	OPTBIT_v, /* 23 */
	OPTBIT_L = OPTBIT_S + 4 * ENABLE_FEATURE_LS_SORTFILES,
	OPTBIT_H, /* 25 */
	OPTBIT_h = OPTBIT_L + 2 * ENABLE_FEATURE_LS_FOLLOWLINKS,
	OPTBIT_T = OPTBIT_h + 1 * ENABLE_FEATURE_HUMAN_READABLE,
	OPTBIT_w, /* 28 */
	OPTBIT_full_time = OPTBIT_T + 2 * ENABLE_FEATURE_LS_WIDTH,
	OPTBIT_dirs_first,
	OPTBIT_color, /* 31 */
	/* with long opts, we use all 32 bits */

	OPT_F = (1 << OPTBIT_F) * ENABLE_FEATURE_LS_FILETYPES,
	OPT_p = (1 << OPTBIT_p) * ENABLE_FEATURE_LS_FILETYPES,
	OPT_R = (1 << OPTBIT_R) * ENABLE_FEATURE_LS_RECURSIVE,
	OPT_Z = (1 << OPTBIT_Z) * ENABLE_SELINUX,
	OPT_Q = (1 << OPTBIT_Q),
	OPT_c = (1 << OPTBIT_c) * ENABLE_FEATURE_LS_TIMESTAMPS,
	OPT_t = (1 << OPTBIT_t) * ENABLE_FEATURE_LS_TIMESTAMPS,
	OPT_u = (1 << OPTBIT_u) * ENABLE_FEATURE_LS_TIMESTAMPS,
	OPT_S = (1 << OPTBIT_S) * ENABLE_FEATURE_LS_SORTFILES,
	OPT_X = (1 << OPTBIT_X) * ENABLE_FEATURE_LS_SORTFILES,
	OPT_r = (1 << OPTBIT_r) * ENABLE_FEATURE_LS_SORTFILES,
	OPT_v = (1 << OPTBIT_v) * ENABLE_FEATURE_LS_SORTFILES,
	OPT_L = (1 << OPTBIT_L) * ENABLE_FEATURE_LS_FOLLOWLINKS,
	OPT_H = (1 << OPTBIT_H) * ENABLE_FEATURE_LS_FOLLOWLINKS,
	OPT_h = (1 << OPTBIT_h) * ENABLE_FEATURE_HUMAN_READABLE,
	OPT_T = (1 << OPTBIT_T) * ENABLE_FEATURE_LS_WIDTH,
	OPT_w = (1 << OPTBIT_w) * ENABLE_FEATURE_LS_WIDTH,
	OPT_full_time  = (1 << OPTBIT_full_time ) * ENABLE_LONG_OPTS,
	OPT_dirs_first = (1 << OPTBIT_dirs_first) * ENABLE_LONG_OPTS,
	OPT_color      = (1 << OPTBIT_color     ) * ENABLE_FEATURE_LS_COLOR,
};

/*
 * a directory entry and its stat info
 */
struct dnode {
	const char *name;       /* usually basename, but think "ls -l dir/file" */
	const char *fullname;   /* full name (usable for stat etc) */
	struct dnode *dn_next;  /* for linked list */
	IF_SELINUX(security_context_t sid;)
	smallint fname_allocated;

	/* Used to avoid re-doing [l]stat at printout stage
	 * if we already collected needed data in scan stage:
	 */
	mode_t    dn_mode_lstat;   /* obtained with lstat, or 0 */
	mode_t    dn_mode_stat;    /* obtained with stat, or 0 */

//	struct stat dstat;
// struct stat is huge. We don't need it in full.
// At least we don't need st_dev and st_blksize,
// but there are invisible fields as well
// (such as nanosecond-resolution timespamps)
// and padding, which we also don't want to store.
// We also pre-parse dev_t dn_rdev (in glibc, it's huge).
// On 32-bit uclibc: dnode size went from 112 to 84 bytes.
//
	/* Same names as in struct stat, but with dn_ instead of st_ pfx: */
	mode_t    dn_mode; /* obtained with lstat OR stat, depending on -L etc */
	off_t     dn_size;
#if ENABLE_FEATURE_LS_TIMESTAMPS || ENABLE_FEATURE_LS_SORTFILES
	time_t    dn_time;
#endif
	ino_t     dn_ino;
	blkcnt_t  dn_blocks;
	nlink_t   dn_nlink;
	uid_t     dn_uid;
	gid_t     dn_gid;
	int       dn_rdev_maj;
	int       dn_rdev_min;
//	dev_t     dn_dev;
//	blksize_t dn_blksize;
#if ENABLE_PLATFORM_MINGW32
	DWORD     dn_attr;
#endif
};

struct globals {
#if ENABLE_FEATURE_LS_COLOR
	smallint show_color;
# define G_show_color (G.show_color)
#else
# define G_show_color 0
#endif
	smallint exit_code;
	smallint show_dirname;
#if ENABLE_FEATURE_LS_WIDTH
	unsigned terminal_width;
# define G_terminal_width (G.terminal_width)
#else
# define G_terminal_width TERMINAL_WIDTH
#endif
#if ENABLE_FEATURE_LS_TIMESTAMPS
	/* Do time() just once. Saves one syscall per file for "ls -l" */
	time_t current_time_t;
#endif
} FIX_ALIASING;
#define G (*(struct globals*)bb_common_bufsiz1)
#define INIT_G() do { \
	setup_common_bufsiz(); \
	/* we have to zero it out because of NOEXEC */ \
	memset(&G, 0, sizeof(G)); \
	IF_FEATURE_LS_WIDTH(G_terminal_width = TERMINAL_WIDTH;) \
	IF_FEATURE_LS_TIMESTAMPS(time(&G.current_time_t);) \
} while (0)

#define ESC "\033"


/*** Output code ***/


/* FYI type values: 1:fifo 2:char 4:dir 6:blk 8:file 10:link 12:socket
 * (various wacky OSes: 13:Sun door 14:BSD whiteout 5:XENIX named file
 *  3/7:multiplexed char/block device)
 * and we use 0 for unknown and 15 for executables (see below) */
#define TYPEINDEX(mode) (((mode) >> 12) & 0x0f)
/*                       un  fi chr -   dir -  blk  -  file -  link - sock -   - exe */
#define APPCHAR(mode)   ("\0""|""\0""\0""/""\0""\0""\0""\0""\0""@""\0""=""\0""\0""\0" [TYPEINDEX(mode)])
/* 036 black foreground              050 black background
   037 red foreground                051 red background
   040 green foreground              052 green background
   041 brown foreground              053 brown background
   042 blue foreground               054 blue background
   043 magenta (purple) foreground   055 magenta background
   044 cyan (light blue) foreground  056 cyan background
   045 gray foreground               057 white background
*/
#define COLOR(mode) ( \
	/*un  fi  chr  -  dir  -  blk  -  file -  link -  sock -   -  exe */ \
	"\037\043\043\045\042\045\043\043\000\045\044\045\043\045\045\040" \
	[TYPEINDEX(mode)])
/* Select normal (0) [actually "reset all"] or bold (1)
 * (other attributes are 2:dim 4:underline 5:blink 7:reverse,
 *  let's use 7 for "impossible" types, just for fun)
 * Note: coreutils 6.9 uses inverted red for setuid binaries.
 */
#define ATTR(mode) ( \
	/*un fi chr - dir - blk - file- link- sock- -  exe */ \
	"\01\00\01\07\01\07\01\07\00\07\01\07\01\07\07\01" \
	[TYPEINDEX(mode)])

#if ENABLE_FEATURE_LS_COLOR
/* mode of zero is interpreted as "unknown" (stat failed) */
static char fgcolor(mode_t mode)
{
	if (S_ISREG(mode) && (mode & (S_IXUSR | S_IXGRP | S_IXOTH)))
		return COLOR(0xF000);	/* File is executable ... */
	return COLOR(mode);
}
static char bold(mode_t mode)
{
	if (S_ISREG(mode) && (mode & (S_IXUSR | S_IXGRP | S_IXOTH)))
		return ATTR(0xF000);	/* File is executable ... */
	return ATTR(mode);
}
#endif

#if ENABLE_FEATURE_LS_FILETYPES
static char append_char(mode_t mode)
{
	if (!(option_mask32 & (OPT_F|OPT_p)))
		return '\0';

	if (S_ISDIR(mode))
		return '/';
	if (!(option_mask32 & OPT_F))
		return '\0';
	if (S_ISREG(mode) && (mode & (S_IXUSR | S_IXGRP | S_IXOTH)))
		return '*';
	return APPCHAR(mode);
}
#endif

static unsigned calc_name_len(const char *name)
{
	unsigned len;
	uni_stat_t uni_stat;

	// TODO: quote tab as \t, etc, if -Q
	name = printable_string2(&uni_stat, name);

	if (!(option_mask32 & OPT_Q)) {
		return uni_stat.unicode_width;
	}

	len = 2 + uni_stat.unicode_width;
	while (*name) {
		if (*name == '"' || *name == '\\') {
			len++;
		}
		name++;
	}
	return len;
}

/* Return the number of used columns.
 * Note that only columnar output uses return value.
 * -l and -1 modes don't care.
 * coreutils 7.2 also supports:
 * ls -b (--escape) = octal escapes (although it doesn't look like working)
 * ls -N (--literal) = not escape at all
 */
static unsigned print_name(const char *name)
{
	unsigned len;
	uni_stat_t uni_stat;

	// TODO: quote tab as \t, etc, if -Q
	name = printable_string2(&uni_stat, name);

	if (!(option_mask32 & OPT_Q)) {
		fputs_stdout(name);
		return uni_stat.unicode_width;
	}

	len = 2 + uni_stat.unicode_width;
	putchar('"');
	while (*name) {
		if (*name == '"' || *name == '\\') {
			putchar('\\');
			len++;
		}
		putchar(*name);
		name++;
	}
	putchar('"');
	return len;
}

/* Return the number of used columns.
 * Note that only columnar output uses return value,
 * -l and -1 modes don't care.
 */
static NOINLINE unsigned display_single(const struct dnode *dn)
{
	unsigned column = 0;
	char *lpath;
	int opt;
#if ENABLE_FEATURE_LS_FILETYPES || ENABLE_FEATURE_LS_COLOR
	struct stat statbuf;
#endif
#if ENABLE_FEATURE_LS_FILETYPES
	char append = append_char(dn->dn_mode);
#endif

	opt = option_mask32;

	/* Do readlink early, so that if it fails, error message
	 * does not appear *inside* the "ls -l" line */
	lpath = NULL;
	if (opt & OPT_l)
		if (S_ISLNK(dn->dn_mode))
			lpath = xmalloc_readlink_or_warn(dn->fullname);

	if (opt & OPT_i) /* show inode# */
<<<<<<< HEAD
#if !ENABLE_FEATURE_EXTRA_FILE_DATA
		column += printf("%7"LL_FMT"u ", (long long) dn->dn_ino);
#else
		column += printf("%19"LL_FMT"u ", (long long) dn->dn_ino);
#endif
//TODO: -h should affect -s too:
	if (opt & OPT_s) /* show allocated blocks */
		column += printf("%6"OFF_FMT"u ", (off_t) (dn->dn_blocks >> 1));
=======
		column += printf("%7llu ", (long long) dn->dn_ino);
	if (opt & OPT_s) { /* show allocated blocks */
		if (opt & OPT_h) {
			column += printf("%"HUMAN_READABLE_MAX_WIDTH_STR"s ",
				/* print size, show one fractional, use suffixes */
				make_human_readable_str((off_t)dn->dn_blocks << 9, 1, 0)
			);
		} else {
			column += printf("%6"OFF_FMT"u ", (off_t)(dn->dn_blocks >> 1));
		}
	}
>>>>>>> b3eec165
	if (opt & OPT_l) {
		/* long listing: show mode */
		char modestr[12];
		column += printf("%-10s ", bb_mode_string(modestr, dn->dn_mode));
		/* long listing: show number of links */
		column += printf("%4lu ", (long) dn->dn_nlink);
		/* long listing: show user/group */
		if (opt & OPT_n) {
			if (opt & OPT_g)
				column += printf("%-8u ", (int) dn->dn_gid);
			else
				column += printf("%-8u %-8u ",
						(int) dn->dn_uid,
						(int) dn->dn_gid);
		}
#if ENABLE_FEATURE_LS_USERNAME
		else {
			if (opt & OPT_g) {
				column += printf("%-8.8s ",
					get_cached_groupname(dn->dn_gid));
			} else {
				column += printf("%-8.8s %-8.8s ",
					get_cached_username(dn->dn_uid),
					get_cached_groupname(dn->dn_gid));
			}
		}
#endif
#if ENABLE_SELINUX
	}
	if (opt & OPT_Z) {
		column += printf("%-32s ", dn->sid ? dn->sid : "?");
		freecon(dn->sid);
	}
	if (opt & OPT_l) {
#endif
		/* long listing: show size */
		if (S_ISBLK(dn->dn_mode) || S_ISCHR(dn->dn_mode)) {
			column += printf("%4u, %3u ",
					dn->dn_rdev_maj,
					dn->dn_rdev_min);
		} else {
			if (opt & OPT_h) {
				column += printf("%"HUMAN_READABLE_MAX_WIDTH_STR"s ",
					/* print size, show one fractional, use suffixes */
					make_human_readable_str(dn->dn_size, 1, 0)
				);
			} else {
				column += printf("%9"OFF_FMT"u ", dn->dn_size);
			}
		}
#if ENABLE_FEATURE_LS_TIMESTAMPS
		/* long listing: show {m,c,a}time */
		if (opt & OPT_full_time) { /* --full-time */
			/* coreutils 8.4 ls --full-time prints:
			 * 2009-07-13 17:49:27.000000000 +0200
			 * we don't show fractional seconds.
			 */
			char buf[sizeof("YYYY-mm-dd HH:MM:SS TIMEZONE")];
			strftime(buf, sizeof(buf), "%Y-%m-%d %H:%M:%S %z",
					localtime(&dn->dn_time));
			column += printf("%s ", buf);
		} else { /* ordinary time format */
			/* G.current_time_t is ~== time(NULL) */
			char *filetime = ctime(&dn->dn_time);
			/* filetime's format: "Wed Jun 30 21:49:08 1993\n" */
			time_t age = G.current_time_t - dn->dn_time;
			if (age < 3600L * 24 * 365 / 2 && age > -15 * 60) {
				/* less than 6 months old */
				/* "mmm dd hh:mm " */
				printf("%.12s ", filetime + 4);
			} else {
				/* "mmm dd  yyyy " */
				/* "mmm dd yyyyy " after year 9999 :) */
				strchr(filetime + 20, '\n')[0] = ' ';
				printf("%.7s%6s", filetime + 4, filetime + 20);
			}
			column += 13;
		}
#endif
	}

#if ENABLE_FEATURE_LS_COLOR
	if (G_show_color) {
		mode_t mode = dn->dn_mode_lstat;
		if (!mode)
			if (lstat(dn->fullname, &statbuf) == 0)
				mode = statbuf.st_mode;
		printf(ESC"[%u;%um", bold(mode), fgcolor(mode));
	}
#endif
	column += print_name(dn->name);
	if (G_show_color) {
		printf(ESC"[m");
	}

	if (lpath) {
		printf(" -> ");
#if ENABLE_FEATURE_LS_FILETYPES || ENABLE_FEATURE_LS_COLOR
		if ((opt & (OPT_F|OPT_p))
		 || G_show_color
		) {
			mode_t mode = dn->dn_mode_stat;
			if (!mode)
				if (stat(dn->fullname, &statbuf) == 0)
					mode = statbuf.st_mode;
# if ENABLE_FEATURE_LS_FILETYPES
			append = append_char(mode);
# endif
# if ENABLE_FEATURE_LS_COLOR
			if (G_show_color) {
				printf(ESC"[%u;%um", bold(mode), fgcolor(mode));
			}
# endif
		}
#endif
		column += print_name(lpath) + 4;
		free(lpath);
		if (G_show_color) {
			printf(ESC"[m");
		}
	}
#if ENABLE_FEATURE_LS_FILETYPES
	if (opt & (OPT_F|OPT_p)) {
		if (append) {
			putchar(append);
			column++;
		}
	}
#endif

	return column;
}

static void display_files(struct dnode **dn, unsigned nfiles)
{
	unsigned i, ncols, nrows, row, nc;
	unsigned column;
	unsigned nexttab;
	unsigned column_width = 0; /* used only by coulmnal output */

	if (option_mask32 & (OPT_l|OPT_1)) {
		ncols = 1;
	} else {
		/* find the longest file name, use that as the column width */
		for (i = 0; dn[i]; i++) {
			int len = calc_name_len(dn[i]->name);
			if (column_width < len)
				column_width = len;
		}
		column_width += 2
			+ ((option_mask32 & OPT_Z) ? 33 : 0) /* context width */
#if !ENABLE_FEATURE_EXTRA_FILE_DATA
			+ ((option_mask32 & OPT_i) ? 8 : 0) /* inode# width */
#else
			+ ((option_mask32 & OPT_i) ? 20 : 0) /* inode# width */
#endif
			+ ((option_mask32 & OPT_s) ? 5 : 0) /* "alloc block" width */
		;
		ncols = (unsigned)G_terminal_width / column_width;
	}

	if (ncols > 1) {
		nrows = nfiles / ncols;
		if (nrows * ncols < nfiles)
			nrows++;                /* round up fractionals */
	} else {
		nrows = nfiles;
		ncols = 1;
	}

	column = 0;
	nexttab = 0;
	for (row = 0; row < nrows; row++) {
		for (nc = 0; nc < ncols; nc++) {
			/* reach into the array based on the column and row */
			if (option_mask32 & OPT_x)
				i = (row * ncols) + nc;	/* display across row */
			else
				i = (nc * nrows) + row;	/* display by column */
			if (i < nfiles) {
				if (column > 0) {
					nexttab -= column;
					printf("%*s", nexttab, "");
					column += nexttab;
				}
				nexttab = column + column_width;
				column += display_single(dn[i]);
			}
		}
		putchar('\n');
		column = 0;
	}
}


/*** Dir scanning code ***/

static struct dnode *my_stat(const char *fullname, const char *name, int force_follow)
{
	struct stat statbuf;
	struct dnode *cur;

	cur = xzalloc(sizeof(*cur));
	cur->fullname = fullname;
	cur->name = name;

	if ((option_mask32 & OPT_L) || force_follow) {
#if ENABLE_SELINUX
		if (option_mask32 & OPT_Z) {
			getfilecon(fullname, &cur->sid);
		}
#endif
		if (stat(fullname, &statbuf)) {
			bb_simple_perror_msg(fullname);
			G.exit_code = EXIT_FAILURE;
			free(cur);
			return NULL;
		}
		cur->dn_mode_stat = statbuf.st_mode;
	} else {
#if ENABLE_SELINUX
		if (option_mask32 & OPT_Z) {
			lgetfilecon(fullname, &cur->sid);
		}
#endif
		if (lstat(fullname, &statbuf)) {
			bb_simple_perror_msg(fullname);
			G.exit_code = EXIT_FAILURE;
			free(cur);
			return NULL;
		}
		cur->dn_mode_lstat = statbuf.st_mode;
	}

	/* cur->dstat = statbuf: */
	cur->dn_mode   = statbuf.st_mode  ;
#if ENABLE_PLATFORM_MINGW32
	cur->dn_attr   = statbuf.st_attr  ;
#endif
	cur->dn_size   = statbuf.st_size  ;
#if ENABLE_FEATURE_LS_TIMESTAMPS || ENABLE_FEATURE_LS_SORTFILES
	cur->dn_time   = statbuf.st_mtime ;
	if (option_mask32 & OPT_u)
		cur->dn_time = statbuf.st_atime;
	if (option_mask32 & OPT_c)
		cur->dn_time = statbuf.st_ctime;
#endif
	cur->dn_ino    = statbuf.st_ino   ;
	cur->dn_blocks = statbuf.st_blocks;
	cur->dn_nlink  = statbuf.st_nlink ;
	cur->dn_uid    = statbuf.st_uid   ;
	cur->dn_gid    = statbuf.st_gid   ;
	cur->dn_rdev_maj = major(statbuf.st_rdev);
	cur->dn_rdev_min = minor(statbuf.st_rdev);

	return cur;
}

static unsigned count_dirs(struct dnode **dn, int which)
{
	unsigned dirs, all;

	if (!dn)
		return 0;

	dirs = all = 0;
	for (; *dn; dn++) {
		const char *name;

		all++;
		if (!S_ISDIR((*dn)->dn_mode))
			continue;

		name = (*dn)->name;
		if (which != SPLIT_SUBDIR /* if not requested to skip . / .. */
		 /* or if it's not . or .. */
		 || name[0] != '.'
		 || (name[1] && (name[1] != '.' || name[2]))
		) {
			dirs++;
		}
	}
	return which != SPLIT_FILE ? dirs : all - dirs;
}

/* get memory to hold an array of pointers */
static struct dnode **dnalloc(unsigned num)
{
	if (num < 1)
		return NULL;

	num++; /* so that we have terminating NULL */
	return xzalloc(num * sizeof(struct dnode *));
}

#if ENABLE_FEATURE_LS_RECURSIVE
static void dfree(struct dnode **dnp)
{
	unsigned i;

	if (dnp == NULL)
		return;

	for (i = 0; dnp[i]; i++) {
		struct dnode *cur = dnp[i];
		if (cur->fname_allocated)
			free((char*)cur->fullname);
		free(cur);
	}
	free(dnp);
}
#else
#define dfree(...) ((void)0)
#endif

/* Returns NULL-terminated malloced vector of pointers (or NULL) */
static struct dnode **splitdnarray(struct dnode **dn, int which)
{
	unsigned dncnt, d;
	struct dnode **dnp;

	if (dn == NULL)
		return NULL;

	/* count how many dirs or files there are */
	dncnt = count_dirs(dn, which);

	/* allocate a file array and a dir array */
	dnp = dnalloc(dncnt);

	/* copy the entrys into the file or dir array */
	for (d = 0; *dn; dn++) {
		if (S_ISDIR((*dn)->dn_mode)) {
			const char *name;

			if (which == SPLIT_FILE)
				continue;

			name = (*dn)->name;
			if ((which & SPLIT_DIR) /* any dir... */
			/* ... or not . or .. */
			 || name[0] != '.'
			 || (name[1] && (name[1] != '.' || name[2]))
			) {
				dnp[d++] = *dn;
			}
		} else
		if (which == SPLIT_FILE) {
			dnp[d++] = *dn;
		}
	}
	return dnp;
}

#if ENABLE_FEATURE_LS_SORTFILES
static int sortcmp(const void *a, const void *b)
{
	struct dnode *d1 = *(struct dnode **)a;
	struct dnode *d2 = *(struct dnode **)b;
	unsigned opt = option_mask32;
	off_t dif;

	dif = 0; /* assume sort by name */
	// TODO: use pre-initialized function pointer
	// instead of branch forest
	if (opt & OPT_dirs_first) {
		dif = S_ISDIR(d2->dn_mode) - S_ISDIR(d1->dn_mode);
		if (dif != 0)
			goto maybe_invert_and_ret;
	}

	if (opt & OPT_S) { /* sort by size */
		dif = (d2->dn_size - d1->dn_size);
	} else
	if (opt & OPT_t) { /* sort by time */
		dif = (d2->dn_time - d1->dn_time);
	} else
#if defined(HAVE_STRVERSCMP) && HAVE_STRVERSCMP == 1
	if (opt & OPT_v) { /* sort by version */
		dif = strverscmp(d1->name, d2->name);
	} else
#endif
	if (opt & OPT_X) { /* sort by extension */
		dif = strcmp(strchrnul(d1->name, '.'), strchrnul(d2->name, '.'));
	}
	if (dif == 0) {
		/* sort by name, use as tie breaker for other sorts */
		if (ENABLE_LOCALE_SUPPORT)
			dif = strcoll(d1->name, d2->name);
		else
			dif = strcmp(d1->name, d2->name);
	} else {
		/* Make dif fit into an int */
		if (sizeof(dif) > sizeof(int)) {
			enum { BITS_TO_SHIFT = 8 * (sizeof(dif) - sizeof(int)) };
			/* shift leaving only "int" worth of bits */
			/* (this requires dif != 0, and here it is nonzero) */
			dif = 1 | (int)((uoff_t)dif >> BITS_TO_SHIFT);
		}
	}
 maybe_invert_and_ret:
	return (opt & OPT_r) ? -(int)dif : (int)dif;
}

static void dnsort(struct dnode **dn, int size)
{
	qsort(dn, size, sizeof(*dn), sortcmp);
}

static void sort_and_display_files(struct dnode **dn, unsigned nfiles)
{
	dnsort(dn, nfiles);
	display_files(dn, nfiles);
}
#else
# define dnsort(dn, size) ((void)0)
# define sort_and_display_files(dn, nfiles) display_files(dn, nfiles)
#endif

/* Returns NULL-terminated malloced vector of pointers (or NULL) */
static struct dnode **scan_one_dir(const char *path, unsigned *nfiles_p)
{
	struct dnode *dn, *cur, **dnp;
	struct dirent *entry;
	DIR *dir;
	unsigned i, nfiles;

	*nfiles_p = 0;
	dir = warn_opendir(path);
	if (dir == NULL) {
		G.exit_code = EXIT_FAILURE;
		return NULL;	/* could not open the dir */
	}
	dn = NULL;
	nfiles = 0;
	while ((entry = readdir(dir)) != NULL) {
		char *fullname;

		/* are we going to list the file- it may be . or .. or a hidden file */
		if (entry->d_name[0] == '.') {
			if (!(option_mask32 & (OPT_a|OPT_A)))
				continue; /* skip all dotfiles if no -a/-A */
			if (!(option_mask32 & OPT_a)
			 && (!entry->d_name[1] || (entry->d_name[1] == '.' && !entry->d_name[2]))
			) {
				continue; /* if only -A, skip . and .. but show other dotfiles */
			}
		}
#if ENABLE_PLATFORM_MINGW32
		if (has_dos_drive_prefix(path) && path[2] == '\0')
			fullname = xasprintf("%s%s", path, entry->d_name);
		else
#endif
		fullname = concat_path_file(path, entry->d_name);
		cur = my_stat(fullname, bb_basename(fullname), 0);
#if !ENABLE_PLATFORM_MINGW32
		if (!cur) {
#else
		if (!cur || ((cur->dn_attr & FILE_ATTRIBUTE_HIDDEN) &&
						!(option_mask32 & (OPT_a|OPT_A)))) {
			/* skip invalid or hidden files */
#endif
			free(fullname);
			continue;
		}
		cur->fname_allocated = 1;
		cur->dn_next = dn;
		dn = cur;
		nfiles++;
	}
	closedir(dir);

	if (dn == NULL)
		return NULL;

	/* now that we know how many files there are
	 * allocate memory for an array to hold dnode pointers
	 */
	*nfiles_p = nfiles;
	dnp = dnalloc(nfiles);
	for (i = 0; /* i < nfiles - detected via !dn below */; i++) {
		dnp[i] = dn;	/* save pointer to node in array */
		dn = dn->dn_next;
		if (!dn)
			break;
	}

	return dnp;
}

#if ENABLE_DESKTOP
/* http://www.opengroup.org/onlinepubs/9699919799/utilities/ls.html
 * If any of the -l, -n, -s options is specified, each list
 * of files within the directory shall be preceded by a
 * status line indicating the number of file system blocks
 * occupied by files in the directory in 512-byte units if
 * the -k option is not specified, or 1024-byte units if the
 * -k option is specified, rounded up to the next integral
 * number of units.
 */
/* by Jorgen Overgaard (jorgen AT antistaten.se) */
static off_t calculate_blocks(struct dnode **dn)
{
	uoff_t blocks = 1;
	if (dn) {
		while (*dn) {
			/* st_blocks is in 512 byte blocks */
			blocks += (*dn)->dn_blocks;
			dn++;
		}
	}

	/* Even though standard says use 512 byte blocks, coreutils use 1k */
	/* Actually, we round up by calculating (blocks + 1) / 2,
	 * "+ 1" was done when we initialized blocks to 1 */
	return blocks >> 1;
}
#endif

static void scan_and_display_dirs_recur(struct dnode **dn, int first)
{
	unsigned nfiles;
	struct dnode **subdnp;

	for (; *dn; dn++) {
		if (G.show_dirname || (option_mask32 & OPT_R)) {
			if (!first)
				bb_putchar('\n');
			first = 0;
			printf("%s:\n", (*dn)->fullname);
		}
		subdnp = scan_one_dir((*dn)->fullname, &nfiles);
#if ENABLE_DESKTOP
		if (option_mask32 & (OPT_s|OPT_l)) {
			if (option_mask32 & OPT_h) {
				printf("total %-"HUMAN_READABLE_MAX_WIDTH_STR"s\n",
					/* print size, no fractions, use suffixes */
					make_human_readable_str(calculate_blocks(subdnp) * 1024,
								0, 0)
				);
			} else {
				printf("total %"OFF_FMT"u\n", calculate_blocks(subdnp));
			}
		}
#endif
		if (nfiles > 0) {
			/* list all files at this level */
			sort_and_display_files(subdnp, nfiles);

			if (ENABLE_FEATURE_LS_RECURSIVE
			 && (option_mask32 & OPT_R)
			) {
				struct dnode **dnd;
				unsigned dndirs;
				/* recursive - list the sub-dirs */
				dnd = splitdnarray(subdnp, SPLIT_SUBDIR);
				dndirs = count_dirs(subdnp, SPLIT_SUBDIR);
				if (dndirs > 0) {
					dnsort(dnd, dndirs);
					scan_and_display_dirs_recur(dnd, 0);
					/* free the array of dnode pointers to the dirs */
					free(dnd);
				}
			}
			/* free the dnodes and the fullname mem */
			dfree(subdnp);
		}
	}
}

#if ENABLE_PLATFORM_MINGW32
static char *fix_backslash(char *p)
{
	const char *flag = getenv("BB_FIX_BACKSLASH");
	int value = flag ? atoi(flag) : 0;

	if (value == 1)
		bs_to_slash(p);
	return p;
}
#endif


int ls_main(int argc UNUSED_PARAM, char **argv)
{	/*      ^^^^^^^^^^^^^^^^^ note: if FTPD, argc can be wrong, see ftpd.c */
	struct dnode **dnd;
	struct dnode **dnf;
	struct dnode **dnp;
	struct dnode *dn;
	struct dnode *cur;
	unsigned opt;
	unsigned nfiles;
	unsigned dnfiles;
	unsigned dndirs;
	unsigned i;
#if ENABLE_FEATURE_LS_COLOR
	/* colored LS support by JaWi, janwillem.janssen@lxtreme.nl */
	/* coreutils 6.10:
	 * # ls --color=BOGUS
	 * ls: invalid argument 'BOGUS' for '--color'
	 * Valid arguments are:
	 * 'always', 'yes', 'force'
	 * 'never', 'no', 'none'
	 * 'auto', 'tty', 'if-tty'
	 * (and substrings: "--color=alwa" work too)
	 */
	static const char color_str[] ALIGN1 =
		"always\0""yes\0""force\0"
		"auto\0""tty\0""if-tty\0";
	/* need to initialize since --color has _an optional_ argument */
	const char *color_opt = color_str; /* "always" */
#endif
#if ENABLE_LONG_OPTS
	static const char ls_longopts[] ALIGN1 =
		"full-time\0" No_argument "\xff"
		"group-directories-first\0" No_argument "\xfe"
		IF_FEATURE_LS_COLOR("color\0" Optional_argument "\xfd")
	;
#endif

	INIT_G();

	init_unicode();

#if ENABLE_FEATURE_LS_WIDTH
	/* obtain the terminal width */
	G_terminal_width = get_terminal_width(STDIN_FILENO);
	/* go one less... */
	G_terminal_width--;
#endif

	/* process options */
	opt = getopt32long(argv, "^"
		ls_options
			"\0"
			/* -n and -g imply -l */
			"nl:gl"
			/* --full-time implies -l */
			IF_FEATURE_LS_TIMESTAMPS(IF_LONG_OPTS(":\xff""l"))
			/* http://pubs.opengroup.org/onlinepubs/9699919799/utilities/ls.html:
			 * in some pairs of opts, only last one takes effect:
			 */
			IF_FEATURE_LS_TIMESTAMPS(IF_FEATURE_LS_SORTFILES(":t-S:S-t")) /* time/size */
			// ":m-l:l-m" - we don't have -m
			IF_FEATURE_LS_FOLLOWLINKS(":H-L:L-H")
			":C-xl:x-Cl:l-xC" /* bycols/bylines/long */
			":C-1:1-C" /* bycols/oneline */
			":x-1:1-x" /* bylines/oneline (not in SuS, but in GNU coreutils 8.4) */
			IF_FEATURE_LS_TIMESTAMPS(":c-u:u-c") /* mtime/atime */
			/* -w NUM: */
			IF_FEATURE_LS_WIDTH(":w+")
		, ls_longopts
		IF_FEATURE_LS_WIDTH(, /*-T*/ NULL, /*-w*/ &G_terminal_width)
		IF_FEATURE_LS_COLOR(, &color_opt)
	);
#if 0 /* option bits debug */
	bb_error_msg("opt:0x%08x l:%x H:%x color:%x dirs:%x", opt, OPT_l, OPT_H, OPT_color, OPT_dirs_first);
	if (opt & OPT_c         ) bb_error_msg("-c");
	if (opt & OPT_l         ) bb_error_msg("-l");
	if (opt & OPT_H         ) bb_error_msg("-H");
	if (opt & OPT_color     ) bb_error_msg("--color");
	if (opt & OPT_dirs_first) bb_error_msg("--group-directories-first");
	if (opt & OPT_full_time ) bb_error_msg("--full-time");
	exit(0);
#endif

#if ENABLE_SELINUX
	if (opt & OPT_Z) {
		if (!is_selinux_enabled())
			option_mask32 &= ~OPT_Z;
	}
#endif

#if ENABLE_FEATURE_LS_COLOR
	/* set G_show_color = 1/0 */
	if (ENABLE_FEATURE_LS_COLOR_IS_DEFAULT && !is_TERM_dumb()) {
		char *p = getenv("LS_COLORS");
		/* LS_COLORS is unset, or (not empty && not "none") ? */
		if (!p || (p[0] && strcmp(p, "none") != 0)) {
			if (isatty(STDOUT_FILENO)) {
				/* check isatty() last because it's expensive (syscall) */
				G_show_color = 1;
			}
		}
	}
	if (opt & OPT_color) {
		if (color_opt[0] == 'n')
			G_show_color = 0;
		else switch (index_in_substrings(color_str, color_opt)) {
		case 3:
		case 4:
		case 5:
			if (!is_TERM_dumb() && isatty(STDOUT_FILENO)) {
		case 0:
		case 1:
		case 2:
				G_show_color = 1;
			}
		}
	}
#endif

	/* sort out which command line options take precedence */
	if (ENABLE_FEATURE_LS_RECURSIVE && (opt & OPT_d))
		option_mask32 &= ~OPT_R;	/* no recurse if listing only dir */
	if (!(opt & OPT_l)) { /* not -l? */
		if (ENABLE_FEATURE_LS_TIMESTAMPS && ENABLE_FEATURE_LS_SORTFILES) {
			/* when to sort by time? -t[cu] sorts by time even with -l */
			/* (this is achieved by opt_flags[] element for -t) */
			/* without -l, bare -c or -u enable sort too */
			/* (with -l, bare -c or -u just select which time to show) */
			if (opt & (OPT_c|OPT_u)) {
				option_mask32 |= OPT_t;
			}
		}
	}

	/* choose a display format if one was not already specified by an option */
	if (!(option_mask32 & (OPT_l|OPT_1|OPT_x|OPT_C)))
		option_mask32 |= (isatty(STDOUT_FILENO) ? OPT_C : OPT_1);

	if (ENABLE_FTPD && applet_name[0] == 'f') {
		/* ftpd secret backdoor. dirs first are much nicer */
		option_mask32 |= OPT_dirs_first;
	}

	argv += optind;
	if (!argv[0])
		*--argv = (char*)".";

	if (argv[1])
		G.show_dirname = 1; /* 2 or more items? label directories */

	/* stuff the command line file names into a dnode array */
	dn = NULL;
	nfiles = 0;
	do {
#if ENABLE_PLATFORM_MINGW32
		*argv = fix_backslash(*argv);
#endif
		cur = my_stat(*argv, *argv,
			/* follow links on command line unless -l, -i, -s or -F: */
			!(option_mask32 & (OPT_l|OPT_i|OPT_s|OPT_F))
			/* ... or if -H: */
			|| (option_mask32 & OPT_H)
			/* ... or if -L, but my_stat always follows links if -L */
		);
		argv++;
		if (!cur)
			continue;
		/*cur->fname_allocated = 0; - already is */
		cur->dn_next = dn;
		dn = cur;
		nfiles++;
	} while (*argv);

	/* nfiles _may_ be 0 here - try "ls doesnt_exist" */
	if (nfiles == 0)
		return G.exit_code;

	/* now that we know how many files there are
	 * allocate memory for an array to hold dnode pointers
	 */
	dnp = dnalloc(nfiles);
	for (i = 0; /* i < nfiles - detected via !dn below */; i++) {
		dnp[i] = dn;	/* save pointer to node in array */
		dn = dn->dn_next;
		if (!dn)
			break;
	}

	if (option_mask32 & OPT_d) {
		sort_and_display_files(dnp, nfiles);
	} else {
		dnd = splitdnarray(dnp, SPLIT_DIR);
		dnf = splitdnarray(dnp, SPLIT_FILE);
		dndirs = count_dirs(dnp, SPLIT_DIR);
		dnfiles = nfiles - dndirs;
		if (dnfiles > 0) {
			sort_and_display_files(dnf, dnfiles);
			if (ENABLE_FEATURE_CLEAN_UP)
				free(dnf);
		}
		if (dndirs > 0) {
			dnsort(dnd, dndirs);
			scan_and_display_dirs_recur(dnd, dnfiles == 0);
			if (ENABLE_FEATURE_CLEAN_UP)
				free(dnd);
		}
	}

	if (ENABLE_FEATURE_CLEAN_UP)
		dfree(dnp);
	return G.exit_code;
}<|MERGE_RESOLUTION|>--- conflicted
+++ resolved
@@ -500,17 +500,11 @@
 			lpath = xmalloc_readlink_or_warn(dn->fullname);
 
 	if (opt & OPT_i) /* show inode# */
-<<<<<<< HEAD
 #if !ENABLE_FEATURE_EXTRA_FILE_DATA
 		column += printf("%7"LL_FMT"u ", (long long) dn->dn_ino);
 #else
 		column += printf("%19"LL_FMT"u ", (long long) dn->dn_ino);
 #endif
-//TODO: -h should affect -s too:
-	if (opt & OPT_s) /* show allocated blocks */
-		column += printf("%6"OFF_FMT"u ", (off_t) (dn->dn_blocks >> 1));
-=======
-		column += printf("%7llu ", (long long) dn->dn_ino);
 	if (opt & OPT_s) { /* show allocated blocks */
 		if (opt & OPT_h) {
 			column += printf("%"HUMAN_READABLE_MAX_WIDTH_STR"s ",
@@ -521,7 +515,6 @@
 			column += printf("%6"OFF_FMT"u ", (off_t)(dn->dn_blocks >> 1));
 		}
 	}
->>>>>>> b3eec165
 	if (opt & OPT_l) {
 		/* long listing: show mode */
 		char modestr[12];
