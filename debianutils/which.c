/* vi: set sw=4 ts=4: */
/*
 * Copyright (C) 1999-2004 by Erik Andersen <andersen@codepoet.org>
 * Copyright (C) 2006 Gabriel Somlo <somlo at cmu.edu>
 *
 * Licensed under GPLv2 or later, see file LICENSE in this source tree.
 */
//config:config WHICH
//config:	bool "which (3.7 kb)"
//config:	default y
//config:	help
//config:	which is used to find programs in your PATH and
//config:	print out their pathnames.

//applet:IF_WHICH(APPLET_NOFORK(which, which, BB_DIR_USR_BIN, BB_SUID_DROP, which))

//kbuild:lib-$(CONFIG_WHICH) += which.o

//usage:#define which_trivial_usage
//usage:       "[COMMAND]..."
//usage:#define which_full_usage "\n\n"
//usage:       "Locate a COMMAND"
//usage:
//usage:#define which_example_usage
//usage:       "$ which login\n"
//usage:       "/bin/login\n"

#include "libbb.h"

int which_main(int argc, char **argv) MAIN_EXTERNALLY_VISIBLE;
int which_main(int argc UNUSED_PARAM, char **argv)
{
	char *env_path;
	int status = 0;
	/* This sizeof(): bb_default_root_path is shorter than BB_PATH_ROOT_PATH */
	char buf[sizeof(BB_PATH_ROOT_PATH)];

	env_path = getenv("PATH");
	if (!env_path)
		/* env_path must be writable, and must not alloc, so... */
		env_path = strcpy(buf, bb_default_root_path);

	getopt32(argv, "^" "a" "\0" "-1"/*at least one arg*/);
	argv += optind;

	do {
		int missing = 1;
		char *p;

#if ENABLE_FEATURE_SH_STANDALONE
		if (find_applet_by_name(*argv) >= 0 ||
				is_prefixed_with(*argv, "busybox")) {
			missing = 0;
			puts(*argv);
			if (!option_mask32) /* -a not set */
				break;
		}
#endif

		/* If file contains a slash don't use PATH */
		if (strchr(*argv, '/') || (ENABLE_PLATFORM_MINGW32 && strchr(*argv, '\\'))) {
			if (file_is_executable(*argv)) {
				missing = 0;
				puts(*argv);
			}
#if ENABLE_PLATFORM_MINGW32
			else if ((p=file_is_win32_executable(*argv)) != NULL) {
				missing = 0;
				puts(p);
				free(p);
			}
#endif
		} else {
			char *path;
<<<<<<< HEAD
			char *tmp;
=======
			char *p;
>>>>>>> 3459024b

			path = env_path;
			/* NOFORK NB: xmalloc inside find_executable(), must have no allocs above! */
			while ((p = find_executable(*argv, &path)) != NULL) {
				missing = 0;
				puts(p);
				free(p);
				if (!option_mask32) /* -a not set */
					break;
			}
		}
		status |= missing;
	} while (*++argv);

	return status;
}<|MERGE_RESOLUTION|>--- conflicted
+++ resolved
@@ -72,11 +72,6 @@
 #endif
 		} else {
 			char *path;
-<<<<<<< HEAD
-			char *tmp;
-=======
-			char *p;
->>>>>>> 3459024b
 
 			path = env_path;
 			/* NOFORK NB: xmalloc inside find_executable(), must have no allocs above! */
