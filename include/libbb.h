/* vi: set sw=4 ts=4: */
/*
 * Busybox main internal header file
 *
 * Based in part on code from sash, Copyright (c) 1999 by David I. Bell
 * Permission has been granted to redistribute this code under GPL.
 *
 * Licensed under GPLv2, see file LICENSE in this source tree.
 */
#ifndef LIBBB_H
#define LIBBB_H 1

#if ENABLE_PLATFORM_MINGW32
/* We have our own nanosleep(), clock_gettime() and clock_settime(). */
/* Skip the Windows include file that declares them. */
# define WIN_PTHREADS_TIME_H
#endif

#include "platform.h"

#include <ctype.h>
#include <dirent.h>
#include <errno.h>
#include <fcntl.h>
#include <inttypes.h>
#include <netdb.h>
#include <setjmp.h>
#include <signal.h>
#include <paths.h>
#if defined __UCLIBC__ /* TODO: and glibc? */
/* use inlined versions of these: */
# define sigfillset(s)    __sigfillset(s)
# define sigemptyset(s)   __sigemptyset(s)
# define sigisemptyset(s) __sigisemptyset(s)
#endif
#include <stdint.h>
#include <stdio.h>
#include <stdlib.h>
#include <stdarg.h>
#include <stddef.h>
#include <string.h>
/* There are two incompatible basename's, let's not use them! */
/* See the dirname/basename man page for details */
#include <libgen.h> /* dirname,basename */
#undef basename
#define basename dont_use_basename
#include <poll.h>
#include <sys/ioctl.h>
#include <sys/mman.h>
#include <sys/resource.h>
#include <sys/socket.h>
#include <sys/stat.h>
#include <sys/time.h>
#include <sys/types.h>
#if !defined(major) || defined(__GLIBC__)
# include <sys/sysmacros.h>
#endif
#include <sys/wait.h>
#include <termios.h>
#include <time.h>
#include <sys/param.h>
#include <pwd.h>
#include <grp.h>
#if ENABLE_FEATURE_SHADOWPASSWDS
# if !ENABLE_USE_BB_SHADOW
/* If using busybox's shadow implementation, do not include the shadow.h
 * header as the toolchain may not provide it at all.
 */
#  include <shadow.h>
# endif
#endif
#if defined(ANDROID) || defined(__ANDROID__)
# define endpwent() ((void)0)
# define endgrent() ((void)0)
#endif
#ifdef HAVE_MNTENT_H
# include <mntent.h>
#endif
#ifdef HAVE_SYS_STATFS_H
# include <sys/statfs.h>
#endif
/* Don't do this here:
 * #include <sys/sysinfo.h>
 * Some linux/ includes pull in conflicting definition
 * of struct sysinfo (only in some toolchanins), which breaks build.
 * Include sys/sysinfo.h only in those files which need it.
 */
#if ENABLE_SELINUX
# include <selinux/selinux.h>
# include <selinux/context.h>
#endif
#if ENABLE_FEATURE_UTMP
# if defined __UCLIBC__ && ( \
    (UCLIBC_VERSION >= KERNEL_VERSION(0, 9, 32) \
     && UCLIBC_VERSION < KERNEL_VERSION(0, 9, 34) \
     && defined __UCLIBC_HAS_UTMPX__ \
    ) || ( \
	 UCLIBC_VERSION >= KERNEL_VERSION(0, 9, 34) \
	) \
  )
#  include <utmpx.h>
# elif defined __UCLIBC__
#  include <utmp.h>
#  define utmpx utmp
#  define setutxent setutent
#  define endutxent endutent
#  define getutxent getutent
#  define getutxid getutid
#  define getutxline getutline
#  define pututxline pututline
#  define utmpxname utmpname
#  define updwtmpx updwtmp
#  define _PATH_UTMPX _PATH_UTMP
# else
#  if !defined(__FreeBSD__)
#   include <utmp.h>
#  else
#   define _PATH_UTMPX "/var/run/utx.active"
#  endif
#  include <utmpx.h>
#  if defined _PATH_UTMP && !defined _PATH_UTMPX
#   define _PATH_UTMPX _PATH_UTMP
#  endif
# endif
#endif
#if ENABLE_LOCALE_SUPPORT
# include <locale.h>
#else
# define setlocale(x,y) ((void)0)
#endif
#ifdef DMALLOC
# include <dmalloc.h>
#endif
/* Just in case libc doesn't define some of these... */
#ifndef _PATH_PASSWD
#define _PATH_PASSWD  "/etc/passwd"
#endif
#ifndef _PATH_GROUP
#define _PATH_GROUP   "/etc/group"
#endif
#ifndef _PATH_SHADOW
#define _PATH_SHADOW  "/etc/shadow"
#endif
#ifndef _PATH_GSHADOW
#define _PATH_GSHADOW "/etc/gshadow"
#endif
#if defined __FreeBSD__ || defined __OpenBSD__
# include <netinet/in.h>
# include <arpa/inet.h>
#elif defined __APPLE__
# include <netinet/in.h>
#elif ENABLE_PLATFORM_MINGW32
# include <winsock2.h>
# include <ws2tcpip.h>
#else
# include <arpa/inet.h>
//This breaks on bionic:
//# if !defined(__socklen_t_defined) && !defined(_SOCKLEN_T_DECLARED)
///* We #define socklen_t *after* includes, otherwise we get
// * typedef redefinition errors from system headers
// * (in case "is it defined already" detection above failed)
// */
//#  define socklen_t bb_socklen_t
//   typedef unsigned socklen_t;
//# endif
//if this is still needed, add a fix along the lines of
//  ifdef SPECIFIC_BROKEN_LIBC_CHECK / typedef socklen_t / endif
//in platform.h instead!
#endif
#ifndef HAVE_CLEARENV
# define clearenv() do { if (environ) environ[0] = NULL; } while (0)
#endif
#ifndef HAVE_FDATASYNC
# define fdatasync fsync
#endif
#ifndef HAVE_XTABS
# define XTABS TAB3
#endif
/*
 * Use '%m' to append error string on platforms that support it,
 * '%s' and strerror() on those that don't.
 */
#ifdef HAVE_PRINTF_PERCENTM
# define STRERROR_FMT    "%m"
# define STRERROR_ERRNO  /*nothing*/
#else
# define STRERROR_FMT    "%s"
# define STRERROR_ERRNO  ,strerror(errno)
#endif


/* Some libc's forget to declare these, do it ourself */

#if !ENABLE_PLATFORM_MINGW32
extern char **environ;
#endif
/* klogctl is in libc's klog.h, but we cheat and not #include that */
int klogctl(int type, char *b, int len);
#ifndef PATH_MAX
# define PATH_MAX 256
#endif
#ifndef BUFSIZ
# define BUFSIZ 4096
#endif

#if ENABLE_PLATFORM_MINGW32
# include "mingw.h"
# define MINGW_SPECIAL(a) mingw_ ## a
#else
# define MINGW_SPECIAL(a) a
#endif

#if __GNUC_PREREQ(5,0)
/* Since musl is apparently unable to get it right and would use
 * a function call to a single-instruction function of "bswap %eax",
 * reroute to gcc builtins:
 */
# undef  bswap_16
# undef  bswap_32
# undef  bswap_64
# define bswap_16(x) __builtin_bswap16(x)
# define bswap_32(x) __builtin_bswap32(x)
# define bswap_64(x) __builtin_bswap64(x)
# if BB_LITTLE_ENDIAN
#   undef ntohs
#   undef htons
#   undef ntohl
#   undef htonl
#   define ntohs(x) __builtin_bswap16(x)
#   define htons(x) __builtin_bswap16(x)
#   define ntohl(x) __builtin_bswap32(x)
#   define htonl(x) __builtin_bswap32(x)
# endif
#endif

/* Busybox does not use threads, we can speed up stdio. */
#ifdef HAVE_UNLOCKED_STDIO
# undef  getc
# define getc(stream)   getc_unlocked(stream)
# undef  getchar
# define getchar()      getchar_unlocked()
# undef  putc
# define putc(c,stream) putc_unlocked(c,stream)
# undef  putchar
# define putchar(c)     putchar_unlocked(c)
# undef  fgetc
# define fgetc(stream)  getc_unlocked(stream)
# undef  fputc
# define fputc(c,stream) putc_unlocked(c,stream)
#endif
/* Above functions are required by POSIX.1-2008, below ones are extensions */
#ifdef HAVE_UNLOCKED_LINE_OPS
# undef  fgets
# define fgets(s,n,stream) fgets_unlocked(s,n,stream)
# undef  fputs
# define fputs(s,stream) fputs_unlocked(s,stream)
/* musl <= 1.1.15 does not support fflush_unlocked(NULL) */
//# undef  fflush
//# define fflush(stream) fflush_unlocked(stream)
# undef  feof
# define feof(stream)   feof_unlocked(stream)
# undef  ferror
# define ferror(stream) ferror_unlocked(stream)
# undef  fileno
# define fileno(stream) fileno_unlocked(stream)
#endif


/* Make all declarations hidden (-fvisibility flag only affects definitions) */
/* (don't include system headers after this until corresponding pop!) */
PUSH_AND_SET_FUNCTION_VISIBILITY_TO_HIDDEN


#if ENABLE_USE_BB_PWD_GRP
# include "pwd_.h"
# include "grp_.h"
#endif
#if ENABLE_FEATURE_SHADOWPASSWDS
# if ENABLE_USE_BB_SHADOW
#  include "shadow_.h"
# endif
#endif

#if ENABLE_FEATURE_TLS_SCHANNEL || ENABLE_FEATURE_USE_CNG_API
# define SECURITY_WIN32
# include <windows.h>
# include <security.h>
#endif

#if ENABLE_FEATURE_USE_CNG_API
# include <bcrypt.h>

// these work on Windows >= 10
# define BCRYPT_HMAC_SHA1_ALG_HANDLE   ((BCRYPT_ALG_HANDLE) 0x000000a1)
# define BCRYPT_HMAC_SHA256_ALG_HANDLE ((BCRYPT_ALG_HANDLE) 0x000000b1)
# define sha1_begin_hmac BCRYPT_HMAC_SHA1_ALG_HANDLE
# define sha256_begin_hmac BCRYPT_HMAC_SHA256_ALG_HANDLE
#else
# define sha1_begin_hmac sha1_begin
# define sha256_begin_hmac sha256_begin
# define hmac_uninit(...) ((void)0)
#endif

/* Tested to work correctly with all int types (IIRC :]) */
#define MAXINT(T) (T)( \
	((T)-1) > 0 \
	? (T)-1 \
	: (T)~((T)1 << (sizeof(T)*8-1)) \
	)

#define MININT(T) (T)( \
	((T)-1) > 0 \
	? (T)0 \
	: ((T)1 << (sizeof(T)*8-1)) \
	)

// UCRT supports both "ll" and "I64", but gcc warns on "I64" with UCRT mingw
#if ENABLE_PLATFORM_MINGW32 && !defined(_UCRT) && \
	(!defined(__USE_MINGW_ANSI_STDIO) || !__USE_MINGW_ANSI_STDIO)
#define LL_FMT "I64"
#else
#define LL_FMT "ll"
#endif

#if ENABLE_PLATFORM_MINGW32 && defined(_WIN64)
#define PID_FMT LL_FMT
#else
#define PID_FMT
#endif

/* Large file support */
/* Note that CONFIG_LFS=y forces bbox to be built with all common ops
 * (stat, lseek etc) mapped to "largefile" variants by libc.
 * Practically it means that open() automatically has O_LARGEFILE added
 * and all filesize/file_offset parameters and struct members are "large"
 * (in today's world - signed 64bit). For full support of large files,
 * we need a few helper #defines (below) and careful use of off_t
 * instead of int/ssize_t. No lseek64(), O_LARGEFILE etc necessary */
#if ENABLE_LFS
/* CONFIG_LFS is on */
# if ULONG_MAX > 0xffffffff
/* "long" is long enough on this system */
typedef unsigned long uoff_t;
#  define XATOOFF(a) xatoul_range((a), 0, LONG_MAX)
/* usage: sz = BB_STRTOOFF(s, NULL, 10); if (errno || sz < 0) die(); */
#  define BB_STRTOOFF bb_strtoul
#  define STRTOOFF strtoul
/* usage: printf("size: %"OFF_FMT"d (%"OFF_FMT"x)\n", sz, sz); */
#  define OFF_FMT "l"
# else
/* "long" is too short, need "long long" */
typedef unsigned long long uoff_t;
#  define XATOOFF(a) xatoull_range((a), 0, LLONG_MAX)
#  define BB_STRTOOFF bb_strtoull
#  define STRTOOFF strtoull
#  define OFF_FMT LL_FMT
# endif
#else
/* CONFIG_LFS is off */
/* sizeof(off_t) == sizeof(long).
 * May or may not be == sizeof(int). If it is, use xatoi_positive()
 * and bb_strtou() instead of xatoul_range() and bb_strtoul().
 * Even if sizeof(off_t) == sizeof(int), off_t is typedef'ed to long anyway.
 * gcc will throw warnings on printf("%d", off_t)... Have to use %ld etc.
 */
# if UINT_MAX == ULONG_MAX
typedef unsigned long uoff_t;
#  define XATOOFF(a) xatoi_positive(a)
#  define BB_STRTOOFF bb_strtou
#  define STRTOOFF strtol
#  define OFF_FMT "l"
# else
typedef unsigned long uoff_t;
#  define XATOOFF(a) xatoul_range((a), 0, LONG_MAX)
#  define BB_STRTOOFF bb_strtoul
#  define STRTOOFF strtol
#  define OFF_FMT "l"
# endif
#endif
/* scary. better ideas? (but do *test* them first!) */
#define OFF_T_MAX  ((off_t)~((off_t)1 << (sizeof(off_t)*8-1)))
/* Users report bionic to use 32-bit off_t even if LARGEFILE support is requested.
 * On musl, !ENABLE_LFS on 32-bit arches thinks that off_t is 32-bit.
 * We misdetected that. Don't let it build:
 */
struct BUG_off_t_size_is_misdetected {
	char BUG_off_t_size_is_misdetected[sizeof(off_t) == sizeof(uoff_t) ? 1 : -1];
};

/* Some useful definitions */
#undef FALSE
#define FALSE   ((int) 0)
#undef TRUE
#define TRUE    ((int) 1)
#undef SKIP
#define SKIP	((int) 2)

/* Macros for min/max.  */
#ifndef MIN
#define MIN(a,b) (((a)<(b))?(a):(b))
#endif

#ifndef MAX
#define MAX(a,b) (((a)>(b))?(a):(b))
#endif

/* buffer allocation schemes */
#if ENABLE_FEATURE_BUFFERS_GO_ON_STACK
#define RESERVE_CONFIG_BUFFER(buffer,len)  char buffer[len]
#define RESERVE_CONFIG_UBUFFER(buffer,len) unsigned char buffer[len]
#define RELEASE_CONFIG_BUFFER(buffer)      ((void)0)
#else
#if ENABLE_FEATURE_BUFFERS_GO_IN_BSS
#define RESERVE_CONFIG_BUFFER(buffer,len)  static          char buffer[len]
#define RESERVE_CONFIG_UBUFFER(buffer,len) static unsigned char buffer[len]
#define RELEASE_CONFIG_BUFFER(buffer)      ((void)0)
#else
#define RESERVE_CONFIG_BUFFER(buffer,len)  char *buffer = xmalloc(len)
#define RESERVE_CONFIG_UBUFFER(buffer,len) unsigned char *buffer = xmalloc(len)
#define RELEASE_CONFIG_BUFFER(buffer)      free(buffer)
#endif
#endif

/* We use a trick to have more optimized code (fewer pointer reloads
 * and reduced binary size by a few kilobytes) like:
 *  ash.c:   extern struct globals *const ash_ptr_to_globals;
 *  ash_ptr_hack.c: struct globals *ash_ptr_to_globals;
 * This way, compiler in ash.c knows the pointer can not change.
 *
 * However, this may break on weird arches or toolchains. In this case,
 * set "-DBB_GLOBAL_CONST=''" in CONFIG_EXTRA_CFLAGS to disable
 * this optimization.
 */
#ifndef BB_GLOBAL_CONST
# define BB_GLOBAL_CONST const
#endif

#if defined(errno)
/* If errno is a define, assume it's "define errno (*__errno_location())"
 * and we will cache it's result in this variable */
extern int *BB_GLOBAL_CONST bb_errno;
# undef errno
# define errno (*bb_errno)
# define bb_cached_errno_ptr 1
#endif

#if !(ULONG_MAX > 0xffffffff)
/* Only 32-bit CPUs need this, 64-bit ones use inlined version */
uint64_t bb_bswap_64(uint64_t x) FAST_FUNC;
#endif

unsigned FAST_FUNC bb_popcnt_32(uint32_t m);
#if ULONG_MAX > 0xffffffff
unsigned FAST_FUNC bb_popcnt_long(unsigned long m);
#else
#define bb_popcnt_long(m) bb_popcnt_32(m)
#endif

unsigned long FAST_FUNC isqrt(unsigned long long N);

unsigned long long monotonic_ns(void) FAST_FUNC;
unsigned long long monotonic_us(void) FAST_FUNC;
unsigned long long monotonic_ms(void) FAST_FUNC;
unsigned monotonic_sec(void) FAST_FUNC;

extern void chomp(char *s) FAST_FUNC;
extern char *trim(char *s) FAST_FUNC;
extern char *skip_whitespace(const char *) FAST_FUNC;
extern char *skip_non_whitespace(const char *) FAST_FUNC;
extern char *skip_dev_pfx(const char *tty_name) FAST_FUNC;

extern char *strrstr(const char *haystack, const char *needle) FAST_FUNC;

/* dmalloc will redefine these to it's own implementation. It is safe
 * to have the prototypes here unconditionally.  */
void *malloc_or_warn(size_t size) FAST_FUNC RETURNS_MALLOC;
void *xmalloc(size_t size) FAST_FUNC RETURNS_MALLOC;
void *xzalloc(size_t size) FAST_FUNC RETURNS_MALLOC;
void *xrealloc(void *old, size_t size) FAST_FUNC;
/* After v = xrealloc_vector(v, SHIFT, idx) it's ok to use
 * at least v[idx] and v[idx+1], for all idx values.
 * SHIFT specifies how many new elements are added (1:2, 2:4, ..., 8:256...)
 * when all elements are used up. New elements are zeroed out.
 * xrealloc_vector(v, SHIFT, idx) *MUST* be called with consecutive IDXs -
 * skipping an index is a bad bug - it may miss a realloc!
 */
#define xrealloc_vector(vector, shift, idx) \
	xrealloc_vector_helper((vector), (sizeof((vector)[0]) << 8) + (shift), (idx))
void* xrealloc_vector_helper(void *vector, unsigned sizeof_and_shift, int idx) FAST_FUNC;
char *xstrdup(const char *s) FAST_FUNC RETURNS_MALLOC;
char *xstrndup(const char *s, size_t n) FAST_FUNC RETURNS_MALLOC;
void *xmemdup(const void *s, size_t n) FAST_FUNC RETURNS_MALLOC;
void *mmap_read(int fd, size_t size) FAST_FUNC;
void *mmap_anon(size_t size) FAST_FUNC;
void *xmmap_anon(size_t size) FAST_FUNC;

#if defined(__x86_64__) || defined(i386)
# define BB_ARCH_FIXED_PAGESIZE 4096
#elif defined(__arm__) /* only 32bit, 64bit ARM has variable page size */
# define BB_ARCH_FIXED_PAGESIZE 4096
#else /* if defined(ARCH) */
/* add you favorite arch today! */
//From Linux kernel inspection:
//xtenza,s390[x],riscv,nios2,csky,sparc32: fixed 4k pages
//sparc64,alpha,openrisc: fixed 8k pages
#endif

#if defined BB_ARCH_FIXED_PAGESIZE
# define IF_VARIABLE_ARCH_PAGESIZE(...) /*nothing*/
# define bb_getpagesize()     BB_ARCH_FIXED_PAGESIZE
# define INIT_PAGESIZE(var)   ((void)0)
# define cached_pagesize(var) BB_ARCH_FIXED_PAGESIZE
#else
# define IF_VARIABLE_ARCH_PAGESIZE(...) __VA_ARGS__
# define bb_getpagesize()     getpagesize()
# define INIT_PAGESIZE(var)   ((var) = getpagesize())
# define cached_pagesize(var) (var)
#endif

/* Generate ls-style "mode string" like "-rwsr-xr-x" or "drwxrwxrwt" */
extern char *bb_mode_string(char buf[11], mode_t mode) FAST_FUNC;
extern int is_directory(const char *name, int followLinks) FAST_FUNC;
enum {	/* cp.c, mv.c, install.c depend on these values. CAREFUL when changing them! */
	FILEUTILS_PRESERVE_STATUS = 1 << 0, /* -p */
	FILEUTILS_DEREFERENCE     = 1 << 1, /* !-d */
	FILEUTILS_RECUR           = 1 << 2, /* -R */
	FILEUTILS_FORCE           = 1 << 3, /* -f */
	FILEUTILS_INTERACTIVE     = 1 << 4, /* -i */
	FILEUTILS_NO_OVERWRITE    = 1 << 5, /* -n */
	FILEUTILS_MAKE_HARDLINK   = 1 << 6, /* -l */
	FILEUTILS_MAKE_SOFTLINK   = 1 << 7, /* -s */
	FILEUTILS_DEREF_SOFTLINK  = 1 << 8, /* -L */
	FILEUTILS_DEREFERENCE_L0  = 1 << 9, /* -H */
	/* -a = -pdR (mapped in cp.c) */
	/* -r = -dR  (mapped in cp.c) */
	/* -P = -d   (mapped in cp.c) */
	FILEUTILS_VERBOSE         = (1 << 13) * ENABLE_FEATURE_VERBOSE,	/* -v */
	FILEUTILS_UPDATE          = 1 << 14, /* -u */
	FILEUTILS_NO_TARGET_DIR	  = 1 << 15, /* -T */
	FILEUTILS_TARGET_DIR	  = 1 << 16, /* -t DIR */
#if ENABLE_SELINUX
	FILEUTILS_PRESERVE_SECURITY_CONTEXT = 1 << 17, /* -c */
#endif
#define FILEUTILS_CP_OPTSTR "pdRfinlsLHarPvuTt:" IF_SELINUX("c")
/* How many bits in FILEUTILS_CP_OPTSTR? */
	FILEUTILS_CP_OPTBITS      = 18 - !ENABLE_SELINUX,

	FILEUTILS_RMDEST          = 1 << (19 - !ENABLE_SELINUX), /* cp --remove-destination */
	/* bit 18 skipped for "cp --parents" */
	FILEUTILS_REFLINK         = 1 << (20 - !ENABLE_SELINUX), /* cp --reflink=auto */
	FILEUTILS_REFLINK_ALWAYS  = 1 << (21 - !ENABLE_SELINUX), /* cp --reflink[=always] */
	/*
	 * Hole. cp may have some bits set here,
	 * they should not affect remove_file()/copy_file()
	 */
#if ENABLE_SELINUX
	FILEUTILS_SET_SECURITY_CONTEXT = 1 << 30,
#endif
	FILEUTILS_IGNORE_CHMOD_ERR = 1 << 31,
};

extern int remove_file(const char *path, int flags) FAST_FUNC;
/* NB: without FILEUTILS_RECUR in flags, it will basically "cat"
 * the source, not copy (unless "source" is a directory).
 * This makes "cp /dev/null file" and "install /dev/null file" (!!!)
 * work coreutils-compatibly. */
extern int copy_file(const char *source, const char *dest, int flags) FAST_FUNC;

enum {
	ACTION_RECURSE        = (1 << 0),
	ACTION_FOLLOWLINKS    = (1 << 1),
	ACTION_FOLLOWLINKS_L0 = (1 << 2),
	ACTION_DEPTHFIRST     = (1 << 3),
	ACTION_QUIET          = (1 << 4),
	ACTION_DANGLING_OK    = (1 << 5),
};
typedef uint8_t recurse_flags_t;
typedef struct recursive_state {
	unsigned flags;
	unsigned depth;
	void *userData;
	int FAST_FUNC (*fileAction)(struct recursive_state *state, const char *fileName, struct stat* statbuf);
	int FAST_FUNC  (*dirAction)(struct recursive_state *state, const char *fileName, struct stat* statbuf);
} recursive_state_t;
int recursive_action(const char *fileName, unsigned flags,
	int FAST_FUNC (*fileAction)(struct recursive_state *state, const char *fileName, struct stat* statbuf),
	int FAST_FUNC  (*dirAction)(struct recursive_state *state, const char *fileName, struct stat* statbuf),
	void *userData
) FAST_FUNC;

/* Simpler version: call a function on each dirent in a directory */
int iterate_on_dir(const char *dir_name,
		int FAST_FUNC (*func)(const char *, struct dirent *, void *),
		void *private) FAST_FUNC;

extern int device_open(const char *device, int mode) FAST_FUNC;
enum { GETPTY_BUFSIZE = 16 }; /* more than enough for "/dev/ttyXXX" */
extern int xgetpty(char *line) FAST_FUNC;
extern int get_console_fd_or_die(void) FAST_FUNC;
extern void console_make_active(int fd, const int vt_num) FAST_FUNC;
extern char *find_block_device(const char *path) FAST_FUNC;
/* bb_copyfd_XX print read/write errors and return -1 if they occur */
extern off_t bb_copyfd_eof(int fd1, int fd2) FAST_FUNC;
extern off_t bb_copyfd_size(int fd1, int fd2, off_t size) FAST_FUNC;
extern void bb_copyfd_exact_size(int fd1, int fd2, off_t size) FAST_FUNC;
/* "short" copy can be detected by return value < size */
/* this helper yells "short read!" if param is not -1 */
extern void complain_copyfd_and_die(off_t sz) NORETURN FAST_FUNC;

extern char bb_process_escape_sequence(const char **ptr) FAST_FUNC;
char* strcpy_and_process_escape_sequences(char *dst, const char *src) FAST_FUNC;
/* xxxx_strip version can modify its parameter:
 * "/"        -> "/"
 * "abc"      -> "abc"
 * "abc/def"  -> "def"
 * "abc/def/" -> "def" !!
 */
char *bb_get_last_path_component_strip(char *path) FAST_FUNC;
/* "abc/def/" -> "" and it never modifies 'path' */
char *bb_get_last_path_component_nostrip(const char *path) FAST_FUNC;
/* Simpler version: does not special case "/" string */
const char *bb_basename(const char *name) FAST_FUNC;
/* NB: can violate const-ness (similarly to strchr) */
char *last_char_is(const char *s, int c) FAST_FUNC;
char *last_char_is_dir_sep(const char *s) FAST_FUNC;
const char* endofname(const char *name) FAST_FUNC;
char *is_prefixed_with(const char *string, const char *key) FAST_FUNC;
char *is_suffixed_with(const char *string, const char *key) FAST_FUNC;

#if !ENABLE_PLATFORM_MINGW32
int ndelay_on(int fd) FAST_FUNC;
int ndelay_off(int fd) FAST_FUNC;
void close_on_exec_on(int fd) FAST_FUNC;
#else
static inline int ndelay_on(int fd UNUSED_PARAM) { return 0; }
static inline int ndelay_off(int fd UNUSED_PARAM) { return 0; }
static inline void close_on_exec_on(int fd UNUSED_PARAM) { return; }
#endif
void xdup2(int, int) FAST_FUNC;
void xmove_fd(int, int) FAST_FUNC;


DIR *xopendir(const char *path) FAST_FUNC;
DIR *warn_opendir(const char *path) FAST_FUNC;

char *xmalloc_realpath(const char *path) FAST_FUNC RETURNS_MALLOC;
char *xmalloc_realpath_coreutils(char *path) FAST_FUNC RETURNS_MALLOC;
char *xmalloc_readlink(const char *path) FAST_FUNC RETURNS_MALLOC;
char *xmalloc_readlink_or_warn(const char *path) FAST_FUNC RETURNS_MALLOC;
/* !RETURNS_MALLOC: it's a realloc-like function */
char *xrealloc_getcwd_or_warn(char *cwd) FAST_FUNC;

char *xmalloc_follow_symlinks(const char *path) FAST_FUNC RETURNS_MALLOC;


enum {
	/* bb_signals(BB_FATAL_SIGS, handler) catches all signals which
	 * otherwise would kill us, except for those resulting from bugs:
	 * SIGSEGV, SIGILL, SIGFPE.
	 * Other fatal signals not included (TODO?):
	 * SIGBUS   Bus error (bad memory access)
	 * SIGPOLL  Pollable event. Synonym of SIGIO
	 * SIGPROF  Profiling timer expired
	 * SIGSYS   Bad argument to routine
	 * SIGTRAP  Trace/breakpoint trap
	 *
	 * The only known arch with some of these sigs not fitting
	 * into 32 bits is parisc (SIGXCPU=33, SIGXFSZ=34, SIGSTKFLT=36).
	 * Dance around with long long to guard against that...
	 */
	BB_FATAL_SIGS = (int)(0
#ifdef SIGHUP
		+ (1LL << SIGHUP)
#endif
		+ (1LL << SIGINT)
		+ (1LL << SIGTERM)
		+ (1LL << SIGPIPE)   // Write to pipe with no readers
#ifdef SIGQUIT
		+ (1LL << SIGQUIT)   // Quit from keyboard
#endif
		+ (1LL << SIGABRT)   // Abort signal from abort(3)
#ifdef SIGALRM
		+ (1LL << SIGALRM)   // Timer signal from alarm(2)
#endif
#ifdef SIGVTALRM
		+ (1LL << SIGVTALRM) // Virtual alarm clock
#endif
#ifdef SIGXCPU
		+ (1LL << SIGXCPU)   // CPU time limit exceeded
#endif
#ifdef SIGXFSZ
		+ (1LL << SIGXFSZ)   // File size limit exceeded
#endif
#ifdef SIGUSR1
		+ (1LL << SIGUSR1)   // Yes kids, these are also fatal!
#endif
#ifdef SIGUSR1
		+ (1LL << SIGUSR2)
#endif
		+ 0),
};
#if !ENABLE_PLATFORM_MINGW32
void bb_signals(int sigs, void (*f)(int)) FAST_FUNC;
/* Unlike signal() and bb_signals, sets handler with sigaction()
 * and in a way that while signal handler is run, no other signals
 * will be blocked; syscalls will not be restarted: */
void bb_signals_norestart(int sigs, void (*f)(int)) FAST_FUNC;
/* syscalls like read() will be interrupted with EINTR: */
void signal_no_SA_RESTART_empty_mask(int sig, void (*handler)(int)) FAST_FUNC;
/* syscalls like read() won't be interrupted (though select/poll will be): */
void signal_SA_RESTART_empty_mask(int sig, void (*handler)(int)) FAST_FUNC;
void wait_for_any_sig(void) FAST_FUNC;
void kill_myself_with_sig(int sig) NORETURN FAST_FUNC;
void sig_block(int sig) FAST_FUNC;
void sig_unblock(int sig) FAST_FUNC;
/* Will do sigaction(signum, act, NULL): */
int sigaction_set(int sig, const struct sigaction *act) FAST_FUNC;
/* SIG_BLOCK/SIG_UNBLOCK all signals: */
int sigprocmask_allsigs(int how) FAST_FUNC;
/* Return old set in the same set: */
int sigprocmask2(int how, sigset_t *set) FAST_FUNC;
#else
#define bb_signals(s, f)
#define kill_myself_with_sig(s)
#endif
/* Standard handler which just records signo */
extern smallint bb_got_signal;
void record_signo(int signo); /* not FAST_FUNC! */


void xsetgid(gid_t gid) FAST_FUNC;
void xsetuid(uid_t uid) FAST_FUNC;
void xsetegid(gid_t egid) FAST_FUNC;
void xseteuid(uid_t euid) FAST_FUNC;
int chdir_or_warn(const char *path) FAST_FUNC;
void xchdir(const char *path) FAST_FUNC;
void xfchdir(int fd) FAST_FUNC;
void xchroot(const char *path) FAST_FUNC;
void xsetenv(const char *key, const char *value) FAST_FUNC;
void bb_unsetenv(const char *key) FAST_FUNC;
void bb_unsetenv_and_free(char *key) FAST_FUNC;
void xunlink(const char *pathname) FAST_FUNC;
void xstat(const char *pathname, struct stat *buf) FAST_FUNC;
void xfstat(int fd, struct stat *buf, const char *errmsg) FAST_FUNC;
int open3_or_warn(const char *pathname, int flags, int mode) FAST_FUNC;
int open_or_warn(const char *pathname, int flags) FAST_FUNC;
int xopen3(const char *pathname, int flags, int mode) FAST_FUNC;
int xopen(const char *pathname, int flags) FAST_FUNC;
int xopen_nonblocking(const char *pathname) FAST_FUNC;
int xopen_as_uid_gid(const char *pathname, int flags, uid_t u, gid_t g) FAST_FUNC;
int open_or_warn_stdin(const char *pathname) FAST_FUNC;
int xopen_stdin(const char *pathname) FAST_FUNC;
void xrename(const char *oldpath, const char *newpath) FAST_FUNC;
int rename_or_warn(const char *oldpath, const char *newpath) FAST_FUNC;
off_t xlseek(int fd, off_t offset, int whence) FAST_FUNC;
int xmkstemp(char *template) FAST_FUNC;
off_t fdlength(int fd) FAST_FUNC;

uoff_t FAST_FUNC get_volume_size_in_bytes(int fd,
		const char *override,
		unsigned override_units,
		int extend);

void xpipe(int *filedes) FAST_FUNC;
/* In this form code with pipes is much more readable */
struct fd_pair { int rd; int wr; };
#define piped_pair(pair)  pipe(&((pair).rd))
#define xpiped_pair(pair) xpipe(&((pair).rd))

/* Useful for having small structure members/global variables */
typedef int8_t socktype_t;
typedef int8_t family_t;
struct BUG_too_small {
	char BUG_socktype_t_too_small[(0
			| SOCK_STREAM
			| SOCK_DGRAM
			| SOCK_RDM
			| SOCK_SEQPACKET
			| SOCK_RAW
			) <= 127 ? 1 : -1];
	char BUG_family_t_too_small[(0
			| AF_UNSPEC
			| AF_INET
			| AF_INET6
			| AF_UNIX
#ifdef AF_PACKET
			| AF_PACKET
#endif
#ifdef AF_NETLINK
			| AF_NETLINK
#endif
			/* | AF_DECnet */
			/* | AF_IPX */
			) <= 127 ? 1 : -1];
};


int parse_datestr(const char *date_str, struct tm *ptm) FAST_FUNC;
time_t validate_tm_time(const char *date_str, struct tm *ptm) FAST_FUNC;
char *strftime_HHMMSS(char *buf, unsigned len, time_t *tp) FAST_FUNC;
char *strftime_YYYYMMDDHHMMSS(char *buf, unsigned len, time_t *tp) FAST_FUNC;
void xgettimeofday(struct timeval *tv) FAST_FUNC;
void xsettimeofday(const struct timeval *tv) FAST_FUNC;


int xsocket(int domain, int type, int protocol) FAST_FUNC;
void xbind(int sockfd, struct sockaddr *my_addr, socklen_t addrlen) FAST_FUNC;
void xlisten(int s, int backlog) FAST_FUNC;
void xconnect(int s, const struct sockaddr *saddr, socklen_t addrlen) FAST_FUNC;
ssize_t xsendto(int s, const void *buf, size_t len, const struct sockaddr *to,
				socklen_t tolen) FAST_FUNC;

int setsockopt_int(int fd, int level, int optname, int optval) FAST_FUNC;
int setsockopt_1(int fd, int level, int optname) FAST_FUNC;
int setsockopt_SOL_SOCKET_int(int fd, int optname, int optval) FAST_FUNC;
int setsockopt_SOL_SOCKET_1(int fd, int optname) FAST_FUNC;
/* SO_REUSEADDR allows a server to rebind to an address that is already
 * "in use" by old connections to e.g. previous server instance which is
 * killed or crashed. Without it bind will fail until all such connections
 * time out. Linux does not allow multiple live binds on same ip:port
 * regardless of SO_REUSEADDR (unlike some other flavors of Unix).
 * Turn it on before you call bind(). */
void setsockopt_reuseaddr(int fd) FAST_FUNC; /* On Linux this never fails. */
int setsockopt_keepalive(int fd) FAST_FUNC;
int setsockopt_broadcast(int fd) FAST_FUNC;
int setsockopt_bindtodevice(int fd, const char *iface) FAST_FUNC;
int bb_getsockname(int sockfd, void *addr, socklen_t addrlen) FAST_FUNC;
/* NB: returns port in host byte order */
unsigned bb_lookup_port(const char *port, const char *protocol, unsigned default_port) FAST_FUNC;
#if ENABLE_FEATURE_ETC_SERVICES
# define bb_lookup_std_port(portstr, protocol, portnum) bb_lookup_port(portstr, protocol, portnum)
#else
# define bb_lookup_std_port(portstr, protocol, portnum) (portnum)
#endif
typedef struct len_and_sockaddr {
	socklen_t len;
	union {
		struct sockaddr sa;
		struct sockaddr_in sin;
#if ENABLE_FEATURE_IPV6
		struct sockaddr_in6 sin6;
#endif
	} u;
} len_and_sockaddr;
enum {
	LSA_LEN_SIZE = offsetof(len_and_sockaddr, u),
	LSA_SIZEOF_SA = sizeof(
		union {
			struct sockaddr sa;
			struct sockaddr_in sin;
#if ENABLE_FEATURE_IPV6
			struct sockaddr_in6 sin6;
#endif
		}
	)
};
/* Create stream socket, and allocate suitable lsa.
 * (lsa of correct size and lsa->sa.sa_family (AF_INET/AF_INET6))
 * af == AF_UNSPEC will result in trying to create IPv6 socket,
 * and if kernel doesn't support it, fall back to IPv4.
 * This is useful if you plan to bind to resulting local lsa.
 */
int xsocket_type(len_and_sockaddr **lsap, int af, int sock_type) FAST_FUNC;
int xsocket_stream(len_and_sockaddr **lsap) FAST_FUNC;
/* Create server socket bound to bindaddr:port. bindaddr can be NULL,
 * numeric IP ("N.N.N.N") or numeric IPv6 address,
 * and can have ":PORT" suffix (for IPv6 use "[X:X:...:X]:PORT").
 * Only if there is no suffix, port argument is used */
/* NB: these set SO_REUSEADDR before bind */
int create_and_bind_stream_or_die(const char *bindaddr, int port) FAST_FUNC;
int create_and_bind_dgram_or_die(const char *bindaddr, int port) FAST_FUNC;
int create_and_bind_to_netlink(int proto, int grp, unsigned rcvbuf) FAST_FUNC;
/* Create client TCP socket connected to peer:port. Peer cannot be NULL.
 * Peer can be numeric IP ("N.N.N.N"), numeric IPv6 address or hostname,
 * and can have ":PORT" suffix (for IPv6 use "[X:X:...:X]:PORT").
 * If there is no suffix, port argument is used */
int create_and_connect_stream_or_die(const char *peer, int port) FAST_FUNC;
/* Connect to peer identified by lsa */
int xconnect_stream(const len_and_sockaddr *lsa) FAST_FUNC;
/* Get local address of bound or accepted socket */
len_and_sockaddr *get_sock_lsa(int fd) FAST_FUNC RETURNS_MALLOC;
/* Get remote address of connected or accepted socket */
len_and_sockaddr *get_peer_lsa(int fd) FAST_FUNC RETURNS_MALLOC;
/* Return malloc'ed len_and_sockaddr with socket address of host:port
 * Currently will return IPv4 or IPv6 sockaddrs only
 * (depending on host), but in theory nothing prevents e.g.
 * UNIX socket address being returned, IPX sockaddr etc...
 * On error does bb_error_msg and returns NULL */
len_and_sockaddr* host2sockaddr(const char *host, int port) FAST_FUNC RETURNS_MALLOC;
/* Version which dies on error */
len_and_sockaddr* xhost2sockaddr(const char *host, int port) FAST_FUNC RETURNS_MALLOC;
len_and_sockaddr* xdotted2sockaddr(const char *host, int port) FAST_FUNC RETURNS_MALLOC;
/* Same, useful if you want to force family (e.g. IPv6) */
#if !ENABLE_FEATURE_IPV6
#define host_and_af2sockaddr(host, port, af) host2sockaddr((host), (port))
#define xhost_and_af2sockaddr(host, port, af) xhost2sockaddr((host), (port))
#else
len_and_sockaddr* host_and_af2sockaddr(const char *host, int port, sa_family_t af) FAST_FUNC RETURNS_MALLOC;
len_and_sockaddr* xhost_and_af2sockaddr(const char *host, int port, sa_family_t af) FAST_FUNC RETURNS_MALLOC;
#endif
/* Assign sin[6]_port member if the socket is an AF_INET[6] one,
 * otherwise no-op. Useful for ftp.
 * NB: does NOT do htons() internally, just direct assignment. */
void set_nport(struct sockaddr *sa, unsigned port) FAST_FUNC;
/* Retrieve sin[6]_port or return -1 for non-INET[6] lsa's */
int get_nport(const struct sockaddr *sa) FAST_FUNC;
/* Reverse DNS. Returns NULL on failure. */
char* xmalloc_sockaddr2host(const struct sockaddr *sa) FAST_FUNC RETURNS_MALLOC;
/* This one doesn't append :PORTNUM */
char* xmalloc_sockaddr2host_noport(const struct sockaddr *sa) FAST_FUNC RETURNS_MALLOC;
/* This one also doesn't fall back to dotted IP (returns NULL) */
char* xmalloc_sockaddr2hostonly_noport(const struct sockaddr *sa) FAST_FUNC RETURNS_MALLOC;
/* inet_[ap]ton on steroids */
char* xmalloc_sockaddr2dotted(const struct sockaddr *sa) FAST_FUNC RETURNS_MALLOC;
char* xmalloc_sockaddr2dotted_noport(const struct sockaddr *sa) FAST_FUNC RETURNS_MALLOC;
// "old" (ipv4 only) API
// users: traceroute.c hostname.c - use _list_ of all IPs
struct hostent *xgethostbyname(const char *name) FAST_FUNC;
// Also mount.c and inetd.c are using gethostbyname(),
// + inet_common.c has additional IPv4-only stuff

#if defined CONFIG_FEATURE_TLS_SCHANNEL
typedef struct tls_state {
	int ofd;
	int ifd;

    // handles
    CredHandle cred_handle;
    CtxtHandle ctx_handle;

    // buffers
    char in_buffer[16384 + 256]; // input buffer (to read from server)
    unsigned long in_buffer_size; // amount of data currently in input buffer

    char *out_buffer; // output buffer (for decrypted data), this is essentially the same as input buffer as data is decrypted in place
    unsigned long out_buffer_size; // amount of data currently in output buffer
    unsigned long out_buffer_used; // amount of extra data currently in output buffer

    // data
    char *hostname;
    SecPkgContext_StreamSizes stream_sizes;

	// booleans

	// context initialized
    int initialized;

	// closed by remote peer
	int closed;
} tls_state_t;
#else
struct tls_aes {
	uint32_t key[60];
	unsigned rounds;
};
#define TLS_MAX_MAC_SIZE 32
#define TLS_MAX_KEY_SIZE 32
#define TLS_MAX_IV_SIZE   4
struct tls_handshake_data; /* opaque */
typedef struct tls_state {
	unsigned flags;

	int ofd;
	int ifd;

	unsigned min_encrypted_len_on_read;
	uint16_t cipher_id;
	unsigned MAC_size;
	unsigned key_size;
	unsigned IV_size;

	uint8_t *outbuf;
	int     outbuf_size;

	int     inbuf_size;
	int     ofs_to_buffered;
	int     buffered_size;
	uint8_t *inbuf;

	struct tls_handshake_data *hsd;

	// RFC 5246
	// sequence number
	//   Each connection state contains a sequence number, which is
	//   maintained separately for read and write states.  The sequence
	//   number MUST be set to zero whenever a connection state is made the
	//   active state.  Sequence numbers are of type uint64 and may not
	//   exceed 2^64-1.
	/*uint64_t read_seq64_be;*/
	uint64_t write_seq64_be;

	/*uint8_t *server_write_MAC_key;*/
	uint8_t *client_write_key;
	uint8_t *server_write_key;
	uint8_t *client_write_IV;
	uint8_t *server_write_IV;
	uint8_t client_write_MAC_key[TLS_MAX_MAC_SIZE];
	uint8_t server_write_MAC_k__[TLS_MAX_MAC_SIZE];
	uint8_t client_write_k__[TLS_MAX_KEY_SIZE];
	uint8_t server_write_k__[TLS_MAX_KEY_SIZE];
	uint8_t client_write_I_[TLS_MAX_IV_SIZE];
	uint8_t server_write_I_[TLS_MAX_IV_SIZE];

	struct tls_aes aes_encrypt;
	struct tls_aes aes_decrypt;
	uint8_t H[16]; //used by AES_GCM
} tls_state_t;
#endif

static inline tls_state_t *new_tls_state(void)
{
	tls_state_t *tls = xzalloc(sizeof(*tls));
	return tls;
}

void tls_handshake(tls_state_t *tls, const char *sni) FAST_FUNC;
#define TLSLOOP_EXIT_ON_LOCAL_EOF (1 << 0)
void tls_run_copy_loop(tls_state_t *tls, unsigned flags) FAST_FUNC;


void socket_want_pktinfo(int fd) FAST_FUNC;
ssize_t send_to_from(int fd, void *buf, size_t len, int flags,
		const struct sockaddr *to,
		const struct sockaddr *from,
		socklen_t tolen) FAST_FUNC;
ssize_t recv_from_to(int fd, void *buf, size_t len, int flags,
		struct sockaddr *from,
		struct sockaddr *to,
		socklen_t sa_size) FAST_FUNC;

uint16_t inet_cksum(const void *addr, int len) FAST_FUNC;
int parse_pasv_epsv(char *buf) FAST_FUNC;

/* 0 if argv[0] is NULL: */
unsigned string_array_len(char **argv) FAST_FUNC;
void overlapping_strcpy(char *dst, const char *src) FAST_FUNC;
char *safe_strncpy(char *dst, const char *src, size_t size) FAST_FUNC;
char *strncpy_IFNAMSIZ(char *dst, const char *src) FAST_FUNC;
unsigned count_strstr(const char *str, const char *sub) FAST_FUNC;
char *xmalloc_substitute_string(const char *src, int count, const char *sub, const char *repl) FAST_FUNC;
/* Guaranteed to NOT be a macro (smallest code). Saves nearly 2k on uclibc.
 * But potentially slow, don't use in one-billion-times loops */
int bb_putchar(int ch) FAST_FUNC;
/* Note: does not use stdio, writes to fd 2 directly */
int bb_putchar_stderr(char ch) FAST_FUNC;
int fputs_stdout(const char *s) FAST_FUNC;
char *xasprintf(const char *format, ...) __attribute__ ((format(printf, 1, 2))) RETURNS_MALLOC;
char *auto_string(char *str) FAST_FUNC;
// gcc-4.1.1 still isn't good enough at optimizing it
// (+200 bytes compared to macro)
//static ALWAYS_INLINE
//int LONE_DASH(const char *s) { return s[0] == '-' && !s[1]; }
//static ALWAYS_INLINE
//int NOT_LONE_DASH(const char *s) { return s[0] != '-' || s[1]; }
#define LONE_DASH(s)     ((s)[0] == '-' && !(s)[1])
#define NOT_LONE_DASH(s) ((s)[0] != '-' || (s)[1])
#define LONE_CHAR(s,c)     ((s)[0] == (c) && !(s)[1])
#define NOT_LONE_CHAR(s,c) ((s)[0] != (c) || (s)[1])
#define DOT_OR_DOTDOT(s) ((s)[0] == '.' && (!(s)[1] || ((s)[1] == '.' && !(s)[2])))

typedef struct uni_stat_t {
	unsigned byte_count;
	unsigned unicode_count;
	unsigned unicode_width;
} uni_stat_t;
/* Returns a string with unprintable chars replaced by '?' or
 * SUBST_WCHAR. This function is unicode-aware. */
const char* FAST_FUNC printable_string(const char *str);
const char* FAST_FUNC printable_string2(uni_stat_t *stats, const char *str);
/* Prints unprintable char ch as ^C or M-c to file
 * (M-c is used only if ch is ORed with PRINTABLE_META),
 * else it is printed as-is (except for ch = 0x9b) */
enum { PRINTABLE_META = 0x100 };
void fputc_printable(int ch, FILE *file) FAST_FUNC;
/* Return a string that is the printable representation of character ch.
 * Buffer must hold at least four characters. */
enum {
	VISIBLE_ENDLINE   = 1 << 0,
	VISIBLE_SHOW_TABS = 1 << 1,
};
void visible(unsigned ch, char *buf, int flags) FAST_FUNC;

extern ssize_t safe_read(int fd, void *buf, size_t count) FAST_FUNC;
extern ssize_t nonblock_immune_read(int fd, void *buf, size_t count) FAST_FUNC;
// NB: will return short read on error, not -1,
// if some data was read before error occurred
extern ssize_t full_read(int fd, void *buf, size_t count) FAST_FUNC;
extern void xread(int fd, void *buf, size_t count) FAST_FUNC;
extern unsigned char xread_char(int fd) FAST_FUNC;
extern ssize_t read_close(int fd, void *buf, size_t maxsz) FAST_FUNC;
extern ssize_t open_read_close(const char *filename, void *buf, size_t maxsz) FAST_FUNC;
// Reads one line a-la fgets (but doesn't save terminating '\n').
// Reads byte-by-byte. Useful when it is important to not read ahead.
// Bytes are appended to pfx (which must be malloced, or NULL).
extern char *xmalloc_reads(int fd, size_t *maxsz_p) FAST_FUNC;
/* Reads block up to *maxsz_p (default: INT_MAX - 4095) */
extern void *xmalloc_read(int fd, size_t *maxsz_p) FAST_FUNC RETURNS_MALLOC;
extern void *xmalloc_read_with_initial_buf(int fd, size_t *maxsz_p, char *buf, size_t total) FAST_FUNC;
/* Returns NULL if file can't be opened (default max size: INT_MAX - 4095) */
extern void *xmalloc_open_read_close(const char *filename, size_t *maxsz_p) FAST_FUNC RETURNS_MALLOC;
/* Never returns NULL */
extern void *xmalloc_xopen_read_close(const char *filename, size_t *maxsz_p) FAST_FUNC RETURNS_MALLOC;

#if defined(ARG_MAX) && (ARG_MAX >= 60*1024 || !defined(_SC_ARG_MAX))
/* Use _constant_ maximum if: defined && (big enough || no variable one exists) */
# define bb_arg_max() ((unsigned)ARG_MAX)
#elif defined(_SC_ARG_MAX)
/* Else use variable one (a bit more expensive) */
unsigned bb_arg_max(void) FAST_FUNC;
#else
/* If all else fails */
# define bb_arg_max() ((unsigned)(32 * 1024))
#endif
unsigned bb_clk_tck(void) FAST_FUNC;

#define SEAMLESS_COMPRESSION (0 \
 || ENABLE_FEATURE_SEAMLESS_XZ \
 || ENABLE_FEATURE_SEAMLESS_LZMA \
 || ENABLE_FEATURE_SEAMLESS_BZ2 \
 || ENABLE_FEATURE_SEAMLESS_GZ \
 || ENABLE_FEATURE_SEAMLESS_Z)

#if SEAMLESS_COMPRESSION
/* Autodetects gzip/bzip2 formats. fd may be in the middle of the file! */
int setup_unzip_on_fd(int fd, int die_if_not_compressed) FAST_FUNC;
/* Autodetects .gz etc */
extern int open_zipped(const char *fname, int die_if_not_compressed) FAST_FUNC;
extern void *xmalloc_open_zipped_read_close(const char *fname, size_t *maxsz_p) FAST_FUNC RETURNS_MALLOC;
#else
# define setup_unzip_on_fd(...) (0)
# define open_zipped(fname, die_if_not_compressed)  open((fname), O_RDONLY);
# define xmalloc_open_zipped_read_close(fname, maxsz_p) xmalloc_open_read_close((fname), (maxsz_p))
#endif
/* lzma has no signature, need a little helper. NB: exist only for ENABLE_FEATURE_SEAMLESS_LZMA=y */
void setup_lzma_on_fd(int fd) FAST_FUNC;

extern ssize_t safe_write(int fd, const void *buf, size_t count) FAST_FUNC;
// NB: will return short write on error, not -1,
// if some data was written before error occurred
extern ssize_t full_write(int fd, const void *buf, size_t count) FAST_FUNC;
extern void xwrite(int fd, const void *buf, size_t count) FAST_FUNC;
extern void xwrite_str(int fd, const char *str) FAST_FUNC;
extern ssize_t full_write1_str(const char *str) FAST_FUNC;
extern ssize_t full_write2_str(const char *str) FAST_FUNC;
extern void xopen_xwrite_close(const char* file, const char *str) FAST_FUNC;

/* Close fd, but check for failures (some types of write errors) */
extern void xclose(int fd) FAST_FUNC;

/* Reads and prints to stdout till eof, then closes FILE. Exits on error: */
extern void xprint_and_close_file(FILE *file) FAST_FUNC;

/* Reads a line from a text file, up to a newline or NUL byte, inclusive.
 * Returns malloc'ed char*. If end is NULL '\n' isn't considered
 * end of line. If end isn't NULL, length of the chunk is stored in it.
 * Returns NULL if EOF/error.
 */
extern char *bb_get_chunk_from_file(FILE *file, size_t *end) FAST_FUNC;
/* Reads up to (and including) TERMINATING_STRING: */
extern char *xmalloc_fgets_str(FILE *file, const char *terminating_string) FAST_FUNC RETURNS_MALLOC;
/* Same, with limited max size, and returns the length (excluding NUL): */
extern char *xmalloc_fgets_str_len(FILE *file, const char *terminating_string, size_t *maxsz_p) FAST_FUNC RETURNS_MALLOC;
/* Chops off TERMINATING_STRING from the end: */
extern char *xmalloc_fgetline_str(FILE *file, const char *terminating_string) FAST_FUNC RETURNS_MALLOC;
/* Reads up to (and including) "\n" or NUL byte: */
extern char *xmalloc_fgets(FILE *file) FAST_FUNC RETURNS_MALLOC;
/* Chops off '\n' from the end, unlike fgets: */
extern char *xmalloc_fgetline(FILE *file) FAST_FUNC RETURNS_MALLOC;
/* Same, but doesn't try to conserve space (may have some slack after the end) */
/* extern char *xmalloc_fgetline_fast(FILE *file) FAST_FUNC RETURNS_MALLOC; */

void die_if_ferror(FILE *file, const char *msg) FAST_FUNC;
void die_if_ferror_stdout(void) FAST_FUNC;
int fflush_all(void) FAST_FUNC;
void fflush_stdout_and_exit(int retval) NORETURN FAST_FUNC;
void fflush_stdout_and_exit_SUCCESS(void) NORETURN FAST_FUNC;
int fclose_if_not_stdin(FILE *file) FAST_FUNC;
FILE* xfopen(const char *filename, const char *mode) FAST_FUNC;
/* Prints warning to stderr and returns NULL on failure: */
FILE* fopen_or_warn(const char *filename, const char *mode) FAST_FUNC;
/* "Opens" stdin if filename is special, else just opens file: */
FILE* xfopen_stdin(const char *filename) FAST_FUNC;
FILE* fopen_or_warn_stdin(const char *filename) FAST_FUNC;
FILE* fopen_for_read(const char *path) FAST_FUNC;
FILE* xfopen_for_read(const char *path) FAST_FUNC;
FILE* fopen_for_write(const char *path) FAST_FUNC;
FILE* xfopen_for_write(const char *path) FAST_FUNC;
FILE* xfdopen_for_read(int fd) FAST_FUNC;
FILE* xfdopen_for_write(int fd) FAST_FUNC;

int bb_pstrcmp(const void *a, const void *b) /* not FAST_FUNC! */;
void qsort_string_vector(char **sv, unsigned count) FAST_FUNC;

/* Wrapper which restarts poll on EINTR or ENOMEM.
 * On other errors complains [perror("poll")] and returns.
 * Warning! May take (much) longer than timeout_ms to return!
 * If this is a problem, use bare poll and open-code EINTR/ENOMEM handling */
int safe_poll(struct pollfd *ufds, nfds_t nfds, int timeout_ms) FAST_FUNC;

char *safe_gethostname(void) FAST_FUNC;

/* Convert each alpha char in str to lower-case */
char* str_tolower(char *str) FAST_FUNC;

char *utoa(unsigned n) FAST_FUNC;
char *itoa(int n) FAST_FUNC;
/* Returns a pointer past the formatted number, does NOT null-terminate */
char *utoa_to_buf(unsigned n, char *buf, unsigned buflen) FAST_FUNC;
char *itoa_to_buf(int n, char *buf, unsigned buflen) FAST_FUNC;
/* Intelligent formatters of bignums */
char *smart_ulltoa4(unsigned long long ul, char buf[4], const char *scale) FAST_FUNC;
char *smart_ulltoa5(unsigned long long ul, char buf[5], const char *scale) FAST_FUNC;
/* If block_size == 0, display size without fractional part,
 * else display (size * block_size) with one decimal digit.
 * If display_unit == 0, show value no bigger than 1024 with suffix (K,M,G...),
 * else divide by display_unit and do not use suffix.
 * Returns "auto pointer" */
#define HUMAN_READABLE_MAX_WIDTH      7  /* "1024.0G" */
#define HUMAN_READABLE_MAX_WIDTH_STR "7"
const char *make_human_readable_str(unsigned long long size,
		unsigned long block_size, unsigned long display_unit) FAST_FUNC;
/* Put a string of hex bytes ("1b2e66fe"...), return advanced pointer */
char *bin2hex(char *dst, const char *src, int count) FAST_FUNC;
/* Reverse */
char* hex2bin(char *dst, const char *src, int count) FAST_FUNC;

/* Returns strlen as a bonus */
//size_t replace_char(char *s, char what, char with) FAST_FUNC;
static inline size_t replace_char(char *str, char from, char to)
{
	char *p = str;
	while (*p) {
		if (*p == from)
			*p = to;
		p++;
	}
	return p - str;
}

extern const char c_escape_conv_str00[];
#define c_escape_conv_str07 (c_escape_conv_str00+3)

void FAST_FUNC xorbuf_3(void *dst, const void *src1, const void *src2, unsigned count);
void FAST_FUNC xorbuf(void* buf, const void* mask, unsigned count);
void FAST_FUNC xorbuf16_aligned_long(void* buf, const void* mask);
void FAST_FUNC xorbuf64_3_aligned64(void *dst, const void *src1, const void *src2);
#if BB_UNALIGNED_MEMACCESS_OK
# define xorbuf16(buf,mask) xorbuf16_aligned_long(buf,mask)
#else
void FAST_FUNC xorbuf16(void* buf, const void* mask);
#endif

/* Generate a UUID */
void generate_uuid(uint8_t *buf) FAST_FUNC;

/* Last element is marked by mult == 0 */
struct suffix_mult {
	char suffix[4];
	uint32_t mult;
};
#define ALIGN_SUFFIX ALIGN4
extern const struct suffix_mult bkm_suffixes[];
#define km_suffixes (bkm_suffixes + 1)
extern const struct suffix_mult cwbkMG_suffixes[];
#define kMG_suffixes (cwbkMG_suffixes + 3)
extern const struct suffix_mult kmg_i_suffixes[];

#include "xatonum.h"
/* Specialized: */

/* Using xatoi() instead of naive atoi() is not always convenient -
 * in many places people want *non-negative* values, but store them
 * in signed int. Therefore we need this one:
 * dies if input is not in [0, INT_MAX] range. Also will reject '-0' etc.
 * It should really be named xatoi_nonnegative (since it allows 0),
 * but that would be too long.
 */
int xatoi_positive(const char *numstr) FAST_FUNC;

/* Useful for reading port numbers */
uint16_t xatou16(const char *numstr) FAST_FUNC;

#if ENABLE_FLOAT_DURATION
typedef double duration_t;
void sleep_for_duration(duration_t duration) FAST_FUNC;
#define DURATION_FMT "f"
#else
typedef unsigned duration_t;
#define sleep_for_duration(duration) sleep(duration)
#define DURATION_FMT "u"
#endif
duration_t parse_duration_str(char *str) FAST_FUNC;

/* These parse entries in /etc/passwd and /etc/group.  This is desirable
 * for BusyBox since we want to avoid using the glibc NSS stuff, which
 * increases target size and is often not needed on embedded systems.  */
long xuname2uid(const char *name) FAST_FUNC;
long xgroup2gid(const char *name) FAST_FUNC;
/* wrapper: allows string to contain numeric uid or gid */
unsigned long get_ug_id(const char *s, long FAST_FUNC (*xname2id)(const char *)) FAST_FUNC;
struct bb_uidgid_t {
	uid_t uid;
	gid_t gid;
};
/* always sets uid and gid; returns 0 on failure */
int get_uidgid(struct bb_uidgid_t*, const char*) FAST_FUNC;
/* always sets uid and gid; exits on failure */
void xget_uidgid(struct bb_uidgid_t*, const char*) FAST_FUNC;
/* chown-like handling of "user[:[group]" */
void parse_chown_usergroup_or_die(struct bb_uidgid_t *u, char *user_group) FAST_FUNC;
struct passwd* xgetpwnam(const char *name) FAST_FUNC;
struct group* xgetgrnam(const char *name) FAST_FUNC;
struct passwd* xgetpwuid(uid_t uid) FAST_FUNC;
struct group* xgetgrgid(gid_t gid) FAST_FUNC;
char* xuid2uname(uid_t uid) FAST_FUNC;
char* xgid2group(gid_t gid) FAST_FUNC;
char* uid2uname(uid_t uid) FAST_FUNC;
char* gid2group(gid_t gid) FAST_FUNC;
char* uid2uname_utoa(uid_t uid) FAST_FUNC;
char* gid2group_utoa(gid_t gid) FAST_FUNC;
/* versions which cache results (useful for ps, ls etc) */
const char* get_cached_username(uid_t uid) FAST_FUNC;
const char* get_cached_groupname(gid_t gid) FAST_FUNC;
void clear_username_cache(void) FAST_FUNC;
/* internally usernames are saved in fixed-sized char[] buffers */
enum { USERNAME_MAX_SIZE = 32 - sizeof(uid_t) };
#if ENABLE_FEATURE_CHECK_NAMES
void die_if_bad_username(const char* name) FAST_FUNC;
#else
#define die_if_bad_username(name) ((void)(name))
#endif
/*
 * Returns (-1) terminated malloced result of getgroups().
 * Reallocs group_array (useful for repeated calls).
 * ngroups is an initial size of array. It is rounded up to 32 for realloc.
 * ngroups is updated on return.
 * ngroups can be NULL: bb_getgroups(NULL, NULL) is valid usage.
 * Dies on errors (on Linux, only xrealloc can cause this, not internal getgroups call).
 */
gid_t *bb_getgroups(int *ngroups, gid_t *group_array) FAST_FUNC;
/*
 * True if GID is in our getgroups() result.
 * getgroups() is cached in supplementary_array[], to make successive calls faster.
 */
struct cached_groupinfo {
	uid_t euid;
	gid_t egid;
#if !ENABLE_PLATFORM_MINGW32
	// If these are ever restored on Windows it will be necessary to alter
	// globals_misc_size()/globals_misc_copy() in ash.
	int ngroups;
	gid_t *supplementary_array;
#endif
};
uid_t FAST_FUNC get_cached_euid(uid_t *euid);
gid_t FAST_FUNC get_cached_egid(gid_t *egid);
#if !ENABLE_PLATFORM_MINGW32
int FAST_FUNC is_in_supplementary_groups(struct cached_groupinfo *groupinfo, gid_t gid);
#else
# define is_in_supplementary_groups(g, i) (FALSE)
#endif

#if ENABLE_FEATURE_UTMP
void FAST_FUNC write_new_utmp(pid_t pid, int new_type, const char *tty_name, const char *username, const char *hostname);
void FAST_FUNC update_utmp(pid_t pid, int new_type, const char *tty_name, const char *username, const char *hostname);
void FAST_FUNC update_utmp_DEAD_PROCESS(pid_t pid);
#else
# define write_new_utmp(pid, new_type, tty_name, username, hostname) ((void)0)
# define update_utmp(pid, new_type, tty_name, username, hostname) ((void)0)
# define update_utmp_DEAD_PROCESS(pid) ((void)0)
#endif


int file_is_executable(const char *name) FAST_FUNC;
char *find_executable(const char *filename, const char **PATHp) FAST_FUNC;
int executable_exists(const char *filename) FAST_FUNC;

/* BB_EXECxx always execs (it's not doing NOFORK/NOEXEC stuff),
 * but it may exec busybox and call applet instead of searching PATH.
 */
#if ENABLE_FEATURE_PREFER_APPLETS
int BB_EXECVP(const char *file, char *const argv[]) FAST_FUNC;
#define BB_EXECLP(prog,cmd,...) \
	do { \
		if (find_applet_by_name(prog) >= 0) \
			execlp(bb_busybox_exec_path, cmd, __VA_ARGS__); \
		execlp(prog, cmd, __VA_ARGS__); \
	} while (0)
#else
#define BB_EXECVP(prog,cmd)     execvp(prog,cmd)
#define BB_EXECLP(prog,cmd,...) execlp(prog,cmd,__VA_ARGS__)
#endif
void BB_EXECVP_or_die(char **argv) NORETURN FAST_FUNC;

/* xvfork() can't be a _function_, return after vfork in child mangles stack
 * in the parent. It must be a macro. */
#if !ENABLE_PLATFORM_MINGW32
#define xvfork() \
({ \
	pid_t bb__xvfork_pid = vfork(); \
	if (bb__xvfork_pid < 0) \
		bb_simple_perror_msg_and_die("vfork"); \
	bb__xvfork_pid; \
})
#else
#define xvfork() vfork()
#endif
#if BB_MMU
pid_t xfork(void) FAST_FUNC;
#endif
void xvfork_parent_waits_and_exits(void) FAST_FUNC;

/* NOMMU friendy fork+exec: */
pid_t spawn(char **argv) FAST_FUNC;
pid_t xspawn(char **argv) FAST_FUNC;

pid_t safe_waitpid(pid_t pid, int *wstat, int options) FAST_FUNC;
pid_t wait_any_nohang(int *wstat) FAST_FUNC;
/* wait4pid: unlike waitpid, waits ONLY for one process.
 * Returns sig + 0x180 if child is killed by signal.
 * It's safe to pass negative 'pids' from failed [v]fork -
 * wait4pid will return -1 (and will not clobber [v]fork's errno).
 * IOW: rc = wait4pid(spawn(argv));
 *      if (rc < 0) bb_perror_msg("%s", argv[0]);
 *      if (rc > 0) bb_error_msg("exit code: %d", rc & 0xff);
 */
int wait4pid(pid_t pid) FAST_FUNC;
int wait_for_exitstatus(pid_t pid) FAST_FUNC;
/************************************************************************/
/* spawn_and_wait/run_nofork_applet/run_applet_no_and_exit need to work */
/* carefully together to reinit some global state while not disturbing  */
/* other. Be careful if you change them. Consult docs/nofork_noexec.txt */
/************************************************************************/
/* Same as wait4pid(spawn(argv)), but with NOFORK/NOEXEC if configured: */
int spawn_and_wait(char **argv) FAST_FUNC;
/* Does NOT check that applet is NOFORK, just blindly runs it */
int run_nofork_applet(int applet_no, char **argv) FAST_FUNC;
void run_noexec_applet_and_exit(int a, const char *name, char **argv) NORETURN FAST_FUNC;
#ifndef BUILD_INDIVIDUAL
int find_applet_by_name(const char *name) FAST_FUNC;
void run_applet_no_and_exit(int a, const char *name, char **argv) NORETURN FAST_FUNC;
# if ENABLE_PLATFORM_MINGW32
#  if ENABLE_FEATURE_PREFER_APPLETS || ENABLE_FEATURE_SH_STANDALONE
int prefer_applet(const char *name, const char *path) FAST_FUNC;
int find_applet_by_name_for_sh(const char *name, const char *path) FAST_FUNC;
#  endif
# else
#  define prefer_applet(n, p) (1)
#  define find_applet_by_name_for_sh(n, p) find_applet_by_name(n)
# endif
#endif
void show_usage_if_dash_dash_help(int applet_no, char **argv) FAST_FUNC;
#if defined(__linux__)
int re_execed_comm(void) FAST_FUNC;
void set_task_comm(const char *comm) FAST_FUNC;
#else
# define re_execed_comm() 0
# define set_task_comm(name) ((void)0)
#endif
void exit_SUCCESS(void) NORETURN FAST_FUNC;
void _exit_SUCCESS(void) NORETURN FAST_FUNC;
void exit_FAILURE(void) NORETURN FAST_FUNC;
void _exit_FAILURE(void) NORETURN FAST_FUNC;

/* Helpers for daemonization.
 *
 * bb_daemonize(flags) = daemonize, does not compile on NOMMU
 *
 * bb_daemonize_or_rexec(flags, argv) = daemonizes on MMU (and ignores argv),
 *      rexec's itself on NOMMU with argv passed as command line.
 * Thus bb_daemonize_or_rexec may cause your <applet>_main() to be re-executed
 * from the start. (It will detect it and not reexec again second time).
 * You have to audit carefully that you don't do something twice as a result
 * (opening files/sockets, parsing config files etc...)!
 *
 * Both of the above will redirect fd 0,1,2 to /dev/null and drop ctty
 * (will do setsid()).
 *
 * fork_or_rexec(argv) = bare-bones fork on MMU,
 *      "vfork + re-exec ourself" on NOMMU. No fd redirection, no setsid().
 *      On MMU ignores argv.
 *
 * Helper for network daemons in foreground mode:
 *
 * bb_sanitize_stdio() = make sure that fd 0,1,2 are opened by opening them
 * to /dev/null if they are not.
 */
enum {
	DAEMON_CHDIR_ROOT      = 1 << 0,
	DAEMON_DEVNULL_STDIN   = 1 << 1,
	DAEMON_DEVNULL_OUTERR  = 2 << 1,
	DAEMON_DEVNULL_STDIO   = 3 << 1,
	DAEMON_CLOSE_EXTRA_FDS = 1 << 3,
	DAEMON_ONLY_SANITIZE   = 1 << 4, /* internal use */
	//DAEMON_DOUBLE_FORK     = 1 << 5, /* double fork to avoid controlling tty */
};
#if BB_MMU
  enum { re_execed = 0 };
# define fork_or_rexec(argv)                xfork()
# define bb_daemonize_or_rexec(flags, argv) bb_daemonize_or_rexec(flags)
# define bb_daemonize(flags)                bb_daemonize_or_rexec(flags, bogus)
#else
  extern bool re_execed;
  /* Note: re_exec() sets argv[0][0] |= 0x80 on NOMMU!
   * _Parent_ needs to undo it if it doesn't want to have argv[0] mangled.
   */
  void re_exec(char **argv) NORETURN FAST_FUNC;
  pid_t fork_or_rexec(char **argv) FAST_FUNC;
  int  BUG_fork_is_unavailable_on_nommu(void) FAST_FUNC;
  int  BUG_daemon_is_unavailable_on_nommu(void) FAST_FUNC;
  void BUG_bb_daemonize_is_unavailable_on_nommu(void) FAST_FUNC;
# define fork()          BUG_fork_is_unavailable_on_nommu()
# define xfork()         BUG_fork_is_unavailable_on_nommu()
# define daemon(a,b)     BUG_daemon_is_unavailable_on_nommu()
# define bb_daemonize(a) BUG_bb_daemonize_is_unavailable_on_nommu()
#endif
void bb_daemonize_or_rexec(int flags, char **argv) FAST_FUNC;
/* Unlike bb_daemonize_or_rexec, these two helpers do not setsid: */
void bb_sanitize_stdio(void) FAST_FUNC;
#define bb_daemon_helper(arg) bb_daemonize_or_rexec((arg) | DAEMON_ONLY_SANITIZE, NULL)
/* Clear dangerous stuff, set PATH. Return 1 if was run by different user. */
int sanitize_env_if_suid(void) FAST_FUNC;


/* For top, ps. Some argv[i] are replaced by malloced "-opt" strings */
void make_all_argv_opts(char **argv) FAST_FUNC;
char* single_argv(char **argv) FAST_FUNC;
char **skip_dash_dash(char **argv) FAST_FUNC;
extern const char *const bb_argv_dash[]; /* { "-", NULL } */
extern uint32_t option_mask32;
uint32_t getopt32(char **argv, const char *applet_opts, ...);
# define No_argument "\0"
# define Required_argument "\001"
# define Optional_argument "\002"
#if ENABLE_LONG_OPTS
uint32_t getopt32long(char **argv, const char *optstring, const char *longopts, ...);
#else
#define getopt32long(argv,optstring,longopts,...) \
	getopt32(argv,optstring,##__VA_ARGS__)
#endif
/* BSD-derived getopt() functions require that optind be set to 1 in
 * order to reset getopt() state.  This used to be generally accepted
 * way of resetting getopt().  However, glibc's getopt()
 * has additional getopt() state beyond optind (specifically, glibc
 * extensions such as '+' and '-' at the start of the string), and requires
 * that optind be set to zero to reset its state.  BSD-derived versions
 * of getopt() misbehaved if optind is set to 0 in order to reset getopt(),
 * and glibc's getopt() used to coredump if optind is set 1 in order
 * to reset getopt().
 * Then BSD introduced additional variable "optreset" which should be
 * set to 1 in order to reset getopt().  Sigh.  Standards, anyone?
 *
 * By ~2008, OpenBSD 3.4 was changed to survive glibc-like optind = 0
 * (to interpret it as if optreset was set).
 */
#if 1 /*def __GLIBC__*/
#define GETOPT_RESET() (optind = 0)
#else /* BSD style */
#define GETOPT_RESET() (optind = 1)
#endif


/* Having next pointer as a first member allows easy creation
 * of "llist-compatible" structs, and using llist_FOO functions
 * on them.
 */
typedef struct llist_t {
	struct llist_t *link;
	char *data;
} llist_t;
void llist_add_to(llist_t **old_head, void *data) FAST_FUNC;
void llist_add_to_end(llist_t **list_head, void *data) FAST_FUNC;
void *llist_pop(llist_t **elm) FAST_FUNC;
void llist_unlink(llist_t **head, llist_t *elm) FAST_FUNC;
void llist_free(llist_t *elm, void (*freeit)(void *data)) FAST_FUNC;
llist_t *llist_rev(llist_t *list) FAST_FUNC;
llist_t *llist_find_str(llist_t *first, const char *str) FAST_FUNC;
/* BTW, surprisingly, changing API to
 *   llist_t *llist_add_to(llist_t *old_head, void *data)
 * etc does not result in smaller code... */

/* start_stop_daemon and udhcpc are special - they want
 * to create pidfiles regardless of FEATURE_PIDFILE */
#if ENABLE_FEATURE_PIDFILE || defined(WANT_PIDFILE)
/* True only if we created pidfile which is *file*, not /dev/null etc */
extern smallint wrote_pidfile;
void write_pidfile(const char *path) FAST_FUNC;
void write_pidfile_std_path_and_ext(const char *path) FAST_FUNC;
void remove_pidfile_std_path_and_ext(const char *path) FAST_FUNC;
#define remove_pidfile(path) do { if (wrote_pidfile) unlink(path); } while (0)
#else
enum { wrote_pidfile = 0 };
#define write_pidfile_std_path_and_ext(path)  ((void)0)
#define remove_pidfile_std_path_and_ext(path) ((void)0)
#define write_pidfile(path)  ((void)0)
#define remove_pidfile(path) ((void)0)
#endif

enum {
	LOGMODE_NONE = 0,
	LOGMODE_STDIO = (1 << 0),
	LOGMODE_SYSLOG = (1 << 1) * ENABLE_FEATURE_SYSLOG,
	LOGMODE_BOTH = LOGMODE_SYSLOG + LOGMODE_STDIO,
};
extern const char *msg_eol;
extern smallint logmode;
extern uint8_t xfunc_error_retval;
extern void (*die_func)(void);
void xfunc_die(void) NORETURN FAST_FUNC;
void bb_show_usage(void) NORETURN FAST_FUNC;
void bb_error_msg(const char *s, ...) __attribute__ ((format (printf, 1, 2)));
void bb_simple_error_msg(const char *s) FAST_FUNC;
void bb_error_msg_and_die(const char *s, ...) __attribute__ ((noreturn, format (printf, 1, 2)));
void bb_simple_error_msg_and_die(const char *s) NORETURN FAST_FUNC;
void bb_perror_msg(const char *s, ...) __attribute__ ((format (printf, 1, 2)));
void bb_simple_perror_msg(const char *s) FAST_FUNC;
void bb_perror_msg_and_die(const char *s, ...) __attribute__ ((noreturn, format (printf, 1, 2)));
void bb_simple_perror_msg_and_die(const char *s) NORETURN FAST_FUNC;
void bb_herror_msg(const char *s, ...) __attribute__ ((format (printf, 1, 2)));
void bb_simple_herror_msg(const char *s) FAST_FUNC;
void bb_herror_msg_and_die(const char *s, ...) __attribute__ ((noreturn, format (printf, 1, 2)));
void bb_simple_herror_msg_and_die(const char *s) NORETURN FAST_FUNC;
void bb_perror_nomsg_and_die(void) NORETURN FAST_FUNC;
void bb_perror_nomsg(void) FAST_FUNC;
void bb_verror_msg(const char *s, va_list p, const char *strerr) FAST_FUNC;
void bb_die_memory_exhausted(void) NORETURN FAST_FUNC;
void bb_logenv_override(void) FAST_FUNC;

/* x86 benefits from narrow exit code variables
 * (because it has no widening MOV imm8,word32 insn, has to use MOV imm32,w
 * for "exitcode = EXIT_FAILURE" and similar. The downside is that sometimes
*  gcc widens the variable to int in various ugly suboptimal ways).
 */
typedef smalluint exitcode_t;

#if ENABLE_FEATURE_SYSLOG_INFO
void bb_info_msg(const char *s, ...) __attribute__ ((format (printf, 1, 2)));
void bb_simple_info_msg(const char *s) FAST_FUNC;
void bb_vinfo_msg(const char *s, va_list p) FAST_FUNC;
#else
#define bb_info_msg bb_error_msg
#define bb_simple_info_msg bb_simple_error_msg
#define bb_vinfo_msg(s,p) bb_verror_msg(s,p,NULL)
#endif

#if ENABLE_WARN_SIMPLE_MSG
/* If enabled, cause calls to bb_error_msg() et al that only take a single
 * parameter to generate a warning.
 */
static inline void __attribute__ ((deprecated("use bb_simple_error_msg instead")))
	bb_not_simple_error_msg(const char *s) { bb_simple_error_msg(s); }
static inline void __attribute__ ((deprecated("use bb_simple_error_msg_and_die instead"))) NORETURN
	bb_not_simple_error_msg_and_die(const char *s) { bb_simple_error_msg_and_die(s); }
static inline void __attribute__ ((deprecated("use bb_simple_perror_msg instead")))
	bb_not_simple_perror_msg(const char *s) { bb_simple_perror_msg(s); }
static inline void __attribute__ ((deprecated("use bb_simple_perror_msg_and_die instead"))) NORETURN
	bb_not_simple_perror_msg_and_die(const char *s) { bb_simple_perror_msg_and_die(s); }
static inline void __attribute__ ((deprecated("use bb_simple_herror_msg instead")))
	bb_not_simple_herror_msg(const char *s) { bb_simple_herror_msg(s); }
static inline void __attribute__ ((deprecated("use bb_simple_herror_msg_and_die instead"))) NORETURN
	bb_not_simple_herror_msg_and_die(const char *s) { bb_simple_herror_msg_and_die(s); }
static inline void __attribute__ ((deprecated("use bb_simple_info_msg instead")))
	bb_not_simple_info_msg(const char *s) { bb_simple_info_msg(s); }
/* Override bb_error_msg() and related functions with macros that will
 * substitute them for the equivalent bb_not_simple_error_msg() function when
 * they are used with only a single parameter. Macro approach inspired by
 * https://gustedt.wordpress.com/2010/06/08/detect-empty-macro-arguments and
 * https://gustedt.wordpress.com/2010/06/03/default-arguments-for-c99
 */
#define _ARG18(_0, _1, _2, _3, _4, _5, _6, _7, _8, _9, _10, _11, _12, _13, _14, _15, _16, _17, ...) _17
#define BB_MSG_KIND(...)           _ARG18(__VA_ARGS__, , , , , , , , , , , , , , , , , _not_simple)
#define _BB_MSG(name, kind, ...)   bb##kind##name(__VA_ARGS__)
#define BB_MSG(name, kind, ...)    _BB_MSG(name, kind, __VA_ARGS__)
#define bb_error_msg(...)          BB_MSG(_error_msg, BB_MSG_KIND(__VA_ARGS__), __VA_ARGS__)
#define bb_error_msg_and_die(...)  BB_MSG(_error_msg_and_die, BB_MSG_KIND(__VA_ARGS__), __VA_ARGS__)
#define bb_perror_msg(...)         BB_MSG(_perror_msg, BB_MSG_KIND(__VA_ARGS__), __VA_ARGS__)
#define bb_perror_msg_and_die(...) BB_MSG(_perror_msg_and_die, BB_MSG_KIND(__VA_ARGS__), __VA_ARGS__)
#define bb_herror_msg(...)         BB_MSG(_herror_msg, BB_MSG_KIND(__VA_ARGS__), __VA_ARGS__)
#define bb_herror_msg_and_die(...) BB_MSG(_herror_msg_and_die, BB_MSG_KIND(__VA_ARGS__), __VA_ARGS__)
#if ENABLE_FEATURE_SYSLOG_INFO
#define bb_info_msg(...)           BB_MSG(_info_msg, BB_MSG_KIND(__VA_ARGS__), __VA_ARGS__)
#endif
#endif

/* We need to export XXX_main from libbusybox
 * only if we build "individual" binaries
 */
#if ENABLE_FEATURE_INDIVIDUAL
#define MAIN_EXTERNALLY_VISIBLE EXTERNALLY_VISIBLE
#else
#define MAIN_EXTERNALLY_VISIBLE
#endif

/* Embedded script support */
char *get_script_content(unsigned n) FAST_FUNC;
int scripted_main(int argc, char** argv) MAIN_EXTERNALLY_VISIBLE;

/* Applets which are useful from another applets */
int bb_cat(char** argv) FAST_FUNC;
int ash_main(int argc, char** argv) IF_SHELL_ASH(MAIN_EXTERNALLY_VISIBLE);
int hush_main(int argc, char** argv) IF_SHELL_HUSH(MAIN_EXTERNALLY_VISIBLE);
/* If shell needs them, they exist even if not enabled as applets */
int echo_main(int argc, char** argv) IF_ECHO(MAIN_EXTERNALLY_VISIBLE);
int sleep_main(int argc, char **argv) IF_SLEEP(MAIN_EXTERNALLY_VISIBLE);
/* See disabled "config ASH_SLEEP" in ash.c */
#define ENABLE_ASH_SLEEP 0
int printf_main(int argc, char **argv) IF_PRINTF(MAIN_EXTERNALLY_VISIBLE);
int test_main(int argc, char **argv)
#if ENABLE_TEST || ENABLE_TEST1 || ENABLE_TEST2
		MAIN_EXTERNALLY_VISIBLE
#endif
;
int FAST_FUNC test_main2(struct cached_groupinfo *pgroupinfo, int argc, char **argv);
int kill_main(int argc, char **argv)
#if ENABLE_KILL || ENABLE_KILLALL || ENABLE_KILLALL5
		MAIN_EXTERNALLY_VISIBLE
#endif
;
/* Similar, but used by chgrp, not shell */
int chown_main(int argc, char **argv) IF_CHOWN(MAIN_EXTERNALLY_VISIBLE);
/* Used by ftpd */
int ls_main(int argc, char **argv) IF_LS(MAIN_EXTERNALLY_VISIBLE);
/* Don't need IF_xxx() guard for these */
int gunzip_main(int argc, char **argv) MAIN_EXTERNALLY_VISIBLE;
int bunzip2_main(int argc, char **argv) MAIN_EXTERNALLY_VISIBLE;

#if ENABLE_ROUTE
void bb_displayroutes(int noresolve, int netstatfmt) FAST_FUNC;
#endif

struct number_state {
	unsigned width;
	unsigned start;
	unsigned inc;
	const char *sep;
	const char *empty_str;
	smallint all, nonempty;
};
int print_numbered_lines(struct number_state *ns, const char *filename) FAST_FUNC;


/* Networking */
/* This structure defines protocol families and their handlers. */
struct aftype {
	const char *name;
	const char *title;
	int af;
	int alen;
	char*       FAST_FUNC (*print)(unsigned char *);
	const char* FAST_FUNC (*sprint)(struct sockaddr *, int numeric);
	int         FAST_FUNC (*input)(/*int type,*/ const char *bufp, struct sockaddr *);
	void        FAST_FUNC (*herror)(char *text);
	int         FAST_FUNC (*rprint)(int options);
	int         FAST_FUNC (*rinput)(int typ, int ext, char **argv);
	/* may modify src */
	int         FAST_FUNC (*getmask)(char *src, struct sockaddr *mask, char *name);
};
/* This structure defines hardware protocols and their handlers. */
struct hwtype {
	const char *name;
	const char *title;
	int type;
	int alen;
	char* FAST_FUNC (*print)(unsigned char *);
	int   FAST_FUNC (*input)(const char *, struct sockaddr *);
	int   FAST_FUNC (*activate)(int fd);
	int suppress_null_addr;
};
#define IFNAME_SHOW_DOWNED_TOO ((char*)(intptr_t)1)
int display_interfaces(char *ifname) FAST_FUNC;
int in_ether(const char *bufp, struct sockaddr *sap) FAST_FUNC;
#if ENABLE_FEATURE_HWIB
int in_ib(const char *bufp, struct sockaddr *sap) FAST_FUNC;
#else
#define in_ib(a, b) 1 /* fail */
#endif
const struct aftype *get_aftype(const char *name) FAST_FUNC;
const struct hwtype *get_hwtype(const char *name) FAST_FUNC;
const struct hwtype *get_hwntype(int type) FAST_FUNC;


extern int fstype_matches(const char *fstype, const char *comma_list) FAST_FUNC;
#ifdef HAVE_MNTENT_H
extern struct mntent *find_mount_point(const char *name, int subdir_too) FAST_FUNC;
#endif
extern void erase_mtab(const char * name) FAST_FUNC;
extern unsigned int tty_baud_to_value(speed_t speed) FAST_FUNC;
extern speed_t tty_value_to_baud(unsigned int value) FAST_FUNC;
#if ENABLE_DESKTOP
extern void bb_warn_ignoring_args(char *arg) FAST_FUNC;
#else
# define bb_warn_ignoring_args(arg) ((void)0)
#endif

extern int get_linux_version_code(void) FAST_FUNC;

char *query_loop(const char *device) FAST_FUNC;
int get_free_loop(void) FAST_FUNC;
int del_loop(const char *device) FAST_FUNC;
/*
 * If *devname is not NULL, use that name, otherwise try to find free one,
 * malloc and return it in *devname.
 * return value is the opened fd to the loop device, or < on error
 */
int set_loop(char **devname, const char *file, unsigned long long offset,
		unsigned long long sizelimit, unsigned flags) FAST_FUNC;
/* These constants match linux/loop.h (without BB_ prefix): */
#define BB_LO_FLAGS_READ_ONLY 1
#define BB_LO_FLAGS_AUTOCLEAR 4
#define BB_LO_FLAGS_PARTSCAN  8

/* Returns malloced str */
char *bb_ask_noecho(int fd, int timeout, const char *prompt) FAST_FUNC;
/* Like bb_ask_noecho, but asks on stdin with no timeout.  */
char *bb_ask_noecho_stdin(const char *prompt) FAST_FUNC;

int bb_ask_y_confirmation_FILE(FILE *fp) FAST_FUNC;
int bb_ask_y_confirmation(void) FAST_FUNC;

/* Returns -1 if input is invalid. cur_mode is a base for e.g. "u+rw" */
int bb_parse_mode(const char* s, unsigned cur_mode) FAST_FUNC;

/*
 * Config file parser
 */
enum {
	PARSE_COLLAPSE  = 0x00010000, // treat consecutive delimiters as one
	PARSE_TRIM      = 0x00020000, // trim leading and trailing delimiters
// TODO: COLLAPSE and TRIM seem to always go in pair
	PARSE_GREEDY    = 0x00040000, // last token takes entire remainder of the line
	PARSE_MIN_DIE   = 0x00100000, // die if < min tokens found
	// keep a copy of current line
	PARSE_KEEP_COPY = 0x00200000 * ENABLE_FEATURE_CROND_D,
	PARSE_EOL_COMMENTS = 0x00400000, // comments are recognized even if they aren't the first char
	PARSE_ALT_COMMENTS = 0x00800000, // delim[0] and delim[1] are two different allowed comment chars
	// (so far, delim[0] will only work as comment char for full-line comment)
	// (IOW: it works as if PARSE_EOL_COMMENTS is not set. sysctl applet is okay with this)
	PARSE_WS_COMMENTS  = 0x01000000, // comments are recognized even if there is whitespace before
	// ("line start><space><tab><space>#comment" is also comment, not only "line start>#comment")
	// NORMAL is:
	// * remove leading and trailing delimiters and collapse
	//   multiple delimiters into one
	// * warn and continue if less than mintokens delimiters found
	// * grab everything into last token
	// * comments are recognized even if they aren't the first char
	PARSE_NORMAL    = PARSE_COLLAPSE | PARSE_TRIM | PARSE_GREEDY | PARSE_EOL_COMMENTS,
};
typedef struct parser_t {
	FILE *fp;
	char *data;
	char *line, *nline;
	size_t line_alloc, nline_alloc;
	int lineno;
} parser_t;
parser_t* config_open(const char *filename) FAST_FUNC;
parser_t* config_open2(const char *filename, FILE* FAST_FUNC (*fopen_func)(const char *path)) FAST_FUNC;
/* delims[0] is a comment char (use '\0' to disable), the rest are token delimiters */
int config_read(parser_t *parser, char **tokens, unsigned flags, const char *delims) FAST_FUNC;
#define config_read(parser, tokens, max, min, str, flags) \
	config_read(parser, tokens, ((flags) | (((min) & 0xFF) << 8) | ((max) & 0xFF)), str)
void config_close(parser_t *parser) FAST_FUNC;

/* Concatenate path and filename to new allocated buffer.
 * Add "/" only as needed (no duplicate "//" are produced).
 * If path is NULL, it is assumed to be "/".
 * filename should not be NULL. */
char *concat_path_file(const char *path, const char *filename) FAST_FUNC;
/* Returns NULL on . and .. */
char *concat_subpath_file(const char *path, const char *filename) FAST_FUNC;


int bb_make_directory(char *path, long mode, int flags) FAST_FUNC;

int get_signum(const char *name) FAST_FUNC;
const char *get_signame(int number) FAST_FUNC;
void print_signames(void) FAST_FUNC;

char *bb_simplify_path(const char *path) FAST_FUNC;
/* Returns ptr to NUL */
char *bb_simplify_abs_path_inplace(char *path) FAST_FUNC;

void pause_after_failed_login(void) FAST_FUNC;
void bb_do_delay(unsigned seconds) FAST_FUNC;
void msleep(unsigned ms) FAST_FUNC;
void sleep1(void) FAST_FUNC;
void change_identity(const struct passwd *pw) FAST_FUNC;
void exec_shell(const char *shell, int loginshell, const char **args) NORETURN FAST_FUNC;
void exec_login_shell(const char *shell) NORETURN FAST_FUNC;
void exec_prog_or_SHELL(char **argv) NORETURN FAST_FUNC;

/* Returns $SHELL, getpwuid(getuid())->pw_shell, or DEFAULT_SHELL.
 * Note that getpwuid result might need xstrdup'ing
 * if there is a possibility of intervening getpwxxx() calls.
 */
const char *get_shell_name(void) FAST_FUNC;

#if ENABLE_FEATURE_SETPRIV_CAPABILITIES || ENABLE_RUN_INIT
unsigned cap_name_to_number(const char *cap) FAST_FUNC;
void printf_cap(const char *pfx, unsigned cap_no) FAST_FUNC;
void drop_capability(int cap_ordinal) FAST_FUNC;
/* Structures inside "struct caps" are Linux-specific and libcap-specific: */
#define DEFINE_STRUCT_CAPS \
struct caps { \
	struct __user_cap_header_struct header; \
	unsigned u32s; \
	struct __user_cap_data_struct data[2]; \
}
void getcaps(void *caps) FAST_FUNC;
#endif

#if ENABLE_SELINUX
extern void renew_current_security_context(void) FAST_FUNC;
extern void set_current_security_context(security_context_t sid) FAST_FUNC;
extern context_t set_security_context_component(security_context_t cur_context,
						char *user, char *role, char *type, char *range) FAST_FUNC;
extern void setfscreatecon_or_die(security_context_t scontext) FAST_FUNC;
extern void selinux_preserve_fcontext(int fdesc) FAST_FUNC;
#else
#define selinux_preserve_fcontext(fdesc) ((void)0)
#endif
extern void selinux_or_die(void) FAST_FUNC;


/* setup_environment:
 * if SETUP_ENV_CHDIR:
 *   if cd(pw->pw_dir): ok: else if SETUP_ENV_TO_TMP: cd(/tmp) else: cd(/) or die
 * if SETUP_ENV_CLEARENV: cd(pw->pw_dir), clear environment, then set
 *   TERM=(old value)
 *   USER=pw->pw_name, LOGNAME=pw->pw_name
 *   PATH=bb_default_[root_]path
 *   HOME=pw->pw_dir
 *   SHELL=shell
 * else if SETUP_ENV_CHANGEENV | SETUP_ENV_CHANGEENV_LOGNAME:
 *   if not root (if pw->pw_uid != 0) or if SETUP_ENV_CHANGEENV_LOGNAME:
 *     USER=pw->pw_name, LOGNAME=pw->pw_name
 *   HOME=pw->pw_dir
 *   SHELL=shell
 * else does nothing
 *
 * NB: CHANGEENV and CLEARENV use setenv() - this leaks memory!
 * If setup_environment() is used is vforked child, this leaks memory _in parent too_!
 */
#define SETUP_ENV_CHANGEENV         (1 << 0)
#define SETUP_ENV_CHANGEENV_LOGNAME (1 << 1)
#define SETUP_ENV_CLEARENV          (1 << 2)
#define SETUP_ENV_TO_TMP            (1 << 3)
#define SETUP_ENV_CHDIR             (1 << 4)
void setup_environment(const char *shell, int flags, const struct passwd *pw) FAST_FUNC;
void nuke_str(char *str) FAST_FUNC;
#if ENABLE_FEATURE_SECURETTY && !ENABLE_PAM
int is_tty_secure(const char *short_tty) FAST_FUNC;
#else
static ALWAYS_INLINE int is_tty_secure(const char *short_tty UNUSED_PARAM) { return 1; }
#endif
#define CHECKPASS_PW_HAS_EMPTY_PASSWORD 2
int check_password(const struct passwd *pw, const char *plaintext) FAST_FUNC;
int ask_and_check_password_extended(const struct passwd *pw, int timeout, const char *prompt) FAST_FUNC;
int ask_and_check_password(const struct passwd *pw) FAST_FUNC;
/* Returns a malloced string */
#if !ENABLE_USE_BB_CRYPT
#define pw_encrypt(clear, salt, cleanup) pw_encrypt(clear, salt)
#endif
extern char *pw_encrypt(const char *clear, const char *salt, int cleanup) FAST_FUNC;
extern int obscure(const char *old, const char *newval, const struct passwd *pwdp) FAST_FUNC;
/*
 * rnd is additional random input. New one is returned.
 * Useful if you call crypt_make_rand64encoded many times in a row:
 * rnd = crypt_make_rand64encoded(buf1, 4, 0);
 * rnd = crypt_make_rand64encoded(buf2, 4, rnd);
 * rnd = crypt_make_rand64encoded(buf3, 4, rnd);
 * (otherwise we risk having same salt generated)
 */
extern int crypt_make_rand64encoded(char *p, int cnt /*, int rnd*/) FAST_FUNC;
/* Size of char salt[] to hold randomly-generated salt string
 * sha256/512:
 * "$5$" ["rounds=999999999$"] "<sha_salt_16_chars><NUL>"
 * "$6$" ["rounds=999999999$"] "<sha_salt_16_chars><NUL>"
 * #define MAX_PW_SALT_LEN (3 + sizeof("rounds=999999999$")-1 + 16 + 1)
 * yescrypt:
 * "$y$" <up to 8 params of up to 6 chars each> "$" <up to 86 chars salt><NUL>
 * (86 chars are ascii64-encoded 64 binary bytes)
 */
#define MAX_PW_SALT_LEN (3 + 8*6 + 1 + 86 + 1)
extern char* crypt_make_pw_salt(char p[MAX_PW_SALT_LEN], const char *algo) FAST_FUNC;

/* Returns number of lines changed, or -1 on error */
#if !(ENABLE_FEATURE_ADDUSER_TO_GROUP || ENABLE_FEATURE_DEL_USER_FROM_GROUP)
#define update_passwd(filename, username, data, member) \
	update_passwd(filename, username, data)
#endif
extern int update_passwd(const char *filename,
		const char *username,
		const char *data,
		const char *member) FAST_FUNC;

int index_in_str_array(const char *const string_array[], const char *key) FAST_FUNC;
int index_in_strings(const char *strings, const char *key) FAST_FUNC;
int index_in_substr_array(const char *const string_array[], const char *key) FAST_FUNC;
int index_in_substrings(const char *strings, const char *key) FAST_FUNC;
const char *nth_string(const char *strings, int n) FAST_FUNC;

extern void print_login_issue(const char *issue_file, const char *tty) FAST_FUNC;
extern void print_login_prompt(void) FAST_FUNC;

char *xmalloc_ttyname(int fd) FAST_FUNC RETURNS_MALLOC;
int is_TERM_dumb(void) FAST_FUNC;
/* NB: typically you want to pass fd 0, not 1. Think 'applet | grep something' */
int get_terminal_width_height(int fd, unsigned *width, unsigned *height) FAST_FUNC;
int get_terminal_width(int fd) FAST_FUNC;

int tcsetattr_stdin_TCSANOW(const struct termios *tp) FAST_FUNC;
#define TERMIOS_CLEAR_ISIG      (1 << 0)
#define TERMIOS_RAW_CRNL_INPUT  (1 << 1)
#define TERMIOS_RAW_CRNL_OUTPUT (1 << 2)
#define TERMIOS_RAW_CRNL        (TERMIOS_RAW_CRNL_INPUT|TERMIOS_RAW_CRNL_OUTPUT)
#define TERMIOS_RAW_INPUT       (1 << 3)
int get_termios_and_make_raw(int fd, struct termios *newterm, struct termios *oldterm, int flags) FAST_FUNC;
int set_termios_to_raw(int fd, struct termios *oldterm, int flags) FAST_FUNC;

/* NB: "unsigned request" is crucial! "int request" will break some arches! */
int ioctl_or_perror(int fd, unsigned request, void *argp, const char *fmt,...) __attribute__ ((format (printf, 4, 5)));
int ioctl_or_perror_and_die(int fd, unsigned request, void *argp, const char *fmt,...) __attribute__ ((format (printf, 4, 5)));
#if ENABLE_IOCTL_HEX2STR_ERROR
int bb_ioctl_or_warn(int fd, unsigned request, void *argp, const char *ioctl_name) FAST_FUNC;
int bb_xioctl(int fd, unsigned request, void *argp, const char *ioctl_name) FAST_FUNC;
#define ioctl_or_warn(fd,request,argp) bb_ioctl_or_warn(fd,request,argp,#request)
#define xioctl(fd,request,argp)        bb_xioctl(fd,request,argp,#request)
#else
int bb_ioctl_or_warn(int fd, unsigned request, void *argp) FAST_FUNC;
int bb_xioctl(int fd, unsigned request, void *argp) FAST_FUNC;
#define ioctl_or_warn(fd,request,argp) bb_ioctl_or_warn(fd,request,argp)
#define xioctl(fd,request,argp)        bb_xioctl(fd,request,argp)
#endif

#if !ENABLE_PLATFORM_MINGW32 || ENABLE_FEATURE_EXTRA_FILE_DATA
char *is_in_ino_dev_hashtable(const struct stat *statbuf) FAST_FUNC;
void add_to_ino_dev_hashtable(const struct stat *statbuf, const char *name) FAST_FUNC;
void reset_ino_dev_hashtable(void) FAST_FUNC;
#else
#define add_to_ino_dev_hashtable(s, n) (void)0
#define is_in_ino_dev_hashtable(s) NULL
#define reset_ino_dev_hashtable()
#endif
#ifdef __GLIBC__
/* At least glibc has horrendously large inline for this, so wrap it */
unsigned long long bb_makedev(unsigned major, unsigned minor) FAST_FUNC;
#undef makedev
#define makedev(a,b) bb_makedev(a,b)
#endif


/* "Keycodes" that report an escape sequence.
 * We use something which fits into signed char,
 * yet doesn't represent any valid Unicode character.
 * Also, -1 is reserved for error indication and we don't use it. */
enum {
	KEYCODE_UP        =  -2,
	KEYCODE_DOWN      =  -3,
	KEYCODE_RIGHT     =  -4,
	KEYCODE_LEFT      =  -5,
	KEYCODE_HOME      =  -6,
	KEYCODE_END       =  -7,
	KEYCODE_INSERT    =  -8,
	KEYCODE_DELETE    =  -9,
	KEYCODE_PAGEUP    = -10,
	KEYCODE_PAGEDOWN  = -11,
	KEYCODE_BACKSPACE = -12, /* Used only if Alt/Ctrl/Shifted */
	KEYCODE_D         = -13, /* Used only if Alted */
#if 0
	KEYCODE_FUN1      = ,
	KEYCODE_FUN2      = ,
	KEYCODE_FUN3      = ,
	KEYCODE_FUN4      = ,
	KEYCODE_FUN5      = ,
	KEYCODE_FUN6      = ,
	KEYCODE_FUN7      = ,
	KEYCODE_FUN8      = ,
	KEYCODE_FUN9      = ,
	KEYCODE_FUN10     = ,
	KEYCODE_FUN11     = ,
	KEYCODE_FUN12     = ,
#endif
	/* ^^^^^ Be sure that last defined value is small enough.
	 * Current read_key() code allows going up to -32 (0xfff..fffe0).
	 * This gives three upper bits in LSB to play with:
	 * KEYCODE_foo values are 0xfff..fffXX, lowest XX bits are: scavvvvv,
	 * s=0 if SHIFT, c=0 if CTRL, a=0 if ALT,
	 * vvvvv bits are the same for same key regardless of "shift bits".
	 */
	//KEYCODE_SHIFT_...   = KEYCODE_...   & ~0x80,
	KEYCODE_CTRL_RIGHT    = KEYCODE_RIGHT & ~0x40,
	KEYCODE_CTRL_LEFT     = KEYCODE_LEFT  & ~0x40,
	KEYCODE_ALT_RIGHT     = KEYCODE_RIGHT & ~0x20,
	KEYCODE_ALT_LEFT      = KEYCODE_LEFT  & ~0x20,
	KEYCODE_ALT_BACKSPACE = KEYCODE_BACKSPACE & ~0x20,
	KEYCODE_ALT_D         = KEYCODE_D     & ~0x20,

	KEYCODE_CURSOR_POS = -0x100, /* 0xfff..fff00 */
	/* How long is the longest ESC sequence we know?
	 * We want it big enough to be able to contain
	 * cursor position sequence "ESC [ 9999 ; 9999 R"
	 */
	KEYCODE_BUFFER_SIZE = 16
};
/* Note: fd may be in blocking or non-blocking mode, both make sense.
 * For one, less uses non-blocking mode.
 * Only the first read syscall inside read_key may block indefinitely
 * (unless fd is in non-blocking mode),
 * subsequent reads will time out after a few milliseconds.
 * Return of -1 means EOF or error (errno == 0 on EOF).
 * Nonzero errno is not preserved across the call:
 * if there was no error, errno will be cleared to 0.
 * buffer[0] is used as a counter of buffered chars and must be 0
 * on first call.
 * timeout:
 * -2: do not poll(-1) for input - read() it, return on EAGAIN at once
 * -1: poll(-1) (i.e. block even on NONBLOCKed fd)
 * >=0: poll() for TIMEOUT milliseconds, return -1/EAGAIN on timeout
 */
int64_t read_key(int fd, char *buffer, int timeout) FAST_FUNC;
#if ENABLE_PLATFORM_MINGW32
int64_t windows_read_key(int fd, char *buffer, int timeout) FAST_FUNC;
#endif
/* This version loops on EINTR: */
int64_t safe_read_key(int fd, char *buffer, int timeout) FAST_FUNC;
void read_key_ungets(char *buffer, const char *str, unsigned len) FAST_FUNC;

int check_got_signal_and_poll(struct pollfd pfd[1], int timeout) FAST_FUNC;
#if ENABLE_PLATFORM_MINGW32
# define check_got_signal_and_poll(p, t) poll(p, 1, t)
#endif

#if ENABLE_FEATURE_EDITING
/* It's NOT just ENABLEd or disabled. It's a number: */
# if defined CONFIG_FEATURE_EDITING_HISTORY && CONFIG_FEATURE_EDITING_HISTORY > 0
#  define MAX_HISTORY (CONFIG_FEATURE_EDITING_HISTORY + 0)
unsigned size_from_HISTFILESIZE(const char *hp) FAST_FUNC;
# else
#  define MAX_HISTORY 0
# endif
# if defined CONFIG_FEATURE_EDITING_HISTORY_DEFAULT && CONFIG_FEATURE_EDITING_HISTORY_DEFAULT > 0
#  define DEFAULT_HISTORY (CONFIG_FEATURE_EDITING_HISTORY_DEFAULT + 0)
# else
#  define DEFAULT_HISTORY 0
# endif
typedef const char *get_exe_name_t(int i) FAST_FUNC;
typedef const char *sh_get_var_t(const char *name) FAST_FUNC;
typedef int sh_accept_glob_t(const char *name) FAST_FUNC;
typedef struct line_input_t {
	int flags;
	int timeout;
# if ENABLE_FEATURE_TAB_COMPLETION
#  if ENABLE_SHELL_ASH
	const char *path_lookup;
#   define EDITING_HAS_path_lookup 1
#  else
#   define EDITING_HAS_path_lookup 0
#  endif
#  if ENABLE_SHELL_ASH || ENABLE_SHELL_HUSH
	/* function to fetch additional application-specific names to match */
	get_exe_name_t *get_exe_name;
#   if ENABLE_ASH_GLOB_OPTIONS
	sh_accept_glob_t *sh_accept_glob;
#   endif
#  endif
# endif
# if (ENABLE_FEATURE_USERNAME_COMPLETION || ENABLE_FEATURE_EDITING_FANCY_PROMPT) \
  && (ENABLE_SHELL_ASH || ENABLE_SHELL_HUSH)
	/* function to fetch value of shell variable */
	sh_get_var_t *sh_get_var;
#  define EDITING_HAS_sh_get_var 1
# else
#  define EDITING_HAS_sh_get_var 0
# endif
# if MAX_HISTORY
	int cnt_history;
	int cur_history;
	int max_history; /* must never be < 0 */
#  if ENABLE_FEATURE_EDITING_SAVEHISTORY
	/* meaning of this field depends on FEATURE_EDITING_SAVE_ON_EXIT:
	 * if !FEATURE_EDITING_SAVE_ON_EXIT: "how many lines are
	 * in on-disk history"
	 * if FEATURE_EDITING_SAVE_ON_EXIT: "how many in-memory lines are
	 * also in on-disk history (and thus need to be skipped on save)"
	 */
	unsigned cnt_history_in_file;
	const char *hist_file;
#  endif
	char *history[MAX_HISTORY + 1];
# endif
} line_input_t;
enum {
	DO_HISTORY       = 1 * (MAX_HISTORY > 0),
	TAB_COMPLETION   = 2 * ENABLE_FEATURE_TAB_COMPLETION,
	USERNAME_COMPLETION = 4 * ENABLE_FEATURE_USERNAME_COMPLETION,
	VI_MODE          = 8 * ENABLE_FEATURE_EDITING_VI,
	WITH_PATH_LOOKUP = 0x10,
	LI_INTERRUPTIBLE = 0x20,
#if ENABLE_PLATFORM_MINGW32
	IGNORE_CTRL_C    = 0x40,
#endif
	FOR_SHELL        = DO_HISTORY | TAB_COMPLETION | USERNAME_COMPLETION | LI_INTERRUPTIBLE,
};
line_input_t *new_line_input_t(int flags) FAST_FUNC;
# if ENABLE_FEATURE_EDITING_SAVEHISTORY
void free_line_input_t(line_input_t *n) FAST_FUNC;
# else
#  define free_line_input_t(n) free(n)
# endif
/*
 * maxsize must be >= 2.
 * Returns:
 * -1 on read errors or EOF, or on bare Ctrl-D,
 * 0  on ctrl-C (the line entered is still returned in 'command'),
 * >0 length of input string, including terminating '\n'
 */
int read_line_input(line_input_t *st, const char *prompt, char *command, int maxsize) FAST_FUNC;
void show_history(const line_input_t *st) FAST_FUNC;
# if ENABLE_FEATURE_EDITING_SAVE_ON_EXIT
void save_history(line_input_t *st) FAST_FUNC;
# endif
#else
#define MAX_HISTORY 0
int read_line_input(const char* prompt, char* command, int maxsize) FAST_FUNC;
#define read_line_input(state, prompt, command, maxsize) \
	read_line_input(prompt, command, maxsize)
#endif

unsigned long* FAST_FUNC get_malloc_cpu_affinity(int pid, unsigned *sz);

#if ENABLE_PLATFORM_MINGW32
# undef COMM_LEN
# define COMM_LEN 32
#endif
#ifndef COMM_LEN
# ifdef TASK_COMM_LEN
enum { COMM_LEN = TASK_COMM_LEN };
# else
/* synchronize with sizeof(task_struct.comm) in /usr/include/linux/sched.h */
enum { COMM_LEN = 16 };
# endif
#endif

typedef struct procps_status_t {
#if !ENABLE_PLATFORM_MINGW32
	DIR *dir;
#else
	HANDLE snapshot;
	DWORD *pids;
	int npids;
#endif
	IF_FEATURE_SHOW_THREADS(DIR *task_dir;)
	uint8_t shift_pages_to_bytes;
	uint8_t shift_pages_to_kb;
/* Fields are set to 0/NULL if failed to determine (or not requested) */
	uint16_t argv_len;
	char *argv0;
	char *exe;
	IF_SELINUX(char *context;)
	IF_FEATURE_SHOW_THREADS(unsigned main_thread_pid;)
	/* Everything below must contain no ptrs to malloc'ed data:
	 * it is memset(0) for each process in procps_scan() */
	unsigned long vsz, rss; /* we round it to kbytes */
	unsigned long stime, utime;
	unsigned long start_time;
	unsigned pid;
	unsigned ppid;
	unsigned pgid;
	unsigned sid;
	unsigned uid;
	unsigned gid;
#if ENABLE_FEATURE_PS_ADDITIONAL_COLUMNS
	unsigned ruid;
	unsigned rgid;
	int niceness;
#endif
	unsigned tty_major,tty_minor;
#if ENABLE_FEATURE_TOPMEM
	unsigned long mapped_rw;
	unsigned long mapped_ro;
	unsigned long shared_clean;
	unsigned long shared_dirty;
	unsigned long private_clean;
	unsigned long private_dirty;
	unsigned long stack;
#endif
	char state[4];
	/* basename of executable in exec(2), read from /proc/N/stat
	 * (if executable is symlink or script, it is NOT replaced
	 * by link target or interpreter name) */
	char comm[COMM_LEN];
	/* user/group? - use passwd/group parsing functions */
#if ENABLE_FEATURE_TOP_SMP_PROCESS
	int last_seen_on_cpu;
#endif
} procps_status_t;
/* flag bits for procps_scan(xx, flags) calls */
enum {
	PSSCAN_PID      = 1 << 0,
	PSSCAN_PPID     = 1 << 1,
	PSSCAN_PGID     = 1 << 2,
	PSSCAN_SID      = 1 << 3,
	PSSCAN_UIDGID   = 1 << 4,
	PSSCAN_COMM     = 1 << 5,
	/* PSSCAN_CMD      = 1 << 6, - use read_cmdline instead */
	PSSCAN_ARGV0    = 1 << 7,
	PSSCAN_EXE      = 1 << 8,
	PSSCAN_STATE    = 1 << 9,
	PSSCAN_VSZ      = 1 << 10,
	PSSCAN_RSS      = 1 << 11,
	PSSCAN_STIME    = 1 << 12,
	PSSCAN_UTIME    = 1 << 13,
	PSSCAN_TTY      = 1 << 14,
	PSSCAN_SMAPS	= (1 << 15) * ENABLE_FEATURE_TOPMEM,
	/* NB: used by find_pid_by_name(). Any applet using it
	 * needs to be mentioned here. */
	PSSCAN_ARGVN    = (1 << 16) * (ENABLE_KILLALL
				|| ENABLE_PGREP || ENABLE_PKILL
				|| ENABLE_PIDOF
				|| ENABLE_SESTATUS
				),
	PSSCAN_CONTEXT  = (1 << 17) * ENABLE_SELINUX,
	PSSCAN_START_TIME = 1 << 18,
	PSSCAN_CPU      = (1 << 19) * ENABLE_FEATURE_TOP_SMP_PROCESS,
	PSSCAN_NICE     = (1 << 20) * ENABLE_FEATURE_PS_ADDITIONAL_COLUMNS,
	PSSCAN_RUIDGID  = (1 << 21) * ENABLE_FEATURE_PS_ADDITIONAL_COLUMNS,
	PSSCAN_TASKS	= (1 << 22) * ENABLE_FEATURE_SHOW_THREADS,
};
//procps_status_t* alloc_procps_scan(void) FAST_FUNC;
void free_procps_scan(procps_status_t* sp) FAST_FUNC;
procps_status_t* procps_scan(procps_status_t* sp, int flags) FAST_FUNC;
/* Format cmdline (up to col chars) into char buf[size] */
/* Puts [comm] if cmdline is empty (-> process is a kernel thread) */
int read_cmdline(char *buf, int size, unsigned pid, const char *comm) FAST_FUNC;
pid_t *find_pid_by_name(const char* procName) FAST_FUNC;
pid_t *pidlist_reverse(pid_t *pidList) FAST_FUNC;
int starts_with_cpu(const char *str) FAST_FUNC;
unsigned get_cpu_count(void) FAST_FUNC;
/* Some internals reused by pmap: */
unsigned long FAST_FUNC fast_strtoul_10(char **endptr);
unsigned long long FAST_FUNC fast_strtoull_16(char **endptr);
char* FAST_FUNC skip_fields(char *str, int count);


/* Use strict=1 if you process input from untrusted source:
 * it will return NULL on invalid %xx (bad hex chars)
 * and str + 1 if decoded char is / or NUL.
 * In non-strict mode, it always succeeds (returns str),
 * and also it additionally decoded '+' to space.
 */
char *percent_decode_in_place(char *str, int strict) FAST_FUNC;


extern const char bb_uuenc_tbl_base64[] ALIGN1;
extern const char bb_uuenc_tbl_base32[] ALIGN1;
extern const char bb_uuenc_tbl_std[] ALIGN1;
void bb_uuencode(char *store, const void *s, int length, const char *tbl) FAST_FUNC;
enum {
	BASE64_FLAG_UU_STOP = 0x100,
	BASE64_32           = 0x200, /* base32 */
	/* Sign-extends to a value which never matches fgetc result: */
	BASE64_FLAG_NO_STOP_CHAR = 0x80,
};
char *decode_base64(char *dst, const char **pp_src) FAST_FUNC;
char *decode_base32(char *dst, const char **pp_src) FAST_FUNC;
void read_base64(FILE *src_stream, FILE *dst_stream, int flags) FAST_FUNC;

int FAST_FUNC i2a64(int i);
int FAST_FUNC a2i64(char c);
char* FAST_FUNC num2str64_lsb_first(char *s, unsigned v, int n);

enum {
	/* how many bytes XYZ_end() fills */
	MD5_OUTSIZE    = 16,
	SHA1_OUTSIZE   = 20,
	SHA256_OUTSIZE = 32,
	SHA384_OUTSIZE = 48,
	SHA512_OUTSIZE = 64,
	//SHA3-224_OUTSIZE = 28,
	/* size of input block */
	SHA2_INSIZE     = 64,
};

#if defined CONFIG_FEATURE_USE_CNG_API
struct bcrypt_hash_ctx_t {
	void *handle;
	void *hash_obj;
	unsigned int output_size;
};
typedef struct bcrypt_hash_ctx_t md5_ctx_t;
typedef struct bcrypt_hash_ctx_t sha1_ctx_t;
typedef struct bcrypt_hash_ctx_t sha256_ctx_t;
typedef struct bcrypt_hash_ctx_t sha512_ctx_t;
typedef struct sha3_ctx_t {
	uint64_t state[25];
	unsigned bytes_queued;
	unsigned input_block_bytes;
} sha3_ctx_t;
void md5_begin(struct bcrypt_hash_ctx_t *ctx) FAST_FUNC;
void sha1_begin(struct bcrypt_hash_ctx_t *ctx) FAST_FUNC;
void sha256_begin(struct bcrypt_hash_ctx_t *ctx) FAST_FUNC;
void sha512_begin(struct bcrypt_hash_ctx_t *ctx) FAST_FUNC;
void generic_hash(struct bcrypt_hash_ctx_t *ctx, const void *buffer, size_t len) FAST_FUNC;
unsigned generic_end(struct bcrypt_hash_ctx_t *ctx, void *resbuf) FAST_FUNC;
# define md5_hash generic_hash
# define sha1_hash generic_hash
# define sha256_hash generic_hash
# define sha512_hash generic_hash
# define md5_end generic_end
# define sha1_end generic_end
# define sha256_end generic_end
# define sha512_end generic_end
#else
typedef struct md5_ctx_t {
	uint8_t wbuffer[64]; /* always correctly aligned for uint64_t */
	void (*process_block)(struct md5_ctx_t*) FAST_FUNC;
	uint64_t total64;    /* must be directly before hash[] */
	uint32_t hash[8];    /* 4 elements for md5, 5 for sha1, 8 for sha256 */
} md5_ctx_t;
typedef struct md5_ctx_t sha1_ctx_t;
typedef struct md5_ctx_t sha256_ctx_t;
typedef struct sha512_ctx_t {
	uint64_t total64[2];  /* must be directly before hash[] */
	uint64_t hash[8];
	uint8_t wbuffer[128]; /* always correctly aligned for uint64_t */
} sha512_ctx_t;
typedef struct sha512_ctx_t sha384_ctx_t;
typedef struct sha3_ctx_t {
	uint64_t state[25];
	unsigned bytes_queued;
	unsigned input_block_bytes;
} sha3_ctx_t;
void md5_begin(md5_ctx_t *ctx) FAST_FUNC;
void md5_hash(md5_ctx_t *ctx, const void *buffer, size_t len) FAST_FUNC;
unsigned md5_end(md5_ctx_t *ctx, void *resbuf) FAST_FUNC;
void sha1_begin(sha1_ctx_t *ctx) FAST_FUNC;
#define sha1_hash md5_hash
unsigned sha1_end(sha1_ctx_t *ctx, void *resbuf) FAST_FUNC;
void sha256_begin(sha256_ctx_t *ctx) FAST_FUNC;
#define sha256_hash md5_hash
#define sha256_end  sha1_end
void sha512_begin(sha512_ctx_t *ctx) FAST_FUNC;
void sha512_hash(sha512_ctx_t *ctx, const void *buffer, size_t len) FAST_FUNC;
unsigned sha512_end(sha512_ctx_t *ctx, void *resbuf) FAST_FUNC;
<<<<<<< HEAD
#endif
=======
void sha384_begin(sha384_ctx_t *ctx) FAST_FUNC;
#define sha384_hash sha512_hash
unsigned sha384_end(sha384_ctx_t *ctx, void *resbuf) FAST_FUNC;
>>>>>>> 8bde71eb
void sha3_begin(sha3_ctx_t *ctx) FAST_FUNC;
void sha3_hash(sha3_ctx_t *ctx, const void *buffer, size_t len) FAST_FUNC;
unsigned sha3_end(sha3_ctx_t *ctx, void *resbuf) FAST_FUNC;
void FAST_FUNC sha256_block(const void *in, size_t len, uint8_t hash[32]);
/* TLS benefits from knowing that sha1 and sha256 share these. Give them "agnostic" names too */
#if defined CONFIG_FEATURE_USE_CNG_API
typedef struct bcrypt_hash_ctx_t md5sha_ctx_t;
#define md5sha_hash generic_hash
#define sha_end generic_end
#else
typedef struct md5_ctx_t md5sha_ctx_t;
#define md5sha_hash md5_hash
#define sha_end sha1_end
#endif

/* RFC 2104 HMAC (hash-based message authentication code) */
#if !ENABLE_FEATURE_USE_CNG_API
typedef struct hmac_ctx {
	md5sha_ctx_t hashed_key_xor_ipad;
	md5sha_ctx_t hashed_key_xor_opad;
} hmac_ctx_t;
#else
typedef struct bcrypt_hash_ctx_t hmac_ctx_t;
#endif
#define HMAC_ONLY_SHA256 (!ENABLE_FEATURE_TLS_SHA1)
typedef void md5sha_begin_func(md5sha_ctx_t *ctx) FAST_FUNC;
#if !ENABLE_FEATURE_USE_CNG_API
#if HMAC_ONLY_SHA256
#define hmac_begin(ctx,key,key_size,begin) \
	hmac_begin(ctx,key,key_size)
#endif
void FAST_FUNC hmac_begin(hmac_ctx_t *ctx, const uint8_t *key, unsigned key_size, md5sha_begin_func *begin);
static ALWAYS_INLINE void hmac_hash(hmac_ctx_t *ctx, const void *in, size_t len)
{
	md5sha_hash(&ctx->hashed_key_xor_ipad, in, len);
}
#else
# if HMAC_ONLY_SHA256
#  define hmac_begin(pre,key,key_size,begin) \
	_hmac_begin(pre, key, key_size, sha256_begin_hmac)
# else
#  define hmac_begin _hmac_begin
# endif
void _hmac_begin(hmac_ctx_t *pre, uint8_t *key, unsigned key_size,
	BCRYPT_ALG_HANDLE alg_handle);
void hmac_uninit(hmac_ctx_t *pre);
#endif
unsigned FAST_FUNC hmac_end(hmac_ctx_t *ctx, uint8_t *out);
#if HMAC_ONLY_SHA256
#define hmac_block(key,key_size,begin,in,sz,out) \
        hmac_block(key,key_size,in,sz,out)
#endif
unsigned FAST_FUNC hmac_block(const uint8_t *key, unsigned key_size,
		md5sha_begin_func *begin,
		const void *in, unsigned sz,
		uint8_t *out);
/* HMAC helpers for TLS: */
void FAST_FUNC hmac_hash_v(hmac_ctx_t *ctx, va_list va);
unsigned hmac_peek_hash(hmac_ctx_t *ctx, uint8_t *out, ...);

extern uint32_t *global_crc32_table;
uint32_t *crc32_filltable(uint32_t *tbl256, int endian) FAST_FUNC;
uint32_t *crc32_new_table_le(void) FAST_FUNC;
uint32_t *global_crc32_new_table_le(void) FAST_FUNC;
uint32_t crc32_block_endian1(uint32_t val, const void *buf, unsigned len, uint32_t *crc_table) FAST_FUNC;
uint32_t crc32_block_endian0(uint32_t val, const void *buf, unsigned len, uint32_t *crc_table) FAST_FUNC;

typedef struct masks_labels_t {
	const char *labels;
	const int masks[];
} masks_labels_t;
int print_flags_separated(const int *masks, const char *labels,
		int flags, const char *separator) FAST_FUNC;
int print_flags(const masks_labels_t *ml, int flags) FAST_FUNC;

typedef struct bb_progress_t {
	unsigned last_size;
	unsigned last_update_sec;
	unsigned last_change_sec;
	unsigned start_sec;
	/*unsigned last_eta;*/
	const char *curfile;
} bb_progress_t;

#define is_bb_progress_inited(p) ((p)->curfile != NULL)
#define bb_progress_free(p) do { \
	if (ENABLE_UNICODE_SUPPORT) free((char*)((p)->curfile)); \
	(p)->curfile = NULL; \
} while (0)
void bb_progress_init(bb_progress_t *p, const char *curfile) FAST_FUNC;
int bb_progress_update(bb_progress_t *p,
			uoff_t beg_range,
			uoff_t transferred,
			uoff_t totalsize) FAST_FUNC;

unsigned ubi_devnum_from_devname(const char *str) FAST_FUNC;
int ubi_get_volid_by_name(unsigned ubi_devnum, const char *vol_name) FAST_FUNC;


extern const char *applet_name;

/* Some older linkers don't perform string merging, we used to have common strings
 * as global arrays to do it by hand. But:
 * (1) newer linkers do it themselves,
 * (2) however, they DONT merge string constants with global arrays,
 * even if the value is the same (!). Thus global arrays actually
 * increased size a bit: for example, "/etc/passwd" string from libc
 * wasn't merged with bb_path_passwd_file[] array!
 * Therefore now we use #defines.
 */
/* "BusyBox vN.N.N (timestamp or extra_version)" */
extern const char bb_banner[] ALIGN1;
extern const char bb_msg_memory_exhausted[] ALIGN1;
extern const char bb_msg_invalid_date[] ALIGN1;
#define bb_msg_read_error "read error"
#define bb_msg_write_error "write error"
extern const char bb_msg_unknown[] ALIGN1;
extern const char bb_msg_can_not_create_raw_socket[] ALIGN1;
extern const char bb_msg_perm_denied_are_you_root[] ALIGN1;
extern const char bb_msg_you_must_be_root[] ALIGN1;
extern const char bb_msg_requires_arg[] ALIGN1;
extern const char bb_msg_invalid_arg_to[] ALIGN1;
extern const char bb_msg_standard_input[] ALIGN1;
extern const char bb_msg_standard_output[] ALIGN1;

/* NB: (bb_hexdigits_upcase[i] | 0x20) -> lowercase hex digit */
extern const char bb_hexdigits_upcase[] ALIGN1;

extern const char bb_path_wtmp_file[] ALIGN1;

/* Busybox mount uses either /proc/mounts or /etc/mtab to
 * get the list of currently mounted filesystems */
#define bb_path_mtab_file IF_FEATURE_MTAB_SUPPORT("/etc/mtab")IF_NOT_FEATURE_MTAB_SUPPORT("/proc/mounts")

#define bb_path_passwd_file  _PATH_PASSWD
#define bb_path_group_file   _PATH_GROUP
#define bb_path_shadow_file  _PATH_SHADOW
#define bb_path_gshadow_file _PATH_GSHADOW

#define bb_path_motd_file "/etc/motd"

#define bb_dev_null "/dev/null"
#if ENABLE_PLATFORM_MINGW32
#define bb_busybox_exec_path get_busybox_exec_path()
extern char bb_comm[];
extern char bb_command_line[];
#else
extern const char bb_busybox_exec_path[] ALIGN1;
#endif
/* allow default system PATH to be extended via CFLAGS */
#ifndef BB_ADDITIONAL_PATH
#define BB_ADDITIONAL_PATH ""
#endif
#if !ENABLE_PLATFORM_MINGW32
#define BB_PATH_ROOT_PATH "PATH=/sbin:/usr/sbin:/bin:/usr/bin" BB_ADDITIONAL_PATH
extern const char bb_PATH_root_path[] ALIGN1; /* BB_PATH_ROOT_PATH */
#define bb_default_root_path (bb_PATH_root_path + sizeof("PATH"))
/* util-linux manpage says /sbin:/bin:/usr/sbin:/usr/bin,
 * but I want to save a few bytes here:
 */
#define bb_default_path      (bb_PATH_root_path + sizeof("PATH=/sbin:/usr/sbin"))
#define PATH_SEP ':'
#define PATH_SEP_STR ":"
#else
#define BB_PATH_ROOT_PATH "PATH=C:/Windows/System32;C:/Windows" BB_ADDITIONAL_PATH
extern const char bb_PATH_root_path[] ALIGN1; /* BB_PATH_ROOT_PATH */
#define bb_default_root_path (bb_PATH_root_path + sizeof("PATH"))
#define bb_default_path      (bb_PATH_root_path + sizeof("PATH"))
#define PATH_SEP ';'
#define PATH_SEP_STR ";"
extern const char bbvar[] ALIGN1;
#define bbafter(p) (p + sizeof(#p))
#define BB_OVERRIDE_APPLETS bbvar
#define BB_SKIP_ANSI_EMULATION bbafter(BB_OVERRIDE_APPLETS)
#define BB_TERMINAL_MODE bbafter(BB_SKIP_ANSI_EMULATION)
#define BB_SYSTEMROOT bbafter(BB_TERMINAL_MODE)
#define BB_CRITICAL_ERROR_DIALOGS bbafter(BB_SYSTEMROOT)
#endif

extern const int const_int_0;
//extern const int const_int_1;


/* This struct is deliberately not defined. */
/* See docs/keep_data_small.txt */
struct globals;
/* '*const' ptr makes gcc optimize code much better.
 * Magic prevents ptr_to_globals from going into rodata.
 * If you want to assign a value, use SET_PTR_TO_GLOBALS(x) */
extern struct globals *BB_GLOBAL_CONST ptr_to_globals;

#define barrier() asm volatile ("":::"memory")

#if defined(__clang_major__) && __clang_major__ >= 9
/* {ASSIGN,XZALLOC}_CONST_PTR() are out-of-line functions
 * to prevent clang from reading pointer before it is assigned.
 */
void ASSIGN_CONST_PTR(const void *pptr, void *v) FAST_FUNC;
void XZALLOC_CONST_PTR(const void *pptr, size_t size) FAST_FUNC;
#else
# define ASSIGN_CONST_PTR(pptr, v) do { \
	*(void**)(pptr) = (void*)(v); \
	/* At least gcc 3.4.6 on mipsel needs optimization barrier */ \
	barrier(); \
} while (0)
# define XZALLOC_CONST_PTR(pptr, size) ASSIGN_CONST_PTR(pptr, xzalloc(size))
#endif

#define SET_PTR_TO_GLOBALS(x) ASSIGN_CONST_PTR(&ptr_to_globals, x)
#define FREE_PTR_TO_GLOBALS() do { \
	if (ENABLE_FEATURE_CLEAN_UP) { \
		free(ptr_to_globals); \
	} \
} while (0)


/* You can change LIBBB_DEFAULT_LOGIN_SHELL, but don't use it,
 * use bb_default_login_shell and following defines.
 * If you change LIBBB_DEFAULT_LOGIN_SHELL,
 * don't forget to change increment constant. */
#define LIBBB_DEFAULT_LOGIN_SHELL  "-/bin/sh"
extern const char bb_default_login_shell[] ALIGN1;
/* "/bin/sh" */
#define DEFAULT_SHELL              (bb_default_login_shell+1)
/* "sh" */
#define DEFAULT_SHELL_SHORT_NAME   (bb_default_login_shell+6)

/* The following devices are the same on all systems.  */
#define CURRENT_TTY "/dev/tty"
#define DEV_CONSOLE "/dev/console"

#if defined(__FreeBSD_kernel__)
# define CURRENT_VC CURRENT_TTY
# define VC_1 "/dev/ttyv0"
# define VC_2 "/dev/ttyv1"
# define VC_3 "/dev/ttyv2"
# define VC_4 "/dev/ttyv3"
# define VC_5 "/dev/ttyv4"
# define VC_FORMAT "/dev/ttyv%d"
#elif defined(__GNU__)
# define CURRENT_VC CURRENT_TTY
# define VC_1 "/dev/tty1"
# define VC_2 "/dev/tty2"
# define VC_3 "/dev/tty3"
# define VC_4 "/dev/tty4"
# define VC_5 "/dev/tty5"
# define VC_FORMAT "/dev/tty%d"
#elif ENABLE_FEATURE_DEVFS
/*Linux, obsolete devfs names */
# define CURRENT_VC "/dev/vc/0"
# define VC_1 "/dev/vc/1"
# define VC_2 "/dev/vc/2"
# define VC_3 "/dev/vc/3"
# define VC_4 "/dev/vc/4"
# define VC_5 "/dev/vc/5"
# define VC_FORMAT "/dev/vc/%d"
# define LOOP_FORMAT "/dev/loop/%u"
# define LOOP_NAMESIZE (sizeof("/dev/loop/") + sizeof(int)*3 + 1)
# define LOOP_NAME "/dev/loop/"
# define FB_0 "/dev/fb/0"
#else
/*Linux, normal names */
# define CURRENT_VC "/dev/tty0"
# define VC_1 "/dev/tty1"
# define VC_2 "/dev/tty2"
# define VC_3 "/dev/tty3"
# define VC_4 "/dev/tty4"
# define VC_5 "/dev/tty5"
# define VC_FORMAT "/dev/tty%d"
# define LOOP_FORMAT "/dev/loop%u"
# define LOOP_NAMESIZE (sizeof("/dev/loop") + sizeof(int)*3 + 1)
# define LOOP_NAME "/dev/loop"
# define FB_0 "/dev/fb0"
#endif

// storage helpers for mk*fs utilities
char BUG_wrong_field_size(void);
#define STORE_LE(field, value) \
do { \
	if (sizeof(field) == 4) \
		field = SWAP_LE32((uint32_t)(value)); \
	else if (sizeof(field) == 2) \
		field = SWAP_LE16((uint16_t)(value)); \
	else if (sizeof(field) == 1) \
		field = (uint8_t)(value); \
	else \
		BUG_wrong_field_size(); \
} while (0)

#define FETCH_LE32(field) \
	(sizeof(field) == 4 ? SWAP_LE32(field) : BUG_wrong_field_size())


#define ARRAY_SIZE(x) ((unsigned)(sizeof(x) / sizeof((x)[0])))
#define BUILD_BUG_ON(condition) ((void)sizeof(char[1 - 2*!!(condition)]))


/* We redefine ctype macros. Unicode-correct handling of char types
 * can't be done with such byte-oriented operations anyway,
 * we don't lose anything.
 */
#undef isalnum
#undef isalpha
#undef isascii
#undef isblank
#undef iscntrl
#undef isdigit
#undef isgraph
#undef islower
#undef isprint
#undef ispunct
#undef isspace
#undef isupper
#undef isxdigit
#undef toupper
#undef tolower

/* We save ~500 bytes on isdigit alone.
 * BTW, x86 likes (unsigned char) cast more than (unsigned). */

/* These work the same for ASCII and Unicode,
 * assuming no one asks "is this a *Unicode* letter?" using isalpha(letter) */
#define isascii(a) ((unsigned char)(a) <= 0x7f)
#define isdigit(a) ((unsigned char)((a) - '0') <= 9)
#define isupper(a) ((unsigned char)((a) - 'A') <= ('Z' - 'A'))
#define islower(a) ((unsigned char)((a) - 'a') <= ('z' - 'a'))
#define isalpha(a) ((unsigned char)(((a)|0x20) - 'a') <= ('z' - 'a'))
#define isblank(a) ({ unsigned char bb__isblank = (a); bb__isblank == ' ' || bb__isblank == '\t'; })
#define iscntrl(a) ({ unsigned char bb__iscntrl = (a); bb__iscntrl < ' ' || bb__iscntrl == 0x7f; })
/* In POSIX/C locale isspace is only these chars: "\t\n\v\f\r" and space.
 * "\t\n\v\f\r" happen to have ASCII codes 9,10,11,12,13.
 */
#define isspace(a) ({ unsigned char bb__isspace = (a) - 9; bb__isspace == (' ' - 9) || bb__isspace <= (13 - 9); })
// Unsafe wrt NUL: #define ispunct(a) (strchr("!\"#$%&'()*+,-./:;<=>?@[\\]^_`{|}~", (a)) != NULL)
#define ispunct(a) (strchrnul("!\"#$%&'()*+,-./:;<=>?@[\\]^_`{|}~", (a))[0])
// Bigger code: #define isalnum(a) ({ unsigned char bb__isalnum = (a) - '0'; bb__isalnum <= 9 || ((bb__isalnum - ('A' - '0')) & 0xdf) <= 25; })
#define isalnum(a) bb_ascii_isalnum(a)
static ALWAYS_INLINE int bb_ascii_isalnum(unsigned char a)
{
	unsigned char b = a - '0';
	if (b <= 9)
		return (b <= 9);
	b = (a|0x20) - 'a';
	return b <= 'z' - 'a';
}
#define isxdigit(a) bb_ascii_isxdigit(a)
static ALWAYS_INLINE int bb_ascii_isxdigit(unsigned char a)
{
	unsigned char b = a - '0';
	if (b <= 9)
		return (b <= 9);
	b = (a|0x20) - 'a';
	return b <= 'f' - 'a';
}
#define toupper(a) bb_ascii_toupper(a)
static ALWAYS_INLINE unsigned char bb_ascii_toupper(unsigned char a)
{
	unsigned char b = a - 'a';
	if (b <= ('z' - 'a'))
		a -= 'a' - 'A';
	return a;
}
#define tolower(a) bb_ascii_tolower(a)
static ALWAYS_INLINE unsigned char bb_ascii_tolower(unsigned char a)
{
	unsigned char b = a - 'A';
	if (b <= ('Z' - 'A'))
		a += 'a' - 'A';
	return a;
}

/* In ASCII and Unicode, these are likely to be very different.
 * Let's prevent ambiguous usage from the start */
#define isgraph(a) isgraph_is_ambiguous_dont_use(a)
#define isprint(a) isprint_is_ambiguous_dont_use(a)
/* NB: must not treat EOF as isgraph or isprint */
#define isgraph_asciionly(a) ((unsigned)((a) - 0x21) <= 0x7e - 0x21)
#define isprint_asciionly(a) ((unsigned)((a) - 0x20) <= 0x7e - 0x20)


/* Simple unit-testing framework */

typedef void (*bbunit_testfunc)(void);

struct bbunit_listelem {
	const char* name;
	bbunit_testfunc testfunc;
};

void bbunit_registertest(struct bbunit_listelem* test);
void bbunit_settestfailed(void);

#define BBUNIT_DEFINE_TEST(NAME) \
	static void bbunit_##NAME##_test(void); \
	static struct bbunit_listelem bbunit_##NAME##_elem = { \
		.name = #NAME, \
		.testfunc = bbunit_##NAME##_test, \
	}; \
	static void INIT_FUNC bbunit_##NAME##_register(void) \
	{ \
		bbunit_registertest(&bbunit_##NAME##_elem); \
	} \
	static void bbunit_##NAME##_test(void)

/*
 * Both 'goto bbunit_end' and 'break' are here only to get rid
 * of compiler warnings.
 */
#define BBUNIT_ENDTEST \
	do { \
		goto bbunit_end; \
	bbunit_end: \
		break; \
	} while (0)

#define BBUNIT_PRINTASSERTFAIL \
	do { \
		bb_error_msg( \
			"[ERROR] Assertion failed in file %s, line %d", \
			__FILE__, __LINE__); \
	} while (0)

#define BBUNIT_ASSERTION_FAILED \
	do { \
		bbunit_settestfailed(); \
		goto bbunit_end; \
	} while (0)

/*
 * Assertions.
 * For now we only offer assertions which cause tests to fail
 * immediately. In the future 'expects' might be added too -
 * similar to those offered by the gtest framework.
 */
#define BBUNIT_ASSERT_EQ(EXPECTED, ACTUAL) \
	do { \
		if ((EXPECTED) != (ACTUAL)) { \
			BBUNIT_PRINTASSERTFAIL; \
			bb_error_msg("[ERROR] '%s' isn't equal to '%s'", \
						#EXPECTED, #ACTUAL); \
			BBUNIT_ASSERTION_FAILED; \
		} \
	} while (0)

#define BBUNIT_ASSERT_NOTEQ(EXPECTED, ACTUAL) \
	do { \
		if ((EXPECTED) == (ACTUAL)) { \
			BBUNIT_PRINTASSERTFAIL; \
			bb_error_msg("[ERROR] '%s' is equal to '%s'", \
						#EXPECTED, #ACTUAL); \
			BBUNIT_ASSERTION_FAILED; \
		} \
	} while (0)

#define BBUNIT_ASSERT_NOTNULL(PTR) \
	do { \
		if ((PTR) == NULL) { \
			BBUNIT_PRINTASSERTFAIL; \
			bb_error_msg("[ERROR] '%s' is NULL!", #PTR); \
			BBUNIT_ASSERTION_FAILED; \
		} \
	} while (0)

#define BBUNIT_ASSERT_NULL(PTR) \
	do { \
		if ((PTR) != NULL) { \
			BBUNIT_PRINTASSERTFAIL; \
			bb_error_msg("[ERROR] '%s' is not NULL!", #PTR); \
			BBUNIT_ASSERTION_FAILED; \
		} \
	} while (0)

#define BBUNIT_ASSERT_FALSE(STATEMENT) \
	do { \
		if ((STATEMENT)) { \
			BBUNIT_PRINTASSERTFAIL; \
			bb_error_msg("[ERROR] Statement '%s' evaluated to true!", \
								#STATEMENT); \
			BBUNIT_ASSERTION_FAILED; \
		} \
	} while (0)

#define BBUNIT_ASSERT_TRUE(STATEMENT) \
	do { \
		if (!(STATEMENT)) { \
			BBUNIT_PRINTASSERTFAIL; \
			bb_error_msg("[ERROR] Statement '%s' evaluated to false!", \
					#STATEMENT); \
			BBUNIT_ASSERTION_FAILED; \
		} \
	} while (0)

#define BBUNIT_ASSERT_STREQ(STR1, STR2) \
	do { \
		if (strcmp(STR1, STR2) != 0) { \
			BBUNIT_PRINTASSERTFAIL; \
			bb_error_msg("[ERROR] Strings '%s' and '%s' " \
					"are not the same", STR1, STR2); \
			BBUNIT_ASSERTION_FAILED; \
		} \
	} while (0)

#define BBUNIT_ASSERT_STRNOTEQ(STR1, STR2) \
	do { \
		if (strcmp(STR1, STR2) == 0) { \
			BBUNIT_PRINTASSERTFAIL; \
			bb_error_msg("[ERROR] Strings '%s' and '%s' " \
					"are the same, but were " \
					"expected to differ", STR1, STR2); \
			BBUNIT_ASSERTION_FAILED; \
		} \
	} while (0)


POP_SAVED_FUNCTION_VISIBILITY

#endif<|MERGE_RESOLUTION|>--- conflicted
+++ resolved
@@ -2390,6 +2390,7 @@
 typedef struct bcrypt_hash_ctx_t md5_ctx_t;
 typedef struct bcrypt_hash_ctx_t sha1_ctx_t;
 typedef struct bcrypt_hash_ctx_t sha256_ctx_t;
+typedef struct bcrypt_hash_ctx_t sha384_ctx_t;
 typedef struct bcrypt_hash_ctx_t sha512_ctx_t;
 typedef struct sha3_ctx_t {
 	uint64_t state[25];
@@ -2399,16 +2400,19 @@
 void md5_begin(struct bcrypt_hash_ctx_t *ctx) FAST_FUNC;
 void sha1_begin(struct bcrypt_hash_ctx_t *ctx) FAST_FUNC;
 void sha256_begin(struct bcrypt_hash_ctx_t *ctx) FAST_FUNC;
+void sha384_begin(struct bcrypt_hash_ctx_t *ctx) FAST_FUNC;
 void sha512_begin(struct bcrypt_hash_ctx_t *ctx) FAST_FUNC;
 void generic_hash(struct bcrypt_hash_ctx_t *ctx, const void *buffer, size_t len) FAST_FUNC;
 unsigned generic_end(struct bcrypt_hash_ctx_t *ctx, void *resbuf) FAST_FUNC;
 # define md5_hash generic_hash
 # define sha1_hash generic_hash
 # define sha256_hash generic_hash
+# define sha384_hash generic_hash
 # define sha512_hash generic_hash
 # define md5_end generic_end
 # define sha1_end generic_end
 # define sha256_end generic_end
+# define sha384_end generic_end
 # define sha512_end generic_end
 #else
 typedef struct md5_ctx_t {
@@ -2442,13 +2446,10 @@
 void sha512_begin(sha512_ctx_t *ctx) FAST_FUNC;
 void sha512_hash(sha512_ctx_t *ctx, const void *buffer, size_t len) FAST_FUNC;
 unsigned sha512_end(sha512_ctx_t *ctx, void *resbuf) FAST_FUNC;
-<<<<<<< HEAD
-#endif
-=======
 void sha384_begin(sha384_ctx_t *ctx) FAST_FUNC;
 #define sha384_hash sha512_hash
 unsigned sha384_end(sha384_ctx_t *ctx, void *resbuf) FAST_FUNC;
->>>>>>> 8bde71eb
+#endif
 void sha3_begin(sha3_ctx_t *ctx) FAST_FUNC;
 void sha3_hash(sha3_ctx_t *ctx, const void *buffer, size_t len) FAST_FUNC;
 unsigned sha3_end(sha3_ctx_t *ctx, void *resbuf) FAST_FUNC;
