/* vi: set sw=4 ts=4: */
/*
 * Busybox main internal header file
 *
 * Based in part on code from sash, Copyright (c) 1999 by David I. Bell
 * Permission has been granted to redistribute this code under GPL.
 *
 * Licensed under GPLv2, see file LICENSE in this source tree.
 */
#ifndef LIBBB_H
#define LIBBB_H 1

#include "platform.h"

#include <ctype.h>
#include <dirent.h>
#include <errno.h>
#include <fcntl.h>
#include <inttypes.h>
#include <netdb.h>
#include <setjmp.h>
#include <signal.h>
#if defined __UCLIBC__ /* TODO: and glibc? */
/* use inlined versions of these: */
# define sigfillset(s)    __sigfillset(s)
# define sigemptyset(s)   __sigemptyset(s)
# define sigisemptyset(s) __sigisemptyset(s)
#endif
#include <stdint.h>
#include <stdio.h>
#include <stdlib.h>
#include <stdarg.h>
#include <stddef.h>
#include <string.h>
/* There are two incompatible basename's, let not use them! */
/* See the dirname/basename man page for details */
#include <libgen.h> /* dirname,basename */
#undef basename
#define basename dont_use_basename
#include <sys/poll.h>
#include <sys/ioctl.h>
#include <sys/mman.h>
#include <sys/socket.h>
#include <sys/stat.h>
#include <sys/time.h>
#include <sys/types.h>
#ifndef major
# include <sys/sysmacros.h>
#endif
#include <sys/wait.h>
#include <termios.h>
#include <time.h>
#include <sys/param.h>
#include <pwd.h>
#include <grp.h>
#if ENABLE_FEATURE_SHADOWPASSWDS
# if !ENABLE_USE_BB_SHADOW
/* If using busybox's shadow implementation, do not include the shadow.h
 * header as the toolchain may not provide it at all.
 */
#  include <shadow.h>
# endif
#endif
#if defined(ANDROID) || defined(__ANDROID__)
# define endpwent() ((void)0)
# define endgrent() ((void)0)
#endif
#ifdef HAVE_MNTENT_H
# include <mntent.h>
#endif
#ifdef HAVE_SYS_STATFS_H
# include <sys/statfs.h>
#endif
/* Don't do this here:
 * #include <sys/sysinfo.h>
 * Some linux/ includes pull in conflicting definition
 * of struct sysinfo (only in some toolchanins), which breaks build.
 * Include sys/sysinfo.h only in those files which need it.
 */
#if ENABLE_SELINUX
# include <selinux/selinux.h>
# include <selinux/context.h>
# include <selinux/flask.h>
# include <selinux/av_permissions.h>
#endif
#if ENABLE_FEATURE_UTMP
# include <utmp.h>
#endif
#if ENABLE_LOCALE_SUPPORT
# include <locale.h>
#else
# define setlocale(x,y) ((void)0)
#endif
#ifdef DMALLOC
# include <dmalloc.h>
#endif
/* Just in case libc doesn't define some of these... */
#ifndef _PATH_PASSWD
#define _PATH_PASSWD  "/etc/passwd"
#endif
#ifndef _PATH_GROUP
#define _PATH_GROUP   "/etc/group"
#endif
#ifndef _PATH_SHADOW
#define _PATH_SHADOW  "/etc/shadow"
#endif
#ifndef _PATH_GSHADOW
#define _PATH_GSHADOW "/etc/gshadow"
#endif
#if defined __FreeBSD__ || defined __OpenBSD__
# include <netinet/in.h>
# include <arpa/inet.h>
#elif defined __APPLE__
# include <netinet/in.h>
#elif ENABLE_PLATFORM_MINGW32
# ifndef WINVER
#  define WINVER 0x0501
# endif
# include <winsock2.h>
# include <ws2tcpip.h>
# undef s_addr
#else
# include <arpa/inet.h>
# if !defined(__socklen_t_defined) && !defined(_SOCKLEN_T_DECLARED)
/* We #define socklen_t *after* includes, otherwise we get
 * typedef redefinition errors from system headers
 * (in case "is it defined already" detection above failed)
 */
#  define socklen_t bb_socklen_t
   typedef unsigned socklen_t;
# endif
#endif
#ifndef HAVE_CLEARENV
# define clearenv() do { if (environ) environ[0] = NULL; } while (0)
#endif
#ifndef HAVE_FDATASYNC
# define fdatasync fsync
#endif
#ifndef HAVE_XTABS
# define XTABS TAB3
#endif


/* Some libc's forget to declare these, do it ourself */

#if !ENABLE_PLATFORM_MINGW32
extern char **environ;
#endif
#if defined(__GLIBC__) && __GLIBC__ < 2
int vdprintf(int d, const char *format, va_list ap);
#endif
/* klogctl is in libc's klog.h, but we cheat and not #include that */
int klogctl(int type, char *b, int len);
#ifndef PATH_MAX
# define PATH_MAX 256
#endif
#ifndef BUFSIZ
# define BUFSIZ 4096
#endif

/* Can't use ENABLE_PLATFORM_MINGW32 because it's also called by host compiler */
#if ENABLE_PLATFORM_MINGW32
# include "mingw.h"
#endif

/* Busybox does not use threads, we can speed up stdio. */
#ifdef HAVE_UNLOCKED_STDIO
# undef  getc
# define getc(stream) getc_unlocked(stream)
# undef  getchar
# define getchar() getchar_unlocked()
# undef  putc
# define putc(c, stream) putc_unlocked(c, stream)
# undef  putchar
# define putchar(c) putchar_unlocked(c)
# undef  fgetc
# define fgetc(stream) getc_unlocked(stream)
# undef  fputc
# define fputc(c, stream) putc_unlocked(c, stream)
#endif
/* Above functions are required by POSIX.1-2008, below ones are extensions */
#ifdef HAVE_UNLOCKED_LINE_OPS
# undef  fgets
# define fgets(s, n, stream) fgets_unlocked(s, n, stream)
# undef  fputs
# define fputs(s, stream) fputs_unlocked(s, stream)
#endif


/* Make all declarations hidden (-fvisibility flag only affects definitions) */
/* (don't include system headers after this until corresponding pop!) */
PUSH_AND_SET_FUNCTION_VISIBILITY_TO_HIDDEN


#if ENABLE_USE_BB_PWD_GRP
# include "pwd_.h"
# include "grp_.h"
#endif
#if ENABLE_FEATURE_SHADOWPASSWDS
# if ENABLE_USE_BB_SHADOW
#  include "shadow_.h"
# endif
#endif

/* Tested to work correctly with all int types (IIRC :]) */
#define MAXINT(T) (T)( \
	((T)-1) > 0 \
	? (T)-1 \
	: (T)~((T)1 << (sizeof(T)*8-1)) \
	)

#define MININT(T) (T)( \
	((T)-1) > 0 \
	? (T)0 \
	: ((T)1 << (sizeof(T)*8-1)) \
	)

/* Large file support */
/* Note that CONFIG_LFS=y forces bbox to be built with all common ops
 * (stat, lseek etc) mapped to "largefile" variants by libc.
 * Practically it means that open() automatically has O_LARGEFILE added
 * and all filesize/file_offset parameters and struct members are "large"
 * (in today's world - signed 64bit). For full support of large files,
 * we need a few helper #defines (below) and careful use of off_t
 * instead of int/ssize_t. No lseek64(), O_LARGEFILE etc necessary */
#if ENABLE_LFS
/* CONFIG_LFS is on */
# if ULONG_MAX > 0xffffffff
/* "long" is long enough on this system */
typedef unsigned long uoff_t;
#  define XATOOFF(a) xatoul_range((a), 0, LONG_MAX)
/* usage: sz = BB_STRTOOFF(s, NULL, 10); if (errno || sz < 0) die(); */
#  define BB_STRTOOFF bb_strtoul
#  define STRTOOFF strtoul
/* usage: printf("size: %"OFF_FMT"d (%"OFF_FMT"x)\n", sz, sz); */
#  define OFF_FMT "l"
# else
/* "long" is too short, need "long long" */
typedef unsigned long long uoff_t;
#  define XATOOFF(a) xatoull_range((a), 0, LLONG_MAX)
#  define BB_STRTOOFF bb_strtoull
#  define STRTOOFF strtoull
#  define OFF_FMT "ll"
# endif
#else
/* CONFIG_LFS is off */
# if UINT_MAX == 0xffffffff
/* While sizeof(off_t) == sizeof(int), off_t is typedef'ed to long anyway.
 * gcc will throw warnings on printf("%d", off_t). Crap... */
typedef unsigned long uoff_t;
#  define XATOOFF(a) xatoi_positive(a)
#  define BB_STRTOOFF bb_strtou
#  define STRTOOFF strtol
#  define OFF_FMT "l"
# else
typedef unsigned long uoff_t;
#  define XATOOFF(a) xatoul_range((a), 0, LONG_MAX)
#  define BB_STRTOOFF bb_strtoul
#  define STRTOOFF strtol
#  define OFF_FMT "l"
# endif
#endif
/* scary. better ideas? (but do *test* them first!) */
#define OFF_T_MAX  ((off_t)~((off_t)1 << (sizeof(off_t)*8-1)))
/* Users report bionic to use 32-bit off_t even if LARGEFILE support is requested.
 * We misdetected that. Don't let it build:
 */
struct BUG_off_t_size_is_misdetected {
	char BUG_off_t_size_is_misdetected[sizeof(off_t) == sizeof(uoff_t) ? 1 : -1];
};

/* Some useful definitions */
#undef FALSE
#define FALSE   ((int) 0)
#undef TRUE
#define TRUE    ((int) 1)
#undef SKIP
#define SKIP	((int) 2)

/* Macros for min/max.  */
#ifndef MIN
#define MIN(a,b) (((a)<(b))?(a):(b))
#endif

#ifndef MAX
#define MAX(a,b) (((a)>(b))?(a):(b))
#endif

/* buffer allocation schemes */
#if ENABLE_FEATURE_BUFFERS_GO_ON_STACK
#define RESERVE_CONFIG_BUFFER(buffer,len)  char buffer[len]
#define RESERVE_CONFIG_UBUFFER(buffer,len) unsigned char buffer[len]
#define RELEASE_CONFIG_BUFFER(buffer)      ((void)0)
#else
#if ENABLE_FEATURE_BUFFERS_GO_IN_BSS
#define RESERVE_CONFIG_BUFFER(buffer,len)  static          char buffer[len]
#define RESERVE_CONFIG_UBUFFER(buffer,len) static unsigned char buffer[len]
#define RELEASE_CONFIG_BUFFER(buffer)      ((void)0)
#else
#define RESERVE_CONFIG_BUFFER(buffer,len)  char *buffer = xmalloc(len)
#define RESERVE_CONFIG_UBUFFER(buffer,len) unsigned char *buffer = xmalloc(len)
#define RELEASE_CONFIG_BUFFER(buffer)      free(buffer)
#endif
#endif

#if defined(__GLIBC__)
/* glibc uses __errno_location() to get a ptr to errno */
/* We can just memorize it once - no multithreading in busybox :) */
extern int *const bb_errno;
#undef errno
#define errno (*bb_errno)
#endif

#if !(ULONG_MAX > 0xffffffff)
/* Only 32-bit CPUs need this, 64-bit ones use inlined version */
uint64_t bb_bswap_64(uint64_t x) FAST_FUNC;
#endif

unsigned long long monotonic_ns(void) FAST_FUNC;
unsigned long long monotonic_us(void) FAST_FUNC;
unsigned long long monotonic_ms(void) FAST_FUNC;
unsigned monotonic_sec(void) FAST_FUNC;

extern void chomp(char *s) FAST_FUNC;
extern void trim(char *s) FAST_FUNC;
extern char *skip_whitespace(const char *) FAST_FUNC;
extern char *skip_non_whitespace(const char *) FAST_FUNC;
extern char *skip_dev_pfx(const char *tty_name) FAST_FUNC;

extern char *strrstr(const char *haystack, const char *needle) FAST_FUNC;

//TODO: supply a pointer to char[11] buffer (avoid statics)?
extern const char *bb_mode_string(mode_t mode) FAST_FUNC;
extern int is_directory(const char *name, int followLinks) FAST_FUNC;
enum {	/* DO NOT CHANGE THESE VALUES!  cp.c, mv.c, install.c depend on them. */
	FILEUTILS_PRESERVE_STATUS = 1 << 0, /* -p */
	FILEUTILS_DEREFERENCE     = 1 << 1, /* !-d */
	FILEUTILS_RECUR           = 1 << 2, /* -R */
	FILEUTILS_FORCE           = 1 << 3, /* -f */
	FILEUTILS_INTERACTIVE     = 1 << 4, /* -i */
	FILEUTILS_MAKE_HARDLINK   = 1 << 5, /* -l */
	FILEUTILS_MAKE_SOFTLINK   = 1 << 6, /* -s */
	FILEUTILS_DEREF_SOFTLINK  = 1 << 7, /* -L */
	FILEUTILS_DEREFERENCE_L0  = 1 << 8, /* -H */
#if ENABLE_SELINUX
	FILEUTILS_PRESERVE_SECURITY_CONTEXT = 1 << 9, /* -c */
	FILEUTILS_SET_SECURITY_CONTEXT = 1 << 10,
#endif
	FILEUTILS_IGNORE_CHMOD_ERR = 1 << 11,
};
#define FILEUTILS_CP_OPTSTR "pdRfilsLH" IF_SELINUX("c")
extern int remove_file(const char *path, int flags) FAST_FUNC;
/* NB: without FILEUTILS_RECUR in flags, it will basically "cat"
 * the source, not copy (unless "source" is a directory).
 * This makes "cp /dev/null file" and "install /dev/null file" (!!!)
 * work coreutils-compatibly. */
extern int copy_file(const char *source, const char *dest, int flags) FAST_FUNC;

enum {
	ACTION_RECURSE        = (1 << 0),
	ACTION_FOLLOWLINKS    = (1 << 1),
	ACTION_FOLLOWLINKS_L0 = (1 << 2),
	ACTION_DEPTHFIRST     = (1 << 3),
	/*ACTION_REVERSE      = (1 << 4), - unused */
	ACTION_QUIET          = (1 << 5),
	ACTION_DANGLING_OK    = (1 << 6),
};
typedef uint8_t recurse_flags_t;
extern int recursive_action(const char *fileName, unsigned flags,
	int FAST_FUNC (*fileAction)(const char *fileName, struct stat* statbuf, void* userData, int depth),
	int FAST_FUNC (*dirAction)(const char *fileName, struct stat* statbuf, void* userData, int depth),
	void* userData, unsigned depth) FAST_FUNC;
extern int device_open(const char *device, int mode) FAST_FUNC;
enum { GETPTY_BUFSIZE = 16 }; /* more than enough for "/dev/ttyXXX" */
extern int xgetpty(char *line) FAST_FUNC;
extern int get_console_fd_or_die(void) FAST_FUNC;
extern void console_make_active(int fd, const int vt_num) FAST_FUNC;
extern char *find_block_device(const char *path) FAST_FUNC;
/* bb_copyfd_XX print read/write errors and return -1 if they occur */
extern off_t bb_copyfd_eof(int fd1, int fd2) FAST_FUNC;
extern off_t bb_copyfd_size(int fd1, int fd2, off_t size) FAST_FUNC;
extern void bb_copyfd_exact_size(int fd1, int fd2, off_t size) FAST_FUNC;
/* "short" copy can be detected by return value < size */
/* this helper yells "short read!" if param is not -1 */
extern void complain_copyfd_and_die(off_t sz) NORETURN FAST_FUNC;

extern char bb_process_escape_sequence(const char **ptr) FAST_FUNC;
char* strcpy_and_process_escape_sequences(char *dst, const char *src) FAST_FUNC;
/* xxxx_strip version can modify its parameter:
 * "/"        -> "/"
 * "abc"      -> "abc"
 * "abc/def"  -> "def"
 * "abc/def/" -> "def" !!
 */
char *bb_get_last_path_component_strip(char *path) FAST_FUNC;
/* "abc/def/" -> "" and it never modifies 'path' */
char *bb_get_last_path_component_nostrip(const char *path) FAST_FUNC;
/* Simpler version: does not special case "/" string */
const char *bb_basename(const char *name) FAST_FUNC;
/* NB: can violate const-ness (similarly to strchr) */
char *last_char_is(const char *s, int c) FAST_FUNC;

void ndelay_on(int fd) FAST_FUNC;
void ndelay_off(int fd) FAST_FUNC;
void close_on_exec_on(int fd) FAST_FUNC;
void xdup2(int, int) FAST_FUNC;
void xmove_fd(int, int) FAST_FUNC;


DIR *xopendir(const char *path) FAST_FUNC;
DIR *warn_opendir(const char *path) FAST_FUNC;

char *xmalloc_realpath(const char *path) FAST_FUNC RETURNS_MALLOC;
char *xmalloc_readlink(const char *path) FAST_FUNC RETURNS_MALLOC;
char *xmalloc_readlink_or_warn(const char *path) FAST_FUNC RETURNS_MALLOC;
/* !RETURNS_MALLOC: it's a realloc-like function */
char *xrealloc_getcwd_or_warn(char *cwd) FAST_FUNC;

char *xmalloc_follow_symlinks(const char *path) FAST_FUNC RETURNS_MALLOC;


enum {
	/* bb_signals(BB_FATAL_SIGS, handler) catches all signals which
	 * otherwise would kill us, except for those resulting from bugs:
	 * SIGSEGV, SIGILL, SIGFPE.
	 * Other fatal signals not included (TODO?):
	 * SIGBUS   Bus error (bad memory access)
	 * SIGPOLL  Pollable event. Synonym of SIGIO
	 * SIGPROF  Profiling timer expired
	 * SIGSYS   Bad argument to routine
	 * SIGTRAP  Trace/breakpoint trap
	 *
	 * The only known arch with some of these sigs not fitting
	 * into 32 bits is parisc (SIGXCPU=33, SIGXFSZ=34, SIGSTKFLT=36).
	 * Dance around with long long to guard against that...
	 */
	BB_FATAL_SIGS = (int)(0
		+ (1LL << SIGHUP)
		+ (1LL << SIGINT)
		+ (1LL << SIGTERM)
		+ (1LL << SIGPIPE)   // Write to pipe with no readers
		+ (1LL << SIGQUIT)   // Quit from keyboard
		+ (1LL << SIGABRT)   // Abort signal from abort(3)
		+ (1LL << SIGALRM)   // Timer signal from alarm(2)
		+ (1LL << SIGVTALRM) // Virtual alarm clock
		+ (1LL << SIGXCPU)   // CPU time limit exceeded
		+ (1LL << SIGXFSZ)   // File size limit exceeded
		+ (1LL << SIGUSR1)   // Yes kids, these are also fatal!
		+ (1LL << SIGUSR2)
		+ 0),
};
void bb_signals(int sigs, void (*f)(int)) FAST_FUNC;
/* Unlike signal() and bb_signals, sets handler with sigaction()
 * and in a way that while signal handler is run, no other signals
 * will be blocked; syscalls will not be restarted: */
void bb_signals_recursive_norestart(int sigs, void (*f)(int)) FAST_FUNC;
/* syscalls like read() will be interrupted with EINTR: */
void signal_no_SA_RESTART_empty_mask(int sig, void (*handler)(int)) FAST_FUNC;
/* syscalls like read() won't be interrupted (though select/poll will be): */
void signal_SA_RESTART_empty_mask(int sig, void (*handler)(int)) FAST_FUNC;
void wait_for_any_sig(void) FAST_FUNC;
void kill_myself_with_sig(int sig) NORETURN FAST_FUNC;
void sig_block(int sig) FAST_FUNC;
void sig_unblock(int sig) FAST_FUNC;
/* Will do sigaction(signum, act, NULL): */
int sigaction_set(int sig, const struct sigaction *act) FAST_FUNC;
/* SIG_BLOCK/SIG_UNBLOCK all signals: */
int sigprocmask_allsigs(int how) FAST_FUNC;
/* Standard handler which just records signo */
extern smallint bb_got_signal;
void record_signo(int signo); /* not FAST_FUNC! */


void xsetgid(gid_t gid) FAST_FUNC;
void xsetuid(uid_t uid) FAST_FUNC;
void xchdir(const char *path) FAST_FUNC;
void xchroot(const char *path) FAST_FUNC;
void xsetenv(const char *key, const char *value) FAST_FUNC;
void bb_unsetenv(const char *key) FAST_FUNC;
void bb_unsetenv_and_free(char *key) FAST_FUNC;
void xunlink(const char *pathname) FAST_FUNC;
void xstat(const char *pathname, struct stat *buf) FAST_FUNC;
void xfstat(int fd, struct stat *buf, const char *errmsg) FAST_FUNC;
int xopen(const char *pathname, int flags) FAST_FUNC;
int xopen_nonblocking(const char *pathname) FAST_FUNC;
int xopen3(const char *pathname, int flags, int mode) FAST_FUNC;
int open_or_warn(const char *pathname, int flags) FAST_FUNC;
int open3_or_warn(const char *pathname, int flags, int mode) FAST_FUNC;
int open_or_warn_stdin(const char *pathname) FAST_FUNC;
int xopen_stdin(const char *pathname) FAST_FUNC;
void xrename(const char *oldpath, const char *newpath) FAST_FUNC;
int rename_or_warn(const char *oldpath, const char *newpath) FAST_FUNC;
off_t xlseek(int fd, off_t offset, int whence) FAST_FUNC;
int xmkstemp(char *template) FAST_FUNC;
off_t fdlength(int fd) FAST_FUNC;

uoff_t FAST_FUNC get_volume_size_in_bytes(int fd,
                const char *override,
                unsigned override_units,
                int extend);

void xpipe(int filedes[2]) FAST_FUNC;
/* In this form code with pipes is much more readable */
struct fd_pair { int rd; int wr; };
#define piped_pair(pair)  pipe(&((pair).rd))
#define xpiped_pair(pair) xpipe(&((pair).rd))

/* Useful for having small structure members/global variables */
typedef int8_t socktype_t;
typedef int8_t family_t;
struct BUG_too_small {
	char BUG_socktype_t_too_small[(0
			| SOCK_STREAM
			| SOCK_DGRAM
			| SOCK_RDM
			| SOCK_SEQPACKET
			| SOCK_RAW
			) <= 127 ? 1 : -1];
	char BUG_family_t_too_small[(0
			| AF_UNSPEC
			| AF_INET
			| AF_INET6
			| AF_UNIX
#ifdef AF_PACKET
			| AF_PACKET
#endif
#ifdef AF_NETLINK
			| AF_NETLINK
#endif
			/* | AF_DECnet */
			/* | AF_IPX */
			) <= 127 ? 1 : -1];
};


void parse_datestr(const char *date_str, struct tm *ptm) FAST_FUNC;
time_t validate_tm_time(const char *date_str, struct tm *ptm) FAST_FUNC;


int xsocket(int domain, int type, int protocol) FAST_FUNC;
void xbind(int sockfd, struct sockaddr *my_addr, socklen_t addrlen) FAST_FUNC;
void xlisten(int s, int backlog) FAST_FUNC;
void xconnect(int s, const struct sockaddr *s_addr, socklen_t addrlen) FAST_FUNC;
ssize_t xsendto(int s, const void *buf, size_t len, const struct sockaddr *to,
				socklen_t tolen) FAST_FUNC;
/* SO_REUSEADDR allows a server to rebind to an address that is already
 * "in use" by old connections to e.g. previous server instance which is
 * killed or crashed. Without it bind will fail until all such connections
 * time out. Linux does not allow multiple live binds on same ip:port
 * regardless of SO_REUSEADDR (unlike some other flavors of Unix).
 * Turn it on before you call bind(). */
void setsockopt_reuseaddr(int fd) FAST_FUNC; /* On Linux this never fails. */
int setsockopt_broadcast(int fd) FAST_FUNC;
int setsockopt_bindtodevice(int fd, const char *iface) FAST_FUNC;
/* NB: returns port in host byte order */
unsigned bb_lookup_port(const char *port, const char *protocol, unsigned default_port) FAST_FUNC;
typedef struct len_and_sockaddr {
	socklen_t len;
	union {
		struct sockaddr sa;
		struct sockaddr_in sin;
#if ENABLE_FEATURE_IPV6
		struct sockaddr_in6 sin6;
#endif
	} u;
} len_and_sockaddr;
enum {
	LSA_LEN_SIZE = offsetof(len_and_sockaddr, u),
	LSA_SIZEOF_SA = sizeof(
		union {
			struct sockaddr sa;
			struct sockaddr_in sin;
#if ENABLE_FEATURE_IPV6
			struct sockaddr_in6 sin6;
#endif
		}
	)
};
/* Create stream socket, and allocate suitable lsa.
 * (lsa of correct size and lsa->sa.sa_family (AF_INET/AF_INET6))
 * af == AF_UNSPEC will result in trying to create IPv6 socket,
 * and if kernel doesn't support it, fall back to IPv4.
 * This is useful if you plan to bind to resulting local lsa.
 */
int xsocket_type(len_and_sockaddr **lsap, int af, int sock_type) FAST_FUNC;
int xsocket_stream(len_and_sockaddr **lsap) FAST_FUNC;
/* Create server socket bound to bindaddr:port. bindaddr can be NULL,
 * numeric IP ("N.N.N.N") or numeric IPv6 address,
 * and can have ":PORT" suffix (for IPv6 use "[X:X:...:X]:PORT").
 * Only if there is no suffix, port argument is used */
/* NB: these set SO_REUSEADDR before bind */
int create_and_bind_stream_or_die(const char *bindaddr, int port) FAST_FUNC;
int create_and_bind_dgram_or_die(const char *bindaddr, int port) FAST_FUNC;
/* Create client TCP socket connected to peer:port. Peer cannot be NULL.
 * Peer can be numeric IP ("N.N.N.N"), numeric IPv6 address or hostname,
 * and can have ":PORT" suffix (for IPv6 use "[X:X:...:X]:PORT").
 * If there is no suffix, port argument is used */
int create_and_connect_stream_or_die(const char *peer, int port) FAST_FUNC;
/* Connect to peer identified by lsa */
int xconnect_stream(const len_and_sockaddr *lsa) FAST_FUNC;
/* Get local address of bound or accepted socket */
len_and_sockaddr *get_sock_lsa(int fd) FAST_FUNC RETURNS_MALLOC;
/* Get remote address of connected or accepted socket */
len_and_sockaddr *get_peer_lsa(int fd) FAST_FUNC RETURNS_MALLOC;
/* Return malloc'ed len_and_sockaddr with socket address of host:port
 * Currently will return IPv4 or IPv6 sockaddrs only
 * (depending on host), but in theory nothing prevents e.g.
 * UNIX socket address being returned, IPX sockaddr etc...
 * On error does bb_error_msg and returns NULL */
len_and_sockaddr* host2sockaddr(const char *host, int port) FAST_FUNC RETURNS_MALLOC;
/* Version which dies on error */
len_and_sockaddr* xhost2sockaddr(const char *host, int port) FAST_FUNC RETURNS_MALLOC;
len_and_sockaddr* xdotted2sockaddr(const char *host, int port) FAST_FUNC RETURNS_MALLOC;
/* Same, useful if you want to force family (e.g. IPv6) */
#if !ENABLE_FEATURE_IPV6
#define host_and_af2sockaddr(host, port, af) host2sockaddr((host), (port))
#define xhost_and_af2sockaddr(host, port, af) xhost2sockaddr((host), (port))
#else
len_and_sockaddr* host_and_af2sockaddr(const char *host, int port, sa_family_t af) FAST_FUNC RETURNS_MALLOC;
len_and_sockaddr* xhost_and_af2sockaddr(const char *host, int port, sa_family_t af) FAST_FUNC RETURNS_MALLOC;
#endif
/* Assign sin[6]_port member if the socket is an AF_INET[6] one,
 * otherwise no-op. Useful for ftp.
 * NB: does NOT do htons() internally, just direct assignment. */
void set_nport(struct sockaddr *sa, unsigned port) FAST_FUNC;
/* Retrieve sin[6]_port or return -1 for non-INET[6] lsa's */
int get_nport(const struct sockaddr *sa) FAST_FUNC;
/* Reverse DNS. Returns NULL on failure. */
char* xmalloc_sockaddr2host(const struct sockaddr *sa) FAST_FUNC RETURNS_MALLOC;
/* This one doesn't append :PORTNUM */
char* xmalloc_sockaddr2host_noport(const struct sockaddr *sa) FAST_FUNC RETURNS_MALLOC;
/* This one also doesn't fall back to dotted IP (returns NULL) */
char* xmalloc_sockaddr2hostonly_noport(const struct sockaddr *sa) FAST_FUNC RETURNS_MALLOC;
/* inet_[ap]ton on steroids */
char* xmalloc_sockaddr2dotted(const struct sockaddr *sa) FAST_FUNC RETURNS_MALLOC;
char* xmalloc_sockaddr2dotted_noport(const struct sockaddr *sa) FAST_FUNC RETURNS_MALLOC;
// "old" (ipv4 only) API
// users: traceroute.c hostname.c - use _list_ of all IPs
struct hostent *xgethostbyname(const char *name) FAST_FUNC;
// Also mount.c and inetd.c are using gethostbyname(),
// + inet_common.c has additional IPv4-only stuff


void socket_want_pktinfo(int fd) FAST_FUNC;
ssize_t send_to_from(int fd, void *buf, size_t len, int flags,
		const struct sockaddr *to,
		const struct sockaddr *from,
		socklen_t tolen) FAST_FUNC;
ssize_t recv_from_to(int fd, void *buf, size_t len, int flags,
		struct sockaddr *from,
		struct sockaddr *to,
		socklen_t sa_size) FAST_FUNC;

uint16_t inet_cksum(uint16_t *addr, int len) FAST_FUNC;

char *xstrdup(const char *s) FAST_FUNC RETURNS_MALLOC;
char *xstrndup(const char *s, int n) FAST_FUNC RETURNS_MALLOC;
void overlapping_strcpy(char *dst, const char *src) FAST_FUNC;
char *safe_strncpy(char *dst, const char *src, size_t size) FAST_FUNC;
char *strncpy_IFNAMSIZ(char *dst, const char *src) FAST_FUNC;
/* Guaranteed to NOT be a macro (smallest code). Saves nearly 2k on uclibc.
 * But potentially slow, don't use in one-billion-times loops */
int bb_putchar(int ch) FAST_FUNC;
/* Note: does not use stdio, writes to fd 2 directly */
int bb_putchar_stderr(char ch) FAST_FUNC;
char *xasprintf(const char *format, ...) __attribute__ ((format(printf, 1, 2))) FAST_FUNC RETURNS_MALLOC;
// gcc-4.1.1 still isn't good enough at optimizing it
// (+200 bytes compared to macro)
//static ALWAYS_INLINE
//int LONE_DASH(const char *s) { return s[0] == '-' && !s[1]; }
//static ALWAYS_INLINE
//int NOT_LONE_DASH(const char *s) { return s[0] != '-' || s[1]; }
#define LONE_DASH(s)     ((s)[0] == '-' && !(s)[1])
#define NOT_LONE_DASH(s) ((s)[0] != '-' || (s)[1])
#define LONE_CHAR(s,c)     ((s)[0] == (c) && !(s)[1])
#define NOT_LONE_CHAR(s,c) ((s)[0] != (c) || (s)[1])
#define DOT_OR_DOTDOT(s) ((s)[0] == '.' && (!(s)[1] || ((s)[1] == '.' && !(s)[2])))

typedef struct uni_stat_t {
	unsigned byte_count;
	unsigned unicode_count;
	unsigned unicode_width;
} uni_stat_t;
/* Returns a string with unprintable chars replaced by '?' or
 * SUBST_WCHAR. This function is unicode-aware. */
const char* FAST_FUNC printable_string(uni_stat_t *stats, const char *str);
/* Prints unprintable char ch as ^C or M-c to file
 * (M-c is used only if ch is ORed with PRINTABLE_META),
 * else it is printed as-is (except for ch = 0x9b) */
enum { PRINTABLE_META = 0x100 };
void fputc_printable(int ch, FILE *file) FAST_FUNC;

/* dmalloc will redefine these to it's own implementation. It is safe
 * to have the prototypes here unconditionally.  */
void *malloc_or_warn(size_t size) FAST_FUNC RETURNS_MALLOC;
void *xmalloc(size_t size) FAST_FUNC RETURNS_MALLOC;
void *xzalloc(size_t size) FAST_FUNC RETURNS_MALLOC;
void *xrealloc(void *old, size_t size) FAST_FUNC;
/* After v = xrealloc_vector(v, SHIFT, idx) it's ok to use
 * at least v[idx] and v[idx+1], for all idx values.
 * SHIFT specifies how many new elements are added (1:2, 2:4, ..., 8:256...)
 * when all elements are used up. New elements are zeroed out.
 * xrealloc_vector(v, SHIFT, idx) *MUST* be called with consecutive IDXs -
 * skipping an index is a bad bug - it may miss a realloc!
 */
#define xrealloc_vector(vector, shift, idx) \
	xrealloc_vector_helper((vector), (sizeof((vector)[0]) << 8) + (shift), (idx))
void* xrealloc_vector_helper(void *vector, unsigned sizeof_and_shift, int idx) FAST_FUNC;


extern ssize_t safe_read(int fd, void *buf, size_t count) FAST_FUNC;
extern ssize_t nonblock_immune_read(int fd, void *buf, size_t count, int loop_on_EINTR) FAST_FUNC;
// NB: will return short read on error, not -1,
// if some data was read before error occurred
extern ssize_t full_read(int fd, void *buf, size_t count) FAST_FUNC;
extern void xread(int fd, void *buf, size_t count) FAST_FUNC;
extern unsigned char xread_char(int fd) FAST_FUNC;
extern ssize_t read_close(int fd, void *buf, size_t maxsz) FAST_FUNC;
extern ssize_t open_read_close(const char *filename, void *buf, size_t maxsz) FAST_FUNC;
// Reads one line a-la fgets (but doesn't save terminating '\n').
// Reads byte-by-byte. Useful when it is important to not read ahead.
// Bytes are appended to pfx (which must be malloced, or NULL).
extern char *xmalloc_reads(int fd, size_t *maxsz_p) FAST_FUNC;
/* Reads block up to *maxsz_p (default: INT_MAX - 4095) */
extern void *xmalloc_read(int fd, size_t *maxsz_p) FAST_FUNC RETURNS_MALLOC;
/* Returns NULL if file can't be opened (default max size: INT_MAX - 4095) */
extern void *xmalloc_open_read_close(const char *filename, size_t *maxsz_p) FAST_FUNC RETURNS_MALLOC;
/* Never returns NULL */
extern void *xmalloc_xopen_read_close(const char *filename, size_t *maxsz_p) FAST_FUNC RETURNS_MALLOC;

#define SEAMLESS_COMPRESSION (0 \
 || ENABLE_FEATURE_SEAMLESS_XZ \
 || ENABLE_FEATURE_SEAMLESS_LZMA \
 || ENABLE_FEATURE_SEAMLESS_BZ2 \
 || ENABLE_FEATURE_SEAMLESS_GZ \
 || ENABLE_FEATURE_SEAMLESS_Z)

#if SEAMLESS_COMPRESSION
/* Autodetects gzip/bzip2 formats. fd may be in the middle of the file! */
extern int setup_unzip_on_fd(int fd, int fail_if_not_detected) FAST_FUNC;
/* Autodetects .gz etc */
extern int open_zipped(const char *fname) FAST_FUNC;
#else
# define setup_unzip_on_fd(...) (0)
# define open_zipped(fname)     open((fname), O_RDONLY);
#endif
extern void *xmalloc_open_zipped_read_close(const char *fname, size_t *maxsz_p) FAST_FUNC RETURNS_MALLOC;

extern ssize_t safe_write(int fd, const void *buf, size_t count) FAST_FUNC;
// NB: will return short write on error, not -1,
// if some data was written before error occurred
extern ssize_t full_write(int fd, const void *buf, size_t count) FAST_FUNC;
extern void xwrite(int fd, const void *buf, size_t count) FAST_FUNC;
extern void xwrite_str(int fd, const char *str) FAST_FUNC;
extern ssize_t full_write1_str(const char *str) FAST_FUNC;
extern ssize_t full_write2_str(const char *str) FAST_FUNC;
extern void xopen_xwrite_close(const char* file, const char *str) FAST_FUNC;

/* Close fd, but check for failures (some types of write errors) */
extern void xclose(int fd) FAST_FUNC;

/* Reads and prints to stdout till eof, then closes FILE. Exits on error: */
extern void xprint_and_close_file(FILE *file) FAST_FUNC;

/* Reads a line from a text file, up to a newline or NUL byte, inclusive.
 * Returns malloc'ed char*. If end is NULL '\n' isn't considered
 * end of line. If end isn't NULL, length of the chunk is stored in it.
 * Returns NULL if EOF/error.
 */
extern char *bb_get_chunk_from_file(FILE *file, int *end) FAST_FUNC;
/* Reads up to (and including) TERMINATING_STRING: */
extern char *xmalloc_fgets_str(FILE *file, const char *terminating_string) FAST_FUNC RETURNS_MALLOC;
/* Same, with limited max size, and returns the length (excluding NUL): */
extern char *xmalloc_fgets_str_len(FILE *file, const char *terminating_string, size_t *maxsz_p) FAST_FUNC RETURNS_MALLOC;
/* Chops off TERMINATING_STRING from the end: */
extern char *xmalloc_fgetline_str(FILE *file, const char *terminating_string) FAST_FUNC RETURNS_MALLOC;
/* Reads up to (and including) "\n" or NUL byte: */
extern char *xmalloc_fgets(FILE *file) FAST_FUNC RETURNS_MALLOC;
/* Chops off '\n' from the end, unlike fgets: */
extern char *xmalloc_fgetline(FILE *file) FAST_FUNC RETURNS_MALLOC;
/* Same, but doesn't try to conserve space (may have some slack after the end) */
/* extern char *xmalloc_fgetline_fast(FILE *file) FAST_FUNC RETURNS_MALLOC; */

void die_if_ferror(FILE *file, const char *msg) FAST_FUNC;
void die_if_ferror_stdout(void) FAST_FUNC;
int fflush_all(void) FAST_FUNC;
void fflush_stdout_and_exit(int retval) NORETURN FAST_FUNC;
int fclose_if_not_stdin(FILE *file) FAST_FUNC;
FILE* xfopen(const char *filename, const char *mode) FAST_FUNC;
/* Prints warning to stderr and returns NULL on failure: */
FILE* fopen_or_warn(const char *filename, const char *mode) FAST_FUNC;
/* "Opens" stdin if filename is special, else just opens file: */
FILE* xfopen_stdin(const char *filename) FAST_FUNC;
FILE* fopen_or_warn_stdin(const char *filename) FAST_FUNC;
FILE* fopen_for_read(const char *path) FAST_FUNC;
FILE* xfopen_for_read(const char *path) FAST_FUNC;
FILE* fopen_for_write(const char *path) FAST_FUNC;
FILE* xfopen_for_write(const char *path) FAST_FUNC;
FILE* xfdopen_for_read(int fd) FAST_FUNC;
FILE* xfdopen_for_write(int fd) FAST_FUNC;

int bb_pstrcmp(const void *a, const void *b) /* not FAST_FUNC! */;
void qsort_string_vector(char **sv, unsigned count) FAST_FUNC;

/* Wrapper which restarts poll on EINTR or ENOMEM.
 * On other errors complains [perror("poll")] and returns.
 * Warning! May take (much) longer than timeout_ms to return!
 * If this is a problem, use bare poll and open-code EINTR/ENOMEM handling */
int safe_poll(struct pollfd *ufds, nfds_t nfds, int timeout_ms) FAST_FUNC;

char *safe_gethostname(void) FAST_FUNC;

/* Convert each alpha char in str to lower-case */
char* str_tolower(char *str) FAST_FUNC;

char *utoa(unsigned n) FAST_FUNC;
#if ENABLE_PLATFORM_MINGW32
# define itoa bb_itoa
#endif
char *itoa(int n) FAST_FUNC;
/* Returns a pointer past the formatted number, does NOT null-terminate */
char *utoa_to_buf(unsigned n, char *buf, unsigned buflen) FAST_FUNC;
char *itoa_to_buf(int n, char *buf, unsigned buflen) FAST_FUNC;
/* Intelligent formatters of bignums */
void smart_ulltoa4(unsigned long long ul, char buf[4], const char *scale) FAST_FUNC;
void smart_ulltoa5(unsigned long long ul, char buf[5], const char *scale) FAST_FUNC;
/* If block_size == 0, display size without fractional part,
 * else display (size * block_size) with one decimal digit.
 * If display_unit == 0, show value no bigger than 1024 with suffix (K,M,G...),
 * else divide by display_unit and do not use suffix. */
#define HUMAN_READABLE_MAX_WIDTH      7  /* "1024.0G" */
#define HUMAN_READABLE_MAX_WIDTH_STR "7"
//TODO: provide pointer to buf (avoid statics)?
const char *make_human_readable_str(unsigned long long size,
		unsigned long block_size, unsigned long display_unit) FAST_FUNC;
/* Put a string of hex bytes ("1b2e66fe"...), return advanced pointer */
char *bin2hex(char *dst, const char *src, int count) FAST_FUNC;
/* Reverse */
char* hex2bin(char *dst, const char *src, int count) FAST_FUNC;

/* Generate a UUID */
void generate_uuid(uint8_t *buf) FAST_FUNC;

/* Last element is marked by mult == 0 */
struct suffix_mult {
	char suffix[4];
	unsigned mult;
};
#include "xatonum.h"
/* Specialized: */

/* Using xatoi() instead of naive atoi() is not always convenient -
 * in many places people want *non-negative* values, but store them
 * in signed int. Therefore we need this one:
 * dies if input is not in [0, INT_MAX] range. Also will reject '-0' etc.
 * It should really be named xatoi_nonnegative (since it allows 0),
 * but that would be too long.
 */
int xatoi_positive(const char *numstr) FAST_FUNC;

/* Useful for reading port numbers */
uint16_t xatou16(const char *numstr) FAST_FUNC;


/* These parse entries in /etc/passwd and /etc/group.  This is desirable
 * for BusyBox since we want to avoid using the glibc NSS stuff, which
 * increases target size and is often not needed on embedded systems.  */
long xuname2uid(const char *name) FAST_FUNC;
long xgroup2gid(const char *name) FAST_FUNC;
/* wrapper: allows string to contain numeric uid or gid */
unsigned long get_ug_id(const char *s, long FAST_FUNC (*xname2id)(const char *)) FAST_FUNC;
/* from chpst. Does not die, returns 0 on failure */
struct bb_uidgid_t {
	uid_t uid;
	gid_t gid;
};
/* always sets uid and gid */
int get_uidgid(struct bb_uidgid_t*, const char*, int numeric_ok) FAST_FUNC;
/* always sets uid and gid, allows numeric; exits on failure */
void xget_uidgid(struct bb_uidgid_t*, const char*) FAST_FUNC;
/* chown-like handling of "user[:[group]" */
void parse_chown_usergroup_or_die(struct bb_uidgid_t *u, char *user_group) FAST_FUNC;
struct passwd* xgetpwnam(const char *name) FAST_FUNC;
struct group* xgetgrnam(const char *name) FAST_FUNC;
struct passwd* xgetpwuid(uid_t uid) FAST_FUNC;
struct group* xgetgrgid(gid_t gid) FAST_FUNC;
char* xuid2uname(uid_t uid) FAST_FUNC;
char* xgid2group(gid_t gid) FAST_FUNC;
char* uid2uname(uid_t uid) FAST_FUNC;
char* gid2group(gid_t gid) FAST_FUNC;
char* uid2uname_utoa(uid_t uid) FAST_FUNC;
char* gid2group_utoa(gid_t gid) FAST_FUNC;
/* versions which cache results (useful for ps, ls etc) */
const char* get_cached_username(uid_t uid) FAST_FUNC;
const char* get_cached_groupname(gid_t gid) FAST_FUNC;
void clear_username_cache(void) FAST_FUNC;
/* internally usernames are saved in fixed-sized char[] buffers */
enum { USERNAME_MAX_SIZE = 32 - sizeof(uid_t) };
#if ENABLE_FEATURE_CHECK_NAMES
void die_if_bad_username(const char* name) FAST_FUNC;
#else
#define die_if_bad_username(name) ((void)(name))
#endif

#if ENABLE_FEATURE_UTMP
void FAST_FUNC write_new_utmp(pid_t pid, int new_type, const char *tty_name, const char *username, const char *hostname);
void FAST_FUNC update_utmp(pid_t pid, int new_type, const char *tty_name, const char *username, const char *hostname);
#else
# define write_new_utmp(pid, new_type, tty_name, username, hostname) ((void)0)
# define update_utmp(pid, new_type, tty_name, username, hostname) ((void)0)
#endif


int execable_file(const char *name) FAST_FUNC;
char *find_execable(const char *filename, char **PATHp) FAST_FUNC;
int exists_execable(const char *filename) FAST_FUNC;

/* BB_EXECxx always execs (it's not doing NOFORK/NOEXEC stuff),
 * but it may exec busybox and call applet instead of searching PATH.
 */
#if ENABLE_FEATURE_PREFER_APPLETS
int BB_EXECVP(const char *file, char *const argv[]) FAST_FUNC;
#define BB_EXECLP(prog,cmd,...) \
	do { \
		if (find_applet_by_name(prog) >= 0) \
			execlp(bb_busybox_exec_path, cmd, __VA_ARGS__); \
		execlp(prog, cmd, __VA_ARGS__); \
	} while (0)
#else
#define BB_EXECVP(prog,cmd)     execvp(prog,cmd)
#define BB_EXECLP(prog,cmd,...) execlp(prog,cmd,__VA_ARGS__)
#endif
int BB_EXECVP_or_die(char **argv) NORETURN FAST_FUNC;

/* xvfork() can't be a _function_, return after vfork mangles stack
 * in the parent. It must be a macro. */
#define xvfork() \
({ \
	pid_t bb__xvfork_pid = vfork(); \
	if (bb__xvfork_pid < 0) \
		bb_perror_msg_and_die("vfork"); \
	bb__xvfork_pid; \
})
#if BB_MMU
pid_t xfork(void) FAST_FUNC;
#endif

/* NOMMU friendy fork+exec: */
pid_t spawn(char **argv) FAST_FUNC;
pid_t xspawn(char **argv) FAST_FUNC;

pid_t safe_waitpid(pid_t pid, int *wstat, int options) FAST_FUNC;
pid_t wait_any_nohang(int *wstat) FAST_FUNC;
/* wait4pid: unlike waitpid, waits ONLY for one process.
 * Returns sig + 0x180 if child is killed by signal.
 * It's safe to pass negative 'pids' from failed [v]fork -
 * wait4pid will return -1 (and will not clobber [v]fork's errno).
 * IOW: rc = wait4pid(spawn(argv));
 *      if (rc < 0) bb_perror_msg("%s", argv[0]);
 *      if (rc > 0) bb_error_msg("exit code: %d", rc & 0xff);
 */
int wait4pid(pid_t pid) FAST_FUNC;
/* Same as wait4pid(spawn(argv)), but with NOFORK/NOEXEC if configured: */
int spawn_and_wait(char **argv) FAST_FUNC;
/* Does NOT check that applet is NOFORK, just blindly runs it */
int run_nofork_applet(int applet_no, char **argv) FAST_FUNC;

/* Helpers for daemonization.
 *
 * bb_daemonize(flags) = daemonize, does not compile on NOMMU
 *
 * bb_daemonize_or_rexec(flags, argv) = daemonizes on MMU (and ignores argv),
 *      rexec's itself on NOMMU with argv passed as command line.
 * Thus bb_daemonize_or_rexec may cause your <applet>_main() to be re-executed
 * from the start. (It will detect it and not reexec again second time).
 * You have to audit carefully that you don't do something twice as a result
 * (opening files/sockets, parsing config files etc...)!
 *
 * Both of the above will redirect fd 0,1,2 to /dev/null and drop ctty
 * (will do setsid()).
 *
 * fork_or_rexec(argv) = bare-bones fork on MMU,
 *      "vfork + re-exec ourself" on NOMMU. No fd redirection, no setsid().
 *      On MMU ignores argv.
 *
 * Helper for network daemons in foreground mode:
 *
 * bb_sanitize_stdio() = make sure that fd 0,1,2 are opened by opening them
 * to /dev/null if they are not.
 */
enum {
	DAEMON_CHDIR_ROOT = 1,
	DAEMON_DEVNULL_STDIO = 2,
	DAEMON_CLOSE_EXTRA_FDS = 4,
	DAEMON_ONLY_SANITIZE = 8, /* internal use */
	DAEMON_DOUBLE_FORK = 16, /* double fork to avoid controlling tty */
};
#if BB_MMU
  enum { re_execed = 0 };
# define fork_or_rexec(argv)                xfork()
# define bb_daemonize_or_rexec(flags, argv) bb_daemonize_or_rexec(flags)
# define bb_daemonize(flags)                bb_daemonize_or_rexec(flags, bogus)
#else
  extern bool re_execed;
  /* Note: re_exec() and fork_or_rexec() do argv[0][0] |= 0x80 on NOMMU!
   * _Parent_ needs to undo it if it doesn't want to have argv[0] mangled.
   */
  void re_exec(char **argv) NORETURN FAST_FUNC;
  pid_t fork_or_rexec(char **argv) FAST_FUNC;
  int  BUG_fork_is_unavailable_on_nommu(void) FAST_FUNC;
  int  BUG_daemon_is_unavailable_on_nommu(void) FAST_FUNC;
  void BUG_bb_daemonize_is_unavailable_on_nommu(void) FAST_FUNC;
# define fork()          BUG_fork_is_unavailable_on_nommu()
# define xfork()         BUG_fork_is_unavailable_on_nommu()
# define daemon(a,b)     BUG_daemon_is_unavailable_on_nommu()
# define bb_daemonize(a) BUG_bb_daemonize_is_unavailable_on_nommu()
#endif
void bb_daemonize_or_rexec(int flags, char **argv) FAST_FUNC;
void bb_sanitize_stdio(void) FAST_FUNC;
/* Clear dangerous stuff, set PATH. Return 1 if was run by different user. */
int sanitize_env_if_suid(void) FAST_FUNC;


char* single_argv(char **argv) FAST_FUNC;
extern const char *const bb_argv_dash[]; /* "-", NULL */
extern const char *opt_complementary;
#if ENABLE_LONG_OPTS || ENABLE_FEATURE_GETOPT_LONG
#define No_argument "\0"
#define Required_argument "\001"
#define Optional_argument "\002"
extern const char *applet_long_options;
#endif
extern uint32_t option_mask32;
extern uint32_t getopt32(char **argv, const char *applet_opts, ...) FAST_FUNC;


/* Having next pointer as a first member allows easy creation
 * of "llist-compatible" structs, and using llist_FOO functions
 * on them.
 */
typedef struct llist_t {
	struct llist_t *link;
	char *data;
} llist_t;
void llist_add_to(llist_t **old_head, void *data) FAST_FUNC;
void llist_add_to_end(llist_t **list_head, void *data) FAST_FUNC;
void *llist_pop(llist_t **elm) FAST_FUNC;
void llist_unlink(llist_t **head, llist_t *elm) FAST_FUNC;
void llist_free(llist_t *elm, void (*freeit)(void *data)) FAST_FUNC;
llist_t *llist_rev(llist_t *list) FAST_FUNC;
llist_t *llist_find_str(llist_t *first, const char *str) FAST_FUNC;
/* BTW, surprisingly, changing API to
 *   llist_t *llist_add_to(llist_t *old_head, void *data)
 * etc does not result in smaller code... */

/* start_stop_daemon and udhcpc are special - they want
 * to create pidfiles regardless of FEATURE_PIDFILE */
#if ENABLE_FEATURE_PIDFILE || defined(WANT_PIDFILE)
/* True only if we created pidfile which is *file*, not /dev/null etc */
extern smallint wrote_pidfile;
void write_pidfile(const char *path) FAST_FUNC;
#define remove_pidfile(path) do { if (wrote_pidfile) unlink(path); } while (0)
#else
enum { wrote_pidfile = 0 };
#define write_pidfile(path)  ((void)0)
#define remove_pidfile(path) ((void)0)
#endif

enum {
	LOGMODE_NONE = 0,
	LOGMODE_STDIO = (1 << 0),
	LOGMODE_SYSLOG = (1 << 1) * ENABLE_FEATURE_SYSLOG,
	LOGMODE_BOTH = LOGMODE_SYSLOG + LOGMODE_STDIO,
};
extern const char *msg_eol;
extern smallint logmode;
extern int die_sleep;
extern uint8_t xfunc_error_retval;
extern jmp_buf die_jmp;
extern void xfunc_die(void) NORETURN FAST_FUNC;
extern void bb_show_usage(void) NORETURN FAST_FUNC;
extern void bb_error_msg(const char *s, ...) __attribute__ ((format (printf, 1, 2))) FAST_FUNC;
extern void bb_error_msg_and_die(const char *s, ...) __attribute__ ((noreturn, format (printf, 1, 2))) FAST_FUNC;
extern void bb_perror_msg(const char *s, ...) __attribute__ ((format (printf, 1, 2))) FAST_FUNC;
extern void bb_simple_perror_msg(const char *s) FAST_FUNC;
extern void bb_perror_msg_and_die(const char *s, ...) __attribute__ ((noreturn, format (printf, 1, 2))) FAST_FUNC;
extern void bb_simple_perror_msg_and_die(const char *s) NORETURN FAST_FUNC;
extern void bb_herror_msg(const char *s, ...) __attribute__ ((format (printf, 1, 2))) FAST_FUNC;
extern void bb_herror_msg_and_die(const char *s, ...) __attribute__ ((noreturn, format (printf, 1, 2))) FAST_FUNC;
extern void bb_perror_nomsg_and_die(void) NORETURN FAST_FUNC;
extern void bb_perror_nomsg(void) FAST_FUNC;
extern void bb_info_msg(const char *s, ...) __attribute__ ((format (printf, 1, 2))) FAST_FUNC;
extern void bb_verror_msg(const char *s, va_list p, const char *strerr) FAST_FUNC;

/* We need to export XXX_main from libbusybox
 * only if we build "individual" binaries
 */
#if ENABLE_FEATURE_INDIVIDUAL
#define MAIN_EXTERNALLY_VISIBLE EXTERNALLY_VISIBLE
#else
#define MAIN_EXTERNALLY_VISIBLE
#endif


/* Applets which are useful from another applets */
int bb_cat(char** argv);
/* If shell needs them, they exist even if not enabled as applets */
int echo_main(int argc, char** argv) IF_ECHO(MAIN_EXTERNALLY_VISIBLE);
int printf_main(int argc, char **argv) IF_PRINTF(MAIN_EXTERNALLY_VISIBLE);
int test_main(int argc, char **argv) IF_TEST(MAIN_EXTERNALLY_VISIBLE);
int kill_main(int argc, char **argv) IF_KILL(MAIN_EXTERNALLY_VISIBLE);
/* Similar, but used by chgrp, not shell */
int chown_main(int argc, char **argv) IF_CHOWN(MAIN_EXTERNALLY_VISIBLE);
/* Used by ftpd */
int ls_main(int argc, char **argv) IF_LS(MAIN_EXTERNALLY_VISIBLE);
/* Don't need IF_xxx() guard for these */
int gunzip_main(int argc, char **argv) MAIN_EXTERNALLY_VISIBLE;
int bunzip2_main(int argc, char **argv) MAIN_EXTERNALLY_VISIBLE;

#if ENABLE_ROUTE
void bb_displayroutes(int noresolve, int netstatfmt) FAST_FUNC;
#endif


/* Networking */
int create_icmp_socket(void) FAST_FUNC;
int create_icmp6_socket(void) FAST_FUNC;
/* interface.c */
/* This structure defines protocol families and their handlers. */
struct aftype {
	const char *name;
	const char *title;
	int af;
	int alen;
	char*       FAST_FUNC (*print)(unsigned char *);
	const char* FAST_FUNC (*sprint)(struct sockaddr *, int numeric);
	int         FAST_FUNC (*input)(/*int type,*/ const char *bufp, struct sockaddr *);
	void        FAST_FUNC (*herror)(char *text);
	int         FAST_FUNC (*rprint)(int options);
	int         FAST_FUNC (*rinput)(int typ, int ext, char **argv);
	/* may modify src */
	int         FAST_FUNC (*getmask)(char *src, struct sockaddr *mask, char *name);
};
/* This structure defines hardware protocols and their handlers. */
struct hwtype {
	const char *name;
	const char *title;
	int type;
	int alen;
	char* FAST_FUNC (*print)(unsigned char *);
	int   FAST_FUNC (*input)(const char *, struct sockaddr *);
	int   FAST_FUNC (*activate)(int fd);
	int suppress_null_addr;
};
extern smallint interface_opt_a;
int display_interfaces(char *ifname) FAST_FUNC;
#if ENABLE_FEATURE_HWIB
int in_ib(const char *bufp, struct sockaddr *sap) FAST_FUNC;
#else
#define in_ib(a, b) 1 /* fail */
#endif
const struct aftype *get_aftype(const char *name) FAST_FUNC;
const struct hwtype *get_hwtype(const char *name) FAST_FUNC;
const struct hwtype *get_hwntype(int type) FAST_FUNC;


#ifndef BUILD_INDIVIDUAL
extern int find_applet_by_name(const char *name) FAST_FUNC;
/* Returns only if applet is not found. */
extern void run_applet_and_exit(const char *name, char **argv) FAST_FUNC;
extern void run_applet_no_and_exit(int a, char **argv) NORETURN FAST_FUNC;
#endif

#ifdef HAVE_MNTENT_H
extern int match_fstype(const struct mntent *mt, const char *fstypes) FAST_FUNC;
extern struct mntent *find_mount_point(const char *name, int subdir_too) FAST_FUNC;
#endif
extern void erase_mtab(const char * name) FAST_FUNC;
extern unsigned int tty_baud_to_value(speed_t speed) FAST_FUNC;
extern speed_t tty_value_to_baud(unsigned int value) FAST_FUNC;
#if ENABLE_DESKTOP
extern void bb_warn_ignoring_args(char *arg) FAST_FUNC;
#else
# define bb_warn_ignoring_args(arg) ((void)0)
#endif

extern int get_linux_version_code(void) FAST_FUNC;

extern char *query_loop(const char *device) FAST_FUNC;
extern int del_loop(const char *device) FAST_FUNC;
/* If *devname is not NULL, use that name, otherwise try to find free one,
 * malloc and return it in *devname.
 * return value: 1: read-only loopdev was setup, 0: rw, < 0: error */
extern int set_loop(char **devname, const char *file, unsigned long long offset, int ro) FAST_FUNC;

/* Like bb_ask below, but asks on stdin with no timeout.  */
char *bb_ask_stdin(const char * prompt) FAST_FUNC;
//TODO: pass buf pointer or return allocated buf (avoid statics)?
char *bb_ask(const int fd, int timeout, const char * prompt) FAST_FUNC;
int bb_ask_confirmation(void) FAST_FUNC;

int bb_parse_mode(const char* s, mode_t* theMode) FAST_FUNC;

/*
 * Config file parser
 */
enum {
	PARSE_COLLAPSE  = 0x00010000, // treat consecutive delimiters as one
	PARSE_TRIM      = 0x00020000, // trim leading and trailing delimiters
// TODO: COLLAPSE and TRIM seem to always go in pair
	PARSE_GREEDY    = 0x00040000, // last token takes entire remainder of the line
	PARSE_MIN_DIE   = 0x00100000, // die if < min tokens found
	// keep a copy of current line
	PARSE_KEEP_COPY = 0x00200000 * ENABLE_FEATURE_CROND_D,
	PARSE_EOL_COMMENTS = 0x00400000, // comments are recognized even if they aren't the first char
	// NORMAL is:
	// * remove leading and trailing delimiters and collapse
	//   multiple delimiters into one
	// * warn and continue if less than mintokens delimiters found
	// * grab everything into last token
	// * comments are recognized even if they aren't the first char
	PARSE_NORMAL    = PARSE_COLLAPSE | PARSE_TRIM | PARSE_GREEDY | PARSE_EOL_COMMENTS,
};
typedef struct parser_t {
	FILE *fp;
	char *data;
	char *line, *nline;
	size_t line_alloc, nline_alloc;
	int lineno;
} parser_t;
parser_t* config_open(const char *filename) FAST_FUNC;
parser_t* config_open2(const char *filename, FILE* FAST_FUNC (*fopen_func)(const char *path)) FAST_FUNC;
/* delims[0] is a comment char (use '\0' to disable), the rest are token delimiters */
int config_read(parser_t *parser, char **tokens, unsigned flags, const char *delims) FAST_FUNC;
#define config_read(parser, tokens, max, min, str, flags) \
	config_read(parser, tokens, ((flags) | (((min) & 0xFF) << 8) | ((max) & 0xFF)), str)
void config_close(parser_t *parser) FAST_FUNC;

/* Concatenate path and filename to new allocated buffer.
 * Add "/" only as needed (no duplicate "//" are produced).
 * If path is NULL, it is assumed to be "/".
 * filename should not be NULL. */
char *concat_path_file(const char *path, const char *filename) FAST_FUNC;
/* Returns NULL on . and .. */
char *concat_subpath_file(const char *path, const char *filename) FAST_FUNC;


int bb_make_directory(char *path, long mode, int flags) FAST_FUNC;

int get_signum(const char *name) FAST_FUNC;
const char *get_signame(int number) FAST_FUNC;
void print_signames(void) FAST_FUNC;

char *bb_simplify_path(const char *path) FAST_FUNC;
/* Returns ptr to NUL */
char *bb_simplify_abs_path_inplace(char *path) FAST_FUNC;

#define LOGIN_FAIL_DELAY 3
extern void bb_do_delay(int seconds) FAST_FUNC;
extern void change_identity(const struct passwd *pw) FAST_FUNC;
extern void run_shell(const char *shell, int loginshell, const char *command, const char **additional_args) NORETURN FAST_FUNC;

/* Returns $SHELL, getpwuid(getuid())->pw_shell, or DEFAULT_SHELL.
 * Note that getpwuid result might need xstrdup'ing
 * if there is a possibility of intervening getpwxxx() calls.
 */
const char *get_shell_name(void);

#if ENABLE_SELINUX
extern void renew_current_security_context(void) FAST_FUNC;
extern void set_current_security_context(security_context_t sid) FAST_FUNC;
extern context_t set_security_context_component(security_context_t cur_context,
						char *user, char *role, char *type, char *range) FAST_FUNC;
extern void setfscreatecon_or_die(security_context_t scontext) FAST_FUNC;
extern void selinux_preserve_fcontext(int fdesc) FAST_FUNC;
#else
#define selinux_preserve_fcontext(fdesc) ((void)0)
#endif
extern void selinux_or_die(void) FAST_FUNC;


/* systemd support */
#define SD_LISTEN_FDS_START 3
int sd_listen_fds(void);


/* setup_environment:
 * if chdir pw->pw_dir: ok: else if to_tmp == 1: goto /tmp else: goto / or die
 * if clear_env = 1: cd(pw->pw_dir), clear environment, then set
 *   TERM=(old value)
 *   USER=pw->pw_name, LOGNAME=pw->pw_name
 *   PATH=bb_default_[root_]path
 *   HOME=pw->pw_dir
 *   SHELL=shell
 * else if change_env = 1:
 *   if not root (if pw->pw_uid != 0):
 *     USER=pw->pw_name, LOGNAME=pw->pw_name
 *   HOME=pw->pw_dir
 *   SHELL=shell
 * else does nothing
 */
#define SETUP_ENV_CHANGEENV (1 << 0)
#define SETUP_ENV_CLEARENV  (1 << 1)
#define SETUP_ENV_TO_TMP    (1 << 2)
#define SETUP_ENV_NO_CHDIR  (1 << 4)
extern void setup_environment(const char *shell, int flags, const struct passwd *pw) FAST_FUNC;
extern int correct_password(const struct passwd *pw) FAST_FUNC;
/* Returns a malloced string */
#if !ENABLE_USE_BB_CRYPT
#define pw_encrypt(clear, salt, cleanup) pw_encrypt(clear, salt)
#endif
extern char *pw_encrypt(const char *clear, const char *salt, int cleanup) FAST_FUNC;
extern int obscure(const char *old, const char *newval, const struct passwd *pwdp) FAST_FUNC;
/*
 * rnd is additional random input. New one is returned.
 * Useful if you call crypt_make_salt many times in a row:
 * rnd = crypt_make_salt(buf1, 4, 0);
 * rnd = crypt_make_salt(buf2, 4, rnd);
 * rnd = crypt_make_salt(buf3, 4, rnd);
 * (otherwise we risk having same salt generated)
 */
extern int crypt_make_salt(char *p, int cnt /*, int rnd*/) FAST_FUNC;
/* "$N$" + sha_salt_16_bytes + NUL */
#define MAX_PW_SALT_LEN (3 + 16 + 1)
extern char* crypt_make_pw_salt(char p[MAX_PW_SALT_LEN], const char *algo) FAST_FUNC;


/* Returns number of lines changed, or -1 on error */
#if !(ENABLE_FEATURE_ADDUSER_TO_GROUP || ENABLE_FEATURE_DEL_USER_FROM_GROUP)
#define update_passwd(filename, username, data, member) \
	update_passwd(filename, username, data)
#endif
extern int update_passwd(const char *filename,
		const char *username,
		const char *data,
		const char *member) FAST_FUNC;

int index_in_str_array(const char *const string_array[], const char *key) FAST_FUNC;
int index_in_strings(const char *strings, const char *key) FAST_FUNC;
int index_in_substr_array(const char *const string_array[], const char *key) FAST_FUNC;
int index_in_substrings(const char *strings, const char *key) FAST_FUNC;
const char *nth_string(const char *strings, int n) FAST_FUNC;

extern void print_login_issue(const char *issue_file, const char *tty) FAST_FUNC;
extern void print_login_prompt(void) FAST_FUNC;

char *xmalloc_ttyname(int fd) FAST_FUNC RETURNS_MALLOC;
/* NB: typically you want to pass fd 0, not 1. Think 'applet | grep something' */
int get_terminal_width_height(int fd, unsigned *width, unsigned *height) FAST_FUNC;

int tcsetattr_stdin_TCSANOW(const struct termios *tp) FAST_FUNC;

/* NB: "unsigned request" is crucial! "int request" will break some arches! */
int ioctl_or_perror(int fd, unsigned request, void *argp, const char *fmt,...) __attribute__ ((format (printf, 4, 5))) FAST_FUNC;
int ioctl_or_perror_and_die(int fd, unsigned request, void *argp, const char *fmt,...) __attribute__ ((format (printf, 4, 5))) FAST_FUNC;
#if ENABLE_IOCTL_HEX2STR_ERROR
int bb_ioctl_or_warn(int fd, unsigned request, void *argp, const char *ioctl_name) FAST_FUNC;
int bb_xioctl(int fd, unsigned request, void *argp, const char *ioctl_name) FAST_FUNC;
#define ioctl_or_warn(fd,request,argp) bb_ioctl_or_warn(fd,request,argp,#request)
#define xioctl(fd,request,argp)        bb_xioctl(fd,request,argp,#request)
#else
int bb_ioctl_or_warn(int fd, unsigned request, void *argp) FAST_FUNC;
int bb_xioctl(int fd, unsigned request, void *argp) FAST_FUNC;
#define ioctl_or_warn(fd,request,argp) bb_ioctl_or_warn(fd,request,argp)
#define xioctl(fd,request,argp)        bb_xioctl(fd,request,argp)
#endif

char *is_in_ino_dev_hashtable(const struct stat *statbuf) FAST_FUNC;
void add_to_ino_dev_hashtable(const struct stat *statbuf, const char *name) FAST_FUNC;
void reset_ino_dev_hashtable(void) FAST_FUNC;
#ifdef __GLIBC__
/* At least glibc has horrendously large inline for this, so wrap it */
unsigned long long bb_makedev(unsigned major, unsigned minor) FAST_FUNC;
#undef makedev
#define makedev(a,b) bb_makedev(a,b)
#endif


/* "Keycodes" that report an escape sequence.
 * We use something which fits into signed char,
 * yet doesn't represent any valid Unicode character.
 * Also, -1 is reserved for error indication and we don't use it. */
enum {
	KEYCODE_UP       =  -2,
	KEYCODE_DOWN     =  -3,
	KEYCODE_RIGHT    =  -4,
	KEYCODE_LEFT     =  -5,
	KEYCODE_HOME     =  -6,
	KEYCODE_END      =  -7,
	KEYCODE_INSERT   =  -8,
	KEYCODE_DELETE   =  -9,
	KEYCODE_PAGEUP   = -10,
	KEYCODE_PAGEDOWN = -11,
	// -12 is reserved for Alt/Ctrl/Shift-TAB
#if 0
	KEYCODE_FUN1     = -13,
	KEYCODE_FUN2     = -14,
	KEYCODE_FUN3     = -15,
	KEYCODE_FUN4     = -16,
	KEYCODE_FUN5     = -17,
	KEYCODE_FUN6     = -18,
	KEYCODE_FUN7     = -19,
	KEYCODE_FUN8     = -20,
	KEYCODE_FUN9     = -21,
	KEYCODE_FUN10    = -22,
	KEYCODE_FUN11    = -23,
	KEYCODE_FUN12    = -24,
#endif
	/* Be sure that last defined value is small enough
	 * to not interfere with Alt/Ctrl/Shift bits.
	 * So far we do not exceed -31 (0xfff..fffe1),
	 * which gives us three upper bits in LSB to play with.
	 */
	//KEYCODE_SHIFT_TAB  = (-12)         & ~0x80,
	//KEYCODE_SHIFT_...  = KEYCODE_...   & ~0x80,
	//KEYCODE_CTRL_UP    = KEYCODE_UP    & ~0x40,
	//KEYCODE_CTRL_DOWN  = KEYCODE_DOWN  & ~0x40,
	KEYCODE_CTRL_RIGHT = KEYCODE_RIGHT & ~0x40,
	KEYCODE_CTRL_LEFT  = KEYCODE_LEFT  & ~0x40,
	//KEYCODE_ALT_UP     = KEYCODE_UP    & ~0x20,
	//KEYCODE_ALT_DOWN   = KEYCODE_DOWN  & ~0x20,
	KEYCODE_ALT_RIGHT  = KEYCODE_RIGHT & ~0x20,
	KEYCODE_ALT_LEFT   = KEYCODE_LEFT  & ~0x20,

	KEYCODE_CURSOR_POS = -0x100, /* 0xfff..fff00 */
	/* How long is the longest ESC sequence we know?
	 * We want it big enough to be able to contain
	 * cursor position sequence "ESC [ 9999 ; 9999 R"
	 */
	KEYCODE_BUFFER_SIZE = 16
};
/* Note: fd may be in blocking or non-blocking mode, both make sense.
 * For one, less uses non-blocking mode.
 * Only the first read syscall inside read_key may block indefinitely
 * (unless fd is in non-blocking mode),
 * subsequent reads will time out after a few milliseconds.
 * Return of -1 means EOF or error (errno == 0 on EOF).
 * buffer[0] is used as a counter of buffered chars and must be 0
 * on first call.
 * timeout:
 * -2: do not poll for input;
 * -1: poll(-1) (i.e. block);
 * >=0: poll for TIMEOUT milliseconds, return -1/EAGAIN on timeout
 */
int64_t read_key(int fd, char *buffer, int timeout) FAST_FUNC;
void read_key_ungets(char *buffer, const char *str, unsigned len) FAST_FUNC;


#if ENABLE_FEATURE_EDITING
/* It's NOT just ENABLEd or disabled. It's a number: */
# if defined CONFIG_FEATURE_EDITING_HISTORY && CONFIG_FEATURE_EDITING_HISTORY > 0
#  define MAX_HISTORY (CONFIG_FEATURE_EDITING_HISTORY + 0)
unsigned size_from_HISTFILESIZE(const char *hp);
# else
#  define MAX_HISTORY 0
# endif
typedef struct line_input_t {
	int flags;
	const char *path_lookup;
# if MAX_HISTORY
	int cnt_history;
	int cur_history;
	int max_history; /* must never be <= 0 */
#  if ENABLE_FEATURE_EDITING_SAVEHISTORY
	/* meaning of this field depends on FEATURE_EDITING_SAVE_ON_EXIT:
	 * if !FEATURE_EDITING_SAVE_ON_EXIT: "how many lines are
	 * in on-disk history"
	 * if FEATURE_EDITING_SAVE_ON_EXIT: "how many in-memory lines are
	 * also in on-disk history (and thus need to be skipped on save)"
	 */
	unsigned cnt_history_in_file;
	const char *hist_file;
#  endif
	char *history[MAX_HISTORY + 1];
# endif
} line_input_t;
enum {
	DO_HISTORY       = 1 * (MAX_HISTORY > 0),
	TAB_COMPLETION   = 2 * ENABLE_FEATURE_TAB_COMPLETION,
	USERNAME_COMPLETION = 4 * ENABLE_FEATURE_USERNAME_COMPLETION,
	VI_MODE          = 8 * ENABLE_FEATURE_EDITING_VI,
	WITH_PATH_LOOKUP = 0x10,
	FOR_SHELL        = DO_HISTORY | TAB_COMPLETION | USERNAME_COMPLETION,
};
line_input_t *new_line_input_t(int flags) FAST_FUNC;
/* So far static: void free_line_input_t(line_input_t *n) FAST_FUNC; */
/*
 * maxsize must be >= 2.
 * Returns:
 * -1 on read errors or EOF, or on bare Ctrl-D,
 * 0  on ctrl-C (the line entered is still returned in 'command'),
 * >0 length of input string, including terminating '\n'
 */
int read_line_input(line_input_t *st, const char *prompt, char *command, int maxsize, int timeout) FAST_FUNC;
# if ENABLE_FEATURE_EDITING_SAVE_ON_EXIT
void save_history(line_input_t *st);
# endif
#else
#define MAX_HISTORY 0
int read_line_input(const char* prompt, char* command, int maxsize) FAST_FUNC;
#define read_line_input(state, prompt, command, maxsize, timeout) \
	read_line_input(prompt, command, maxsize)
#endif


#ifndef COMM_LEN
# ifdef TASK_COMM_LEN
enum { COMM_LEN = TASK_COMM_LEN };
# else
/* synchronize with sizeof(task_struct.comm) in /usr/include/linux/sched.h */
enum { COMM_LEN = 16 };
# endif
#endif

struct smaprec {
	unsigned long mapped_rw;
	unsigned long mapped_ro;
	unsigned long shared_clean;
	unsigned long shared_dirty;
	unsigned long private_clean;
	unsigned long private_dirty;
	unsigned long stack;
	unsigned long smap_pss, smap_swap;
	unsigned long smap_size;
	unsigned long smap_start;
	char smap_mode[5];
	char *smap_name;
};

#if !ENABLE_PMAP
#define procps_read_smaps(pid, total, cb, data) \
	procps_read_smaps(pid, total)
#endif
int FAST_FUNC procps_read_smaps(pid_t pid, struct smaprec *total,
		      void (*cb)(struct smaprec *, void *), void *data);

typedef struct procps_status_t {
	DIR *dir;
	IF_FEATURE_SHOW_THREADS(DIR *task_dir;)
	uint8_t shift_pages_to_bytes;
	uint8_t shift_pages_to_kb;
/* Fields are set to 0/NULL if failed to determine (or not requested) */
	uint16_t argv_len;
	char *argv0;
	char *exe;
	IF_SELINUX(char *context;)
	IF_FEATURE_SHOW_THREADS(unsigned main_thread_pid;)
	/* Everything below must contain no ptrs to malloc'ed data:
	 * it is memset(0) for each process in procps_scan() */
	unsigned long vsz, rss; /* we round it to kbytes */
	unsigned long stime, utime;
	unsigned long start_time;
	unsigned pid;
	unsigned ppid;
	unsigned pgid;
	unsigned sid;
	unsigned uid;
	unsigned gid;
#if ENABLE_FEATURE_PS_ADDITIONAL_COLUMNS
	unsigned ruid;
	unsigned rgid;
	int niceness;
#endif
	unsigned tty_major,tty_minor;
#if ENABLE_FEATURE_TOPMEM
	struct smaprec smaps;
#endif
	char state[4];
	/* basename of executable in exec(2), read from /proc/N/stat
	 * (if executable is symlink or script, it is NOT replaced
	 * by link target or interpreter name) */
	char comm[COMM_LEN];
	/* user/group? - use passwd/group parsing functions */
#if ENABLE_FEATURE_TOP_SMP_PROCESS
	int last_seen_on_cpu;
#endif
#if ENABLE_PLATFORM_MINGW32
	HANDLE snapshot;
#endif
} procps_status_t;
/* flag bits for procps_scan(xx, flags) calls */
enum {
	PSSCAN_PID      = 1 << 0,
	PSSCAN_PPID     = 1 << 1,
	PSSCAN_PGID     = 1 << 2,
	PSSCAN_SID      = 1 << 3,
	PSSCAN_UIDGID   = 1 << 4,
	PSSCAN_COMM     = 1 << 5,
	/* PSSCAN_CMD      = 1 << 6, - use read_cmdline instead */
	PSSCAN_ARGV0    = 1 << 7,
	PSSCAN_EXE      = 1 << 8,
	PSSCAN_STATE    = 1 << 9,
	PSSCAN_VSZ      = 1 << 10,
	PSSCAN_RSS      = 1 << 11,
	PSSCAN_STIME    = 1 << 12,
	PSSCAN_UTIME    = 1 << 13,
	PSSCAN_TTY      = 1 << 14,
	PSSCAN_SMAPS	= (1 << 15) * ENABLE_FEATURE_TOPMEM,
	/* NB: used by find_pid_by_name(). Any applet using it
	 * needs to be mentioned here. */
	PSSCAN_ARGVN    = (1 << 16) * (ENABLE_KILLALL
				|| ENABLE_PGREP || ENABLE_PKILL
				|| ENABLE_PIDOF
				|| ENABLE_SESTATUS
				),
	PSSCAN_CONTEXT  = (1 << 17) * ENABLE_SELINUX,
	PSSCAN_START_TIME = 1 << 18,
	PSSCAN_CPU      = (1 << 19) * ENABLE_FEATURE_TOP_SMP_PROCESS,
	PSSCAN_NICE     = (1 << 20) * ENABLE_FEATURE_PS_ADDITIONAL_COLUMNS,
	PSSCAN_RUIDGID  = (1 << 21) * ENABLE_FEATURE_PS_ADDITIONAL_COLUMNS,
	PSSCAN_TASKS	= (1 << 22) * ENABLE_FEATURE_SHOW_THREADS,
};
//procps_status_t* alloc_procps_scan(void) FAST_FUNC;
void free_procps_scan(procps_status_t* sp) FAST_FUNC;
procps_status_t* procps_scan(procps_status_t* sp, int flags) FAST_FUNC;
/* Format cmdline (up to col chars) into char buf[size] */
/* Puts [comm] if cmdline is empty (-> process is a kernel thread) */
void read_cmdline(char *buf, int size, unsigned pid, const char *comm) FAST_FUNC;
pid_t *find_pid_by_name(const char* procName) FAST_FUNC;
pid_t *pidlist_reverse(pid_t *pidList) FAST_FUNC;
int starts_with_cpu(const char *str) FAST_FUNC;
unsigned get_cpu_count(void) FAST_FUNC;


/* Use strict=1 if you process input from untrusted source:
 * it will return NULL on invalid %xx (bad hex chars)
 * and str + 1 if decoded char is / or NUL.
 * In non-strict mode, it always succeeds (returns str),
 * and also it additionally decoded '+' to space.
 */
char *percent_decode_in_place(char *str, int strict) FAST_FUNC;


extern const char bb_uuenc_tbl_base64[] ALIGN1;
extern const char bb_uuenc_tbl_std[] ALIGN1;
void bb_uuencode(char *store, const void *s, int length, const char *tbl) FAST_FUNC;
enum {
	BASE64_FLAG_UU_STOP = 0x100,
	/* Sign-extends to a value which never matches fgetc result: */
	BASE64_FLAG_NO_STOP_CHAR = 0x80,
};
const char *decode_base64(char **pp_dst, const char *src) FAST_FUNC;
void read_base64(FILE *src_stream, FILE *dst_stream, int flags) FAST_FUNC;

typedef struct md5_ctx_t {
	uint8_t wbuffer[64]; /* always correctly aligned for uint64_t */
	void (*process_block)(struct md5_ctx_t*) FAST_FUNC;
	uint64_t total64;    /* must be directly before hash[] */
	uint32_t hash[8];    /* 4 elements for md5, 5 for sha1, 8 for sha256 */
} md5_ctx_t;
typedef struct md5_ctx_t sha1_ctx_t;
typedef struct md5_ctx_t sha256_ctx_t;
typedef struct sha512_ctx_t {
	uint64_t total64[2];  /* must be directly before hash[] */
	uint64_t hash[8];
	uint8_t wbuffer[128]; /* always correctly aligned for uint64_t */
} sha512_ctx_t;
void md5_begin(md5_ctx_t *ctx) FAST_FUNC;
void md5_hash(md5_ctx_t *ctx, const void *data, size_t length) FAST_FUNC;
void md5_end(md5_ctx_t *ctx, void *resbuf) FAST_FUNC;
void sha1_begin(sha1_ctx_t *ctx) FAST_FUNC;
#define sha1_hash md5_hash
void sha1_end(sha1_ctx_t *ctx, void *resbuf) FAST_FUNC;
void sha256_begin(sha256_ctx_t *ctx) FAST_FUNC;
#define sha256_hash md5_hash
#define sha256_end  sha1_end
void sha512_begin(sha512_ctx_t *ctx) FAST_FUNC;
void sha512_hash(sha512_ctx_t *ctx, const void *buffer, size_t len) FAST_FUNC;
void sha512_end(sha512_ctx_t *ctx, void *resbuf) FAST_FUNC;

extern uint32_t *global_crc32_table;
uint32_t *crc32_filltable(uint32_t *tbl256, int endian) FAST_FUNC;
uint32_t crc32_block_endian1(uint32_t val, const void *buf, unsigned len, uint32_t *crc_table) FAST_FUNC;
uint32_t crc32_block_endian0(uint32_t val, const void *buf, unsigned len, uint32_t *crc_table) FAST_FUNC;

typedef struct masks_labels_t {
	const char *labels;
	const int masks[];
} masks_labels_t;
int print_flags_separated(const int *masks, const char *labels,
		int flags, const char *separator) FAST_FUNC;
int print_flags(const masks_labels_t *ml, int flags) FAST_FUNC;

typedef struct bb_progress_t {
	unsigned last_size;
	unsigned last_update_sec;
	unsigned last_change_sec;
	unsigned start_sec;
	const char *curfile;
} bb_progress_t;

#define is_bb_progress_inited(p) ((p)->curfile != NULL)
#define bb_progress_free(p) do { \
	if (ENABLE_UNICODE_SUPPORT) free((char*)((p)->curfile)); \
	(p)->curfile = NULL; \
} while (0)
void bb_progress_init(bb_progress_t *p, const char *curfile) FAST_FUNC;
void bb_progress_update(bb_progress_t *p,
			uoff_t beg_range,
			uoff_t transferred,
			uoff_t totalsize) FAST_FUNC;


extern const char *applet_name;

/* Some older linkers don't perform string merging, we used to have common strings
 * as global arrays to do it by hand. But:
 * (1) newer linkers do it themselves,
 * (2) however, they DONT merge string constants with global arrays,
 * even if the value is the same (!). Thus global arrays actually
 * increased size a bit: for example, "/etc/passwd" string from libc
 * wasn't merged with bb_path_passwd_file[] array!
 * Therefore now we use #defines.
 */
/* "BusyBox vN.N.N (timestamp or extra_version)" */
extern const char bb_banner[] ALIGN1;
extern const char bb_msg_memory_exhausted[] ALIGN1;
extern const char bb_msg_invalid_date[] ALIGN1;
#define bb_msg_read_error "read error"
#define bb_msg_write_error "write error"
extern const char bb_msg_unknown[] ALIGN1;
extern const char bb_msg_can_not_create_raw_socket[] ALIGN1;
extern const char bb_msg_perm_denied_are_you_root[] ALIGN1;
extern const char bb_msg_you_must_be_root[] ALIGN1;
extern const char bb_msg_requires_arg[] ALIGN1;
extern const char bb_msg_invalid_arg[] ALIGN1;
extern const char bb_msg_standard_input[] ALIGN1;
extern const char bb_msg_standard_output[] ALIGN1;

/* NB: (bb_hexdigits_upcase[i] | 0x20) -> lowercase hex digit */
extern const char bb_hexdigits_upcase[] ALIGN1;

<<<<<<< HEAD
extern const char bb_path_wtmp_file[];
#if ENABLE_PLATFORM_MINGW32
#define bb_busybox_exec_path get_busybox_exec_path()
#else
extern const char bb_busybox_exec_path[];
#endif
=======
extern const char bb_path_wtmp_file[] ALIGN1;
>>>>>>> 6d463de4

/* Busybox mount uses either /proc/mounts or /etc/mtab to
 * get the list of currently mounted filesystems */
#define bb_path_mtab_file IF_FEATURE_MTAB_SUPPORT("/etc/mtab")IF_NOT_FEATURE_MTAB_SUPPORT("/proc/mounts")

#define bb_path_passwd_file  _PATH_PASSWD
#define bb_path_group_file   _PATH_GROUP
#define bb_path_shadow_file  _PATH_SHADOW
#define bb_path_gshadow_file _PATH_GSHADOW

#define bb_path_motd_file "/etc/motd"

#define bb_dev_null "/dev/null"
<<<<<<< HEAD
=======
extern const char bb_busybox_exec_path[] ALIGN1;
>>>>>>> 6d463de4
/* util-linux manpage says /sbin:/bin:/usr/sbin:/usr/bin,
 * but I want to save a few bytes here */
extern const char bb_PATH_root_path[] ALIGN1; /* "PATH=/sbin:/usr/sbin:/bin:/usr/bin" */
#define bb_default_root_path (bb_PATH_root_path + sizeof("PATH"))
#define bb_default_path      (bb_PATH_root_path + sizeof("PATH=/sbin:/usr/sbin"))

extern const int const_int_0;
extern const int const_int_1;


/* Providing hard guarantee on minimum size (think of BUFSIZ == 128) */
enum { COMMON_BUFSIZE = (BUFSIZ >= 256*sizeof(void*) ? BUFSIZ+1 : 256*sizeof(void*)) };
extern char bb_common_bufsiz1[COMMON_BUFSIZE];
/* This struct is deliberately not defined. */
/* See docs/keep_data_small.txt */
struct globals;
/* '*const' ptr makes gcc optimize code much better.
 * Magic prevents ptr_to_globals from going into rodata.
 * If you want to assign a value, use SET_PTR_TO_GLOBALS(x) */
extern struct globals *const ptr_to_globals;
/* At least gcc 3.4.6 on mipsel system needs optimization barrier */
#define barrier() __asm__ __volatile__("":::"memory")
#define SET_PTR_TO_GLOBALS(x) do { \
	(*(struct globals**)&ptr_to_globals) = (void*)(x); \
	barrier(); \
} while (0)

/* You can change LIBBB_DEFAULT_LOGIN_SHELL, but don't use it,
 * use bb_default_login_shell and following defines.
 * If you change LIBBB_DEFAULT_LOGIN_SHELL,
 * don't forget to change increment constant. */
#define LIBBB_DEFAULT_LOGIN_SHELL  "-/bin/sh"
extern const char bb_default_login_shell[] ALIGN1;
/* "/bin/sh" */
#define DEFAULT_SHELL              (bb_default_login_shell+1)
/* "sh" */
#define DEFAULT_SHELL_SHORT_NAME   (bb_default_login_shell+6)

/* The following devices are the same on all systems.  */
#define CURRENT_TTY "/dev/tty"
#define DEV_CONSOLE "/dev/console"

#if defined(__FreeBSD_kernel__)
# define CURRENT_VC CURRENT_TTY
# define VC_1 "/dev/ttyv0"
# define VC_2 "/dev/ttyv1"
# define VC_3 "/dev/ttyv2"
# define VC_4 "/dev/ttyv3"
# define VC_5 "/dev/ttyv4"
# define VC_FORMAT "/dev/ttyv%d"
#elif defined(__GNU__)
# define CURRENT_VC CURRENT_TTY
# define VC_1 "/dev/tty1"
# define VC_2 "/dev/tty2"
# define VC_3 "/dev/tty3"
# define VC_4 "/dev/tty4"
# define VC_5 "/dev/tty5"
# define VC_FORMAT "/dev/tty%d"
#elif ENABLE_FEATURE_DEVFS
/*Linux, obsolete devfs names */
# define CURRENT_VC "/dev/vc/0"
# define VC_1 "/dev/vc/1"
# define VC_2 "/dev/vc/2"
# define VC_3 "/dev/vc/3"
# define VC_4 "/dev/vc/4"
# define VC_5 "/dev/vc/5"
# define VC_FORMAT "/dev/vc/%d"
# define LOOP_FORMAT "/dev/loop/%d"
# define LOOP_NAMESIZE (sizeof("/dev/loop/") + sizeof(int)*3 + 1)
# define LOOP_NAME "/dev/loop/"
# define FB_0 "/dev/fb/0"
#else
/*Linux, normal names */
# define CURRENT_VC "/dev/tty0"
# define VC_1 "/dev/tty1"
# define VC_2 "/dev/tty2"
# define VC_3 "/dev/tty3"
# define VC_4 "/dev/tty4"
# define VC_5 "/dev/tty5"
# define VC_FORMAT "/dev/tty%d"
# define LOOP_FORMAT "/dev/loop%d"
# define LOOP_NAMESIZE (sizeof("/dev/loop") + sizeof(int)*3 + 1)
# define LOOP_NAME "/dev/loop"
# define FB_0 "/dev/fb0"
#endif


#define ARRAY_SIZE(x) ((unsigned)(sizeof(x) / sizeof((x)[0])))


/* We redefine ctype macros. Unicode-correct handling of char types
 * can't be done with such byte-oriented operations anyway,
 * we don't lose anything.
 */
#undef isalnum
#undef isalpha
#undef isascii
#undef isblank
#undef iscntrl
#undef isdigit
#undef isgraph
#undef islower
#undef isprint
#undef ispunct
#undef isspace
#undef isupper
#undef isxdigit
#undef toupper
#undef tolower

/* We save ~500 bytes on isdigit alone.
 * BTW, x86 likes (unsigned char) cast more than (unsigned). */

/* These work the same for ASCII and Unicode,
 * assuming no one asks "is this a *Unicode* letter?" using isalpha(letter) */
#define isascii(a) ((unsigned char)(a) <= 0x7f)
#define isdigit(a) ((unsigned char)((a) - '0') <= 9)
#define isupper(a) ((unsigned char)((a) - 'A') <= ('Z' - 'A'))
#define islower(a) ((unsigned char)((a) - 'a') <= ('z' - 'a'))
#define isalpha(a) ((unsigned char)(((a)|0x20) - 'a') <= ('z' - 'a'))
#define isblank(a) ({ unsigned char bb__isblank = (a); bb__isblank == ' ' || bb__isblank == '\t'; })
#define iscntrl(a) ({ unsigned char bb__iscntrl = (a); bb__iscntrl < ' ' || bb__iscntrl == 0x7f; })
/* In POSIX/C locale isspace is only these chars: "\t\n\v\f\r" and space.
 * "\t\n\v\f\r" happen to have ASCII codes 9,10,11,12,13.
 */
#define isspace(a) ({ unsigned char bb__isspace = (a) - 9; bb__isspace == (' ' - 9) || bb__isspace <= (13 - 9); })
// Unsafe wrt NUL: #define ispunct(a) (strchr("!\"#$%&'()*+,-./:;<=>?@[\\]^_`{|}~", (a)) != NULL)
#define ispunct(a) (strchrnul("!\"#$%&'()*+,-./:;<=>?@[\\]^_`{|}~", (a))[0])
// Bigger code: #define isalnum(a) ({ unsigned char bb__isalnum = (a) - '0'; bb__isalnum <= 9 || ((bb__isalnum - ('A' - '0')) & 0xdf) <= 25; })
#define isalnum(a) bb_ascii_isalnum(a)
static ALWAYS_INLINE int bb_ascii_isalnum(unsigned char a)
{
	unsigned char b = a - '0';
	if (b <= 9)
		return (b <= 9);
	b = (a|0x20) - 'a';
	return b <= 'z' - 'a';
}
#define isxdigit(a) bb_ascii_isxdigit(a)
static ALWAYS_INLINE int bb_ascii_isxdigit(unsigned char a)
{
	unsigned char b = a - '0';
	if (b <= 9)
		return (b <= 9);
	b = (a|0x20) - 'a';
	return b <= 'f' - 'a';
}
#define toupper(a) bb_ascii_toupper(a)
static ALWAYS_INLINE unsigned char bb_ascii_toupper(unsigned char a)
{
	unsigned char b = a - 'a';
	if (b <= ('z' - 'a'))
		a -= 'a' - 'A';
	return a;
}
#define tolower(a) bb_ascii_tolower(a)
static ALWAYS_INLINE unsigned char bb_ascii_tolower(unsigned char a)
{
	unsigned char b = a - 'A';
	if (b <= ('Z' - 'A'))
		a += 'a' - 'A';
	return a;
}

/* In ASCII and Unicode, these are likely to be very different.
 * Let's prevent ambiguous usage from the start */
#define isgraph(a) isgraph_is_ambiguous_dont_use(a)
#define isprint(a) isprint_is_ambiguous_dont_use(a)
/* NB: must not treat EOF as isgraph or isprint */
#define isgraph_asciionly(a) ((unsigned)((a) - 0x21) <= 0x7e - 0x21)
#define isprint_asciionly(a) ((unsigned)((a) - 0x20) <= 0x7e - 0x20)


POP_SAVED_FUNCTION_VISIBILITY

#endif<|MERGE_RESOLUTION|>--- conflicted
+++ resolved
@@ -1730,16 +1730,7 @@
 /* NB: (bb_hexdigits_upcase[i] | 0x20) -> lowercase hex digit */
 extern const char bb_hexdigits_upcase[] ALIGN1;
 
-<<<<<<< HEAD
-extern const char bb_path_wtmp_file[];
-#if ENABLE_PLATFORM_MINGW32
-#define bb_busybox_exec_path get_busybox_exec_path()
-#else
-extern const char bb_busybox_exec_path[];
-#endif
-=======
 extern const char bb_path_wtmp_file[] ALIGN1;
->>>>>>> 6d463de4
 
 /* Busybox mount uses either /proc/mounts or /etc/mtab to
  * get the list of currently mounted filesystems */
@@ -1753,10 +1744,11 @@
 #define bb_path_motd_file "/etc/motd"
 
 #define bb_dev_null "/dev/null"
-<<<<<<< HEAD
-=======
+#if ENABLE_PLATFORM_MINGW32
+#define bb_busybox_exec_path get_busybox_exec_path()
+#else
 extern const char bb_busybox_exec_path[] ALIGN1;
->>>>>>> 6d463de4
+#endif
 /* util-linux manpage says /sbin:/bin:/usr/sbin:/usr/bin,
  * but I want to save a few bytes here */
 extern const char bb_PATH_root_path[] ALIGN1; /* "PATH=/sbin:/usr/sbin:/bin:/usr/bin" */
