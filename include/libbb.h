/* vi: set sw=4 ts=4: */
/*
 * Busybox main internal header file
 *
 * Based in part on code from sash, Copyright (c) 1999 by David I. Bell
 * Permission has been granted to redistribute this code under GPL.
 *
 * Licensed under GPLv2, see file LICENSE in this source tree.
 */
#ifndef LIBBB_H
#define LIBBB_H 1

#include "platform.h"

#include <ctype.h>
#include <dirent.h>
#include <errno.h>
#include <fcntl.h>
#include <inttypes.h>
#include <netdb.h>
#include <setjmp.h>
#include <signal.h>
#include <paths.h>
#if defined __UCLIBC__ /* TODO: and glibc? */
/* use inlined versions of these: */
# define sigfillset(s)    __sigfillset(s)
# define sigemptyset(s)   __sigemptyset(s)
# define sigisemptyset(s) __sigisemptyset(s)
#endif
#include <stdint.h>
#include <stdio.h>
#include <stdlib.h>
#include <stdarg.h>
#include <stddef.h>
#include <string.h>
/* There are two incompatible basename's, let's not use them! */
/* See the dirname/basename man page for details */
#include <libgen.h> /* dirname,basename */
#undef basename
#define basename dont_use_basename
#include <poll.h>
#include <sys/ioctl.h>
#include <sys/mman.h>
#include <sys/socket.h>
#include <sys/stat.h>
#include <sys/time.h>
#include <sys/types.h>
#if !defined(major) || defined(__GLIBC__)
# include <sys/sysmacros.h>
#endif
#include <sys/wait.h>
#include <termios.h>
#include <time.h>
#include <sys/param.h>
#include <pwd.h>
#include <grp.h>
#if ENABLE_FEATURE_SHADOWPASSWDS
# if !ENABLE_USE_BB_SHADOW
/* If using busybox's shadow implementation, do not include the shadow.h
 * header as the toolchain may not provide it at all.
 */
#  include <shadow.h>
# endif
#endif
#if defined(ANDROID) || defined(__ANDROID__)
# define endpwent() ((void)0)
# define endgrent() ((void)0)
#endif
#ifdef HAVE_MNTENT_H
# include <mntent.h>
#endif
#ifdef HAVE_SYS_STATFS_H
# include <sys/statfs.h>
#endif
/* Don't do this here:
 * #include <sys/sysinfo.h>
 * Some linux/ includes pull in conflicting definition
 * of struct sysinfo (only in some toolchanins), which breaks build.
 * Include sys/sysinfo.h only in those files which need it.
 */
#if ENABLE_SELINUX
# include <selinux/selinux.h>
# include <selinux/context.h>
#endif
#if ENABLE_FEATURE_UTMP
# if defined __UCLIBC__ && ( \
    (UCLIBC_VERSION >= KERNEL_VERSION(0, 9, 32) \
     && UCLIBC_VERSION < KERNEL_VERSION(0, 9, 34) \
     && defined __UCLIBC_HAS_UTMPX__ \
    ) || ( \
	 UCLIBC_VERSION >= KERNEL_VERSION(0, 9, 34) \
	) \
  )
#  include <utmpx.h>
# elif defined __UCLIBC__
#  include <utmp.h>
#  define utmpx utmp
#  define setutxent setutent
#  define endutxent endutent
#  define getutxent getutent
#  define getutxid getutid
#  define getutxline getutline
#  define pututxline pututline
#  define utmpxname utmpname
#  define updwtmpx updwtmp
#  define _PATH_UTMPX _PATH_UTMP
# else
#  include <utmp.h>
#  include <utmpx.h>
#  if defined _PATH_UTMP && !defined _PATH_UTMPX
#   define _PATH_UTMPX _PATH_UTMP
#  endif
# endif
#endif
#if ENABLE_LOCALE_SUPPORT
# include <locale.h>
#else
# define setlocale(x,y) ((void)0)
#endif
#ifdef DMALLOC
# include <dmalloc.h>
#endif
/* Just in case libc doesn't define some of these... */
#ifndef _PATH_PASSWD
#define _PATH_PASSWD  "/etc/passwd"
#endif
#ifndef _PATH_GROUP
#define _PATH_GROUP   "/etc/group"
#endif
#ifndef _PATH_SHADOW
#define _PATH_SHADOW  "/etc/shadow"
#endif
#ifndef _PATH_GSHADOW
#define _PATH_GSHADOW "/etc/gshadow"
#endif
#if defined __FreeBSD__ || defined __OpenBSD__
# include <netinet/in.h>
# include <arpa/inet.h>
#elif defined __APPLE__
# include <netinet/in.h>
#elif ENABLE_PLATFORM_MINGW32
# ifndef WINVER
#  define WINVER 0x0501
# endif
# include <winsock2.h>
# include <ws2tcpip.h>
#else
# include <arpa/inet.h>
//This breaks on bionic:
//# if !defined(__socklen_t_defined) && !defined(_SOCKLEN_T_DECLARED)
///* We #define socklen_t *after* includes, otherwise we get
// * typedef redefinition errors from system headers
// * (in case "is it defined already" detection above failed)
// */
//#  define socklen_t bb_socklen_t
//   typedef unsigned socklen_t;
//# endif
//if this is still needed, add a fix along the lines of
//  ifdef SPECIFIC_BROKEN_LIBC_CHECK / typedef socklen_t / endif
//in platform.h instead!
#endif
#ifndef HAVE_CLEARENV
# define clearenv() do { if (environ) environ[0] = NULL; } while (0)
#endif
#ifndef HAVE_FDATASYNC
# define fdatasync fsync
#endif
#ifndef HAVE_XTABS
# define XTABS TAB3
#endif


/* Some libc's forget to declare these, do it ourself */

#if !ENABLE_PLATFORM_MINGW32
extern char **environ;
<<<<<<< HEAD
#endif
#if defined(__GLIBC__) && __GLIBC__ < 2
int vdprintf(int d, const char *format, va_list ap);
#endif
=======
>>>>>>> ec05df13
/* klogctl is in libc's klog.h, but we cheat and not #include that */
int klogctl(int type, char *b, int len);
#ifndef PATH_MAX
# define PATH_MAX 256
#endif
#ifndef BUFSIZ
# define BUFSIZ 4096
#endif

#if ENABLE_PLATFORM_MINGW32
# include "mingw.h"
#endif

/* Busybox does not use threads, we can speed up stdio. */
#ifdef HAVE_UNLOCKED_STDIO
# undef  getc
# define getc(stream)   getc_unlocked(stream)
# undef  getchar
# define getchar()      getchar_unlocked()
# undef  putc
# define putc(c,stream) putc_unlocked(c,stream)
# undef  putchar
# define putchar(c)     putchar_unlocked(c)
# undef  fgetc
# define fgetc(stream)  getc_unlocked(stream)
# undef  fputc
# define fputc(c,stream) putc_unlocked(c,stream)
#endif
/* Above functions are required by POSIX.1-2008, below ones are extensions */
#ifdef HAVE_UNLOCKED_LINE_OPS
# undef  fgets
# define fgets(s,n,stream) fgets_unlocked(s,n,stream)
# undef  fputs
# define fputs(s,stream) fputs_unlocked(s,stream)
/* musl <= 1.1.15 does not support fflush_unlocked(NULL) */
//# undef  fflush
//# define fflush(stream) fflush_unlocked(stream)
# undef  feof
# define feof(stream)   feof_unlocked(stream)
# undef  ferror
# define ferror(stream) ferror_unlocked(stream)
# undef  fileno
# define fileno(stream) fileno_unlocked(stream)
#endif


/* Make all declarations hidden (-fvisibility flag only affects definitions) */
/* (don't include system headers after this until corresponding pop!) */
PUSH_AND_SET_FUNCTION_VISIBILITY_TO_HIDDEN


#if ENABLE_USE_BB_PWD_GRP
# include "pwd_.h"
# include "grp_.h"
#endif
#if ENABLE_FEATURE_SHADOWPASSWDS
# if ENABLE_USE_BB_SHADOW
#  include "shadow_.h"
# endif
#endif

/* Tested to work correctly with all int types (IIRC :]) */
#define MAXINT(T) (T)( \
	((T)-1) > 0 \
	? (T)-1 \
	: (T)~((T)1 << (sizeof(T)*8-1)) \
	)

#define MININT(T) (T)( \
	((T)-1) > 0 \
	? (T)0 \
	: ((T)1 << (sizeof(T)*8-1)) \
	)

#if ENABLE_PLATFORM_MINGW32 && \
	(!defined(__USE_MINGW_ANSI_STDIO) || !__USE_MINGW_ANSI_STDIO)
#define LL_FMT "I64"
#else
#define LL_FMT "ll"
#endif

/* Large file support */
/* Note that CONFIG_LFS=y forces bbox to be built with all common ops
 * (stat, lseek etc) mapped to "largefile" variants by libc.
 * Practically it means that open() automatically has O_LARGEFILE added
 * and all filesize/file_offset parameters and struct members are "large"
 * (in today's world - signed 64bit). For full support of large files,
 * we need a few helper #defines (below) and careful use of off_t
 * instead of int/ssize_t. No lseek64(), O_LARGEFILE etc necessary */
#if ENABLE_LFS
/* CONFIG_LFS is on */
# if ULONG_MAX > 0xffffffff
/* "long" is long enough on this system */
typedef unsigned long uoff_t;
#  define XATOOFF(a) xatoul_range((a), 0, LONG_MAX)
/* usage: sz = BB_STRTOOFF(s, NULL, 10); if (errno || sz < 0) die(); */
#  define BB_STRTOOFF bb_strtoul
#  define STRTOOFF strtoul
/* usage: printf("size: %"OFF_FMT"d (%"OFF_FMT"x)\n", sz, sz); */
#  define OFF_FMT "l"
# else
/* "long" is too short, need "long long" */
typedef unsigned long long uoff_t;
#  define XATOOFF(a) xatoull_range((a), 0, LLONG_MAX)
#  define BB_STRTOOFF bb_strtoull
#  define STRTOOFF strtoull
#  define OFF_FMT LL_FMT
# endif
#else
/* CONFIG_LFS is off */
# if UINT_MAX == 0xffffffff
/* While sizeof(off_t) == sizeof(int), off_t is typedef'ed to long anyway.
 * gcc will throw warnings on printf("%d", off_t). Crap... */
typedef unsigned long uoff_t;
#  define XATOOFF(a) xatoi_positive(a)
#  define BB_STRTOOFF bb_strtou
#  define STRTOOFF strtol
#  define OFF_FMT "l"
# else
typedef unsigned long uoff_t;
#  define XATOOFF(a) xatoul_range((a), 0, LONG_MAX)
#  define BB_STRTOOFF bb_strtoul
#  define STRTOOFF strtol
#  define OFF_FMT "l"
# endif
#endif
/* scary. better ideas? (but do *test* them first!) */
#define OFF_T_MAX  ((off_t)~((off_t)1 << (sizeof(off_t)*8-1)))
/* Users report bionic to use 32-bit off_t even if LARGEFILE support is requested.
 * We misdetected that. Don't let it build:
 */
struct BUG_off_t_size_is_misdetected {
	char BUG_off_t_size_is_misdetected[sizeof(off_t) == sizeof(uoff_t) ? 1 : -1];
};

/* Some useful definitions */
#undef FALSE
#define FALSE   ((int) 0)
#undef TRUE
#define TRUE    ((int) 1)
#undef SKIP
#define SKIP	((int) 2)

/* Macros for min/max.  */
#ifndef MIN
#define MIN(a,b) (((a)<(b))?(a):(b))
#endif

#ifndef MAX
#define MAX(a,b) (((a)>(b))?(a):(b))
#endif

/* buffer allocation schemes */
#if ENABLE_FEATURE_BUFFERS_GO_ON_STACK
#define RESERVE_CONFIG_BUFFER(buffer,len)  char buffer[len]
#define RESERVE_CONFIG_UBUFFER(buffer,len) unsigned char buffer[len]
#define RELEASE_CONFIG_BUFFER(buffer)      ((void)0)
#else
#if ENABLE_FEATURE_BUFFERS_GO_IN_BSS
#define RESERVE_CONFIG_BUFFER(buffer,len)  static          char buffer[len]
#define RESERVE_CONFIG_UBUFFER(buffer,len) static unsigned char buffer[len]
#define RELEASE_CONFIG_BUFFER(buffer)      ((void)0)
#else
#define RESERVE_CONFIG_BUFFER(buffer,len)  char *buffer = xmalloc(len)
#define RESERVE_CONFIG_UBUFFER(buffer,len) unsigned char *buffer = xmalloc(len)
#define RELEASE_CONFIG_BUFFER(buffer)      free(buffer)
#endif
#endif

#if defined(__GLIBC__)
/* glibc uses __errno_location() to get a ptr to errno */
/* We can just memorize it once - no multithreading in busybox :) */
extern int *const bb_errno;
#undef errno
#define errno (*bb_errno)
#endif

#if !(ULONG_MAX > 0xffffffff)
/* Only 32-bit CPUs need this, 64-bit ones use inlined version */
uint64_t bb_bswap_64(uint64_t x) FAST_FUNC;
#endif

unsigned long FAST_FUNC isqrt(unsigned long long N);

unsigned long long monotonic_ns(void) FAST_FUNC;
unsigned long long monotonic_us(void) FAST_FUNC;
unsigned long long monotonic_ms(void) FAST_FUNC;
unsigned monotonic_sec(void) FAST_FUNC;

extern void chomp(char *s) FAST_FUNC;
extern void trim(char *s) FAST_FUNC;
extern char *skip_whitespace(const char *) FAST_FUNC;
extern char *skip_non_whitespace(const char *) FAST_FUNC;
extern char *skip_dev_pfx(const char *tty_name) FAST_FUNC;

extern char *strrstr(const char *haystack, const char *needle) FAST_FUNC;

/* dmalloc will redefine these to it's own implementation. It is safe
 * to have the prototypes here unconditionally.  */
void *malloc_or_warn(size_t size) FAST_FUNC RETURNS_MALLOC;
void *xmalloc(size_t size) FAST_FUNC RETURNS_MALLOC;
void *xzalloc(size_t size) FAST_FUNC RETURNS_MALLOC;
void *xrealloc(void *old, size_t size) FAST_FUNC;
/* After v = xrealloc_vector(v, SHIFT, idx) it's ok to use
 * at least v[idx] and v[idx+1], for all idx values.
 * SHIFT specifies how many new elements are added (1:2, 2:4, ..., 8:256...)
 * when all elements are used up. New elements are zeroed out.
 * xrealloc_vector(v, SHIFT, idx) *MUST* be called with consecutive IDXs -
 * skipping an index is a bad bug - it may miss a realloc!
 */
#define xrealloc_vector(vector, shift, idx) \
	xrealloc_vector_helper((vector), (sizeof((vector)[0]) << 8) + (shift), (idx))
void* xrealloc_vector_helper(void *vector, unsigned sizeof_and_shift, int idx) FAST_FUNC;
char *xstrdup(const char *s) FAST_FUNC RETURNS_MALLOC;
char *xstrndup(const char *s, int n) FAST_FUNC RETURNS_MALLOC;
void *xmemdup(const void *s, int n) FAST_FUNC RETURNS_MALLOC;


//TODO: supply a pointer to char[11] buffer (avoid statics)?
extern const char *bb_mode_string(mode_t mode) FAST_FUNC;
extern int is_directory(const char *name, int followLinks) FAST_FUNC;
enum {	/* cp.c, mv.c, install.c depend on these values. CAREFUL when changing them! */
	FILEUTILS_PRESERVE_STATUS = 1 << 0, /* -p */
	FILEUTILS_DEREFERENCE     = 1 << 1, /* !-d */
	FILEUTILS_RECUR           = 1 << 2, /* -R */
	FILEUTILS_FORCE           = 1 << 3, /* -f */
	FILEUTILS_INTERACTIVE     = 1 << 4, /* -i */
	FILEUTILS_MAKE_HARDLINK   = 1 << 5, /* -l */
	FILEUTILS_MAKE_SOFTLINK   = 1 << 6, /* -s */
	FILEUTILS_DEREF_SOFTLINK  = 1 << 7, /* -L */
	FILEUTILS_DEREFERENCE_L0  = 1 << 8, /* -H */
	/* -a = -pdR (mapped in cp.c) */
	/* -r = -dR  (mapped in cp.c) */
	/* -P = -d   (mapped in cp.c) */
	FILEUTILS_VERBOSE         = (1 << 12) * ENABLE_FEATURE_VERBOSE,	/* -v */
	FILEUTILS_UPDATE          = 1 << 13, /* -u */
#if ENABLE_SELINUX
	FILEUTILS_PRESERVE_SECURITY_CONTEXT = 1 << 14, /* -c */
#endif
	FILEUTILS_RMDEST          = 1 << (15 - !ENABLE_SELINUX), /* --remove-destination */
	/*
	 * Hole. cp may have some bits set here,
	 * they should not affect remove_file()/copy_file()
	 */
#if ENABLE_SELINUX
	FILEUTILS_SET_SECURITY_CONTEXT = 1 << 30,
#endif
	FILEUTILS_IGNORE_CHMOD_ERR = 1 << 31,
};
#define FILEUTILS_CP_OPTSTR "pdRfilsLHarPvu" IF_SELINUX("c")
extern int remove_file(const char *path, int flags) FAST_FUNC;
/* NB: without FILEUTILS_RECUR in flags, it will basically "cat"
 * the source, not copy (unless "source" is a directory).
 * This makes "cp /dev/null file" and "install /dev/null file" (!!!)
 * work coreutils-compatibly. */
extern int copy_file(const char *source, const char *dest, int flags) FAST_FUNC;

enum {
	ACTION_RECURSE        = (1 << 0),
	ACTION_FOLLOWLINKS    = (1 << 1),
	ACTION_FOLLOWLINKS_L0 = (1 << 2),
	ACTION_DEPTHFIRST     = (1 << 3),
	/*ACTION_REVERSE      = (1 << 4), - unused */
	ACTION_QUIET          = (1 << 5),
	ACTION_DANGLING_OK    = (1 << 6),
};
typedef uint8_t recurse_flags_t;
extern int recursive_action(const char *fileName, unsigned flags,
	int FAST_FUNC (*fileAction)(const char *fileName, struct stat* statbuf, void* userData, int depth),
	int FAST_FUNC (*dirAction)(const char *fileName, struct stat* statbuf, void* userData, int depth),
	void* userData, unsigned depth) FAST_FUNC;
extern int device_open(const char *device, int mode) FAST_FUNC;
enum { GETPTY_BUFSIZE = 16 }; /* more than enough for "/dev/ttyXXX" */
extern int xgetpty(char *line) FAST_FUNC;
extern int get_console_fd_or_die(void) FAST_FUNC;
extern void console_make_active(int fd, const int vt_num) FAST_FUNC;
extern char *find_block_device(const char *path) FAST_FUNC;
/* bb_copyfd_XX print read/write errors and return -1 if they occur */
extern off_t bb_copyfd_eof(int fd1, int fd2) FAST_FUNC;
extern off_t bb_copyfd_size(int fd1, int fd2, off_t size) FAST_FUNC;
extern void bb_copyfd_exact_size(int fd1, int fd2, off_t size) FAST_FUNC;
/* "short" copy can be detected by return value < size */
/* this helper yells "short read!" if param is not -1 */
extern void complain_copyfd_and_die(off_t sz) NORETURN FAST_FUNC;

extern char bb_process_escape_sequence(const char **ptr) FAST_FUNC;
char* strcpy_and_process_escape_sequences(char *dst, const char *src) FAST_FUNC;
/* xxxx_strip version can modify its parameter:
 * "/"        -> "/"
 * "abc"      -> "abc"
 * "abc/def"  -> "def"
 * "abc/def/" -> "def" !!
 */
char *bb_get_last_path_component_strip(char *path) FAST_FUNC;
/* "abc/def/" -> "" and it never modifies 'path' */
char *bb_get_last_path_component_nostrip(const char *path) FAST_FUNC;
/* Simpler version: does not special case "/" string */
const char *bb_basename(const char *name) FAST_FUNC;
/* NB: can violate const-ness (similarly to strchr) */
char *last_char_is(const char *s, int c) FAST_FUNC;
const char* endofname(const char *name) FAST_FUNC;
char *is_prefixed_with(const char *string, const char *key) FAST_FUNC;
char *is_suffixed_with(const char *string, const char *key) FAST_FUNC;

int ndelay_on(int fd) FAST_FUNC;
int ndelay_off(int fd) FAST_FUNC;
void close_on_exec_on(int fd) FAST_FUNC;
void xdup2(int, int) FAST_FUNC;
void xmove_fd(int, int) FAST_FUNC;


DIR *xopendir(const char *path) FAST_FUNC;
DIR *warn_opendir(const char *path) FAST_FUNC;

char *xmalloc_realpath(const char *path) FAST_FUNC RETURNS_MALLOC;
char *xmalloc_readlink(const char *path) FAST_FUNC RETURNS_MALLOC;
char *xmalloc_readlink_or_warn(const char *path) FAST_FUNC RETURNS_MALLOC;
/* !RETURNS_MALLOC: it's a realloc-like function */
char *xrealloc_getcwd_or_warn(char *cwd) FAST_FUNC;

char *xmalloc_follow_symlinks(const char *path) FAST_FUNC RETURNS_MALLOC;


enum {
	/* bb_signals(BB_FATAL_SIGS, handler) catches all signals which
	 * otherwise would kill us, except for those resulting from bugs:
	 * SIGSEGV, SIGILL, SIGFPE.
	 * Other fatal signals not included (TODO?):
	 * SIGBUS   Bus error (bad memory access)
	 * SIGPOLL  Pollable event. Synonym of SIGIO
	 * SIGPROF  Profiling timer expired
	 * SIGSYS   Bad argument to routine
	 * SIGTRAP  Trace/breakpoint trap
	 *
	 * The only known arch with some of these sigs not fitting
	 * into 32 bits is parisc (SIGXCPU=33, SIGXFSZ=34, SIGSTKFLT=36).
	 * Dance around with long long to guard against that...
	 */
	BB_FATAL_SIGS = (int)(0
		+ (1LL << SIGHUP)
		+ (1LL << SIGINT)
		+ (1LL << SIGTERM)
		+ (1LL << SIGPIPE)   // Write to pipe with no readers
		+ (1LL << SIGQUIT)   // Quit from keyboard
		+ (1LL << SIGABRT)   // Abort signal from abort(3)
		+ (1LL << SIGALRM)   // Timer signal from alarm(2)
		+ (1LL << SIGVTALRM) // Virtual alarm clock
		+ (1LL << SIGXCPU)   // CPU time limit exceeded
		+ (1LL << SIGXFSZ)   // File size limit exceeded
		+ (1LL << SIGUSR1)   // Yes kids, these are also fatal!
		+ (1LL << SIGUSR2)
		+ 0),
};
#if !ENABLE_PLATFORM_MINGW32
void bb_signals(int sigs, void (*f)(int)) FAST_FUNC;
/* Unlike signal() and bb_signals, sets handler with sigaction()
 * and in a way that while signal handler is run, no other signals
 * will be blocked; syscalls will not be restarted: */
void bb_signals_recursive_norestart(int sigs, void (*f)(int)) FAST_FUNC;
/* syscalls like read() will be interrupted with EINTR: */
void signal_no_SA_RESTART_empty_mask(int sig, void (*handler)(int)) FAST_FUNC;
/* syscalls like read() won't be interrupted (though select/poll will be): */
void signal_SA_RESTART_empty_mask(int sig, void (*handler)(int)) FAST_FUNC;
void wait_for_any_sig(void) FAST_FUNC;
void kill_myself_with_sig(int sig) NORETURN FAST_FUNC;
void sig_block(int sig) FAST_FUNC;
void sig_unblock(int sig) FAST_FUNC;
/* Will do sigaction(signum, act, NULL): */
int sigaction_set(int sig, const struct sigaction *act) FAST_FUNC;
/* SIG_BLOCK/SIG_UNBLOCK all signals: */
int sigprocmask_allsigs(int how) FAST_FUNC;
#else
#define bb_signals(s, f)
#define kill_myself_with_sig(s)
#endif
/* Standard handler which just records signo */
extern smallint bb_got_signal;
void record_signo(int signo); /* not FAST_FUNC! */


void xsetgid(gid_t gid) FAST_FUNC;
void xsetuid(uid_t uid) FAST_FUNC;
void xsetegid(gid_t egid) FAST_FUNC;
void xseteuid(uid_t euid) FAST_FUNC;
void xchdir(const char *path) FAST_FUNC;
void xfchdir(int fd) FAST_FUNC;
void xchroot(const char *path) FAST_FUNC;
void xsetenv(const char *key, const char *value) FAST_FUNC;
void bb_unsetenv(const char *key) FAST_FUNC;
void bb_unsetenv_and_free(char *key) FAST_FUNC;
void xunlink(const char *pathname) FAST_FUNC;
void xstat(const char *pathname, struct stat *buf) FAST_FUNC;
void xfstat(int fd, struct stat *buf, const char *errmsg) FAST_FUNC;
int open3_or_warn(const char *pathname, int flags, int mode) FAST_FUNC;
int open_or_warn(const char *pathname, int flags) FAST_FUNC;
int xopen3(const char *pathname, int flags, int mode) FAST_FUNC;
int xopen(const char *pathname, int flags) FAST_FUNC;
int xopen_nonblocking(const char *pathname) FAST_FUNC;
int xopen_as_uid_gid(const char *pathname, int flags, uid_t u, gid_t g) FAST_FUNC;
int open_or_warn_stdin(const char *pathname) FAST_FUNC;
int xopen_stdin(const char *pathname) FAST_FUNC;
void xrename(const char *oldpath, const char *newpath) FAST_FUNC;
int rename_or_warn(const char *oldpath, const char *newpath) FAST_FUNC;
off_t xlseek(int fd, off_t offset, int whence) FAST_FUNC;
int xmkstemp(char *template) FAST_FUNC;
off_t fdlength(int fd) FAST_FUNC;

uoff_t FAST_FUNC get_volume_size_in_bytes(int fd,
		const char *override,
		unsigned override_units,
		int extend);

void xpipe(int filedes[2]) FAST_FUNC;
/* In this form code with pipes is much more readable */
struct fd_pair { int rd; int wr; };
#define piped_pair(pair)  pipe(&((pair).rd))
#define xpiped_pair(pair) xpipe(&((pair).rd))

/* Useful for having small structure members/global variables */
typedef int8_t socktype_t;
typedef int8_t family_t;
struct BUG_too_small {
	char BUG_socktype_t_too_small[(0
			| SOCK_STREAM
			| SOCK_DGRAM
			| SOCK_RDM
			| SOCK_SEQPACKET
			| SOCK_RAW
			) <= 127 ? 1 : -1];
	char BUG_family_t_too_small[(0
			| AF_UNSPEC
			| AF_INET
			| AF_INET6
			| AF_UNIX
#ifdef AF_PACKET
			| AF_PACKET
#endif
#ifdef AF_NETLINK
			| AF_NETLINK
#endif
			/* | AF_DECnet */
			/* | AF_IPX */
			) <= 127 ? 1 : -1];
};


void parse_datestr(const char *date_str, struct tm *ptm) FAST_FUNC;
time_t validate_tm_time(const char *date_str, struct tm *ptm) FAST_FUNC;
char *strftime_HHMMSS(char *buf, unsigned len, time_t *tp) FAST_FUNC;
char *strftime_YYYYMMDDHHMMSS(char *buf, unsigned len, time_t *tp) FAST_FUNC;

int xsocket(int domain, int type, int protocol) FAST_FUNC;
void xbind(int sockfd, struct sockaddr *my_addr, socklen_t addrlen) FAST_FUNC;
void xlisten(int s, int backlog) FAST_FUNC;
void xconnect(int s, const struct sockaddr *saddr, socklen_t addrlen) FAST_FUNC;
ssize_t xsendto(int s, const void *buf, size_t len, const struct sockaddr *to,
				socklen_t tolen) FAST_FUNC;

int setsockopt_int(int fd, int level, int optname, int optval) FAST_FUNC;
int setsockopt_1(int fd, int level, int optname) FAST_FUNC;
int setsockopt_SOL_SOCKET_int(int fd, int optname, int optval) FAST_FUNC;
int setsockopt_SOL_SOCKET_1(int fd, int optname) FAST_FUNC;
/* SO_REUSEADDR allows a server to rebind to an address that is already
 * "in use" by old connections to e.g. previous server instance which is
 * killed or crashed. Without it bind will fail until all such connections
 * time out. Linux does not allow multiple live binds on same ip:port
 * regardless of SO_REUSEADDR (unlike some other flavors of Unix).
 * Turn it on before you call bind(). */
void setsockopt_reuseaddr(int fd) FAST_FUNC; /* On Linux this never fails. */
int setsockopt_keepalive(int fd) FAST_FUNC;
int setsockopt_broadcast(int fd) FAST_FUNC;
int setsockopt_bindtodevice(int fd, const char *iface) FAST_FUNC;
/* NB: returns port in host byte order */
unsigned bb_lookup_port(const char *port, const char *protocol, unsigned default_port) FAST_FUNC;
typedef struct len_and_sockaddr {
	socklen_t len;
	union {
		struct sockaddr sa;
		struct sockaddr_in sin;
#if ENABLE_FEATURE_IPV6
		struct sockaddr_in6 sin6;
#endif
	} u;
} len_and_sockaddr;
enum {
	LSA_LEN_SIZE = offsetof(len_and_sockaddr, u),
	LSA_SIZEOF_SA = sizeof(
		union {
			struct sockaddr sa;
			struct sockaddr_in sin;
#if ENABLE_FEATURE_IPV6
			struct sockaddr_in6 sin6;
#endif
		}
	)
};
/* Create stream socket, and allocate suitable lsa.
 * (lsa of correct size and lsa->sa.sa_family (AF_INET/AF_INET6))
 * af == AF_UNSPEC will result in trying to create IPv6 socket,
 * and if kernel doesn't support it, fall back to IPv4.
 * This is useful if you plan to bind to resulting local lsa.
 */
int xsocket_type(len_and_sockaddr **lsap, int af, int sock_type) FAST_FUNC;
int xsocket_stream(len_and_sockaddr **lsap) FAST_FUNC;
/* Create server socket bound to bindaddr:port. bindaddr can be NULL,
 * numeric IP ("N.N.N.N") or numeric IPv6 address,
 * and can have ":PORT" suffix (for IPv6 use "[X:X:...:X]:PORT").
 * Only if there is no suffix, port argument is used */
/* NB: these set SO_REUSEADDR before bind */
int create_and_bind_stream_or_die(const char *bindaddr, int port) FAST_FUNC;
int create_and_bind_dgram_or_die(const char *bindaddr, int port) FAST_FUNC;
/* Create client TCP socket connected to peer:port. Peer cannot be NULL.
 * Peer can be numeric IP ("N.N.N.N"), numeric IPv6 address or hostname,
 * and can have ":PORT" suffix (for IPv6 use "[X:X:...:X]:PORT").
 * If there is no suffix, port argument is used */
int create_and_connect_stream_or_die(const char *peer, int port) FAST_FUNC;
/* Connect to peer identified by lsa */
int xconnect_stream(const len_and_sockaddr *lsa) FAST_FUNC;
/* Get local address of bound or accepted socket */
len_and_sockaddr *get_sock_lsa(int fd) FAST_FUNC RETURNS_MALLOC;
/* Get remote address of connected or accepted socket */
len_and_sockaddr *get_peer_lsa(int fd) FAST_FUNC RETURNS_MALLOC;
/* Return malloc'ed len_and_sockaddr with socket address of host:port
 * Currently will return IPv4 or IPv6 sockaddrs only
 * (depending on host), but in theory nothing prevents e.g.
 * UNIX socket address being returned, IPX sockaddr etc...
 * On error does bb_error_msg and returns NULL */
len_and_sockaddr* host2sockaddr(const char *host, int port) FAST_FUNC RETURNS_MALLOC;
/* Version which dies on error */
len_and_sockaddr* xhost2sockaddr(const char *host, int port) FAST_FUNC RETURNS_MALLOC;
len_and_sockaddr* xdotted2sockaddr(const char *host, int port) FAST_FUNC RETURNS_MALLOC;
/* Same, useful if you want to force family (e.g. IPv6) */
#if !ENABLE_FEATURE_IPV6
#define host_and_af2sockaddr(host, port, af) host2sockaddr((host), (port))
#define xhost_and_af2sockaddr(host, port, af) xhost2sockaddr((host), (port))
#else
len_and_sockaddr* host_and_af2sockaddr(const char *host, int port, sa_family_t af) FAST_FUNC RETURNS_MALLOC;
len_and_sockaddr* xhost_and_af2sockaddr(const char *host, int port, sa_family_t af) FAST_FUNC RETURNS_MALLOC;
#endif
/* Assign sin[6]_port member if the socket is an AF_INET[6] one,
 * otherwise no-op. Useful for ftp.
 * NB: does NOT do htons() internally, just direct assignment. */
void set_nport(struct sockaddr *sa, unsigned port) FAST_FUNC;
/* Retrieve sin[6]_port or return -1 for non-INET[6] lsa's */
int get_nport(const struct sockaddr *sa) FAST_FUNC;
/* Reverse DNS. Returns NULL on failure. */
char* xmalloc_sockaddr2host(const struct sockaddr *sa) FAST_FUNC RETURNS_MALLOC;
/* This one doesn't append :PORTNUM */
char* xmalloc_sockaddr2host_noport(const struct sockaddr *sa) FAST_FUNC RETURNS_MALLOC;
/* This one also doesn't fall back to dotted IP (returns NULL) */
char* xmalloc_sockaddr2hostonly_noport(const struct sockaddr *sa) FAST_FUNC RETURNS_MALLOC;
/* inet_[ap]ton on steroids */
char* xmalloc_sockaddr2dotted(const struct sockaddr *sa) FAST_FUNC RETURNS_MALLOC;
char* xmalloc_sockaddr2dotted_noport(const struct sockaddr *sa) FAST_FUNC RETURNS_MALLOC;
// "old" (ipv4 only) API
// users: traceroute.c hostname.c - use _list_ of all IPs
struct hostent *xgethostbyname(const char *name) FAST_FUNC;
// Also mount.c and inetd.c are using gethostbyname(),
// + inet_common.c has additional IPv4-only stuff


#define TLS_MAX_MAC_SIZE 32
#define TLS_MAX_KEY_SIZE 32
struct tls_handshake_data; /* opaque */
typedef struct tls_state {
	int ofd;
	int ifd;

	unsigned min_encrypted_len_on_read;
	uint16_t cipher_id;
	uint8_t  encrypt_on_write;
	unsigned MAC_size;
	unsigned key_size;

	uint8_t *outbuf;
	int     outbuf_size;

	int     inbuf_size;
	int     ofs_to_buffered;
	int     buffered_size;
	uint8_t *inbuf;

	struct tls_handshake_data *hsd;

	// RFC 5246
	// sequence number
	//   Each connection state contains a sequence number, which is
	//   maintained separately for read and write states.  The sequence
	//   number MUST be set to zero whenever a connection state is made the
	//   active state.  Sequence numbers are of type uint64 and may not
	//   exceed 2^64-1.
	/*uint64_t read_seq64_be;*/
	uint64_t write_seq64_be;

	uint8_t *client_write_key;
	uint8_t *server_write_key;
	uint8_t client_write_MAC_key[TLS_MAX_MAC_SIZE];
	uint8_t server_write_MAC_k__[TLS_MAX_MAC_SIZE];
	uint8_t client_write_k__[TLS_MAX_KEY_SIZE];
	uint8_t server_write_k__[TLS_MAX_KEY_SIZE];
} tls_state_t;

static inline tls_state_t *new_tls_state(void)
{
	tls_state_t *tls = xzalloc(sizeof(*tls));
	return tls;
}
void tls_handshake(tls_state_t *tls, const char *sni) FAST_FUNC;
void tls_run_copy_loop(tls_state_t *tls) FAST_FUNC;


void socket_want_pktinfo(int fd) FAST_FUNC;
ssize_t send_to_from(int fd, void *buf, size_t len, int flags,
		const struct sockaddr *to,
		const struct sockaddr *from,
		socklen_t tolen) FAST_FUNC;
ssize_t recv_from_to(int fd, void *buf, size_t len, int flags,
		struct sockaddr *from,
		struct sockaddr *to,
		socklen_t sa_size) FAST_FUNC;

uint16_t inet_cksum(uint16_t *addr, int len) FAST_FUNC;

/* 0 if argv[0] is NULL: */
unsigned string_array_len(char **argv) FAST_FUNC;
void overlapping_strcpy(char *dst, const char *src) FAST_FUNC;
char *safe_strncpy(char *dst, const char *src, size_t size) FAST_FUNC;
char *strncpy_IFNAMSIZ(char *dst, const char *src) FAST_FUNC;
unsigned count_strstr(const char *str, const char *sub) FAST_FUNC;
char *xmalloc_substitute_string(const char *src, int count, const char *sub, const char *repl) FAST_FUNC;
/* Guaranteed to NOT be a macro (smallest code). Saves nearly 2k on uclibc.
 * But potentially slow, don't use in one-billion-times loops */
int bb_putchar(int ch) FAST_FUNC;
/* Note: does not use stdio, writes to fd 2 directly */
int bb_putchar_stderr(char ch) FAST_FUNC;
char *xasprintf(const char *format, ...) __attribute__ ((format(printf, 1, 2))) FAST_FUNC RETURNS_MALLOC;
char *auto_string(char *str) FAST_FUNC;
// gcc-4.1.1 still isn't good enough at optimizing it
// (+200 bytes compared to macro)
//static ALWAYS_INLINE
//int LONE_DASH(const char *s) { return s[0] == '-' && !s[1]; }
//static ALWAYS_INLINE
//int NOT_LONE_DASH(const char *s) { return s[0] != '-' || s[1]; }
#define LONE_DASH(s)     ((s)[0] == '-' && !(s)[1])
#define NOT_LONE_DASH(s) ((s)[0] != '-' || (s)[1])
#define LONE_CHAR(s,c)     ((s)[0] == (c) && !(s)[1])
#define NOT_LONE_CHAR(s,c) ((s)[0] != (c) || (s)[1])
#define DOT_OR_DOTDOT(s) ((s)[0] == '.' && (!(s)[1] || ((s)[1] == '.' && !(s)[2])))

typedef struct uni_stat_t {
	unsigned byte_count;
	unsigned unicode_count;
	unsigned unicode_width;
} uni_stat_t;
/* Returns a string with unprintable chars replaced by '?' or
 * SUBST_WCHAR. This function is unicode-aware. */
const char* FAST_FUNC printable_string(uni_stat_t *stats, const char *str);
/* Prints unprintable char ch as ^C or M-c to file
 * (M-c is used only if ch is ORed with PRINTABLE_META),
 * else it is printed as-is (except for ch = 0x9b) */
enum { PRINTABLE_META = 0x100 };
void fputc_printable(int ch, FILE *file) FAST_FUNC;
/* Return a string that is the printable representation of character ch.
 * Buffer must hold at least four characters. */
enum {
	VISIBLE_ENDLINE   = 1 << 0,
	VISIBLE_SHOW_TABS = 1 << 1,
};
void visible(unsigned ch, char *buf, int flags) FAST_FUNC;

extern ssize_t safe_read(int fd, void *buf, size_t count) FAST_FUNC;
extern ssize_t nonblock_immune_read(int fd, void *buf, size_t count) FAST_FUNC;
// NB: will return short read on error, not -1,
// if some data was read before error occurred
extern ssize_t full_read(int fd, void *buf, size_t count) FAST_FUNC;
extern void xread(int fd, void *buf, size_t count) FAST_FUNC;
extern unsigned char xread_char(int fd) FAST_FUNC;
extern ssize_t read_close(int fd, void *buf, size_t maxsz) FAST_FUNC;
extern ssize_t open_read_close(const char *filename, void *buf, size_t maxsz) FAST_FUNC;
// Reads one line a-la fgets (but doesn't save terminating '\n').
// Reads byte-by-byte. Useful when it is important to not read ahead.
// Bytes are appended to pfx (which must be malloced, or NULL).
extern char *xmalloc_reads(int fd, size_t *maxsz_p) FAST_FUNC;
/* Reads block up to *maxsz_p (default: INT_MAX - 4095) */
extern void *xmalloc_read(int fd, size_t *maxsz_p) FAST_FUNC RETURNS_MALLOC;
/* Returns NULL if file can't be opened (default max size: INT_MAX - 4095) */
extern void *xmalloc_open_read_close(const char *filename, size_t *maxsz_p) FAST_FUNC RETURNS_MALLOC;
/* Never returns NULL */
extern void *xmalloc_xopen_read_close(const char *filename, size_t *maxsz_p) FAST_FUNC RETURNS_MALLOC;

#if defined(ARG_MAX) && (ARG_MAX >= 60*1024 || !defined(_SC_ARG_MAX))
/* Use _constant_ maximum if: defined && (big enough || no variable one exists) */
# define bb_arg_max() ((unsigned)ARG_MAX)
#elif defined(_SC_ARG_MAX)
/* Else use variable one (a bit more expensive) */
unsigned bb_arg_max(void) FAST_FUNC;
#else
/* If all else fails */
# define bb_arg_max() ((unsigned)(32 * 1024))
#endif
unsigned bb_clk_tck(void) FAST_FUNC;

#define SEAMLESS_COMPRESSION (0 \
 || ENABLE_FEATURE_SEAMLESS_XZ \
 || ENABLE_FEATURE_SEAMLESS_LZMA \
 || ENABLE_FEATURE_SEAMLESS_BZ2 \
 || ENABLE_FEATURE_SEAMLESS_GZ \
 || ENABLE_FEATURE_SEAMLESS_Z)

#if SEAMLESS_COMPRESSION
/* Autodetects gzip/bzip2 formats. fd may be in the middle of the file! */
extern int setup_unzip_on_fd(int fd, int fail_if_not_compressed) FAST_FUNC;
/* Autodetects .gz etc */
extern int open_zipped(const char *fname, int fail_if_not_compressed) FAST_FUNC;
extern void *xmalloc_open_zipped_read_close(const char *fname, size_t *maxsz_p) FAST_FUNC RETURNS_MALLOC;
#else
# define setup_unzip_on_fd(...) (0)
# define open_zipped(fname, fail_if_not_compressed)  open((fname), O_RDONLY);
# define xmalloc_open_zipped_read_close(fname, maxsz_p) xmalloc_open_read_close((fname), (maxsz_p))
#endif

extern ssize_t safe_write(int fd, const void *buf, size_t count) FAST_FUNC;
// NB: will return short write on error, not -1,
// if some data was written before error occurred
extern ssize_t full_write(int fd, const void *buf, size_t count) FAST_FUNC;
extern void xwrite(int fd, const void *buf, size_t count) FAST_FUNC;
extern void xwrite_str(int fd, const char *str) FAST_FUNC;
extern ssize_t full_write1_str(const char *str) FAST_FUNC;
extern ssize_t full_write2_str(const char *str) FAST_FUNC;
extern void xopen_xwrite_close(const char* file, const char *str) FAST_FUNC;

/* Close fd, but check for failures (some types of write errors) */
extern void xclose(int fd) FAST_FUNC;

/* Reads and prints to stdout till eof, then closes FILE. Exits on error: */
extern void xprint_and_close_file(FILE *file) FAST_FUNC;

/* Reads a line from a text file, up to a newline or NUL byte, inclusive.
 * Returns malloc'ed char*. If end is NULL '\n' isn't considered
 * end of line. If end isn't NULL, length of the chunk is stored in it.
 * Returns NULL if EOF/error.
 */
extern char *bb_get_chunk_from_file(FILE *file, int *end) FAST_FUNC;
/* Reads up to (and including) TERMINATING_STRING: */
extern char *xmalloc_fgets_str(FILE *file, const char *terminating_string) FAST_FUNC RETURNS_MALLOC;
/* Same, with limited max size, and returns the length (excluding NUL): */
extern char *xmalloc_fgets_str_len(FILE *file, const char *terminating_string, size_t *maxsz_p) FAST_FUNC RETURNS_MALLOC;
/* Chops off TERMINATING_STRING from the end: */
extern char *xmalloc_fgetline_str(FILE *file, const char *terminating_string) FAST_FUNC RETURNS_MALLOC;
/* Reads up to (and including) "\n" or NUL byte: */
extern char *xmalloc_fgets(FILE *file) FAST_FUNC RETURNS_MALLOC;
/* Chops off '\n' from the end, unlike fgets: */
extern char *xmalloc_fgetline(FILE *file) FAST_FUNC RETURNS_MALLOC;
/* Same, but doesn't try to conserve space (may have some slack after the end) */
/* extern char *xmalloc_fgetline_fast(FILE *file) FAST_FUNC RETURNS_MALLOC; */

void die_if_ferror(FILE *file, const char *msg) FAST_FUNC;
void die_if_ferror_stdout(void) FAST_FUNC;
int fflush_all(void) FAST_FUNC;
void fflush_stdout_and_exit(int retval) NORETURN FAST_FUNC;
int fclose_if_not_stdin(FILE *file) FAST_FUNC;
FILE* xfopen(const char *filename, const char *mode) FAST_FUNC;
/* Prints warning to stderr and returns NULL on failure: */
FILE* fopen_or_warn(const char *filename, const char *mode) FAST_FUNC;
/* "Opens" stdin if filename is special, else just opens file: */
FILE* xfopen_stdin(const char *filename) FAST_FUNC;
FILE* fopen_or_warn_stdin(const char *filename) FAST_FUNC;
FILE* fopen_for_read(const char *path) FAST_FUNC;
FILE* xfopen_for_read(const char *path) FAST_FUNC;
FILE* fopen_for_write(const char *path) FAST_FUNC;
FILE* xfopen_for_write(const char *path) FAST_FUNC;
FILE* xfdopen_for_read(int fd) FAST_FUNC;
FILE* xfdopen_for_write(int fd) FAST_FUNC;

int bb_pstrcmp(const void *a, const void *b) /* not FAST_FUNC! */;
void qsort_string_vector(char **sv, unsigned count) FAST_FUNC;

/* Wrapper which restarts poll on EINTR or ENOMEM.
 * On other errors complains [perror("poll")] and returns.
 * Warning! May take (much) longer than timeout_ms to return!
 * If this is a problem, use bare poll and open-code EINTR/ENOMEM handling */
int safe_poll(struct pollfd *ufds, nfds_t nfds, int timeout_ms) FAST_FUNC;

char *safe_gethostname(void) FAST_FUNC;

/* Convert each alpha char in str to lower-case */
char* str_tolower(char *str) FAST_FUNC;

char *utoa(unsigned n) FAST_FUNC;
#if ENABLE_PLATFORM_MINGW32
# define itoa bb_itoa
#endif
char *itoa(int n) FAST_FUNC;
/* Returns a pointer past the formatted number, does NOT null-terminate */
char *utoa_to_buf(unsigned n, char *buf, unsigned buflen) FAST_FUNC;
char *itoa_to_buf(int n, char *buf, unsigned buflen) FAST_FUNC;
/* Intelligent formatters of bignums */
char *smart_ulltoa4(unsigned long long ul, char buf[4], const char *scale) FAST_FUNC;
char *smart_ulltoa5(unsigned long long ul, char buf[5], const char *scale) FAST_FUNC;
/* If block_size == 0, display size without fractional part,
 * else display (size * block_size) with one decimal digit.
 * If display_unit == 0, show value no bigger than 1024 with suffix (K,M,G...),
 * else divide by display_unit and do not use suffix. */
#define HUMAN_READABLE_MAX_WIDTH      7  /* "1024.0G" */
#define HUMAN_READABLE_MAX_WIDTH_STR "7"
//TODO: provide pointer to buf (avoid statics)?
const char *make_human_readable_str(unsigned long long size,
		unsigned long block_size, unsigned long display_unit) FAST_FUNC;
/* Put a string of hex bytes ("1b2e66fe"...), return advanced pointer */
char *bin2hex(char *dst, const char *src, int count) FAST_FUNC;
/* Reverse */
char* hex2bin(char *dst, const char *src, int count) FAST_FUNC;

/* Generate a UUID */
void generate_uuid(uint8_t *buf) FAST_FUNC;

/* Last element is marked by mult == 0 */
struct suffix_mult {
	char suffix[4];
	unsigned mult;
};
extern const struct suffix_mult bkm_suffixes[];
#define km_suffixes (bkm_suffixes + 1)
extern const struct suffix_mult cwbkMG_suffixes[];
#define kMG_suffixes (cwbkMG_suffixes + 3)
extern const struct suffix_mult kmg_i_suffixes[];

#include "xatonum.h"
/* Specialized: */

/* Using xatoi() instead of naive atoi() is not always convenient -
 * in many places people want *non-negative* values, but store them
 * in signed int. Therefore we need this one:
 * dies if input is not in [0, INT_MAX] range. Also will reject '-0' etc.
 * It should really be named xatoi_nonnegative (since it allows 0),
 * but that would be too long.
 */
int xatoi_positive(const char *numstr) FAST_FUNC;

/* Useful for reading port numbers */
uint16_t xatou16(const char *numstr) FAST_FUNC;


/* These parse entries in /etc/passwd and /etc/group.  This is desirable
 * for BusyBox since we want to avoid using the glibc NSS stuff, which
 * increases target size and is often not needed on embedded systems.  */
long xuname2uid(const char *name) FAST_FUNC;
long xgroup2gid(const char *name) FAST_FUNC;
/* wrapper: allows string to contain numeric uid or gid */
unsigned long get_ug_id(const char *s, long FAST_FUNC (*xname2id)(const char *)) FAST_FUNC;
struct bb_uidgid_t {
	uid_t uid;
	gid_t gid;
};
/* always sets uid and gid; returns 0 on failure */
int get_uidgid(struct bb_uidgid_t*, const char*) FAST_FUNC;
/* always sets uid and gid; exits on failure */
void xget_uidgid(struct bb_uidgid_t*, const char*) FAST_FUNC;
/* chown-like handling of "user[:[group]" */
void parse_chown_usergroup_or_die(struct bb_uidgid_t *u, char *user_group) FAST_FUNC;
struct passwd* xgetpwnam(const char *name) FAST_FUNC;
struct group* xgetgrnam(const char *name) FAST_FUNC;
struct passwd* xgetpwuid(uid_t uid) FAST_FUNC;
struct group* xgetgrgid(gid_t gid) FAST_FUNC;
char* xuid2uname(uid_t uid) FAST_FUNC;
char* xgid2group(gid_t gid) FAST_FUNC;
char* uid2uname(uid_t uid) FAST_FUNC;
char* gid2group(gid_t gid) FAST_FUNC;
char* uid2uname_utoa(uid_t uid) FAST_FUNC;
char* gid2group_utoa(gid_t gid) FAST_FUNC;
/* versions which cache results (useful for ps, ls etc) */
const char* get_cached_username(uid_t uid) FAST_FUNC;
const char* get_cached_groupname(gid_t gid) FAST_FUNC;
void clear_username_cache(void) FAST_FUNC;
/* internally usernames are saved in fixed-sized char[] buffers */
enum { USERNAME_MAX_SIZE = 32 - sizeof(uid_t) };
#if ENABLE_FEATURE_CHECK_NAMES
void die_if_bad_username(const char* name) FAST_FUNC;
#else
#define die_if_bad_username(name) ((void)(name))
#endif
/*
 * Returns (-1) terminated malloced result of getgroups().
 * Reallocs group_array (useful for repeated calls).
 * ngroups is an initial size of array. It is rounded up to 32 for realloc.
 * ngroups is updated on return.
 * ngroups can be NULL: bb_getgroups(NULL, NULL) is valid usage.
 * Dies on errors (on Linux, only xrealloc can cause this, not internal getgroups call).
 */
gid_t *bb_getgroups(int *ngroups, gid_t *group_array) FAST_FUNC;

#if ENABLE_FEATURE_UTMP
void FAST_FUNC write_new_utmp(pid_t pid, int new_type, const char *tty_name, const char *username, const char *hostname);
void FAST_FUNC update_utmp(pid_t pid, int new_type, const char *tty_name, const char *username, const char *hostname);
void FAST_FUNC update_utmp_DEAD_PROCESS(pid_t pid);
#else
# define write_new_utmp(pid, new_type, tty_name, username, hostname) ((void)0)
# define update_utmp(pid, new_type, tty_name, username, hostname) ((void)0)
# define update_utmp_DEAD_PROCESS(pid) ((void)0)
#endif


int file_is_executable(const char *name) FAST_FUNC;
char *find_executable(const char *filename, char **PATHp) FAST_FUNC;
int executable_exists(const char *filename) FAST_FUNC;

/* BB_EXECxx always execs (it's not doing NOFORK/NOEXEC stuff),
 * but it may exec busybox and call applet instead of searching PATH.
 */
#if ENABLE_FEATURE_PREFER_APPLETS
int BB_EXECVP(const char *file, char *const argv[]) FAST_FUNC;
#define BB_EXECLP(prog,cmd,...) \
	do { \
		if (find_applet_by_name(prog) >= 0) \
			execlp(bb_busybox_exec_path, cmd, __VA_ARGS__); \
		execlp(prog, cmd, __VA_ARGS__); \
	} while (0)
#else
#define BB_EXECVP(prog,cmd)     execvp(prog,cmd)
#define BB_EXECLP(prog,cmd,...) execlp(prog,cmd,__VA_ARGS__)
#endif
void BB_EXECVP_or_die(char **argv) NORETURN FAST_FUNC;
void exec_prog_or_SHELL(char **argv) NORETURN FAST_FUNC;

/* xvfork() can't be a _function_, return after vfork in child mangles stack
 * in the parent. It must be a macro. */
#define xvfork() \
({ \
	pid_t bb__xvfork_pid = vfork(); \
	if (bb__xvfork_pid < 0) \
		bb_perror_msg_and_die("vfork"); \
	bb__xvfork_pid; \
})
#if BB_MMU
pid_t xfork(void) FAST_FUNC;
#endif
void xvfork_parent_waits_and_exits(void) FAST_FUNC;

/* NOMMU friendy fork+exec: */
pid_t spawn(char **argv) FAST_FUNC;
pid_t xspawn(char **argv) FAST_FUNC;

pid_t safe_waitpid(pid_t pid, int *wstat, int options) FAST_FUNC;
pid_t wait_any_nohang(int *wstat) FAST_FUNC;
/* wait4pid: unlike waitpid, waits ONLY for one process.
 * Returns sig + 0x180 if child is killed by signal.
 * It's safe to pass negative 'pids' from failed [v]fork -
 * wait4pid will return -1 (and will not clobber [v]fork's errno).
 * IOW: rc = wait4pid(spawn(argv));
 *      if (rc < 0) bb_perror_msg("%s", argv[0]);
 *      if (rc > 0) bb_error_msg("exit code: %d", rc & 0xff);
 */
int wait4pid(pid_t pid) FAST_FUNC;
int wait_for_exitstatus(pid_t pid) FAST_FUNC;
/************************************************************************/
/* spawn_and_wait/run_nofork_applet/run_applet_no_and_exit need to work */
/* carefully together to reinit some global state while not disturbing  */
/* other. Be careful if you change them. Consult docs/nofork_noexec.txt */
/************************************************************************/
/* Same as wait4pid(spawn(argv)), but with NOFORK/NOEXEC if configured: */
int spawn_and_wait(char **argv) FAST_FUNC;
/* Does NOT check that applet is NOFORK, just blindly runs it */
int run_nofork_applet(int applet_no, char **argv) FAST_FUNC;
#ifndef BUILD_INDIVIDUAL
extern int find_applet_by_name(const char *name) FAST_FUNC;
extern void run_applet_no_and_exit(int a, const char *name, char **argv) NORETURN FAST_FUNC;
#endif
#if ENABLE_PLATFORM_MINGW32 && ENABLE_FEATURE_SH_NOFORK
extern int long_running_applet(int applet_no) FAST_FUNC;
#endif

/* Helpers for daemonization.
 *
 * bb_daemonize(flags) = daemonize, does not compile on NOMMU
 *
 * bb_daemonize_or_rexec(flags, argv) = daemonizes on MMU (and ignores argv),
 *      rexec's itself on NOMMU with argv passed as command line.
 * Thus bb_daemonize_or_rexec may cause your <applet>_main() to be re-executed
 * from the start. (It will detect it and not reexec again second time).
 * You have to audit carefully that you don't do something twice as a result
 * (opening files/sockets, parsing config files etc...)!
 *
 * Both of the above will redirect fd 0,1,2 to /dev/null and drop ctty
 * (will do setsid()).
 *
 * fork_or_rexec(argv) = bare-bones fork on MMU,
 *      "vfork + re-exec ourself" on NOMMU. No fd redirection, no setsid().
 *      On MMU ignores argv.
 *
 * Helper for network daemons in foreground mode:
 *
 * bb_sanitize_stdio() = make sure that fd 0,1,2 are opened by opening them
 * to /dev/null if they are not.
 */
enum {
	DAEMON_CHDIR_ROOT = 1,
	DAEMON_DEVNULL_STDIO = 2,
	DAEMON_CLOSE_EXTRA_FDS = 4,
	DAEMON_ONLY_SANITIZE = 8, /* internal use */
	DAEMON_DOUBLE_FORK = 16, /* double fork to avoid controlling tty */
};
#if BB_MMU
  enum { re_execed = 0 };
# define fork_or_rexec(argv)                xfork()
# define bb_daemonize_or_rexec(flags, argv) bb_daemonize_or_rexec(flags)
# define bb_daemonize(flags)                bb_daemonize_or_rexec(flags, bogus)
#else
  extern bool re_execed;
  /* Note: re_exec() and fork_or_rexec() do argv[0][0] |= 0x80 on NOMMU!
   * _Parent_ needs to undo it if it doesn't want to have argv[0] mangled.
   */
  void re_exec(char **argv) NORETURN FAST_FUNC;
  pid_t fork_or_rexec(char **argv) FAST_FUNC;
  int  BUG_fork_is_unavailable_on_nommu(void) FAST_FUNC;
  int  BUG_daemon_is_unavailable_on_nommu(void) FAST_FUNC;
  void BUG_bb_daemonize_is_unavailable_on_nommu(void) FAST_FUNC;
# define fork()          BUG_fork_is_unavailable_on_nommu()
# define xfork()         BUG_fork_is_unavailable_on_nommu()
# define daemon(a,b)     BUG_daemon_is_unavailable_on_nommu()
# define bb_daemonize(a) BUG_bb_daemonize_is_unavailable_on_nommu()
#endif
void bb_daemonize_or_rexec(int flags, char **argv) FAST_FUNC;
void bb_sanitize_stdio(void) FAST_FUNC;
/* Clear dangerous stuff, set PATH. Return 1 if was run by different user. */
int sanitize_env_if_suid(void) FAST_FUNC;


char* single_argv(char **argv) FAST_FUNC;
extern const char *const bb_argv_dash[]; /* "-", NULL */
extern const char *opt_complementary;
#if ENABLE_LONG_OPTS || ENABLE_FEATURE_GETOPT_LONG
#define No_argument "\0"
#define Required_argument "\001"
#define Optional_argument "\002"
extern const char *applet_long_options;
#endif
extern uint32_t option_mask32;
extern uint32_t getopt32(char **argv, const char *applet_opts, ...) FAST_FUNC;
/* BSD-derived getopt() functions require that optind be set to 1 in
 * order to reset getopt() state.  This used to be generally accepted
 * way of resetting getopt().  However, glibc's getopt()
 * has additional getopt() state beyond optind (specifically, glibc
 * extensions such as '+' and '-' at the start of the string), and requires
 * that optind be set to zero to reset its state.  BSD-derived versions
 * of getopt() misbehaved if optind is set to 0 in order to reset getopt(),
 * and glibc's getopt() used to coredump if optind is set 1 in order
 * to reset getopt().
 * Then BSD introduced additional variable "optreset" which should be
 * set to 1 in order to reset getopt().  Sigh.  Standards, anyone?
 *
 * By ~2008, OpenBSD 3.4 was changed to survive glibc-like optind = 0
 * (to interpret it as if optreset was set).
 */
#if defined(__GLIBC__) || ENABLE_PLATFORM_MINGW32
#define GETOPT_RESET() (optind = 0)
#else /* BSD style */
#define GETOPT_RESET() (optind = 1)
#endif


/* Having next pointer as a first member allows easy creation
 * of "llist-compatible" structs, and using llist_FOO functions
 * on them.
 */
typedef struct llist_t {
	struct llist_t *link;
	char *data;
} llist_t;
void llist_add_to(llist_t **old_head, void *data) FAST_FUNC;
void llist_add_to_end(llist_t **list_head, void *data) FAST_FUNC;
void *llist_pop(llist_t **elm) FAST_FUNC;
void llist_unlink(llist_t **head, llist_t *elm) FAST_FUNC;
void llist_free(llist_t *elm, void (*freeit)(void *data)) FAST_FUNC;
llist_t *llist_rev(llist_t *list) FAST_FUNC;
llist_t *llist_find_str(llist_t *first, const char *str) FAST_FUNC;
/* BTW, surprisingly, changing API to
 *   llist_t *llist_add_to(llist_t *old_head, void *data)
 * etc does not result in smaller code... */

/* start_stop_daemon and udhcpc are special - they want
 * to create pidfiles regardless of FEATURE_PIDFILE */
#if ENABLE_FEATURE_PIDFILE || defined(WANT_PIDFILE)
/* True only if we created pidfile which is *file*, not /dev/null etc */
extern smallint wrote_pidfile;
void write_pidfile(const char *path) FAST_FUNC;
#define remove_pidfile(path) do { if (wrote_pidfile) unlink(path); } while (0)
#else
enum { wrote_pidfile = 0 };
#define write_pidfile(path)  ((void)0)
#define remove_pidfile(path) ((void)0)
#endif

enum {
	LOGMODE_NONE = 0,
	LOGMODE_STDIO = (1 << 0),
	LOGMODE_SYSLOG = (1 << 1) * ENABLE_FEATURE_SYSLOG,
	LOGMODE_BOTH = LOGMODE_SYSLOG + LOGMODE_STDIO,
};
extern const char *msg_eol;
extern smallint syslog_level;
extern smallint logmode;
extern uint8_t xfunc_error_retval;
extern void (*die_func)(void);
extern void xfunc_die(void) NORETURN FAST_FUNC;
extern void bb_show_usage(void) NORETURN FAST_FUNC;
extern void bb_error_msg(const char *s, ...) __attribute__ ((format (printf, 1, 2))) FAST_FUNC;
extern void bb_error_msg_and_die(const char *s, ...) __attribute__ ((noreturn, format (printf, 1, 2))) FAST_FUNC;
extern void bb_perror_msg(const char *s, ...) __attribute__ ((format (printf, 1, 2))) FAST_FUNC;
extern void bb_simple_perror_msg(const char *s) FAST_FUNC;
extern void bb_perror_msg_and_die(const char *s, ...) __attribute__ ((noreturn, format (printf, 1, 2))) FAST_FUNC;
extern void bb_simple_perror_msg_and_die(const char *s) NORETURN FAST_FUNC;
extern void bb_herror_msg(const char *s, ...) __attribute__ ((format (printf, 1, 2))) FAST_FUNC;
extern void bb_herror_msg_and_die(const char *s, ...) __attribute__ ((noreturn, format (printf, 1, 2))) FAST_FUNC;
extern void bb_perror_nomsg_and_die(void) NORETURN FAST_FUNC;
extern void bb_perror_nomsg(void) FAST_FUNC;
extern void bb_verror_msg(const char *s, va_list p, const char *strerr) FAST_FUNC;
extern void bb_logenv_override(void) FAST_FUNC;

/* We need to export XXX_main from libbusybox
 * only if we build "individual" binaries
 */
#if ENABLE_FEATURE_INDIVIDUAL
#define MAIN_EXTERNALLY_VISIBLE EXTERNALLY_VISIBLE
#else
#define MAIN_EXTERNALLY_VISIBLE
#endif


/* Applets which are useful from another applets */
int bb_cat(char** argv) FAST_FUNC;
/* If shell needs them, they exist even if not enabled as applets */
int echo_main(int argc, char** argv) IF_ECHO(MAIN_EXTERNALLY_VISIBLE);
int printf_main(int argc, char **argv) IF_PRINTF(MAIN_EXTERNALLY_VISIBLE);
int test_main(int argc, char **argv)
#if ENABLE_TEST || ENABLE_TEST1 || ENABLE_TEST2
		MAIN_EXTERNALLY_VISIBLE
#endif
;
int kill_main(int argc, char **argv)
#if ENABLE_KILL || ENABLE_KILLALL || ENABLE_KILLALL5
		MAIN_EXTERNALLY_VISIBLE
#endif
;
/* Similar, but used by chgrp, not shell */
int chown_main(int argc, char **argv) IF_CHOWN(MAIN_EXTERNALLY_VISIBLE);
/* Used by ftpd */
int ls_main(int argc, char **argv) IF_LS(MAIN_EXTERNALLY_VISIBLE);
/* Don't need IF_xxx() guard for these */
int gunzip_main(int argc, char **argv) MAIN_EXTERNALLY_VISIBLE;
int bunzip2_main(int argc, char **argv) MAIN_EXTERNALLY_VISIBLE;

#if ENABLE_ROUTE
void bb_displayroutes(int noresolve, int netstatfmt) FAST_FUNC;
#endif

struct number_state {
	unsigned width;
	unsigned start;
	unsigned inc;
	const char *sep;
	const char *empty_str;
	smallint all, nonempty;
};
void print_numbered_lines(struct number_state *ns, const char *filename) FAST_FUNC;


/* Networking */
/* This structure defines protocol families and their handlers. */
struct aftype {
	const char *name;
	const char *title;
	int af;
	int alen;
	char*       FAST_FUNC (*print)(unsigned char *);
	const char* FAST_FUNC (*sprint)(struct sockaddr *, int numeric);
	int         FAST_FUNC (*input)(/*int type,*/ const char *bufp, struct sockaddr *);
	void        FAST_FUNC (*herror)(char *text);
	int         FAST_FUNC (*rprint)(int options);
	int         FAST_FUNC (*rinput)(int typ, int ext, char **argv);
	/* may modify src */
	int         FAST_FUNC (*getmask)(char *src, struct sockaddr *mask, char *name);
};
/* This structure defines hardware protocols and their handlers. */
struct hwtype {
	const char *name;
	const char *title;
	int type;
	int alen;
	char* FAST_FUNC (*print)(unsigned char *);
	int   FAST_FUNC (*input)(const char *, struct sockaddr *);
	int   FAST_FUNC (*activate)(int fd);
	int suppress_null_addr;
};
extern smallint interface_opt_a;
int display_interfaces(char *ifname) FAST_FUNC;
int in_ether(const char *bufp, struct sockaddr *sap) FAST_FUNC;
#if ENABLE_FEATURE_HWIB
int in_ib(const char *bufp, struct sockaddr *sap) FAST_FUNC;
#else
#define in_ib(a, b) 1 /* fail */
#endif
const struct aftype *get_aftype(const char *name) FAST_FUNC;
const struct hwtype *get_hwtype(const char *name) FAST_FUNC;
const struct hwtype *get_hwntype(int type) FAST_FUNC;


extern int fstype_matches(const char *fstype, const char *comma_list) FAST_FUNC;
#ifdef HAVE_MNTENT_H
extern struct mntent *find_mount_point(const char *name, int subdir_too) FAST_FUNC;
#endif
extern void erase_mtab(const char * name) FAST_FUNC;
extern unsigned int tty_baud_to_value(speed_t speed) FAST_FUNC;
extern speed_t tty_value_to_baud(unsigned int value) FAST_FUNC;
#if ENABLE_DESKTOP
extern void bb_warn_ignoring_args(char *arg) FAST_FUNC;
#else
# define bb_warn_ignoring_args(arg) ((void)0)
#endif

extern int get_linux_version_code(void) FAST_FUNC;

extern char *query_loop(const char *device) FAST_FUNC;
extern int del_loop(const char *device) FAST_FUNC;
/*
 * If *devname is not NULL, use that name, otherwise try to find free one,
 * malloc and return it in *devname.
 * return value is the opened fd to the loop device, or < on error
 */
extern int set_loop(char **devname, const char *file, unsigned long long offset, unsigned flags) FAST_FUNC;
/* These constants match linux/loop.h (without BB_ prefix): */
#define BB_LO_FLAGS_READ_ONLY 1
#define BB_LO_FLAGS_AUTOCLEAR 4

/* Like bb_ask below, but asks on stdin with no timeout.  */
char *bb_ask_stdin(const char * prompt) FAST_FUNC;
//TODO: pass buf pointer or return allocated buf (avoid statics)?
char *bb_ask(const int fd, int timeout, const char * prompt) FAST_FUNC;
int bb_ask_confirmation(void) FAST_FUNC;

/* Returns -1 if input is invalid. current_mode is a base for e.g. "u+rw" */
int bb_parse_mode(const char* s, unsigned cur_mode) FAST_FUNC;

/*
 * Config file parser
 */
enum {
	PARSE_COLLAPSE  = 0x00010000, // treat consecutive delimiters as one
	PARSE_TRIM      = 0x00020000, // trim leading and trailing delimiters
// TODO: COLLAPSE and TRIM seem to always go in pair
	PARSE_GREEDY    = 0x00040000, // last token takes entire remainder of the line
	PARSE_MIN_DIE   = 0x00100000, // die if < min tokens found
	// keep a copy of current line
	PARSE_KEEP_COPY = 0x00200000 * ENABLE_FEATURE_CROND_D,
	PARSE_EOL_COMMENTS = 0x00400000, // comments are recognized even if they aren't the first char
	// NORMAL is:
	// * remove leading and trailing delimiters and collapse
	//   multiple delimiters into one
	// * warn and continue if less than mintokens delimiters found
	// * grab everything into last token
	// * comments are recognized even if they aren't the first char
	PARSE_NORMAL    = PARSE_COLLAPSE | PARSE_TRIM | PARSE_GREEDY | PARSE_EOL_COMMENTS,
};
typedef struct parser_t {
	FILE *fp;
	char *data;
	char *line, *nline;
	size_t line_alloc, nline_alloc;
	int lineno;
} parser_t;
parser_t* config_open(const char *filename) FAST_FUNC;
parser_t* config_open2(const char *filename, FILE* FAST_FUNC (*fopen_func)(const char *path)) FAST_FUNC;
/* delims[0] is a comment char (use '\0' to disable), the rest are token delimiters */
int config_read(parser_t *parser, char **tokens, unsigned flags, const char *delims) FAST_FUNC;
#define config_read(parser, tokens, max, min, str, flags) \
	config_read(parser, tokens, ((flags) | (((min) & 0xFF) << 8) | ((max) & 0xFF)), str)
void config_close(parser_t *parser) FAST_FUNC;

/* Concatenate path and filename to new allocated buffer.
 * Add "/" only as needed (no duplicate "//" are produced).
 * If path is NULL, it is assumed to be "/".
 * filename should not be NULL. */
char *concat_path_file(const char *path, const char *filename) FAST_FUNC;
/* Returns NULL on . and .. */
char *concat_subpath_file(const char *path, const char *filename) FAST_FUNC;


int bb_make_directory(char *path, long mode, int flags) FAST_FUNC;

int get_signum(const char *name) FAST_FUNC;
const char *get_signame(int number) FAST_FUNC;
void print_signames(void) FAST_FUNC;

char *bb_simplify_path(const char *path) FAST_FUNC;
/* Returns ptr to NUL */
char *bb_simplify_abs_path_inplace(char *path) FAST_FUNC;

#ifndef LOGIN_FAIL_DELAY
#define LOGIN_FAIL_DELAY 3
#endif
extern void bb_do_delay(int seconds) FAST_FUNC;
extern void change_identity(const struct passwd *pw) FAST_FUNC;
extern void run_shell(const char *shell, int loginshell, const char **args) NORETURN FAST_FUNC;

/* Returns $SHELL, getpwuid(getuid())->pw_shell, or DEFAULT_SHELL.
 * Note that getpwuid result might need xstrdup'ing
 * if there is a possibility of intervening getpwxxx() calls.
 */
const char *get_shell_name(void) FAST_FUNC;

#if ENABLE_SELINUX
extern void renew_current_security_context(void) FAST_FUNC;
extern void set_current_security_context(security_context_t sid) FAST_FUNC;
extern context_t set_security_context_component(security_context_t cur_context,
						char *user, char *role, char *type, char *range) FAST_FUNC;
extern void setfscreatecon_or_die(security_context_t scontext) FAST_FUNC;
extern void selinux_preserve_fcontext(int fdesc) FAST_FUNC;
#else
#define selinux_preserve_fcontext(fdesc) ((void)0)
#endif
extern void selinux_or_die(void) FAST_FUNC;


/* setup_environment:
 * if chdir pw->pw_dir: ok: else if to_tmp == 1: goto /tmp else: goto / or die
 * if clear_env = 1: cd(pw->pw_dir), clear environment, then set
 *   TERM=(old value)
 *   USER=pw->pw_name, LOGNAME=pw->pw_name
 *   PATH=bb_default_[root_]path
 *   HOME=pw->pw_dir
 *   SHELL=shell
 * else if change_env = 1:
 *   if not root (if pw->pw_uid != 0):
 *     USER=pw->pw_name, LOGNAME=pw->pw_name
 *   HOME=pw->pw_dir
 *   SHELL=shell
 * else does nothing
 *
 * NB: CHANGEENV and CLEARENV use setenv() - this leaks memory!
 * If setup_environment() is used is vforked child, this leaks memory _in parent too_!
 */
#define SETUP_ENV_CHANGEENV (1 << 0)
#define SETUP_ENV_CLEARENV  (1 << 1)
#define SETUP_ENV_TO_TMP    (1 << 2)
#define SETUP_ENV_NO_CHDIR  (1 << 4)
void setup_environment(const char *shell, int flags, const struct passwd *pw) FAST_FUNC;
void nuke_str(char *str) FAST_FUNC;
#if ENABLE_FEATURE_SECURETTY && !ENABLE_PAM
int is_tty_secure(const char *short_tty) FAST_FUNC;
#else
static ALWAYS_INLINE int is_tty_secure(const char *short_tty UNUSED_PARAM) { return 1; }
#endif
#define CHECKPASS_PW_HAS_EMPTY_PASSWORD 2
int check_password(const struct passwd *pw, const char *plaintext) FAST_FUNC;
int ask_and_check_password_extended(const struct passwd *pw, int timeout, const char *prompt) FAST_FUNC;
int ask_and_check_password(const struct passwd *pw) FAST_FUNC;
/* Returns a malloced string */
#if !ENABLE_USE_BB_CRYPT
#define pw_encrypt(clear, salt, cleanup) pw_encrypt(clear, salt)
#endif
extern char *pw_encrypt(const char *clear, const char *salt, int cleanup) FAST_FUNC;
extern int obscure(const char *old, const char *newval, const struct passwd *pwdp) FAST_FUNC;
/*
 * rnd is additional random input. New one is returned.
 * Useful if you call crypt_make_salt many times in a row:
 * rnd = crypt_make_salt(buf1, 4, 0);
 * rnd = crypt_make_salt(buf2, 4, rnd);
 * rnd = crypt_make_salt(buf3, 4, rnd);
 * (otherwise we risk having same salt generated)
 */
extern int crypt_make_salt(char *p, int cnt /*, int rnd*/) FAST_FUNC;
/* "$N$" + sha_salt_16_bytes + NUL */
#define MAX_PW_SALT_LEN (3 + 16 + 1)
extern char* crypt_make_pw_salt(char p[MAX_PW_SALT_LEN], const char *algo) FAST_FUNC;


/* Returns number of lines changed, or -1 on error */
#if !(ENABLE_FEATURE_ADDUSER_TO_GROUP || ENABLE_FEATURE_DEL_USER_FROM_GROUP)
#define update_passwd(filename, username, data, member) \
	update_passwd(filename, username, data)
#endif
extern int update_passwd(const char *filename,
		const char *username,
		const char *data,
		const char *member) FAST_FUNC;

int index_in_str_array(const char *const string_array[], const char *key) FAST_FUNC;
int index_in_strings(const char *strings, const char *key) FAST_FUNC;
int index_in_substr_array(const char *const string_array[], const char *key) FAST_FUNC;
int index_in_substrings(const char *strings, const char *key) FAST_FUNC;
const char *nth_string(const char *strings, int n) FAST_FUNC;

extern void print_login_issue(const char *issue_file, const char *tty) FAST_FUNC;
extern void print_login_prompt(void) FAST_FUNC;

char *xmalloc_ttyname(int fd) FAST_FUNC RETURNS_MALLOC;
/* NB: typically you want to pass fd 0, not 1. Think 'applet | grep something' */
int get_terminal_width_height(int fd, unsigned *width, unsigned *height) FAST_FUNC;
int get_terminal_width(int fd) FAST_FUNC;

int tcsetattr_stdin_TCSANOW(const struct termios *tp) FAST_FUNC;
#define TERMIOS_CLEAR_ISIG (1 << 0)
#define TERMIOS_RAW_CRNL   (1 << 1)
#define TERMIOS_RAW_INPUT  (1 << 2)
int set_termios_to_raw(int fd, struct termios *oldterm, int flags) FAST_FUNC;

/* NB: "unsigned request" is crucial! "int request" will break some arches! */
int ioctl_or_perror(int fd, unsigned request, void *argp, const char *fmt,...) __attribute__ ((format (printf, 4, 5))) FAST_FUNC;
int ioctl_or_perror_and_die(int fd, unsigned request, void *argp, const char *fmt,...) __attribute__ ((format (printf, 4, 5))) FAST_FUNC;
#if ENABLE_IOCTL_HEX2STR_ERROR
int bb_ioctl_or_warn(int fd, unsigned request, void *argp, const char *ioctl_name) FAST_FUNC;
int bb_xioctl(int fd, unsigned request, void *argp, const char *ioctl_name) FAST_FUNC;
#define ioctl_or_warn(fd,request,argp) bb_ioctl_or_warn(fd,request,argp,#request)
#define xioctl(fd,request,argp)        bb_xioctl(fd,request,argp,#request)
#else
int bb_ioctl_or_warn(int fd, unsigned request, void *argp) FAST_FUNC;
int bb_xioctl(int fd, unsigned request, void *argp) FAST_FUNC;
#define ioctl_or_warn(fd,request,argp) bb_ioctl_or_warn(fd,request,argp)
#define xioctl(fd,request,argp)        bb_xioctl(fd,request,argp)
#endif

char *is_in_ino_dev_hashtable(const struct stat *statbuf) FAST_FUNC;
void add_to_ino_dev_hashtable(const struct stat *statbuf, const char *name) FAST_FUNC;
void reset_ino_dev_hashtable(void) FAST_FUNC;
#ifdef __GLIBC__
/* At least glibc has horrendously large inline for this, so wrap it */
unsigned long long bb_makedev(unsigned major, unsigned minor) FAST_FUNC;
#undef makedev
#define makedev(a,b) bb_makedev(a,b)
#endif


/* "Keycodes" that report an escape sequence.
 * We use something which fits into signed char,
 * yet doesn't represent any valid Unicode character.
 * Also, -1 is reserved for error indication and we don't use it. */
enum {
	KEYCODE_UP        =  -2,
	KEYCODE_DOWN      =  -3,
	KEYCODE_RIGHT     =  -4,
	KEYCODE_LEFT      =  -5,
	KEYCODE_HOME      =  -6,
	KEYCODE_END       =  -7,
	KEYCODE_INSERT    =  -8,
	KEYCODE_DELETE    =  -9,
	KEYCODE_PAGEUP    = -10,
	KEYCODE_PAGEDOWN  = -11,
	KEYCODE_BACKSPACE = -12, /* Used only if Alt/Ctrl/Shifted */
	KEYCODE_D         = -13, /* Used only if Alted */
#if 0
	KEYCODE_FUN1      = ,
	KEYCODE_FUN2      = ,
	KEYCODE_FUN3      = ,
	KEYCODE_FUN4      = ,
	KEYCODE_FUN5      = ,
	KEYCODE_FUN6      = ,
	KEYCODE_FUN7      = ,
	KEYCODE_FUN8      = ,
	KEYCODE_FUN9      = ,
	KEYCODE_FUN10     = ,
	KEYCODE_FUN11     = ,
	KEYCODE_FUN12     = ,
#endif
	/* ^^^^^ Be sure that last defined value is small enough.
	 * Current read_key() code allows going up to -32 (0xfff..fffe0).
	 * This gives three upper bits in LSB to play with:
	 * KEYCODE_foo values are 0xfff..fffXX, lowest XX bits are: scavvvvv,
	 * s=0 if SHIFT, c=0 if CTRL, a=0 if ALT,
	 * vvvvv bits are the same for same key regardless of "shift bits".
	 */
	//KEYCODE_SHIFT_...   = KEYCODE_...   & ~0x80,
	KEYCODE_CTRL_RIGHT    = KEYCODE_RIGHT & ~0x40,
	KEYCODE_CTRL_LEFT     = KEYCODE_LEFT  & ~0x40,
	KEYCODE_ALT_RIGHT     = KEYCODE_RIGHT & ~0x20,
	KEYCODE_ALT_LEFT      = KEYCODE_LEFT  & ~0x20,
	KEYCODE_ALT_BACKSPACE = KEYCODE_BACKSPACE & ~0x20,
	KEYCODE_ALT_D         = KEYCODE_D     & ~0x20,

	KEYCODE_CURSOR_POS = -0x100, /* 0xfff..fff00 */
	/* How long is the longest ESC sequence we know?
	 * We want it big enough to be able to contain
	 * cursor position sequence "ESC [ 9999 ; 9999 R"
	 */
	KEYCODE_BUFFER_SIZE = 16
};
/* Note: fd may be in blocking or non-blocking mode, both make sense.
 * For one, less uses non-blocking mode.
 * Only the first read syscall inside read_key may block indefinitely
 * (unless fd is in non-blocking mode),
 * subsequent reads will time out after a few milliseconds.
 * Return of -1 means EOF or error (errno == 0 on EOF).
 * buffer[0] is used as a counter of buffered chars and must be 0
 * on first call.
 * timeout:
 * -2: do not poll for input;
 * -1: poll(-1) (i.e. block);
 * >=0: poll for TIMEOUT milliseconds, return -1/EAGAIN on timeout
 */
int64_t read_key(int fd, char *buffer, int timeout) FAST_FUNC;
void read_key_ungets(char *buffer, const char *str, unsigned len) FAST_FUNC;


#if ENABLE_FEATURE_EDITING
/* It's NOT just ENABLEd or disabled. It's a number: */
# if defined CONFIG_FEATURE_EDITING_HISTORY && CONFIG_FEATURE_EDITING_HISTORY > 0
#  define MAX_HISTORY (CONFIG_FEATURE_EDITING_HISTORY + 0)
unsigned size_from_HISTFILESIZE(const char *hp) FAST_FUNC;
# else
#  define MAX_HISTORY 0
# endif
typedef struct line_input_t {
	int flags;
	const char *path_lookup;
# if MAX_HISTORY
	int cnt_history;
	int cur_history;
	int max_history; /* must never be <= 0 */
#  if ENABLE_FEATURE_EDITING_SAVEHISTORY
	/* meaning of this field depends on FEATURE_EDITING_SAVE_ON_EXIT:
	 * if !FEATURE_EDITING_SAVE_ON_EXIT: "how many lines are
	 * in on-disk history"
	 * if FEATURE_EDITING_SAVE_ON_EXIT: "how many in-memory lines are
	 * also in on-disk history (and thus need to be skipped on save)"
	 */
	unsigned cnt_history_in_file;
	const char *hist_file;
#  endif
	char *history[MAX_HISTORY + 1];
# endif
} line_input_t;
enum {
	DO_HISTORY       = 1 * (MAX_HISTORY > 0),
	TAB_COMPLETION   = 2 * ENABLE_FEATURE_TAB_COMPLETION,
	USERNAME_COMPLETION = 4 * ENABLE_FEATURE_USERNAME_COMPLETION,
	VI_MODE          = 8 * ENABLE_FEATURE_EDITING_VI,
	WITH_PATH_LOOKUP = 0x10,
	FOR_SHELL        = DO_HISTORY | TAB_COMPLETION | USERNAME_COMPLETION,
};
line_input_t *new_line_input_t(int flags) FAST_FUNC;
/* So far static: void free_line_input_t(line_input_t *n) FAST_FUNC; */
/*
 * maxsize must be >= 2.
 * Returns:
 * -1 on read errors or EOF, or on bare Ctrl-D,
 * 0  on ctrl-C (the line entered is still returned in 'command'),
 * >0 length of input string, including terminating '\n'
 */
int read_line_input(line_input_t *st, const char *prompt, char *command, int maxsize, int timeout) FAST_FUNC;
void show_history(const line_input_t *st) FAST_FUNC;
# if ENABLE_FEATURE_EDITING_SAVE_ON_EXIT
void save_history(line_input_t *st);
# endif
#else
#define MAX_HISTORY 0
int read_line_input(const char* prompt, char* command, int maxsize) FAST_FUNC;
#define read_line_input(state, prompt, command, maxsize, timeout) \
	read_line_input(prompt, command, maxsize)
#endif


#ifndef COMM_LEN
# ifdef TASK_COMM_LEN
enum { COMM_LEN = TASK_COMM_LEN };
# else
/* synchronize with sizeof(task_struct.comm) in /usr/include/linux/sched.h */
enum { COMM_LEN = 16 };
# endif
#endif

struct smaprec {
	unsigned long mapped_rw;
	unsigned long mapped_ro;
	unsigned long shared_clean;
	unsigned long shared_dirty;
	unsigned long private_clean;
	unsigned long private_dirty;
	unsigned long stack;
	unsigned long smap_pss, smap_swap;
	unsigned long smap_size;
	unsigned long smap_start;
	char smap_mode[5];
	char *smap_name;
};

#if !ENABLE_PMAP
#define procps_read_smaps(pid, total, cb, data) \
	procps_read_smaps(pid, total)
#endif
int FAST_FUNC procps_read_smaps(pid_t pid, struct smaprec *total,
		void (*cb)(struct smaprec *, void *), void *data);

typedef struct procps_status_t {
	DIR *dir;
	IF_FEATURE_SHOW_THREADS(DIR *task_dir;)
	uint8_t shift_pages_to_bytes;
	uint8_t shift_pages_to_kb;
/* Fields are set to 0/NULL if failed to determine (or not requested) */
	uint16_t argv_len;
	char *argv0;
	char *exe;
	IF_SELINUX(char *context;)
	IF_FEATURE_SHOW_THREADS(unsigned main_thread_pid;)
	/* Everything below must contain no ptrs to malloc'ed data:
	 * it is memset(0) for each process in procps_scan() */
	unsigned long vsz, rss; /* we round it to kbytes */
	unsigned long stime, utime;
	unsigned long start_time;
	unsigned pid;
	unsigned ppid;
	unsigned pgid;
	unsigned sid;
	unsigned uid;
	unsigned gid;
#if ENABLE_FEATURE_PS_ADDITIONAL_COLUMNS
	unsigned ruid;
	unsigned rgid;
	int niceness;
#endif
	unsigned tty_major,tty_minor;
#if ENABLE_FEATURE_TOPMEM
	struct smaprec smaps;
#endif
	char state[4];
	/* basename of executable in exec(2), read from /proc/N/stat
	 * (if executable is symlink or script, it is NOT replaced
	 * by link target or interpreter name) */
	char comm[COMM_LEN];
	/* user/group? - use passwd/group parsing functions */
#if ENABLE_FEATURE_TOP_SMP_PROCESS
	int last_seen_on_cpu;
#endif
#if ENABLE_PLATFORM_MINGW32
	HANDLE snapshot;
#endif
} procps_status_t;
/* flag bits for procps_scan(xx, flags) calls */
enum {
	PSSCAN_PID      = 1 << 0,
	PSSCAN_PPID     = 1 << 1,
	PSSCAN_PGID     = 1 << 2,
	PSSCAN_SID      = 1 << 3,
	PSSCAN_UIDGID   = 1 << 4,
	PSSCAN_COMM     = 1 << 5,
	/* PSSCAN_CMD      = 1 << 6, - use read_cmdline instead */
	PSSCAN_ARGV0    = 1 << 7,
	PSSCAN_EXE      = 1 << 8,
	PSSCAN_STATE    = 1 << 9,
	PSSCAN_VSZ      = 1 << 10,
	PSSCAN_RSS      = 1 << 11,
	PSSCAN_STIME    = 1 << 12,
	PSSCAN_UTIME    = 1 << 13,
	PSSCAN_TTY      = 1 << 14,
	PSSCAN_SMAPS	= (1 << 15) * ENABLE_FEATURE_TOPMEM,
	/* NB: used by find_pid_by_name(). Any applet using it
	 * needs to be mentioned here. */
	PSSCAN_ARGVN    = (1 << 16) * (ENABLE_KILLALL
				|| ENABLE_PGREP || ENABLE_PKILL
				|| ENABLE_PIDOF
				|| ENABLE_SESTATUS
				),
	PSSCAN_CONTEXT  = (1 << 17) * ENABLE_SELINUX,
	PSSCAN_START_TIME = 1 << 18,
	PSSCAN_CPU      = (1 << 19) * ENABLE_FEATURE_TOP_SMP_PROCESS,
	PSSCAN_NICE     = (1 << 20) * ENABLE_FEATURE_PS_ADDITIONAL_COLUMNS,
	PSSCAN_RUIDGID  = (1 << 21) * ENABLE_FEATURE_PS_ADDITIONAL_COLUMNS,
	PSSCAN_TASKS	= (1 << 22) * ENABLE_FEATURE_SHOW_THREADS,
};
//procps_status_t* alloc_procps_scan(void) FAST_FUNC;
void free_procps_scan(procps_status_t* sp) FAST_FUNC;
procps_status_t* procps_scan(procps_status_t* sp, int flags) FAST_FUNC;
/* Format cmdline (up to col chars) into char buf[size] */
/* Puts [comm] if cmdline is empty (-> process is a kernel thread) */
#if !ENABLE_PLATFORM_MINGW32
void read_cmdline(char *buf, int size, unsigned pid, const char *comm) FAST_FUNC;
#else
#define read_cmdline(buf, size, pid, comm) snprintf(buf, size, "[%s]", comm)
#endif
pid_t *find_pid_by_name(const char* procName) FAST_FUNC;
pid_t *pidlist_reverse(pid_t *pidList) FAST_FUNC;
int starts_with_cpu(const char *str) FAST_FUNC;
unsigned get_cpu_count(void) FAST_FUNC;


/* Use strict=1 if you process input from untrusted source:
 * it will return NULL on invalid %xx (bad hex chars)
 * and str + 1 if decoded char is / or NUL.
 * In non-strict mode, it always succeeds (returns str),
 * and also it additionally decoded '+' to space.
 */
char *percent_decode_in_place(char *str, int strict) FAST_FUNC;


extern const char bb_uuenc_tbl_base64[] ALIGN1;
extern const char bb_uuenc_tbl_std[] ALIGN1;
void bb_uuencode(char *store, const void *s, int length, const char *tbl) FAST_FUNC;
enum {
	BASE64_FLAG_UU_STOP = 0x100,
	/* Sign-extends to a value which never matches fgetc result: */
	BASE64_FLAG_NO_STOP_CHAR = 0x80,
};
const char *decode_base64(char **pp_dst, const char *src) FAST_FUNC;
void read_base64(FILE *src_stream, FILE *dst_stream, int flags) FAST_FUNC;

typedef struct md5_ctx_t {
	uint8_t wbuffer[64]; /* always correctly aligned for uint64_t */
	void (*process_block)(struct md5_ctx_t*) FAST_FUNC;
	uint64_t total64;    /* must be directly before hash[] */
	uint32_t hash[8];    /* 4 elements for md5, 5 for sha1, 8 for sha256 */
} md5_ctx_t;
typedef struct md5_ctx_t sha1_ctx_t;
typedef struct md5_ctx_t sha256_ctx_t;
typedef struct sha512_ctx_t {
	uint64_t total64[2];  /* must be directly before hash[] */
	uint64_t hash[8];
	uint8_t wbuffer[128]; /* always correctly aligned for uint64_t */
} sha512_ctx_t;
typedef struct sha3_ctx_t {
	uint64_t state[25];
	unsigned bytes_queued;
	unsigned input_block_bytes;
} sha3_ctx_t;
void md5_begin(md5_ctx_t *ctx) FAST_FUNC;
void md5_hash(md5_ctx_t *ctx, const void *buffer, size_t len) FAST_FUNC;
unsigned md5_end(md5_ctx_t *ctx, void *resbuf) FAST_FUNC;
void sha1_begin(sha1_ctx_t *ctx) FAST_FUNC;
#define sha1_hash md5_hash
unsigned sha1_end(sha1_ctx_t *ctx, void *resbuf) FAST_FUNC;
void sha256_begin(sha256_ctx_t *ctx) FAST_FUNC;
#define sha256_hash md5_hash
#define sha256_end  sha1_end
void sha512_begin(sha512_ctx_t *ctx) FAST_FUNC;
void sha512_hash(sha512_ctx_t *ctx, const void *buffer, size_t len) FAST_FUNC;
unsigned sha512_end(sha512_ctx_t *ctx, void *resbuf) FAST_FUNC;
void sha3_begin(sha3_ctx_t *ctx) FAST_FUNC;
void sha3_hash(sha3_ctx_t *ctx, const void *buffer, size_t len) FAST_FUNC;
unsigned sha3_end(sha3_ctx_t *ctx, void *resbuf) FAST_FUNC;
/* TLS benefits from knowing that sha1 and sha256 share these. Give them "agnostic" names too */
typedef struct md5_ctx_t md5sha_ctx_t;
#define md5sha_hash md5_hash
#define sha_end sha1_end

extern uint32_t *global_crc32_table;
uint32_t *crc32_filltable(uint32_t *tbl256, int endian) FAST_FUNC;
uint32_t crc32_block_endian1(uint32_t val, const void *buf, unsigned len, uint32_t *crc_table) FAST_FUNC;
uint32_t crc32_block_endian0(uint32_t val, const void *buf, unsigned len, uint32_t *crc_table) FAST_FUNC;

typedef struct masks_labels_t {
	const char *labels;
	const int masks[];
} masks_labels_t;
int print_flags_separated(const int *masks, const char *labels,
		int flags, const char *separator) FAST_FUNC;
int print_flags(const masks_labels_t *ml, int flags) FAST_FUNC;

typedef struct bb_progress_t {
	unsigned last_size;
	unsigned last_update_sec;
	unsigned last_change_sec;
	unsigned start_sec;
	const char *curfile;
} bb_progress_t;

#define is_bb_progress_inited(p) ((p)->curfile != NULL)
#define bb_progress_free(p) do { \
	if (ENABLE_UNICODE_SUPPORT) free((char*)((p)->curfile)); \
	(p)->curfile = NULL; \
} while (0)
void bb_progress_init(bb_progress_t *p, const char *curfile) FAST_FUNC;
void bb_progress_update(bb_progress_t *p,
			uoff_t beg_range,
			uoff_t transferred,
			uoff_t totalsize) FAST_FUNC;

unsigned ubi_devnum_from_devname(const char *str) FAST_FUNC;
int ubi_get_volid_by_name(unsigned ubi_devnum, const char *vol_name) FAST_FUNC;


extern const char *applet_name;

/* Some older linkers don't perform string merging, we used to have common strings
 * as global arrays to do it by hand. But:
 * (1) newer linkers do it themselves,
 * (2) however, they DONT merge string constants with global arrays,
 * even if the value is the same (!). Thus global arrays actually
 * increased size a bit: for example, "/etc/passwd" string from libc
 * wasn't merged with bb_path_passwd_file[] array!
 * Therefore now we use #defines.
 */
/* "BusyBox vN.N.N (timestamp or extra_version)" */
extern const char bb_banner[] ALIGN1;
extern const char bb_msg_memory_exhausted[] ALIGN1;
extern const char bb_msg_invalid_date[] ALIGN1;
#define bb_msg_read_error "read error"
#define bb_msg_write_error "write error"
extern const char bb_msg_unknown[] ALIGN1;
extern const char bb_msg_can_not_create_raw_socket[] ALIGN1;
extern const char bb_msg_perm_denied_are_you_root[] ALIGN1;
extern const char bb_msg_you_must_be_root[] ALIGN1;
extern const char bb_msg_requires_arg[] ALIGN1;
extern const char bb_msg_invalid_arg_to[] ALIGN1;
extern const char bb_msg_standard_input[] ALIGN1;
extern const char bb_msg_standard_output[] ALIGN1;

/* NB: (bb_hexdigits_upcase[i] | 0x20) -> lowercase hex digit */
extern const char bb_hexdigits_upcase[] ALIGN1;

extern const char bb_path_wtmp_file[] ALIGN1;

/* Busybox mount uses either /proc/mounts or /etc/mtab to
 * get the list of currently mounted filesystems */
#define bb_path_mtab_file IF_FEATURE_MTAB_SUPPORT("/etc/mtab")IF_NOT_FEATURE_MTAB_SUPPORT("/proc/mounts")

#define bb_path_passwd_file  _PATH_PASSWD
#define bb_path_group_file   _PATH_GROUP
#define bb_path_shadow_file  _PATH_SHADOW
#define bb_path_gshadow_file _PATH_GSHADOW

#define bb_path_motd_file "/etc/motd"

#define bb_dev_null "/dev/null"
#if ENABLE_PLATFORM_MINGW32
#define bb_busybox_exec_path get_busybox_exec_path()
#else
extern const char bb_busybox_exec_path[] ALIGN1;
#endif
/* util-linux manpage says /sbin:/bin:/usr/sbin:/usr/bin,
 * but I want to save a few bytes here */
extern const char bb_PATH_root_path[] ALIGN1; /* "PATH=/sbin:/usr/sbin:/bin:/usr/bin" */
#define bb_default_root_path (bb_PATH_root_path + sizeof("PATH"))
#define bb_default_path      (bb_PATH_root_path + sizeof("PATH=/sbin:/usr/sbin"))

extern const int const_int_0;
//extern const int const_int_1;

/* This struct is deliberately not defined. */
/* See docs/keep_data_small.txt */
struct globals;
/* '*const' ptr makes gcc optimize code much better.
 * Magic prevents ptr_to_globals from going into rodata.
 * If you want to assign a value, use SET_PTR_TO_GLOBALS(x) */
extern struct globals *const ptr_to_globals;
/* At least gcc 3.4.6 on mipsel system needs optimization barrier */
#define barrier() __asm__ __volatile__("":::"memory")
#define SET_PTR_TO_GLOBALS(x) do { \
	(*(struct globals**)&ptr_to_globals) = (void*)(x); \
	barrier(); \
} while (0)
#define FREE_PTR_TO_GLOBALS() do { \
	if (ENABLE_FEATURE_CLEAN_UP) { \
		free(ptr_to_globals); \
	} \
} while (0)

/* You can change LIBBB_DEFAULT_LOGIN_SHELL, but don't use it,
 * use bb_default_login_shell and following defines.
 * If you change LIBBB_DEFAULT_LOGIN_SHELL,
 * don't forget to change increment constant. */
#define LIBBB_DEFAULT_LOGIN_SHELL  "-/bin/sh"
extern const char bb_default_login_shell[] ALIGN1;
/* "/bin/sh" */
#define DEFAULT_SHELL              (bb_default_login_shell+1)
/* "sh" */
#define DEFAULT_SHELL_SHORT_NAME   (bb_default_login_shell+6)

/* The following devices are the same on all systems.  */
#define CURRENT_TTY "/dev/tty"
#define DEV_CONSOLE "/dev/console"

#if defined(__FreeBSD_kernel__)
# define CURRENT_VC CURRENT_TTY
# define VC_1 "/dev/ttyv0"
# define VC_2 "/dev/ttyv1"
# define VC_3 "/dev/ttyv2"
# define VC_4 "/dev/ttyv3"
# define VC_5 "/dev/ttyv4"
# define VC_FORMAT "/dev/ttyv%d"
#elif defined(__GNU__)
# define CURRENT_VC CURRENT_TTY
# define VC_1 "/dev/tty1"
# define VC_2 "/dev/tty2"
# define VC_3 "/dev/tty3"
# define VC_4 "/dev/tty4"
# define VC_5 "/dev/tty5"
# define VC_FORMAT "/dev/tty%d"
#elif ENABLE_FEATURE_DEVFS
/*Linux, obsolete devfs names */
# define CURRENT_VC "/dev/vc/0"
# define VC_1 "/dev/vc/1"
# define VC_2 "/dev/vc/2"
# define VC_3 "/dev/vc/3"
# define VC_4 "/dev/vc/4"
# define VC_5 "/dev/vc/5"
# define VC_FORMAT "/dev/vc/%d"
# define LOOP_FORMAT "/dev/loop/%u"
# define LOOP_NAMESIZE (sizeof("/dev/loop/") + sizeof(int)*3 + 1)
# define LOOP_NAME "/dev/loop/"
# define FB_0 "/dev/fb/0"
#else
/*Linux, normal names */
# define CURRENT_VC "/dev/tty0"
# define VC_1 "/dev/tty1"
# define VC_2 "/dev/tty2"
# define VC_3 "/dev/tty3"
# define VC_4 "/dev/tty4"
# define VC_5 "/dev/tty5"
# define VC_FORMAT "/dev/tty%d"
# define LOOP_FORMAT "/dev/loop%u"
# define LOOP_NAMESIZE (sizeof("/dev/loop") + sizeof(int)*3 + 1)
# define LOOP_NAME "/dev/loop"
# define FB_0 "/dev/fb0"
#endif


#define ARRAY_SIZE(x) ((unsigned)(sizeof(x) / sizeof((x)[0])))
#define BUILD_BUG_ON(condition) ((void)sizeof(char[1 - 2*!!(condition)]))


/* We redefine ctype macros. Unicode-correct handling of char types
 * can't be done with such byte-oriented operations anyway,
 * we don't lose anything.
 */
#undef isalnum
#undef isalpha
#undef isascii
#undef isblank
#undef iscntrl
#undef isdigit
#undef isgraph
#undef islower
#undef isprint
#undef ispunct
#undef isspace
#undef isupper
#undef isxdigit
#undef toupper
#undef tolower

/* We save ~500 bytes on isdigit alone.
 * BTW, x86 likes (unsigned char) cast more than (unsigned). */

/* These work the same for ASCII and Unicode,
 * assuming no one asks "is this a *Unicode* letter?" using isalpha(letter) */
#define isascii(a) ((unsigned char)(a) <= 0x7f)
#define isdigit(a) ((unsigned char)((a) - '0') <= 9)
#define isupper(a) ((unsigned char)((a) - 'A') <= ('Z' - 'A'))
#define islower(a) ((unsigned char)((a) - 'a') <= ('z' - 'a'))
#define isalpha(a) ((unsigned char)(((a)|0x20) - 'a') <= ('z' - 'a'))
#define isblank(a) ({ unsigned char bb__isblank = (a); bb__isblank == ' ' || bb__isblank == '\t'; })
#define iscntrl(a) ({ unsigned char bb__iscntrl = (a); bb__iscntrl < ' ' || bb__iscntrl == 0x7f; })
/* In POSIX/C locale isspace is only these chars: "\t\n\v\f\r" and space.
 * "\t\n\v\f\r" happen to have ASCII codes 9,10,11,12,13.
 */
#define isspace(a) ({ unsigned char bb__isspace = (a) - 9; bb__isspace == (' ' - 9) || bb__isspace <= (13 - 9); })
// Unsafe wrt NUL: #define ispunct(a) (strchr("!\"#$%&'()*+,-./:;<=>?@[\\]^_`{|}~", (a)) != NULL)
#define ispunct(a) (strchrnul("!\"#$%&'()*+,-./:;<=>?@[\\]^_`{|}~", (a))[0])
// Bigger code: #define isalnum(a) ({ unsigned char bb__isalnum = (a) - '0'; bb__isalnum <= 9 || ((bb__isalnum - ('A' - '0')) & 0xdf) <= 25; })
#define isalnum(a) bb_ascii_isalnum(a)
static ALWAYS_INLINE int bb_ascii_isalnum(unsigned char a)
{
	unsigned char b = a - '0';
	if (b <= 9)
		return (b <= 9);
	b = (a|0x20) - 'a';
	return b <= 'z' - 'a';
}
#define isxdigit(a) bb_ascii_isxdigit(a)
static ALWAYS_INLINE int bb_ascii_isxdigit(unsigned char a)
{
	unsigned char b = a - '0';
	if (b <= 9)
		return (b <= 9);
	b = (a|0x20) - 'a';
	return b <= 'f' - 'a';
}
#define toupper(a) bb_ascii_toupper(a)
static ALWAYS_INLINE unsigned char bb_ascii_toupper(unsigned char a)
{
	unsigned char b = a - 'a';
	if (b <= ('z' - 'a'))
		a -= 'a' - 'A';
	return a;
}
#define tolower(a) bb_ascii_tolower(a)
static ALWAYS_INLINE unsigned char bb_ascii_tolower(unsigned char a)
{
	unsigned char b = a - 'A';
	if (b <= ('Z' - 'A'))
		a += 'a' - 'A';
	return a;
}

/* In ASCII and Unicode, these are likely to be very different.
 * Let's prevent ambiguous usage from the start */
#define isgraph(a) isgraph_is_ambiguous_dont_use(a)
#define isprint(a) isprint_is_ambiguous_dont_use(a)
/* NB: must not treat EOF as isgraph or isprint */
#define isgraph_asciionly(a) ((unsigned)((a) - 0x21) <= 0x7e - 0x21)
#define isprint_asciionly(a) ((unsigned)((a) - 0x20) <= 0x7e - 0x20)


/* Simple unit-testing framework */

typedef void (*bbunit_testfunc)(void);

struct bbunit_listelem {
	const char* name;
	bbunit_testfunc testfunc;
};

void bbunit_registertest(struct bbunit_listelem* test);
void bbunit_settestfailed(void);

#define BBUNIT_DEFINE_TEST(NAME) \
	static void bbunit_##NAME##_test(void); \
	static struct bbunit_listelem bbunit_##NAME##_elem = { \
		.name = #NAME, \
		.testfunc = bbunit_##NAME##_test, \
	}; \
	static void INIT_FUNC bbunit_##NAME##_register(void) \
	{ \
		bbunit_registertest(&bbunit_##NAME##_elem); \
	} \
	static void bbunit_##NAME##_test(void)

/*
 * Both 'goto bbunit_end' and 'break' are here only to get rid
 * of compiler warnings.
 */
#define BBUNIT_ENDTEST \
	do { \
		goto bbunit_end; \
	bbunit_end: \
		break; \
	} while (0)

#define BBUNIT_PRINTASSERTFAIL \
	do { \
		bb_error_msg( \
			"[ERROR] Assertion failed in file %s, line %d", \
			__FILE__, __LINE__); \
	} while (0)

#define BBUNIT_ASSERTION_FAILED \
	do { \
		bbunit_settestfailed(); \
		goto bbunit_end; \
	} while (0)

/*
 * Assertions.
 * For now we only offer assertions which cause tests to fail
 * immediately. In the future 'expects' might be added too -
 * similar to those offered by the gtest framework.
 */
#define BBUNIT_ASSERT_EQ(EXPECTED, ACTUAL) \
	do { \
		if ((EXPECTED) != (ACTUAL)) { \
			BBUNIT_PRINTASSERTFAIL; \
			bb_error_msg("[ERROR] '%s' isn't equal to '%s'", \
						#EXPECTED, #ACTUAL); \
			BBUNIT_ASSERTION_FAILED; \
		} \
	} while (0)

#define BBUNIT_ASSERT_NOTEQ(EXPECTED, ACTUAL) \
	do { \
		if ((EXPECTED) == (ACTUAL)) { \
			BBUNIT_PRINTASSERTFAIL; \
			bb_error_msg("[ERROR] '%s' is equal to '%s'", \
						#EXPECTED, #ACTUAL); \
			BBUNIT_ASSERTION_FAILED; \
		} \
	} while (0)

#define BBUNIT_ASSERT_NOTNULL(PTR) \
	do { \
		if ((PTR) == NULL) { \
			BBUNIT_PRINTASSERTFAIL; \
			bb_error_msg("[ERROR] '%s' is NULL!", #PTR); \
			BBUNIT_ASSERTION_FAILED; \
		} \
	} while (0)

#define BBUNIT_ASSERT_NULL(PTR) \
	do { \
		if ((PTR) != NULL) { \
			BBUNIT_PRINTASSERTFAIL; \
			bb_error_msg("[ERROR] '%s' is not NULL!", #PTR); \
			BBUNIT_ASSERTION_FAILED; \
		} \
	} while (0)

#define BBUNIT_ASSERT_FALSE(STATEMENT) \
	do { \
		if ((STATEMENT)) { \
			BBUNIT_PRINTASSERTFAIL; \
			bb_error_msg("[ERROR] Statement '%s' evaluated to true!", \
								#STATEMENT); \
			BBUNIT_ASSERTION_FAILED; \
		} \
	} while (0)

#define BBUNIT_ASSERT_TRUE(STATEMENT) \
	do { \
		if (!(STATEMENT)) { \
			BBUNIT_PRINTASSERTFAIL; \
			bb_error_msg("[ERROR] Statement '%s' evaluated to false!", \
					#STATEMENT); \
			BBUNIT_ASSERTION_FAILED; \
		} \
	} while (0)

#define BBUNIT_ASSERT_STREQ(STR1, STR2) \
	do { \
		if (strcmp(STR1, STR2) != 0) { \
			BBUNIT_PRINTASSERTFAIL; \
			bb_error_msg("[ERROR] Strings '%s' and '%s' " \
					"are not the same", STR1, STR2); \
			BBUNIT_ASSERTION_FAILED; \
		} \
	} while (0)

#define BBUNIT_ASSERT_STRNOTEQ(STR1, STR2) \
	do { \
		if (strcmp(STR1, STR2) == 0) { \
			BBUNIT_PRINTASSERTFAIL; \
			bb_error_msg("[ERROR] Strings '%s' and '%s' " \
					"are the same, but were " \
					"expected to differ", STR1, STR2); \
			BBUNIT_ASSERTION_FAILED; \
		} \
	} while (0)


POP_SAVED_FUNCTION_VISIBILITY

#endif<|MERGE_RESOLUTION|>--- conflicted
+++ resolved
@@ -174,13 +174,7 @@
 
 #if !ENABLE_PLATFORM_MINGW32
 extern char **environ;
-<<<<<<< HEAD
-#endif
-#if defined(__GLIBC__) && __GLIBC__ < 2
-int vdprintf(int d, const char *format, va_list ap);
-#endif
-=======
->>>>>>> ec05df13
+#endif
 /* klogctl is in libc's klog.h, but we cheat and not #include that */
 int klogctl(int type, char *b, int len);
 #ifndef PATH_MAX
