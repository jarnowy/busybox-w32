/*
 * "Optimize" a list of dependencies as spit out by gcc -MD
 * for the kernel build
 * ===========================================================================
 *
 * Author       Kai Germaschewski
 * Copyright    2002 by Kai Germaschewski  <kai.germaschewski@gmx.de>
 *
 * This software may be used and distributed according to the terms
 * of the GNU General Public License, incorporated herein by reference.
 *
 *
 * Introduction:
 *
 * gcc produces a very nice and correct list of dependencies which
 * tells make when to remake a file.
 *
 * To use this list as-is however has the drawback that virtually
 * every file in the kernel includes <linux/config.h> which then again
 * includes <linux/autoconf.h>
 *
 * If the user re-runs make *config, linux/autoconf.h will be
 * regenerated.  make notices that and will rebuild every file which
 * includes autoconf.h, i.e. basically all files. This is extremely
 * annoying if the user just changed CONFIG_HIS_DRIVER from n to m.
 *
 * So we play the same trick that "mkdep" played before. We replace
 * the dependency on linux/autoconf.h by a dependency on every config
 * option which is mentioned in any of the listed prequisites.
 *
 * To be exact, split-include populates a tree in include/config/,
 * e.g. include/config/his/driver.h, which contains the #define/#undef
 * for the CONFIG_HIS_DRIVER option.
 *
 * So if the user changes his CONFIG_HIS_DRIVER option, only the objects
 * which depend on "include/linux/config/his/driver.h" will be rebuilt,
 * so most likely only his driver ;-)
 *
 * The idea above dates, by the way, back to Michael E Chastain, AFAIK.
 *
 * So to get dependencies right, there are two issues:
 * o if any of the files the compiler read changed, we need to rebuild
 * o if the command line given to the compile the file changed, we
 *   better rebuild as well.
 *
 * The former is handled by using the -MD output, the later by saving
 * the command line used to compile the old object and comparing it
 * to the one we would now use.
 *
 * Again, also this idea is pretty old and has been discussed on
 * kbuild-devel a long time ago. I don't have a sensibly working
 * internet connection right now, so I rather don't mention names
 * without double checking.
 *
 * This code here has been based partially based on mkdep.c, which
 * says the following about its history:
 *
 *   Copyright abandoned, Michael Chastain, <mailto:mec@shout.net>.
 *   This is a C version of syncdep.pl by Werner Almesberger.
 *
 *
 * It is invoked as
 *
 *   fixdep <depfile> <target> <cmdline>
 *
 * and will read the dependency file <depfile>
 *
 * The transformed dependency snipped is written to stdout.
 *
 * It first generates a line
 *
 *   cmd_<target> = <cmdline>
 *
 * and then basically copies the .<target>.d file to stdout, in the
 * process filtering out the dependency on linux/autoconf.h and adding
 * dependencies on include/config/my/option.h for every
 * CONFIG_MY_OPTION encountered in any of the prequisites.
 *
 * It will also filter out all the dependencies on *.ver. We need
 * to make sure that the generated version checksum are globally up
 * to date before even starting the recursive build, so it's too late
 * at this point anyway.
 *
 * The algorithm to grep for "CONFIG_..." is bit unusual, but should
 * be fast ;-) We don't even try to really parse the header files, but
 * merely grep, i.e. if CONFIG_FOO is mentioned in a comment, it will
 * be picked up as well. It's not a problem with respect to
 * correctness, since that can only give too many dependencies, thus
 * we cannot miss a rebuild. Since people tend to not mention totally
 * unrelated CONFIG_ options all over the place, it's not an
 * efficiency problem either.
 *
 * (Note: it'd be easy to port over the complete mkdep state machine,
 *  but I don't think the added complexity is worth it)
 */
/*
 * Note 2: if somebody writes HELLO_CONFIG_BOOM in a file, it will depend onto
 * CONFIG_BOOM. This could seem a bug (not too hard to fix), but please do not
 * fix it! Some UserModeLinux files (look at arch/um/) call CONFIG_BOOM as
 * UML_CONFIG_BOOM, to avoid conflicts with /usr/include/linux/autoconf.h,
 * through arch/um/include/uml-config.h; this fixdep "bug" makes sure that
 * those files will have correct dependencies.
 */

#include <sys/types.h>
#include <sys/stat.h>
#ifndef __MINGW32__
#include <sys/mman.h>
#endif
#include <unistd.h>
#include <fcntl.h>
#include <string.h>
#include <stdlib.h>
#include <stdio.h>
#include <limits.h>
#include <ctype.h>
#ifndef __MINGW32__
#include <arpa/inet.h>
<<<<<<< HEAD
#endif
#include <alloca.h>
=======
//bbox disabled: #include <alloca.h>
>>>>>>> 0f592d7f

/* bbox: not needed
#define INT_CONF ntohl(0x434f4e46)
#define INT_ONFI ntohl(0x4f4e4649)
#define INT_NFIG ntohl(0x4e464947)
#define INT_FIG_ ntohl(0x4649475f)
*/

#ifdef __MINGW32__
#define UNUSED __attribute__ ((__unused__))

/* Workaround specifically for fixdep */
#define PROT_READ 0
#define MAP_PRIVATE 0
void *mmap(void *start UNUSED, size_t size, int prot UNUSED,
	   int flags UNUSED, int fd, off_t offset UNUSED)
{
	void *p;
	void *curP;
	ssize_t readB;

	p = malloc(size);
	if (!p)
		return (void*)((long)-1);

	curP = p;

	while (size > 0)
	{
		readB = read(fd, curP, size);

		if (readB == 0)
		{
			/* EOF reached */
			break;
		}
		else if (readB < 0)
		{
			perror("fixdep: read config");
			free(p);
			return (void*)((long)-1);
		}

		size -= readB;
		curP += readB;
	}

	return p;
}
void munmap(void *p, size_t size UNUSED)
{
	free(p);
}
#endif

char *target;
char *depfile;
char *cmdline;

void usage(void)

{
	fprintf(stderr, "Usage: fixdep <depfile> <target> <cmdline>\n");
	exit(1);
}

/*
 * Print out the commandline prefixed with cmd_<target filename> :=
 */
void print_cmdline(void)
{
	printf("cmd_%s := %s\n\n", target, cmdline);
}

char * str_config  = NULL;
int    size_config = 0;
int    len_config  = 0;

/*
 * Grow the configuration string to a desired length.
 * Usually the first growth is plenty.
 */
void grow_config(int len)
{
	while (len_config + len > size_config) {
		if (size_config == 0)
			size_config = 2048;
		str_config = realloc(str_config, size_config *= 2);
		if (str_config == NULL)
			{ perror("fixdep:malloc"); exit(1); }
	}
}



/*
 * Lookup a value in the configuration string.
 */
int is_defined_config(const char * name, int len)
{
	const char * pconfig;
	const char * plast = str_config + len_config - len;
	for ( pconfig = str_config + 1; pconfig < plast; pconfig++ ) {
		if (pconfig[ -1] == '\n'
		&&  pconfig[len] == '\n'
		&&  !memcmp(pconfig, name, len))
			return 1;
	}
	return 0;
}

/*
 * Add a new value to the configuration string.
 */
void define_config(const char * name, int len)
{
	grow_config(len + 1);

	memcpy(str_config+len_config, name, len);
	len_config += len;
	str_config[len_config++] = '\n';
}

/*
 * Clear the set of configuration strings.
 */
void clear_config(void)
{
	len_config = 0;
	define_config("", 0);
}

/*
 * Record the use of a CONFIG_* word.
 */
void use_config(char *m, int slen)
{
	char *s = alloca(slen+1);
	char *p;

	if (is_defined_config(m, slen))
	    return;

	define_config(m, slen);

	memcpy(s, m, slen); s[slen] = 0;

	for (p = s; p < s + slen; p++) {
		if (*p == '_')
			*p = '/';
		else
			*p = tolower((int)*p);
	}
	printf("    $(wildcard include/config/%s.h) \\\n", s);
}

void parse_config_file(char *map, size_t len)
{
	/* modified for bbox */
	char *end_3 = map + len - 3; /* 3 == length of "IF_" */
	char *end_7 = map + len - 7;
	char *p = map;
	char *q;
	int off;

	for (; p <= end_3; p++) {
		/* Find next identifier's beginning */
		if (!(isalnum(*p) || *p == '_'))
			continue;

		/* Check it */
		if (p < end_7 && p[6] == '_') {
			if (!memcmp(p, "CONFIG", 6)) goto conf7;
			if (!memcmp(p, "ENABLE", 6)) goto conf7;
			if (!memcmp(p, "IF_NOT", 6)) goto conf7;
		}
		/* we have at least 3 chars because of p <= end_3 */
		/*if (!memcmp(p, "IF_", 3)) ...*/
		if (p[0] == 'I' && p[1] == 'F' && p[2] == '_') {
			off = 3;
			goto conf;
		}

		/* This identifier is not interesting, skip it */
		while (p <= end_3 && (isalnum(*p) || *p == '_'))
			p++;
		continue;

	conf7:	off = 7;
	conf:
		p += off;
		for (q = p; q < end_3+3; q++) {
			if (!(isalnum(*q) || *q == '_'))
				break;
		}
		if (q != p) {
			use_config(p, q-p);
		}
	}
}

/* test is s ends in sub */
int strrcmp(char *s, char *sub)
{
	int slen = strlen(s);
	int sublen = strlen(sub);

	if (sublen > slen)
		return 1;

	return memcmp(s + slen - sublen, sub, sublen);
}

void do_config_file(char *filename)
{
	struct stat st;
	int fd;
	void *map;

	fd = open(filename, O_RDONLY);
	if (fd < 0) {
		fprintf(stderr, "fixdep: ");
		perror(filename);
		exit(2);
	}
	fstat(fd, &st);
	if (st.st_size == 0) {
		close(fd);
		return;
	}
	map = mmap(NULL, st.st_size, PROT_READ, MAP_PRIVATE, fd, 0);
	if ((long) map == -1) {
		perror("fixdep: mmap");
		close(fd);
		return;
	}

	parse_config_file(map, st.st_size);

	munmap(map, st.st_size);

	close(fd);
}

void parse_dep_file(void *map, size_t len)
{
	char *m = map;
	char *end = m + len;
	char *p;
	char *s = alloca(len);

	p = memchr(m, ':', len);
	if (!p) {
		fprintf(stderr, "fixdep: parse error\n");
		exit(1);
	}
	memcpy(s, m, p-m); s[p-m] = 0;
	printf("deps_%s := \\\n", target);
	m = p+1;

	clear_config();

	while (m < end) {
		while (m < end && (*m == ' ' || *m == '\\' || *m == '\n' || *m == '\r'))
			m++;
		p = m;
		while (p < end && *p != ' ') p++;
		if (p == end) {
			do p--; while (!isalnum(*p));
			p++;
		}
		memcpy(s, m, p-m); s[p-m] = 0;
		if (strrcmp(s, "include/autoconf.h") &&
		    strrcmp(s, "arch/um/include/uml-config.h") &&
		    strrcmp(s, ".ver")) {
			printf("  %s \\\n", s);
			do_config_file(s);
		}
		m = p + 1;
	}
	printf("\n%s: $(deps_%s)\n\n", target, target);
	printf("$(deps_%s):\n", target);
}

void print_deps(void)
{
	struct stat st;
	int fd;
	void *map;

	fd = open(depfile, O_RDONLY);
	if (fd < 0) {
		fprintf(stderr, "fixdep: ");
		perror(depfile);
		exit(2);
	}
	fstat(fd, &st);
	if (st.st_size == 0) {
		fprintf(stderr,"fixdep: %s is empty\n",depfile);
		close(fd);
		return;
	}
	map = mmap(NULL, st.st_size, PROT_READ, MAP_PRIVATE, fd, 0);
	if ((long) map == -1) {
		perror("fixdep: mmap");
		close(fd);
		return;
	}

	parse_dep_file(map, st.st_size);

	munmap(map, st.st_size);

	close(fd);
}

void traps(void)
{
/* bbox: not needed
	static char test[] __attribute__((aligned(sizeof(int)))) = "CONF";

	if (*(int *)test != INT_CONF) {
		fprintf(stderr, "fixdep: sizeof(int) != 4 or wrong endianess? %#x\n",
			*(int *)test);
		exit(2);
	}
*/
}

int main(int argc, char **argv)
{
	traps();

	if (argc != 4)
		usage();

	depfile = argv[1];
	target = argv[2];
	cmdline = argv[3];

	print_cmdline();
	print_deps();

	return 0;
}<|MERGE_RESOLUTION|>--- conflicted
+++ resolved
@@ -116,12 +116,8 @@
 #include <ctype.h>
 #ifndef __MINGW32__
 #include <arpa/inet.h>
-<<<<<<< HEAD
 #endif
-#include <alloca.h>
-=======
 //bbox disabled: #include <alloca.h>
->>>>>>> 0f592d7f
 
 /* bbox: not needed
 #define INT_CONF ntohl(0x434f4e46)
