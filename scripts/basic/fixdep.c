/*
 * "Optimize" a list of dependencies as spit out by gcc -MD
 * for the kernel build
 * ===========================================================================
 *
 * Author       Kai Germaschewski
 * Copyright    2002 by Kai Germaschewski  <kai.germaschewski@gmx.de>
 *
 * This software may be used and distributed according to the terms
 * of the GNU General Public License, incorporated herein by reference.
 *
 *
 * Introduction:
 *
 * gcc produces a very nice and correct list of dependencies which
 * tells make when to remake a file.
 *
 * To use this list as-is however has the drawback that virtually
 * every file in the kernel includes <linux/config.h> which then again
 * includes <linux/autoconf.h>
 *
 * If the user re-runs make *config, linux/autoconf.h will be
 * regenerated.  make notices that and will rebuild every file which
 * includes autoconf.h, i.e. basically all files. This is extremely
 * annoying if the user just changed CONFIG_HIS_DRIVER from n to m.
 *
 * So we play the same trick that "mkdep" played before. We replace
 * the dependency on linux/autoconf.h by a dependency on every config
 * option which is mentioned in any of the listed prequisites.
 *
 * To be exact, split-include populates a tree in include/config/,
 * e.g. include/config/his/driver.h, which contains the #define/#undef
 * for the CONFIG_HIS_DRIVER option.
 *
 * So if the user changes his CONFIG_HIS_DRIVER option, only the objects
 * which depend on "include/linux/config/his/driver.h" will be rebuilt,
 * so most likely only his driver ;-)
 *
 * The idea above dates, by the way, back to Michael E Chastain, AFAIK.
 *
 * So to get dependencies right, there are two issues:
 * o if any of the files the compiler read changed, we need to rebuild
 * o if the command line given to the compile the file changed, we
 *   better rebuild as well.
 *
 * The former is handled by using the -MD output, the later by saving
 * the command line used to compile the old object and comparing it
 * to the one we would now use.
 *
 * Again, also this idea is pretty old and has been discussed on
 * kbuild-devel a long time ago. I don't have a sensibly working
 * internet connection right now, so I rather don't mention names
 * without double checking.
 *
 * This code here has been based partially based on mkdep.c, which
 * says the following about its history:
 *
 *   Copyright abandoned, Michael Chastain, <mailto:mec@shout.net>.
 *   This is a C version of syncdep.pl by Werner Almesberger.
 *
 *
 * It is invoked as
 *
 *   fixdep <depfile> <target> <cmdline>
 *
 * and will read the dependency file <depfile>
 *
 * The transformed dependency snipped is written to stdout.
 *
 * It first generates a line
 *
 *   cmd_<target> = <cmdline>
 *
 * and then basically copies the .<target>.d file to stdout, in the
 * process filtering out the dependency on linux/autoconf.h and adding
 * dependencies on include/config/my/option.h for every
 * CONFIG_MY_OPTION encountered in any of the prequisites.
 *
 * It will also filter out all the dependencies on *.ver. We need
 * to make sure that the generated version checksum are globally up
 * to date before even starting the recursive build, so it's too late
 * at this point anyway.
 *
 * The algorithm to grep for "CONFIG_..." is bit unusual, but should
 * be fast ;-) We don't even try to really parse the header files, but
 * merely grep, i.e. if CONFIG_FOO is mentioned in a comment, it will
 * be picked up as well. It's not a problem with respect to
 * correctness, since that can only give too many dependencies, thus
 * we cannot miss a rebuild. Since people tend to not mention totally
 * unrelated CONFIG_ options all over the place, it's not an
 * efficiency problem either.
 *
 * (Note: it'd be easy to port over the complete mkdep state machine,
 *  but I don't think the added complexity is worth it)
 */
/*
 * Note 2: if somebody writes HELLO_CONFIG_BOOM in a file, it will depend onto
 * CONFIG_BOOM. This could seem a bug (not too hard to fix), but please do not
 * fix it! Some UserModeLinux files (look at arch/um/) call CONFIG_BOOM as
 * UML_CONFIG_BOOM, to avoid conflicts with /usr/include/linux/autoconf.h,
 * through arch/um/include/uml-config.h; this fixdep "bug" makes sure that
 * those files will have correct dependencies.
 */

#include <sys/types.h>
#include <sys/stat.h>
#ifndef __MINGW32__
#include <sys/mman.h>
<<<<<<< HEAD
#endif
=======
#include <errno.h>
>>>>>>> dff444bc
#include <unistd.h>
#include <fcntl.h>
#include <string.h>
#include <stdlib.h>
#include <stdio.h>
#include <limits.h>
#include <ctype.h>
#ifndef __MINGW32__
#include <arpa/inet.h>
#endif
//bbox disabled: #include <alloca.h>

/* bbox: not needed
#define INT_CONF ntohl(0x434f4e46)
#define INT_ONFI ntohl(0x4f4e4649)
#define INT_NFIG ntohl(0x4e464947)
#define INT_FIG_ ntohl(0x4649475f)
*/

#ifndef O_BINARY
#define O_BINARY 0
#endif

#ifdef __MINGW32__
#define UNUSED __attribute__ ((__unused__))

/* Workaround specifically for fixdep */
#define PROT_READ 0
#define MAP_PRIVATE 0
void *mmap(void *start UNUSED, size_t size, int prot UNUSED,
	   int flags UNUSED, int fd, off_t offset UNUSED)
{
	void *p;
	void *curP;
	ssize_t readB;

	p = malloc(size);
	if (!p)
		return (void*)((long)-1);

	curP = p;

	while (size > 0)
	{
		readB = read(fd, curP, size);

		if (readB == 0)
		{
			/* EOF reached */
			break;
		}
		else if (readB < 0)
		{
			perror("fixdep: read config");
			free(p);
			return (void*)((long)-1);
		}

		size -= readB;
		curP += readB;
	}

	return p;
}
void munmap(void *p, size_t size UNUSED)
{
	free(p);
}
#endif

char *target;
char *depfile;
char *cmdline;

void usage(void)

{
	fprintf(stderr, "Usage: fixdep <depfile> <target> <cmdline>\n");
	exit(1);
}

/*
 * Print out the commandline prefixed with cmd_<target filename> :=
 */
void print_cmdline(void)
{
	printf("cmd_%s := %s\n\n", target, cmdline);
}

char * str_config  = NULL;
int    size_config = 0;
int    len_config  = 0;

/*
 * Grow the configuration string to a desired length.
 * Usually the first growth is plenty.
 */
void grow_config(int len)
{
	while (len_config + len > size_config) {
		if (size_config == 0)
			size_config = 2048;
		str_config = realloc(str_config, size_config *= 2);
		if (str_config == NULL)
			{ perror("fixdep:malloc"); exit(1); }
	}
}



/*
 * Lookup a value in the configuration string.
 */
int is_defined_config(const char * name, int len)
{
	const char * pconfig;
	const char * plast = str_config + len_config - len;
	for ( pconfig = str_config + 1; pconfig < plast; pconfig++ ) {
		if (pconfig[ -1] == '\n'
		&&  pconfig[len] == '\n'
		&&  !memcmp(pconfig, name, len))
			return 1;
	}
	return 0;
}

/*
 * Add a new value to the configuration string.
 */
void define_config(const char * name, int len)
{
	grow_config(len + 1);

	memcpy(str_config+len_config, name, len);
	len_config += len;
	str_config[len_config++] = '\n';
}

/*
 * Clear the set of configuration strings.
 */
void clear_config(void)
{
	len_config = 0;
	define_config("", 0);
}

/*
 * Record the use of a CONFIG_* word.
 */
void use_config(char *m, int slen)
{
	char *s = alloca(slen+1);
	char *p;

	if (is_defined_config(m, slen))
	    return;

	define_config(m, slen);

	memcpy(s, m, slen); s[slen] = 0;

	for (p = s; p < s + slen; p++) {
		if (*p == '_')
			*p = '/';
		else
			*p = tolower((int)*p);
	}
	printf("    $(wildcard include/config/%s.h) \\\n", s);
}

void parse_config_file(char *map, size_t len)
{
	/* modified for bbox */
	unsigned char *end_3 = (unsigned char *)map + len - 3; /* 3 == length of "IF_" */
	unsigned char *end_7 = (unsigned char *)map + len - 7;
	unsigned char *p = (unsigned char *)map;
	unsigned char *q;
	int off;

	for (; p <= end_3; p++) {
		/* Find next identifier's beginning */
		if (!(isalnum(*p) || *p == '_'))
			continue;

		/* Check it */
		if (p < end_7 && p[6] == '_') {
			if (!memcmp(p, "CONFIG", 6)) goto conf7;
			if (!memcmp(p, "ENABLE", 6)) goto conf7;
			if (!memcmp(p, "IF_NOT", 6)) goto conf7;
		}
		/* we have at least 3 chars because of p <= end_3 */
		/*if (!memcmp(p, "IF_", 3)) ...*/
		if (p[0] == 'I' && p[1] == 'F' && p[2] == '_') {
			off = 3;
			goto conf;
		}

		/* This identifier is not interesting, skip it */
		while (p <= end_3 && (isalnum(*p) || *p == '_'))
			p++;
		continue;

	conf7:	off = 7;
	conf:
		p += off;
		for (q = p; q < end_3+3; q++) {
			if (!(isalnum(*q) || *q == '_'))
				break;
		}
		if (q != p) {
			use_config((char*)p, q - p);
		}
	}
}

/* test is s ends in sub */
int strrcmp(char *s, char *sub)
{
	int slen = strlen(s);
	int sublen = strlen(sub);

	if (sublen > slen)
		return 1;

	return memcmp(s + slen - sublen, sub, sublen);
}

void do_config_file(char *filename)
{
	struct stat st;
	int fd;
	void *map;

	fd = open(filename, O_RDONLY | O_BINARY);
	if (fd < 0) {
		fprintf(stderr, "fixdep: ");
		perror(filename);
		exit(2);
	}
	if (fstat(fd, &st) < 0) {
		fprintf(stderr, "fixdep: fstat %s %s\n", filename, strerror(errno));
		exit(2);
	}
	if (st.st_size == 0) {
		close(fd);
		return;
	}
	map = mmap(NULL, st.st_size, PROT_READ, MAP_PRIVATE, fd, 0);
	if ((intptr_t) map == -1) {
		perror("fixdep: mmap");
		close(fd);
		return;
	}

	parse_config_file(map, st.st_size);

	munmap(map, st.st_size);

	close(fd);
}

void parse_dep_file(void *map, size_t len)
{
	char *m = map;
	char *end = m + len;
	char *p;
	char *s = alloca(len);

	p = memchr(m, ':', len);
	if (!p) {
		fprintf(stderr, "fixdep: parse error\n");
		exit(1);
	}
	memcpy(s, m, p-m); s[p-m] = 0;
	printf("deps_%s := \\\n", target);
	m = p+1;

	clear_config();

	while (m < end) {
		while (m < end && (*m == ' ' || *m == '\\' || *m == '\n' || *m == '\r'))
			m++;
		p = m;
		while (p < end && *p != ' ') p++;
		if (p == m) break;
		if (p == end) {
			do p--; while (p != m && !isalnum((unsigned char)*p));
			p++;
		}
		if (p < m) {
			/* we've consumed the last filename of this list
			   already.  */
			break;
		}
		memcpy(s, m, p-m); s[p-m] = 0;
		if (strrcmp(s, "include/autoconf.h") &&
		    strrcmp(s, "arch/um/include/uml-config.h") &&
		    strrcmp(s, ".ver")) {
			printf("  %s \\\n", s);
			do_config_file(s);
		}
		if (p == end) break;
		m = p + 1;
	}
	printf("\n%s: $(deps_%s)\n\n", target, target);
	printf("$(deps_%s):\n", target);
}

void print_deps(void)
{
	struct stat st;
	int fd;
	void *map;

	fd = open(depfile, O_RDONLY | O_BINARY);
	if (fd < 0) {
		fprintf(stderr, "fixdep: ");
		perror(depfile);
		exit(2);
	}
	if (fstat(fd, &st) < 0) {
		fprintf(stderr, "fixdep: fstat %s %s\n", depfile, strerror(errno));
		exit(2);
	}
	if (st.st_size == 0) {
		fprintf(stderr,"fixdep: %s is empty\n",depfile);
		close(fd);
		return;
	}
	map = mmap(NULL, st.st_size, PROT_READ, MAP_PRIVATE, fd, 0);
	if ((intptr_t) map == -1) {
		perror("fixdep: mmap");
		close(fd);
		return;
	}

	parse_dep_file(map, st.st_size);

	munmap(map, st.st_size);

	close(fd);
}

void traps(void)
{
/* bbox: not needed
	static char test[] __attribute__((aligned(sizeof(int)))) = "CONF";

	if (*(int *)test != INT_CONF) {
		fprintf(stderr, "fixdep: sizeof(int) != 4 or wrong endianess? %#x\n",
			*(int *)test);
		exit(2);
	}
*/
}

int main(int argc, char **argv)
{
	traps();

	if (argc != 4)
		usage();

	depfile = argv[1];
	target = argv[2];
	cmdline = argv[3];

	print_cmdline();
	print_deps();

	return 0;
}<|MERGE_RESOLUTION|>--- conflicted
+++ resolved
@@ -106,11 +106,8 @@
 #include <sys/stat.h>
 #ifndef __MINGW32__
 #include <sys/mman.h>
-<<<<<<< HEAD
 #endif
-=======
 #include <errno.h>
->>>>>>> dff444bc
 #include <unistd.h>
 #include <fcntl.h>
 #include <string.h>
