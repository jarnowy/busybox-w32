/*
 * "Optimize" a list of dependencies as spit out by gcc -MD
 * for the kernel build
 * ===========================================================================
 *
 * Author       Kai Germaschewski
 * Copyright    2002 by Kai Germaschewski  <kai.germaschewski@gmx.de>
 *
 * This software may be used and distributed according to the terms
 * of the GNU General Public License, incorporated herein by reference.
 *
 *
 * Introduction:
 *
 * gcc produces a very nice and correct list of dependencies which
 * tells make when to remake a file.
 *
 * To use this list as-is however has the drawback that virtually
 * every file in the kernel includes <linux/config.h> which then again
 * includes <linux/autoconf.h>
 *
 * If the user re-runs make *config, linux/autoconf.h will be
 * regenerated.  make notices that and will rebuild every file which
 * includes autoconf.h, i.e. basically all files. This is extremely
 * annoying if the user just changed CONFIG_HIS_DRIVER from n to m.
 *
 * So we play the same trick that "mkdep" played before. We replace
 * the dependency on linux/autoconf.h by a dependency on every config
 * option which is mentioned in any of the listed prequisites.
 *
 * To be exact, split-include populates a tree in include/config/,
 * e.g. include/config/his/driver.h, which contains the #define/#undef
 * for the CONFIG_HIS_DRIVER option.
 *
 * So if the user changes his CONFIG_HIS_DRIVER option, only the objects
 * which depend on "include/linux/config/his/driver.h" will be rebuilt,
 * so most likely only his driver ;-)
 *
 * The idea above dates, by the way, back to Michael E Chastain, AFAIK.
 *
 * So to get dependencies right, there are two issues:
 * o if any of the files the compiler read changed, we need to rebuild
 * o if the command line given to the compile the file changed, we
 *   better rebuild as well.
 *
 * The former is handled by using the -MD output, the later by saving
 * the command line used to compile the old object and comparing it
 * to the one we would now use.
 *
 * Again, also this idea is pretty old and has been discussed on
 * kbuild-devel a long time ago. I don't have a sensibly working
 * internet connection right now, so I rather don't mention names
 * without double checking.
 *
 * This code here has been based partially based on mkdep.c, which
 * says the following about its history:
 *
 *   Copyright abandoned, Michael Chastain, <mailto:mec@shout.net>.
 *   This is a C version of syncdep.pl by Werner Almesberger.
 *
 *
 * It is invoked as
 *
 *   fixdep <depfile> <target> <cmdline>
 *
 * and will read the dependency file <depfile>
 *
 * The transformed dependency snipped is written to stdout.
 *
 * It first generates a line
 *
 *   cmd_<target> = <cmdline>
 *
 * and then basically copies the .<target>.d file to stdout, in the
 * process filtering out the dependency on linux/autoconf.h and adding
 * dependencies on include/config/my/option.h for every
 * CONFIG_MY_OPTION encountered in any of the prequisites.
 *
 * It will also filter out all the dependencies on *.ver. We need
 * to make sure that the generated version checksum are globally up
 * to date before even starting the recursive build, so it's too late
 * at this point anyway.
 *
 * The algorithm to grep for "CONFIG_..." is bit unusual, but should
 * be fast ;-) We don't even try to really parse the header files, but
 * merely grep, i.e. if CONFIG_FOO is mentioned in a comment, it will
 * be picked up as well. It's not a problem with respect to
 * correctness, since that can only give too many dependencies, thus
 * we cannot miss a rebuild. Since people tend to not mention totally
 * unrelated CONFIG_ options all over the place, it's not an
 * efficiency problem either.
 *
 * (Note: it'd be easy to port over the complete mkdep state machine,
 *  but I don't think the added complexity is worth it)
 */
/*
 * Note 2: if somebody writes HELLO_CONFIG_BOOM in a file, it will depend onto
 * CONFIG_BOOM. This could seem a bug (not too hard to fix), but please do not
 * fix it! Some UserModeLinux files (look at arch/um/) call CONFIG_BOOM as
 * UML_CONFIG_BOOM, to avoid conflicts with /usr/include/linux/autoconf.h,
 * through arch/um/include/uml-config.h; this fixdep "bug" makes sure that
 * those files will have correct dependencies.
 */

#include <sys/types.h>
#include <sys/stat.h>
#ifndef __MINGW32__
#include <sys/mman.h>
#endif
#include <unistd.h>
#include <fcntl.h>
#include <string.h>
#include <stdlib.h>
#include <stdio.h>
#include <limits.h>
#include <ctype.h>
#ifndef __MINGW32__
#include <arpa/inet.h>
<<<<<<< HEAD
#endif
=======
#include <alloca.h>
>>>>>>> c0cae526

/* bbox: not needed
#define INT_CONF ntohl(0x434f4e46)
#define INT_ONFI ntohl(0x4f4e4649)
#define INT_NFIG ntohl(0x4e464947)
#define INT_FIG_ ntohl(0x4649475f)
*/

#ifdef __MINGW32__
#define UNUSED __attribute__ ((__unused__))

/* Workaround specifically for fixdep */
#define PROT_READ 0
#define MAP_PRIVATE 0
void *mmap(void *start UNUSED, size_t size, int prot UNUSED,
	   int flags UNUSED, int fd, off_t offset UNUSED)
{
	void *p;
	void *curP;
	ssize_t readB;

	p = malloc(size);
	if (!p)
		return (void*)((long)-1);

	curP = p;

	while (size > 0)
	{
		readB = read(fd, curP, size);

		if (readB == 0)
		{
			/* EOF reached */
			break;
		}
		else if (readB < 0)
		{
			perror("fixdep: read config");
			free(p);
			return (void*)((long)-1);
		}

		size -= readB;
		curP += readB;
	}

	return p;
}
void munmap(void *p, size_t size UNUSED)
{
	free(p);
}
#endif

char *target;
char *depfile;
char *cmdline;

void usage(void)

{
	fprintf(stderr, "Usage: fixdep <depfile> <target> <cmdline>\n");
	exit(1);
}

/*
 * Print out the commandline prefixed with cmd_<target filename> :=
 */
void print_cmdline(void)
{
	printf("cmd_%s := %s\n\n", target, cmdline);
}

char * str_config  = NULL;
int    size_config = 0;
int    len_config  = 0;

/*
 * Grow the configuration string to a desired length.
 * Usually the first growth is plenty.
 */
void grow_config(int len)
{
	while (len_config + len > size_config) {
		if (size_config == 0)
			size_config = 2048;
		str_config = realloc(str_config, size_config *= 2);
		if (str_config == NULL)
			{ perror("fixdep:malloc"); exit(1); }
	}
}



/*
 * Lookup a value in the configuration string.
 */
int is_defined_config(const char * name, int len)
{
	const char * pconfig;
	const char * plast = str_config + len_config - len;
	for ( pconfig = str_config + 1; pconfig < plast; pconfig++ ) {
		if (pconfig[ -1] == '\n'
		&&  pconfig[len] == '\n'
		&&  !memcmp(pconfig, name, len))
			return 1;
	}
	return 0;
}

/*
 * Add a new value to the configuration string.
 */
void define_config(const char * name, int len)
{
	grow_config(len + 1);

	memcpy(str_config+len_config, name, len);
	len_config += len;
	str_config[len_config++] = '\n';
}

/*
 * Clear the set of configuration strings.
 */
void clear_config(void)
{
	len_config = 0;
	define_config("", 0);
}

/*
 * Record the use of a CONFIG_* word.
 */
void use_config(char *m, int slen)
{
	char *s = alloca(slen+1);
	char *p;

	if (is_defined_config(m, slen))
	    return;

	define_config(m, slen);

	memcpy(s, m, slen); s[slen] = 0;

	for (p = s; p < s + slen; p++) {
		if (*p == '_')
			*p = '/';
		else
			*p = tolower((int)*p);
	}
	printf("    $(wildcard include/config/%s.h) \\\n", s);
}

void parse_config_file(char *map, size_t len)
{
	/* modified for bbox */
	char *end_3 = map + len - 3; /* 3 == length of "IF_" */
	char *end_7 = map + len - 7;
	char *p = map;
	char *q;
	int off;

	for (; p <= end_3; p++) {
		/* Find next identifier's beginning */
		if (!(isalnum(*p) || *p == '_'))
			continue;

		/* Check it */
		if (p < end_7 && p[6] == '_') {
			if (!memcmp(p, "CONFIG", 6)) goto conf7;
			if (!memcmp(p, "ENABLE", 6)) goto conf7;
			if (!memcmp(p, "IF_NOT", 6)) goto conf7;
		}
		/* we have at least 3 chars because of p <= end_3 */
		/*if (!memcmp(p, "IF_", 3)) ...*/
		if (p[0] == 'I' && p[1] == 'F' && p[2] == '_') {
			off = 3;
			goto conf;
		}

		/* This identifier is not interesting, skip it */
		while (p <= end_3 && (isalnum(*p) || *p == '_'))
			p++;
		continue;

	conf7:	off = 7;
	conf:
		p += off;
		for (q = p; q < end_3+3; q++) {
			if (!(isalnum(*q) || *q == '_'))
				break;
		}
		if (q != p) {
			use_config(p, q-p);
		}
	}
}

/* test is s ends in sub */
int strrcmp(char *s, char *sub)
{
	int slen = strlen(s);
	int sublen = strlen(sub);

	if (sublen > slen)
		return 1;

	return memcmp(s + slen - sublen, sub, sublen);
}

void do_config_file(char *filename)
{
	struct stat st;
	int fd;
	void *map;

	fd = open(filename, O_RDONLY);
	if (fd < 0) {
		fprintf(stderr, "fixdep: ");
		perror(filename);
		exit(2);
	}
	fstat(fd, &st);
	if (st.st_size == 0) {
		close(fd);
		return;
	}
	map = mmap(NULL, st.st_size, PROT_READ, MAP_PRIVATE, fd, 0);
	if ((long) map == -1) {
		perror("fixdep: mmap");
		close(fd);
		return;
	}

	parse_config_file(map, st.st_size);

	munmap(map, st.st_size);

	close(fd);
}

void parse_dep_file(void *map, size_t len)
{
	char *m = map;
	char *end = m + len;
	char *p;
	char *s = alloca(len);

	p = memchr(m, ':', len);
	if (!p) {
		fprintf(stderr, "fixdep: parse error\n");
		exit(1);
	}
	memcpy(s, m, p-m); s[p-m] = 0;
	printf("deps_%s := \\\n", target);
	m = p+1;

	clear_config();

	while (m < end) {
		while (m < end && (*m == ' ' || *m == '\\' || *m == '\n' || *m == '\r'))
			m++;
		p = m;
		while (p < end && *p != ' ') p++;
		if (p == end) {
			do p--; while (!isalnum(*p));
			p++;
		}
		memcpy(s, m, p-m); s[p-m] = 0;
		if (strrcmp(s, "include/autoconf.h") &&
		    strrcmp(s, "arch/um/include/uml-config.h") &&
		    strrcmp(s, ".ver")) {
			printf("  %s \\\n", s);
			do_config_file(s);
		}
		m = p + 1;
	}
	printf("\n%s: $(deps_%s)\n\n", target, target);
	printf("$(deps_%s):\n", target);
}

void print_deps(void)
{
	struct stat st;
	int fd;
	void *map;

	fd = open(depfile, O_RDONLY);
	if (fd < 0) {
		fprintf(stderr, "fixdep: ");
		perror(depfile);
		exit(2);
	}
	fstat(fd, &st);
	if (st.st_size == 0) {
		fprintf(stderr,"fixdep: %s is empty\n",depfile);
		close(fd);
		return;
	}
	map = mmap(NULL, st.st_size, PROT_READ, MAP_PRIVATE, fd, 0);
	if ((long) map == -1) {
		perror("fixdep: mmap");
		close(fd);
		return;
	}

	parse_dep_file(map, st.st_size);

	munmap(map, st.st_size);

	close(fd);
}

void traps(void)
{
/* bbox: not needed
	static char test[] __attribute__((aligned(sizeof(int)))) = "CONF";

	if (*(int *)test != INT_CONF) {
		fprintf(stderr, "fixdep: sizeof(int) != 4 or wrong endianess? %#x\n",
			*(int *)test);
		exit(2);
	}
*/
}

int main(int argc, char **argv)
{
	traps();

	if (argc != 4)
		usage();

	depfile = argv[1];
	target = argv[2];
	cmdline = argv[3];

	print_cmdline();
	print_deps();

	return 0;
}<|MERGE_RESOLUTION|>--- conflicted
+++ resolved
@@ -116,11 +116,8 @@
 #include <ctype.h>
 #ifndef __MINGW32__
 #include <arpa/inet.h>
-<<<<<<< HEAD
 #endif
-=======
 #include <alloca.h>
->>>>>>> c0cae526
 
 /* bbox: not needed
 #define INT_CONF ntohl(0x434f4e46)
