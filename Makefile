VERSION = 1
PATCHLEVEL = 37
SUBLEVEL = 0
EXTRAVERSION = .git
NAME = Unnamed

# Colon is used as a separator in makefiles.  Strip any drive prefix
# from the current directory to avoid confusion.
CURDIR := $(lastword $(subst :, ,$(CURDIR)))

# *DOCUMENTATION*
# To see a list of typical targets execute "make help"
# More info can be located in ./README
# Comments in this file are targeted only to the developer, do not
# expect to learn how to build the kernel reading this file.

# Do not print "Entering directory ..."
MAKEFLAGS += --no-print-directory

# We are using a recursive build, so we need to do a little thinking
# to get the ordering right.
#
# Most importantly: sub-Makefiles should only ever modify files in
# their own directory. If in some directory we have a dependency on
# a file in another dir (which doesn't happen often, but it's often
# unavoidable when linking the built-in.o targets which finally
# turn into busybox), we will call a sub make in that other dir, and
# after that we are sure that everything which is in that other dir
# is now up to date.
#
# The only cases where we need to modify files which have global
# effects are thus separated out and done before the recursive
# descending is started. They are now explicitly listed as the
# prepare rule.

# To put more focus on warnings, be less verbose as default
# Use 'make V=1' to see the full commands

ifdef V
  ifeq ("$(origin V)", "command line")
    KBUILD_VERBOSE = $(V)
  endif
endif
ifndef KBUILD_VERBOSE
  KBUILD_VERBOSE = 0
endif

# Call sparse as part of compilation of C files
# Use 'make C=1' to enable sparse checking

ifdef C
  ifeq ("$(origin C)", "command line")
    KBUILD_CHECKSRC = $(C)
  endif
endif
ifndef KBUILD_CHECKSRC
  KBUILD_CHECKSRC = 0
endif

# Use make M=dir to specify directory of external module to build
# Old syntax make ... SUBDIRS=$PWD is still supported
# Setting the environment variable KBUILD_EXTMOD take precedence
ifdef SUBDIRS
  KBUILD_EXTMOD ?= $(SUBDIRS)
endif
ifdef M
  ifeq ("$(origin M)", "command line")
    KBUILD_EXTMOD := $(M)
  endif
endif


# kbuild supports saving output files in a separate directory.
# To locate output files in a separate directory two syntaxes are supported.
# In both cases the working directory must be the root of the kernel src.
# 1) O=
# Use "make O=dir/to/store/output/files/"
#
# 2) Set KBUILD_OUTPUT
# Set the environment variable KBUILD_OUTPUT to point to the directory
# where the output files shall be placed.
# export KBUILD_OUTPUT=dir/to/store/output/files/
# make
#
# The O= assignment takes precedence over the KBUILD_OUTPUT environment
# variable.


# KBUILD_SRC is set on invocation of make in OBJ directory
# KBUILD_SRC is not intended to be used by the regular user (for now)
ifeq ($(KBUILD_SRC),)

# OK, Make called in directory where kernel src resides
# Do we want to locate output files in a separate directory?
ifdef O
  ifeq ("$(origin O)", "command line")
    KBUILD_OUTPUT := $(O)
  endif
endif

# That's our default target when none is given on the command line
PHONY := _all
_all:

ifneq ($(KBUILD_OUTPUT),)
# Invoke a second make in the output directory, passing relevant variables
# check that the output directory actually exists
saved-output := $(KBUILD_OUTPUT)
KBUILD_OUTPUT := $(shell cd $(KBUILD_OUTPUT) && /bin/pwd)
$(if $(KBUILD_OUTPUT),, \
     $(error output directory "$(saved-output)" does not exist))

PHONY += $(MAKECMDGOALS)

$(filter-out _all,$(MAKECMDGOALS)) _all:
	$(if $(KBUILD_VERBOSE:1=),@)$(MAKE) -C $(KBUILD_OUTPUT) \
	KBUILD_SRC=$(CURDIR) \
	KBUILD_EXTMOD="$(KBUILD_EXTMOD)" -f $(CURDIR)/Makefile $@

# Leave processing to above invocation of make
skip-makefile := 1
endif # ifneq ($(KBUILD_OUTPUT),)
endif # ifeq ($(KBUILD_SRC),)

# We process the rest of the Makefile if this is the final invocation of make
ifeq ($(skip-makefile),)

# If building an external module we do not care about the all: rule
# but instead _all depend on modules
PHONY += all
ifeq ($(KBUILD_EXTMOD),)
_all: all
else
_all: modules
endif

srctree		:= $(if $(KBUILD_SRC),$(KBUILD_SRC),$(CURDIR))
TOPDIR		:= $(srctree)
# FIXME - TOPDIR is obsolete, use srctree/objtree
objtree		:= $(CURDIR)
src		:= $(srctree)
obj		:= $(objtree)

VPATH		:= $(srctree)$(if $(KBUILD_EXTMOD),:$(KBUILD_EXTMOD))

export srctree objtree VPATH TOPDIR


# Cross compiling and selecting different set of gcc/bin-utils
# ---------------------------------------------------------------------------
#
# When performing cross compilation for other architectures ARCH shall be set
# to the target architecture. (See arch/* for the possibilities).
# ARCH can be set during invocation of make:
# make ARCH=ia64
# Another way is to have ARCH set in the environment.
# The default ARCH is the host where make is executed.

# CROSS_COMPILE specify the prefix used for all executables used
# during compilation. Only gcc and related bin-utils executables
# are prefixed with $(CROSS_COMPILE).
# CROSS_COMPILE can be set on the command line
# make CROSS_COMPILE=ia64-linux-
# Alternatively CROSS_COMPILE can be set in the environment.
# Default value for CROSS_COMPILE is not to prefix executables
# Note: Some architectures assign CROSS_COMPILE in their arch/*/Makefile

CROSS_COMPILE ?=
# bbox: we may have CONFIG_CROSS_COMPILER_PREFIX in .config,
# and it has not been included yet... thus using an awkward syntax.
ifeq ($(CROSS_COMPILE),)
CROSS_COMPILE := $(shell grep ^CONFIG_CROSS_COMPILER_PREFIX .config 2>/dev/null)
CROSS_COMPILE := $(subst CONFIG_CROSS_COMPILER_PREFIX=,,$(CROSS_COMPILE))
CROSS_COMPILE := $(subst ",,$(CROSS_COMPILE))
#")
endif

# SUBARCH tells the usermode build what the underlying arch is.  That is set
# first, and if a usermode build is happening, the "ARCH=um" on the command
# line overrides the setting of ARCH below.  If a native build is happening,
# then ARCH is assigned, getting whatever value it gets normally, and
# SUBARCH is subsequently ignored.

ifneq ($(CROSS_COMPILE),)
SUBARCH := $(shell echo $(CROSS_COMPILE) | cut -d- -f1 | sed 's:^.*/::g')
else
SUBARCH := $(shell uname -m)
endif
SUBARCH := $(shell echo $(SUBARCH) | sed -e s/i.86/i386/ -e s/sun4u/sparc64/ \
					 -e s/arm.*/arm/ -e s/sa110/arm/ \
					 -e s/s390x/s390/ -e s/parisc64/parisc/ \
					 -e s/ppc.*/powerpc/ -e s/mips.*/mips/ )

ARCH ?= $(SUBARCH)

# Architecture as present in compile.h
UTS_MACHINE := $(ARCH)

# SHELL used by kbuild
CONFIG_SHELL := $(shell if [ -x "$$BASH" ]; then echo $$BASH; \
	  else if [ -x /bin/bash ]; then echo /bin/bash; \
	  else echo sh; fi ; fi)

# 	Decide whether to build built-in, modular, or both.
#	Normally, just do built-in.

KBUILD_MODULES :=
KBUILD_BUILTIN := 1

#	If we have only "make modules", don't compile built-in objects.
#	When we're building modules with modversions, we need to consider
#	the built-in objects during the descend as well, in order to
#	make sure the checksums are uptodate before we record them.

ifeq ($(MAKECMDGOALS),modules)
  KBUILD_BUILTIN := $(if $(CONFIG_MODVERSIONS),1)
endif

#	If we have "make <whatever> modules", compile modules
#	in addition to whatever we do anyway.
#	Just "make" or "make all" shall build modules as well

ifneq ($(filter all _all modules,$(MAKECMDGOALS)),)
  KBUILD_MODULES := 1
endif

ifeq ($(MAKECMDGOALS),)
  KBUILD_MODULES := 1
endif

export KBUILD_MODULES KBUILD_BUILTIN
export KBUILD_CHECKSRC KBUILD_SRC KBUILD_EXTMOD

# Beautify output
# ---------------------------------------------------------------------------
#
# Normally, we echo the whole command before executing it. By making
# that echo $($(quiet)$(cmd)), we now have the possibility to set
# $(quiet) to choose other forms of output instead, e.g.
#
#         quiet_cmd_cc_o_c = Compiling $(RELDIR)/$@
#         cmd_cc_o_c       = $(CC) $(c_flags) -c -o $@ $<
#
# If $(quiet) is empty, the whole command will be printed.
# If it is set to "quiet_", only the short version will be printed.
# If it is set to "silent_", nothing wil be printed at all, since
# the variable $(silent_cmd_cc_o_c) doesn't exist.
#
# A simple variant is to prefix commands with $(Q) - that's useful
# for commands that shall be hidden in non-verbose mode.
#
#	$(Q)ln $@ :<
#
# If KBUILD_VERBOSE equals 0 then the above command will be hidden.
# If KBUILD_VERBOSE equals 1 then the above command is displayed.

ifeq ($(KBUILD_VERBOSE),1)
  quiet =
  Q =
else
  quiet=quiet_
  Q = @
endif

# If the user is running make -s (silent mode), suppress echoing of
# commands

ifneq ($(findstring s,$(MAKEFLAGS)),)
  quiet=silent_
endif

export quiet Q KBUILD_VERBOSE


# Look for make include files relative to root of kernel src
MAKEFLAGS += --include-dir=$(srctree)

HOSTCC  	= gcc
HOSTCXX  	= g++
HOSTCFLAGS	:=
HOSTCXXFLAGS	:=
# We need some generic definitions
include $(srctree)/scripts/Kbuild.include

HOSTCFLAGS	+= $(call hostcc-option,-Wall -Wstrict-prototypes -O2 -fomit-frame-pointer,)
HOSTCXXFLAGS	+= -O2

# For maximum performance (+ possibly random breakage, uncomment
# the following)

MAKEFLAGS += -rR

# Make variables (CC, etc...)

AS		= $(CROSS_COMPILE)as
CC		= $(CROSS_COMPILE)gcc
LD		= $(CC) -nostdlib
CPP		= $(CC) -E
AR		= $(CROSS_COMPILE)ar
NM		= $(CROSS_COMPILE)nm
STRIP		= $(CROSS_COMPILE)strip
OBJCOPY		= $(CROSS_COMPILE)objcopy
OBJDUMP		= $(CROSS_COMPILE)objdump
WINDRES		= $(CROSS_COMPILE)windres
PKG_CONFIG	?= $(CROSS_COMPILE)pkg-config
AWK		= awk
GENKSYMS	= scripts/genksyms/genksyms
DEPMOD		= /sbin/depmod
KALLSYMS	= scripts/kallsyms
PERL		= perl
CHECK		= sparse

# Handle MSYS2 weirdness
ifneq ($(CROSS_COMPILE),)
ifeq ($(shell _= command -v $(AR)),)
AR := $(CROSS_COMPILE)gcc-ar
STRIP := strip
WINDRES := windres
endif
endif

CHECKFLAGS     := -D__linux__ -Dlinux -D__STDC__ -Dunix -D__unix__ -Wbitwise $(CF)
MODFLAGS	= -DMODULE
CFLAGS_MODULE   = $(MODFLAGS)
AFLAGS_MODULE   = $(MODFLAGS)
LDFLAGS_MODULE  = -r
CFLAGS_KERNEL	=
AFLAGS_KERNEL	=
EXEEXT		=


# Use LINUXINCLUDE when you must reference the include/ directory.
# Needed to be compatible with the O= option
CFLAGS		:= $(CFLAGS)
# Added only to final link stage of busybox binary
CFLAGS_busybox	:= $(CFLAGS_busybox)
CPPFLAGS	:= $(CPPFLAGS)
AFLAGS		:= $(AFLAGS)
LDFLAGS		:= $(LDFLAGS)
LDLIBS		:=

# Read KERNELRELEASE from .kernelrelease (if it exists)
KERNELRELEASE = $(shell cat .kernelrelease 2> /dev/null)
KERNELVERSION = $(VERSION).$(PATCHLEVEL).$(SUBLEVEL)$(EXTRAVERSION)

export	VERSION PATCHLEVEL SUBLEVEL KERNELRELEASE KERNELVERSION \
	ARCH CONFIG_SHELL HOSTCC HOSTCFLAGS CROSS_COMPILE AS LD CC \
	CPP AR NM STRIP OBJCOPY OBJDUMP WINDRES MAKE AWK GENKSYMS PERL UTS_MACHINE \
	HOSTCXX HOSTCXXFLAGS LDFLAGS_MODULE CHECK CHECKFLAGS

export CPPFLAGS NOSTDINC_FLAGS LINUXINCLUDE OBJCOPYFLAGS LDFLAGS
export CFLAGS CFLAGS_KERNEL CFLAGS_MODULE
export AFLAGS AFLAGS_KERNEL AFLAGS_MODULE
export FLTFLAGS

# When compiling out-of-tree modules, put MODVERDIR in the module
# tree rather than in the kernel tree. The kernel tree might
# even be read-only.
export MODVERDIR := $(if $(KBUILD_EXTMOD),$(firstword $(KBUILD_EXTMOD))/).tmp_versions

# Files to ignore in find ... statements

RCS_FIND_IGNORE := \( -name SCCS -o -name BitKeeper -o -name .svn -o -name CVS -o -name .pc -o -name .hg -o -name .git \) -prune -o
export RCS_TAR_IGNORE := --exclude SCCS --exclude BitKeeper --exclude .svn --exclude CVS --exclude .pc --exclude .hg --exclude .git

# ===========================================================================
# Rules shared between *config targets and build targets

# Basic helpers built in scripts/
PHONY += scripts_basic
scripts_basic:
	$(Q)$(MAKE) $(build)=scripts/basic

# To avoid any implicit rule to kick in, define an empty command.
scripts/basic/%: scripts_basic ;

# This target generates Kbuild's and Config.in's from *.c files
PHONY += gen_build_files
gen_build_files: $(wildcard $(srctree)/*/*.c) $(wildcard $(srctree)/*/*/*.c) $(wildcard $(srctree)/embed/*)
	$(Q)$(srctree)/scripts/gen_build_files.sh $(srctree) $(objtree)

# bbox: we have helpers in applets/
# we depend on scripts_basic, since scripts/basic/fixdep
# must be built before any other host prog
PHONY += applets_dir
applets_dir: scripts_basic gen_build_files include/config/MARKER
	$(Q)$(MAKE) $(build)=applets

applets/%: applets_dir ;

PHONY += outputmakefile
# outputmakefile generates a Makefile in the output directory, if using a
# separate output directory. This allows convenient use of make in the
# output directory.
outputmakefile:
ifneq ($(KBUILD_SRC),)
	$(Q)$(CONFIG_SHELL) $(srctree)/scripts/mkmakefile \
	    $(srctree) $(objtree) $(VERSION) $(PATCHLEVEL)
endif

# To make sure we do not include .config for any of the *config targets
# catch them early, and hand them over to scripts/kconfig/Makefile
# It is allowed to specify more targets when calling make, including
# mixing *config targets and build targets.
# For example 'make oldconfig all'.
# Detect when mixed targets is specified, and make a second invocation
# of make so .config is not included in this case either (for *config).

no-dot-config-targets := clean mrproper distclean \
			 cscope TAGS tags help %docs
#bbox# check% is removed from above

config-targets := 0
mixed-targets  := 0
dot-config     := 1

ifneq ($(filter $(no-dot-config-targets), $(MAKECMDGOALS)),)
	ifeq ($(filter-out $(no-dot-config-targets), $(MAKECMDGOALS)),)
		dot-config := 0
	endif
endif

ifeq ($(KBUILD_EXTMOD),)
        ifneq ($(filter config %config,$(MAKECMDGOALS)),)
                config-targets := 1
                ifneq ($(filter-out config %config,$(MAKECMDGOALS)),)
                        mixed-targets := 1
                endif
        endif
endif

ifeq ($(mixed-targets),1)
# ===========================================================================
# We're called with mixed targets (*config and build targets).
# Handle them one by one.

%:: FORCE
	$(Q)$(MAKE) -C $(srctree) KBUILD_SRC= $@

else
ifeq ($(config-targets),1)
# ===========================================================================
# *config targets only - make sure prerequisites are updated, and descend
# in scripts/kconfig to make the *config target

# Read arch specific Makefile to set KBUILD_DEFCONFIG as needed.
# KBUILD_DEFCONFIG may point out an alternative default configuration
# used for 'make defconfig'
-include $(srctree)/arch/$(ARCH)/Makefile
export KBUILD_DEFCONFIG

config: scripts_basic outputmakefile gen_build_files FORCE
	$(Q)mkdir -p include
	$(Q)$(MAKE) $(build)=scripts/kconfig $@
	$(Q)$(MAKE) -C $(srctree) KBUILD_SRC= .kernelrelease

%config: scripts_basic outputmakefile gen_build_files FORCE
	$(Q)mkdir -p include
	$(Q)$(MAKE) $(build)=scripts/kconfig $@
	$(Q)$(MAKE) -C $(srctree) KBUILD_SRC= .kernelrelease

else
# ===========================================================================
# Build targets only - this includes busybox, arch specific targets, clean
# targets and others. In general all targets except *config targets.

ifeq ($(KBUILD_EXTMOD),)
# Additional helpers built in scripts/
# Carefully list dependencies so we do not try to build scripts twice
# in parallel
PHONY += scripts
scripts: gen_build_files scripts_basic include/config/MARKER
	$(Q)$(MAKE) $(build)=$(@)

scripts_basic: include/autoconf.h

# Objects we will link into busybox / subdirs we need to visit
core-y		:= \
		applets/ \
		win32/resources/ \

libs-y		:= \
		archival/ \
		archival/libarchive/ \
		console-tools/ \
		coreutils/ \
		coreutils/libcoreutils/ \
		debianutils/ \
		klibc-utils/ \
		e2fsprogs/ \
		editors/ \
		findutils/ \
		init/ \
		libbb/ \
		libpwdgrp/ \
		loginutils/ \
		mailutils/ \
		miscutils/ \
		modutils/ \
		networking/ \
		networking/libiproute/ \
		networking/udhcp/ \
		printutils/ \
		procps/ \
		runit/ \
		selinux/ \
		shell/ \
		sysklogd/ \
		util-linux/ \
		util-linux/volume_id/ \
		win32/ \

endif # KBUILD_EXTMOD

ifeq ($(dot-config),1)
# In this section, we need .config

# Read in dependencies to all Kconfig* files, make sure to run
# oldconfig if changes are detected.
-include .kconfig.d

-include .config

# If .config needs to be updated, it will be done via the dependency
# that autoconf has on .config.
# To avoid any implicit rule to kick in, define an empty command
.config .kconfig.d: ;

-include $(srctree)/arch/$(ARCH)/Makefile

# Now we can define CFLAGS etc according to .config
include $(srctree)/Makefile.flags

# If .config is newer than include/autoconf.h, someone tinkered
# with it and forgot to run make oldconfig.
# If kconfig.d is missing then we are probarly in a cleaned tree so
# we execute the config step to be sure to catch updated Kconfig files
include/autoconf.h: .kconfig.d .config $(wildcard $(srctree)/*/*.c) $(wildcard $(srctree)/*/*/*.c) | gen_build_files
	$(Q)$(MAKE) -f $(srctree)/Makefile silentoldconfig

include/usage.h: gen_build_files

else
# Dummy target needed, because used as prerequisite
include/autoconf.h: ;
endif

# The all: target is the default when no target is given on the
# command line.
# This allow a user to issue only 'make' to build a kernel including modules
# Defaults busybox but it is usually overridden in the arch makefile
all: busybox$(EXEEXT) doc

# arch Makefile may override CC so keep this after arch Makefile is included
#bbox# NOSTDINC_FLAGS += -nostdinc -isystem $(shell $(CC) -print-file-name=include)
CHECKFLAGS += $(NOSTDINC_FLAGS)

# Default kernel image to build when no specific target is given.
# KBUILD_IMAGE may be overruled on the commandline or
# set in the environment
# Also any assignments in arch/$(ARCH)/Makefile take precedence over
# this default value
export KBUILD_IMAGE ?= busybox

#
# INSTALL_PATH specifies where to place the updated kernel and system map
# images. Default is /boot, but you can set it to other values
export	INSTALL_PATH ?= /boot

#
# INSTALL_MOD_PATH specifies a prefix to MODLIB for module directory
# relocations required by build roots.  This is not defined in the
# makefile but the argument can be passed to make if needed.
#

MODLIB	= $(INSTALL_MOD_PATH)/lib/modules/$(KERNELRELEASE)
export MODLIB


ifeq ($(KBUILD_EXTMOD),)
busybox-dirs	:= $(patsubst %/,%,$(filter %/, $(core-y) $(core-m) $(libs-y) $(libs-m)))

busybox-alldirs	:= $(sort $(busybox-dirs) $(patsubst %/,%,$(filter %/, \
		     $(core-n) $(core-) $(libs-n) $(libs-) \
		)))

core-y		:= $(patsubst %/, %/built-in.o, $(core-y))
libs-y1		:= $(patsubst %/, %/lib.a, $(libs-y))
libs-y2		:= $(patsubst %/, %/built-in.o, $(libs-y))
libs-y		:= $(libs-y1) $(libs-y2)

# Build busybox
# ---------------------------------------------------------------------------
# busybox is build from the objects selected by $(busybox-init) and
# $(busybox-main). Most are built-in.o files from top-level directories
# in the kernel tree, others are specified in arch/$(ARCH)Makefile.
# Ordering when linking is important, and $(busybox-init) must be first.
#
# busybox
#   ^
#   |
#   +-< $(busybox-init)
#   |   +--< init/version.o + more
#   |
#   +--< $(busybox-main)
#   |    +--< driver/built-in.o mm/built-in.o + more
#   |
#   +-< kallsyms.o (see description in CONFIG_KALLSYMS section)
#
# busybox version (uname -v) cannot be updated during normal
# descending-into-subdirs phase since we do not yet know if we need to
# update busybox.
# Therefore this step is delayed until just before final link of busybox -
# except in the kallsyms case where it is done just before adding the
# symbols to the kernel.
#
# System.map is generated to document addresses of all kernel symbols

busybox-all  := $(core-y) $(libs-y)

# Rule to link busybox - also used during CONFIG_KALLSYMS
# May be overridden by arch/$(ARCH)/Makefile
quiet_cmd_busybox__ ?= LINK    $@
      cmd_busybox__ ?= $(srctree)/scripts/trylink \
      "$@" \
      "$(CC)" \
      "$(CFLAGS) $(CFLAGS_busybox)" \
      "$(LDFLAGS) $(EXTRA_LDFLAGS)" \
      "$(core-y)" \
      "$(libs-y)" \
      "$(LDLIBS)" \
      "$(CONFIG_EXTRA_LDLIBS)" \
      && $(srctree)/scripts/generate_BUFSIZ.sh --post include/common_bufsiz.h

# Generate System.map
quiet_cmd_sysmap = SYSMAP
      cmd_sysmap = $(CONFIG_SHELL) $(srctree)/scripts/mksysmap

# Link of busybox
# If CONFIG_KALLSYMS is set .version is already updated
# Generate System.map and verify that the content is consistent
# Use + in front of the busybox_version rule to silent warning with make -j2
# First command is ':' to allow us to use + in front of the rule
define rule_busybox__
	:
	$(call cmd,busybox__)
	$(Q)echo 'cmd_$@ := $(cmd_busybox__)' > $(@D)/.$(@F).cmd
endef


ifdef CONFIG_KALLSYMS
# Generate section listing all symbols and add it into busybox $(kallsyms.o)
# It's a three stage process:
# o .tmp_busybox1 has all symbols and sections, but __kallsyms is
#   empty
#   Running kallsyms on that gives us .tmp_kallsyms1.o with
#   the right size - busybox version (uname -v) is updated during this step
# o .tmp_busybox2 now has a __kallsyms section of the right size,
#   but due to the added section, some addresses have shifted.
#   From here, we generate a correct .tmp_kallsyms2.o
# o The correct .tmp_kallsyms2.o is linked into the final busybox.
# o Verify that the System.map from busybox matches the map from
#   .tmp_busybox2, just in case we did not generate kallsyms correctly.
# o If CONFIG_KALLSYMS_EXTRA_PASS is set, do an extra pass using
#   .tmp_busybox3 and .tmp_kallsyms3.o.  This is only meant as a
#   temporary bypass to allow the kernel to be built while the
#   maintainers work out what went wrong with kallsyms.

ifdef CONFIG_KALLSYMS_EXTRA_PASS
last_kallsyms := 3
else
last_kallsyms := 2
endif

kallsyms.o := .tmp_kallsyms$(last_kallsyms).o

define verify_kallsyms
	$(Q)$(if $($(quiet)cmd_sysmap),                       \
	  echo '  $($(quiet)cmd_sysmap) .tmp_System.map' &&)  \
	  $(cmd_sysmap) .tmp_busybox$(last_kallsyms) .tmp_System.map
	$(Q)cmp -s System.map .tmp_System.map ||              \
		(echo Inconsistent kallsyms data;             \
		 echo Try setting CONFIG_KALLSYMS_EXTRA_PASS; \
		 rm .tmp_kallsyms* ; /bin/false )
endef

# Update busybox version before link
# Use + in front of this rule to silent warning about make -j1
# First command is ':' to allow us to use + in front of this rule
cmd_ksym_ld = $(cmd_busybox__)
define rule_ksym_ld
	:
	+$(call cmd,busybox_version)
	$(call cmd,busybox__)
	$(Q)echo 'cmd_$@ := $(cmd_busybox__)' > $(@D)/.$(@F).cmd
endef

# Generate .S file with all kernel symbols
quiet_cmd_kallsyms = KSYM    $@
      cmd_kallsyms = $(NM) -n $< | $(KALLSYMS) \
                     $(if $(CONFIG_KALLSYMS_ALL),--all-symbols) > $@

.tmp_kallsyms1.o .tmp_kallsyms2.o .tmp_kallsyms3.o: %.o: %.S scripts FORCE
	$(call if_changed_dep,as_o_S)

.tmp_kallsyms%.S: .tmp_busybox% $(KALLSYMS)
	$(call cmd,kallsyms)

# .tmp_busybox1 must be complete except kallsyms, so update busybox version
.tmp_busybox1: $(busybox-lds) $(busybox-all) FORCE
	$(call if_changed_rule,ksym_ld)

.tmp_busybox2: $(busybox-lds) $(busybox-all) .tmp_kallsyms1.o FORCE
	$(call if_changed,busybox__)

.tmp_busybox3: $(busybox-lds) $(busybox-all) .tmp_kallsyms2.o FORCE
	$(call if_changed,busybox__)

# Needs to visit scripts/ before $(KALLSYMS) can be used.
$(KALLSYMS): scripts ;

# Generate some data for debugging strange kallsyms problems
debug_kallsyms: .tmp_map$(last_kallsyms)

.tmp_map%: .tmp_busybox% FORCE
	($(OBJDUMP) -h $< | $(AWK) '/^ +[0-9]/{print $$4 " 0 " $$2}'; $(NM) $<) | sort > $@

.tmp_map3: .tmp_map2

.tmp_map2: .tmp_map1

endif # ifdef CONFIG_KALLSYMS

# busybox image - including updated kernel symbols
busybox_unstripped$(EXEEXT): $(busybox-all) FORCE
	$(call if_changed_rule,busybox__)
	$(Q)rm -f .old_version

busybox$(EXEEXT): busybox_unstripped$(EXEEXT)
ifeq ($(SKIP_STRIP),y)
	$(Q)cp $< $@
else
	$(Q)$(STRIP) -s --remove-section=.note --remove-section=.comment \
		busybox_unstripped$(EXEEXT) -o $@
# strip is confused by PIE executable and does not set exec bits
	$(Q)chmod a+x $@
endif

# The actual objects are generated when descending,
# make sure no implicit rule kicks in
$(sort $(busybox-all)): $(busybox-dirs) ;

# Handle descending into subdirectories listed in $(busybox-dirs)
# Preset locale variables to speed up the build process. Limit locale
# tweaks to this spot to avoid wrong language settings when running
# make menuconfig etc.
# Error messages still appears in the original language

PHONY += $(busybox-dirs)
$(busybox-dirs): prepare scripts
	$(Q)$(MAKE) $(build)=$@

# Build the kernel release string
# The KERNELRELEASE is stored in a file named .kernelrelease
# to be used when executing for example make install or make modules_install
#
# Take the contents of any files called localversion* and the config
# variable CONFIG_LOCALVERSION and append them to KERNELRELEASE.
# LOCALVERSION from the command line override all of this

nullstring :=
space      := $(nullstring) # end of line

___localver = $(objtree)/localversion* $(srctree)/localversion*
__localver  = $(sort $(wildcard $(___localver)))
# skip backup files (containing '~')
_localver = $(foreach f, $(__localver), $(if $(findstring ~, $(f)),,$(f)))

localver = $(subst $(space),, \
	   $(shell cat /dev/null $(_localver)) \
	   $(patsubst "%",%,$(CONFIG_LOCALVERSION)))

# If CONFIG_LOCALVERSION_AUTO is set scripts/setlocalversion is called
# and if the SCM is know a tag from the SCM is appended.
# The appended tag is determinded by the SCM used.
#
# Currently, only git is supported.
# Other SCMs can edit scripts/setlocalversion and add the appropriate
# checks as needed.
ifdef _BB_DISABLED_CONFIG_LOCALVERSION_AUTO
	_localver-auto = $(shell $(CONFIG_SHELL) \
	                  $(srctree)/scripts/setlocalversion $(srctree))
	localver-auto  = $(LOCALVERSION)$(_localver-auto)
endif

localver-full = $(localver)$(localver-auto)

# Store (new) KERNELRELASE string in .kernelrelease
kernelrelease = $(KERNELVERSION)$(localver-full)
.kernelrelease: FORCE
	$(Q)rm -f $@
	$(Q)echo $(kernelrelease) > $@


# Things we need to do before we recursively start building the kernel
# or the modules are listed in "prepare".
# A multi level approach is used. prepareN is processed before prepareN-1.
# archprepare is used in arch Makefiles and when processed asm symlink,
# version.h and scripts_basic is processed / created.

# Listed in dependency order
PHONY += prepare archprepare prepare0 prepare1 prepare2 prepare3

# prepare-all is deprecated, use prepare as valid replacement
PHONY += prepare-all

# prepare3 is used to check if we are building in a separate output directory,
# and if so do:
# 1) Check that make has not been executed in the kernel src $(srctree)
# 2) Create the include2 directory, used for the second asm symlink
prepare3: .kernelrelease
ifneq ($(KBUILD_SRC),)
	@echo '  Using $(srctree) as source for busybox'
	$(Q)if [ -f $(srctree)/.config ]; then \
		echo "  $(srctree) is not clean, please run 'make mrproper'";\
		echo "  in the '$(srctree)' directory.";\
		/bin/false; \
	fi;
	$(Q)if [ ! -d include2 ]; then mkdir -p include2; fi;
	$(Q)ln -fsn $(srctree)/include/asm-$(ARCH) include2/asm
endif

# prepare2 creates a makefile if using a separate output directory
prepare2: prepare3 outputmakefile

prepare1: prepare2 include/config/MARKER
ifneq ($(KBUILD_MODULES),)
	$(Q)mkdir -p $(MODVERDIR)
	$(Q)rm -f $(MODVERDIR)/*
endif

archprepare: prepare1 scripts_basic applets_dir

prepare0: archprepare FORCE
	$(Q)$(MAKE) $(build)=.

# All the preparing..
prepare prepare-all: prepare0

#	Leave this as default for preprocessing busybox.lds.S, which is now
#	done in arch/$(ARCH)/kernel/Makefile

export CPPFLAGS_busybox.lds += -P -C -U$(ARCH)

# 	FIXME: The asm symlink changes when $(ARCH) changes. That's
#	hard to detect, but I suppose "make mrproper" is a good idea
#	before switching between archs anyway.

#bbox# include/asm:
#bbox# 	@echo '  SYMLINK $@ -> include/asm-$(ARCH)'
#bbox# 	$(Q)if [ ! -d include ]; then mkdir -p include; fi;
#bbox# 	@ln -fsn asm-$(ARCH) $@

# 	Split autoconf.h into include/linux/config/*
quiet_cmd_gen_bbconfigopts = GEN     include/bbconfigopts.h
      cmd_gen_bbconfigopts = $(srctree)/scripts/mkconfigs include/bbconfigopts.h include/bbconfigopts_bz2.h
quiet_cmd_gen_common_bufsiz = GEN     include/common_bufsiz.h
      cmd_gen_common_bufsiz = $(srctree)/scripts/generate_BUFSIZ.sh include/common_bufsiz.h
quiet_cmd_split_autoconf   = SPLIT   include/autoconf.h -> include/config/*
      cmd_split_autoconf   = scripts/basic/split-include include/autoconf.h include/config
quiet_cmd_gen_embedded_scripts = GEN     include/embedded_scripts.h
      cmd_gen_embedded_scripts = $(srctree)/scripts/embedded_scripts include/embedded_scripts.h $(srctree)/embed $(srctree)/applets_sh
#bbox# piggybacked generation of few .h files
include/config/MARKER: scripts/basic/split-include include/autoconf.h $(wildcard $(srctree)/embed/*) $(wildcard $(srctree)/applets_sh/*) $(srctree)/scripts/embedded_scripts
	$(call cmd,split_autoconf)
	$(call cmd,gen_bbconfigopts)
	$(call cmd,gen_common_bufsiz)
	$(call cmd,gen_embedded_scripts)
	@touch $@

# Generate some files
# ---------------------------------------------------------------------------

# KERNELRELEASE can change from a few different places, meaning version.h
# needs to be updated, so this check is forced on all builds

uts_len := 64

define filechk_version.h
	if [ `echo -n "$(KERNELRELEASE)" | wc -c ` -gt $(uts_len) ]; then \
	  echo '"$(KERNELRELEASE)" exceeds $(uts_len) characters' >&2; \
	  exit 1; \
	fi; \
	(echo \#define UTS_RELEASE \"$(KERNELRELEASE)\"; \
	  echo \#define LINUX_VERSION_CODE `expr $(VERSION) \\* 65536 + $(PATCHLEVEL) \\* 256 + $(SUBLEVEL)`; \
	 echo '#define KERNEL_VERSION(a,b,c) (((a) << 16) + ((b) << 8) + (c))'; \
	)
endef

# ---------------------------------------------------------------------------

PHONY += depend dep
depend dep:
	@echo '*** Warning: make $@ is unnecessary now.'

# ---------------------------------------------------------------------------
# Modules

ifdef _BB_DISABLED_CONFIG_MODULES

# 	By default, build modules as well

all: modules

#	Build modules

PHONY += modules
modules: $(busybox-dirs) $(if $(KBUILD_BUILTIN),busybox)
	@echo '  Building modules, stage 2.';
	$(Q)$(MAKE) -rR -f $(srctree)/scripts/Makefile.modpost


# Target to prepare building external modules
PHONY += modules_prepare
modules_prepare: prepare scripts

# Target to install modules
PHONY += modules_install
modules_install: _modinst_ _modinst_post

PHONY += _modinst_
_modinst_:
	@if [ -z "`$(DEPMOD) -V 2>/dev/null | grep module-init-tools`" ]; then \
		echo "Warning: you may need to install module-init-tools"; \
		echo "See http://www.codemonkey.org.uk/docs/post-halloween-2.6.txt";\
		sleep 1; \
	fi
	@rm -rf $(MODLIB)/kernel
	@rm -f $(MODLIB)/source
	@mkdir -p $(MODLIB)/kernel
	@ln -s $(srctree) $(MODLIB)/source
	@if [ ! $(objtree) -ef  $(MODLIB)/build ]; then \
		rm -f $(MODLIB)/build ; \
		ln -s $(objtree) $(MODLIB)/build ; \
	fi
	$(Q)$(MAKE) -rR -f $(srctree)/scripts/Makefile.modinst

# If System.map exists, run depmod.  This deliberately does not have a
# dependency on System.map since that would run the dependency tree on
# busybox.  This depmod is only for convenience to give the initial
# boot a modules.dep even before / is mounted read-write.  However the
# boot script depmod is the master version.
ifeq "$(strip $(INSTALL_MOD_PATH))" ""
depmod_opts	:=
else
depmod_opts	:= -b $(INSTALL_MOD_PATH) -r
endif
PHONY += _modinst_post
_modinst_post: _modinst_
	if [ -r System.map -a -x $(DEPMOD) ]; then $(DEPMOD) -ae -F System.map $(depmod_opts) $(KERNELRELEASE); fi

else # CONFIG_MODULES

# Modules not configured
# ---------------------------------------------------------------------------

modules modules_install: FORCE
	@echo
	@echo "The present busybox configuration has modules disabled."
	@echo "Type 'make config' and enable loadable module support."
	@echo "Then build a kernel with module support enabled."
	@echo
	@exit 1

endif # CONFIG_MODULES

###
# Cleaning is done on three levels.
# make clean     Delete most generated files
#                Leave enough to build external modules
# make mrproper  Delete the current configuration, and all generated files
# make distclean Remove editor backup files, patch leftover files and the like

# Directories & files removed with 'make clean'
CLEAN_DIRS  += $(MODVERDIR) _install 0_lib
<<<<<<< HEAD
CLEAN_FILES +=	busybox$(EXEEXT) busybox_unstripped* busybox.links \
=======
CLEAN_FILES +=	busybox busybox_unstripped* busybox.links \
		busybox*.suid busybox*.nosuid \
>>>>>>> d2b81b3d
                System.map .kernelrelease \
                .tmp_kallsyms* .tmp_version .tmp_busybox* .tmp_System.map

# Directories & files removed with 'make mrproper'
MRPROPER_DIRS  += include/config include2
MRPROPER_FILES += .config .config.old include/asm .version .old_version \
		  include/NUM_APPLETS.h \
		  include/common_bufsiz.h \
		  include/autoconf.h \
		  include/bbconfigopts.h \
		  include/bbconfigopts_bz2.h \
		  include/embedded_scripts.h \
		  include/usage_compressed.h \
		  include/applet_tables.h \
		  include/applets.h \
		  include/usage.h \
		  applets/usage \
		  win32/resources/busybox-w32.manifest \
		  .kernelrelease Module.symvers tags TAGS cscope* \
		  busybox_old

# clean - Delete most, but leave enough to build external modules
#
clean: rm-dirs  := $(CLEAN_DIRS)
clean: rm-files := $(CLEAN_FILES)
clean-dirs      := $(addprefix _clean_,$(srctree) $(busybox-alldirs))

PHONY += $(clean-dirs) clean archclean
$(clean-dirs):
	$(Q)$(MAKE) $(clean)=$(patsubst _clean_%,%,$@)

clean: archclean $(clean-dirs)
	$(call cmd,rmdirs)
	$(call cmd,rmfiles)
	@find . $(RCS_FIND_IGNORE) \
		\( -name '*.[oas]' -o -name '*.ko' -o -name '.*.cmd' \
		-o -name '.*.d' -o -name '.*.tmp' -o -name '*.mod.c' \) \
		-type f -print | xargs rm -f

PHONY += doc-clean
doc-clean: rm-files := docs/busybox.pod \
		  docs/BusyBox.html docs/busybox.1 docs/BusyBox.txt
doc-clean:
	$(call cmd,rmfiles)

# mrproper - Delete all generated files, including .config
#
mrproper: rm-dirs  := $(wildcard $(MRPROPER_DIRS))
mrproper: rm-files := $(wildcard $(MRPROPER_FILES))
mrproper-dirs      := $(addprefix _mrproper_,scripts)

PHONY += $(mrproper-dirs) mrproper archmrproper
$(mrproper-dirs):
	$(Q)$(MAKE) $(clean)=$(patsubst _mrproper_%,%,$@)

mrproper: clean archmrproper $(mrproper-dirs)
	$(call cmd,rmdirs)
	$(call cmd,rmfiles)
	@find . -name Config.src | sed 's/.src$$/.in/' | xargs -r rm -f
	@find . -name Kbuild.src | sed 's/.src$$//' | xargs -r rm -f

# distclean
#
PHONY += distclean

distclean: mrproper
	@find $(srctree) $(RCS_FIND_IGNORE) \
		\( -name '*.orig' -o -name '*.rej' -o -name '*~' \
		-o -name '*.bak' -o -name '#*#' -o -name '.*.orig' \
		-o -name '.*.rej' -o -name '*.tmp' -o -size 0 \
		-o -name '*%' -o -name '.*.cmd' -o -name 'core' \) \
		-type f -print | xargs rm -f


# Packaging of the kernel to various formats
# ---------------------------------------------------------------------------
# rpm target kept for backward compatibility
package-dir	:= $(srctree)/scripts/package

%pkg: FORCE
	$(Q)$(MAKE) $(build)=$(package-dir) $@
rpm: FORCE
	$(Q)$(MAKE) $(build)=$(package-dir) $@


# Brief documentation of the typical targets used
# ---------------------------------------------------------------------------

boards := $(wildcard $(srctree)/configs/*_defconfig)
boards := $(notdir $(boards))

-include $(srctree)/Makefile.help

# Documentation targets
# ---------------------------------------------------------------------------
%docs: scripts_basic FORCE
	$(Q)$(MAKE) $(build)=Documentation/DocBook $@

else # KBUILD_EXTMOD

###
# External module support.
# When building external modules the kernel used as basis is considered
# read-only, and no consistency checks are made and the make
# system is not used on the basis kernel. If updates are required
# in the basis kernel ordinary make commands (without M=...) must
# be used.
#
# The following are the only valid targets when building external
# modules.
# make M=dir clean     Delete all automatically generated files
# make M=dir modules   Make all modules in specified dir
# make M=dir	       Same as 'make M=dir modules'
# make M=dir modules_install
#                      Install the modules build in the module directory
#                      Assumes install directory is already created

# We are always building modules
KBUILD_MODULES := 1
PHONY += crmodverdir
crmodverdir:
	$(Q)mkdir -p $(MODVERDIR)
	$(Q)rm -f $(MODVERDIR)/*

PHONY += $(objtree)/Module.symvers
$(objtree)/Module.symvers:
	@test -e $(objtree)/Module.symvers || ( \
	echo; \
	echo "  WARNING: Symbol version dump $(objtree)/Module.symvers"; \
	echo "           is missing; modules will have no dependencies and modversions."; \
	echo )

module-dirs := $(addprefix _module_,$(KBUILD_EXTMOD))
PHONY += $(module-dirs) modules
$(module-dirs): crmodverdir $(objtree)/Module.symvers
	$(Q)$(MAKE) $(build)=$(patsubst _module_%,%,$@)

modules: $(module-dirs)
	@echo '  Building modules, stage 2.';
	$(Q)$(MAKE) -rR -f $(srctree)/scripts/Makefile.modpost

PHONY += modules_install
modules_install: _emodinst_ _emodinst_post

install-dir := $(if $(INSTALL_MOD_DIR),$(INSTALL_MOD_DIR),extra)
PHONY += _emodinst_
_emodinst_:
	$(Q)mkdir -p $(MODLIB)/$(install-dir)
	$(Q)$(MAKE) -rR -f $(srctree)/scripts/Makefile.modinst

# Run depmod only is we have System.map and depmod is executable
quiet_cmd_depmod = DEPMOD  $(KERNELRELEASE)
      cmd_depmod = if [ -r System.map -a -x $(DEPMOD) ]; then \
                      $(DEPMOD) -ae -F System.map             \
                      $(if $(strip $(INSTALL_MOD_PATH)),      \
		      -b $(INSTALL_MOD_PATH) -r)              \
		      $(KERNELRELEASE);                       \
                   fi

PHONY += _emodinst_post
_emodinst_post: _emodinst_
	$(call cmd,depmod)

clean-dirs := $(addprefix _clean_,$(KBUILD_EXTMOD))

PHONY += $(clean-dirs) clean
$(clean-dirs):
	$(Q)$(MAKE) $(clean)=$(patsubst _clean_%,%,$@)

clean:	rm-dirs := $(MODVERDIR)
clean: $(clean-dirs)
	$(call cmd,rmdirs)
	@find $(KBUILD_EXTMOD) $(RCS_FIND_IGNORE) \
		\( -name '*.[oas]' -o -name '*.ko' -o -name '.*.cmd' \
		-o -name '.*.d' -o -name '.*.tmp' -o -name '*.mod.c' \) \
		-type f -print | xargs rm -f

# Dummies...
PHONY += prepare scripts
prepare: ;
scripts: ;
endif # KBUILD_EXTMOD

# Generate tags for editors
# ---------------------------------------------------------------------------

#We want __srctree to totally vanish out when KBUILD_OUTPUT is not set
#(which is the most common case IMHO) to avoid unneeded clutter in the big tags file.
#Adding $(srctree) adds about 20M on i386 to the size of the output file!

ifeq ($(src),$(obj))
__srctree =
else
__srctree = $(srctree)/
endif

ifeq ($(ALLSOURCE_ARCHS),)
ifeq ($(ARCH),um)
ALLINCLUDE_ARCHS := $(ARCH) $(SUBARCH)
else
ALLINCLUDE_ARCHS := $(ARCH)
endif
else
#Allow user to specify only ALLSOURCE_PATHS on the command line, keeping existing behaviour.
ALLINCLUDE_ARCHS := $(ALLSOURCE_ARCHS)
endif

ALLSOURCE_ARCHS := $(ARCH)

define all-sources
	( find -regex '.*\.[ch]$$' )
endef

quiet_cmd_cscope-file = FILELST cscope.files
      cmd_cscope-file = (echo \-k; echo \-q; $(all-sources)) > cscope.files

quiet_cmd_cscope = MAKE    cscope.out
      cmd_cscope = cscope -b

cscope: FORCE
	$(call cmd,cscope-file)
	$(call cmd,cscope)

quiet_cmd_TAGS = MAKE   $@
define cmd_TAGS
	rm -f $@; \
	ETAGSF=`etags --version | grep -i exuberant >/dev/null &&     \
                echo "-I __initdata,__exitdata,__acquires,__releases  \
                      -I EXPORT_SYMBOL,EXPORT_SYMBOL_GPL              \
                      --extra=+f --c-kinds=+px"`;                     \
                $(all-sources) | xargs etags $$ETAGSF -a
endef

TAGS: FORCE
	$(call cmd,TAGS)


quiet_cmd_tags = MAKE   $@
define cmd_tags
	rm -f $@; \
	CTAGSF=`ctags --version | grep -i exuberant >/dev/null &&     \
                echo "-I __initdata,__exitdata,__acquires,__releases  \
                      -I EXPORT_SYMBOL,EXPORT_SYMBOL_GPL              \
                      --extra=+f --c-kinds=+px"`;                     \
                $(all-sources) | xargs ctags $$CTAGSF -a
endef

tags: FORCE
	$(call cmd,tags)


# Scripts to check various things for consistency
# ---------------------------------------------------------------------------

includecheck:
	find * $(RCS_FIND_IGNORE) \
		-name '*.[hcS]' -type f -print | sort \
		| xargs $(PERL) -w scripts/checkincludes.pl

versioncheck:
	find * $(RCS_FIND_IGNORE) \
		-name '*.[hcS]' -type f -print | sort \
		| xargs $(PERL) -w scripts/checkversion.pl

namespacecheck:
	$(PERL) $(srctree)/scripts/namespace.pl

endif #ifeq ($(config-targets),1)
endif #ifeq ($(mixed-targets),1)

PHONY += checkstack
checkstack:
	$(OBJDUMP) -d busybox $$(find . -name '*.ko') | \
	$(PERL) $(src)/scripts/checkstack.pl $(ARCH)

kernelrelease:
	$(if $(wildcard .kernelrelease), $(Q)echo $(KERNELRELEASE), \
	$(error kernelrelease not valid - run 'make *config' to update it))
kernelversion:
	@echo $(KERNELVERSION)

# Single targets
# ---------------------------------------------------------------------------
# Single targets are compatible with:
# - build whith mixed source and output
# - build with separate output dir 'make O=...'
# - external modules
#
#  target-dir => where to store outputfile
#  build-dir  => directory in kernel source tree to use

ifeq ($(KBUILD_EXTMOD),)
        build-dir  = $(patsubst %/,%,$(dir $@))
        target-dir = $(dir $@)
else
        zap-slash=$(filter-out .,$(patsubst %/,%,$(dir $@)))
        build-dir  = $(KBUILD_EXTMOD)$(if $(zap-slash),/$(zap-slash))
        target-dir = $(if $(KBUILD_EXTMOD),$(dir $<),$(dir $@))
endif

%.s: %.c prepare scripts FORCE
	$(Q)$(MAKE) $(build)=$(build-dir) $(target-dir)$(notdir $@)
%.i: %.c prepare scripts FORCE
	$(Q)$(MAKE) $(build)=$(build-dir) $(target-dir)$(notdir $@)
%.o: %.c prepare scripts FORCE
	$(Q)$(MAKE) $(build)=$(build-dir) $(target-dir)$(notdir $@)
%.lst: %.c prepare scripts FORCE
	$(Q)$(MAKE) $(build)=$(build-dir) $(target-dir)$(notdir $@)
%.s: %.S prepare scripts FORCE
	$(Q)$(MAKE) $(build)=$(build-dir) $(target-dir)$(notdir $@)
%.o: %.S prepare scripts FORCE
	$(Q)$(MAKE) $(build)=$(build-dir) $(target-dir)$(notdir $@)

# Modules
%/: prepare scripts FORCE
	$(Q)$(MAKE) KBUILD_MODULES=$(if $(CONFIG_MODULES),1) \
	$(build)=$(build-dir)
/: prepare scripts FORCE
	$(Q)$(MAKE) KBUILD_MODULES=$(if $(CONFIG_MODULES),1) \
	$(build)=$(build-dir)

%.ko: prepare scripts FORCE
	$(Q)$(MAKE) KBUILD_MODULES=$(if $(CONFIG_MODULES),1)   \
	$(build)=$(build-dir) $(@:.ko=.o)
	$(Q)$(MAKE) -rR -f $(srctree)/scripts/Makefile.modpost

# FIXME Should go into a make.lib or something
# ===========================================================================

quiet_cmd_rmdirs = $(if $(wildcard $(rm-dirs)),CLEAN   $(wildcard $(rm-dirs)))
      cmd_rmdirs = rm -rf $(rm-dirs)

quiet_cmd_rmfiles = $(if $(wildcard $(rm-files)),CLEAN   $(wildcard $(rm-files)))
      cmd_rmfiles = rm -f $(rm-files)

# read all saved command lines

targets := $(wildcard $(sort $(targets)))
cmd_files := $(wildcard .*.cmd $(foreach f,$(targets),$(dir $(f)).$(notdir $(f)).cmd))

ifneq ($(cmd_files),)
  $(cmd_files): ;	# Do not try to update included dependency files
  include $(cmd_files)
endif

# Shorthand for $(Q)$(MAKE) -f scripts/Makefile.clean obj=dir
# Usage:
# $(Q)$(MAKE) $(clean)=dir
clean := -f $(if $(KBUILD_SRC),$(srctree)/)scripts/Makefile.clean obj

endif	# skip-makefile

PHONY += FORCE
FORCE:

-include $(srctree)/Makefile.custom

# Declare the contents of the .PHONY variable as phony.  We keep that
# information in a variable se we can use it in if_changed and friends.
.PHONY: $(PHONY)<|MERGE_RESOLUTION|>--- conflicted
+++ resolved
@@ -983,12 +983,8 @@
 
 # Directories & files removed with 'make clean'
 CLEAN_DIRS  += $(MODVERDIR) _install 0_lib
-<<<<<<< HEAD
 CLEAN_FILES +=	busybox$(EXEEXT) busybox_unstripped* busybox.links \
-=======
-CLEAN_FILES +=	busybox busybox_unstripped* busybox.links \
 		busybox*.suid busybox*.nosuid \
->>>>>>> d2b81b3d
                 System.map .kernelrelease \
                 .tmp_kallsyms* .tmp_version .tmp_busybox* .tmp_System.map
 
