/* vi: set sw=4 ts=4: */
/*
 * Adapted from ash applet code
 *
 * This code is derived from software contributed to Berkeley by
 * Kenneth Almquist.
 *
 * Copyright (c) 1989, 1991, 1993, 1994
 *      The Regents of the University of California.  All rights reserved.
 *
 * Copyright (c) 1997-2005 Herbert Xu <herbert@gondor.apana.org.au>
 * was re-ported from NetBSD and debianized.
 *
 * Copyright (c) 2010 Denys Vlasenko
 * Split from ash.c
 *
 * Licensed under GPLv2 or later, see file LICENSE in this source tree.
 */
#include "libbb.h"
#include "shell_common.h"

const char defifsvar[] ALIGN1 = "IFS= \t\n";
const char defoptindvar[] ALIGN1 = "OPTIND=1";

/* Compare two strings up to the first '=' or '\0'. */
int FAST_FUNC varcmp(const char *p, const char *q)
{
	int c, d;

	while ((c = *p) == (d = *q)) {
		if (c == '\0' || c == '=')
			goto out;
		p++;
		q++;
	}
	if (c == '=')
		c = '\0';
	if (d == '=')
		d = '\0';
 out:
	return c - d;
}

/* read builtin */

/* Needs to be interruptible: shell must handle traps and shell-special signals
 * while inside read. To implement this, be sure to not loop on EINTR
 * and return errno == EINTR reliably.
 */
//TODO: use more efficient setvar() which takes a pointer to malloced "VAR=VAL"
//string. hush naturally has it, and ash has setvareq().
//Here we can simply store "VAR=" at buffer start and store read data directly
//after "=", then pass buffer to setvar() to consume.
const char* FAST_FUNC
shell_builtin_read(struct builtin_read_params *params)
{
	struct pollfd pfd[1];
#define fd (pfd->fd) /* -u FD */
	unsigned err;
	unsigned end_ms; /* -t TIMEOUT */
	int nchars; /* -n NUM */
	char **pp;
	char *buffer;
	char delim;
#if !ENABLE_PLATFORM_MINGW32
	struct termios tty, old_tty;
#endif
	const char *retval;
	int bufpos; /* need to be able to hold -1 */
	int startword;
	smallint backslash;
	char **argv;
	const char *ifs;
	int read_flags;

	errno = err = 0;

	argv = params->argv;
	pp = argv;
	while (*pp) {
		if (!*pp[0] || endofname(*pp)[0] != '\0') {
			/* Mimic bash message */
			bb_error_msg("read: '%s': bad variable name", *pp);
			return (const char *)(uintptr_t)1;
		}
		pp++;
	}

	nchars = 0; /* if != 0, -n is in effect */
	if (params->opt_n) {
		nchars = bb_strtou(params->opt_n, NULL, 10);
		if (nchars < 0 || errno)
			return "invalid count";
		/* note: "-n 0": off (bash 3.2 does this too) */
	}

	end_ms = 0;
	if (params->opt_t && !ENABLE_FEATURE_SH_READ_FRAC) {
		end_ms = bb_strtou(params->opt_t, NULL, 10);
		if (errno)
			return "invalid timeout";
		if (end_ms > UINT_MAX / 2048) /* be safely away from overflow */
			end_ms = UINT_MAX / 2048;
		end_ms *= 1000;
	}
	if (params->opt_t && ENABLE_FEATURE_SH_READ_FRAC) {
		/* bash 4.3 (maybe earlier) supports -t N.NNNNNN */
		char *p;
		/* Eat up to three fractional digits */
		int frac_digits = 3 + 1;

		end_ms = bb_strtou(params->opt_t, &p, 10);
		if (end_ms > UINT_MAX / 2048) /* be safely away from overflow */
			end_ms = UINT_MAX / 2048;

		if (errno) {
			/* EINVAL = number is ok, but not NUL terminated */
			if (errno != EINVAL || *p != '.')
				return "invalid timeout";
			/* Do not check the rest: bash allows "0.123456xyz" */
			while (*++p && --frac_digits) {
				end_ms *= 10;
				end_ms += (*p - '0');
				if ((unsigned char)(*p - '0') > 9)
					return "invalid timeout";
			}
		}
		while (--frac_digits > 0) {
			end_ms *= 10;
		}
	}

	fd = STDIN_FILENO;
	if (params->opt_u) {
		fd = bb_strtou(params->opt_u, NULL, 10);
		if (fd < 0 || errno)
			return "invalid file descriptor";
	}

	if (params->opt_t && end_ms == 0) {
		/* "If timeout is 0, read returns immediately, without trying
		 * to read any data. The exit status is 0 if input is available
		 * on the specified file descriptor, non-zero otherwise."
		 * bash seems to ignore -p PROMPT for this use case.
		 */
		int r;
		pfd->events = POLLIN;
		r = poll(pfd, 1, /*timeout:*/ 0);
		/* Return 0 only if poll returns 1 ("one fd ready"), else return 1: */
		return (const char *)(uintptr_t)(r <= 0);
	}

	if (params->opt_p && isatty(fd)) {
		fputs(params->opt_p, stderr);
		fflush_all();
	}

	ifs = params->ifs;
	if (ifs == NULL)
		ifs = defifs;

	read_flags = params->read_flags;
#if !ENABLE_PLATFORM_MINGW32
	if (nchars || (read_flags & BUILTIN_READ_SILENT)) {
		tcgetattr(fd, &tty);
		old_tty = tty;
		if (nchars) {
			tty.c_lflag &= ~ICANON;
			// Setting it to more than 1 breaks poll():
			// it blocks even if there's data. !??
			//tty.c_cc[VMIN] = nchars < 256 ? nchars : 255;
			/* reads will block only if < 1 char is available */
			tty.c_cc[VMIN] = 1;
			/* no timeout (reads block forever) */
			tty.c_cc[VTIME] = 0;
		}
		if (read_flags & BUILTIN_READ_SILENT) {
			tty.c_lflag &= ~(ECHO | ECHOK | ECHONL);
		}
		/* This forces execution of "restoring" tcgetattr later */
		read_flags |= BUILTIN_READ_SILENT;
		/* if tcgetattr failed, tcsetattr will fail too.
		 * Ignoring, it's harmless. */
		tcsetattr(fd, TCSANOW, &tty);
	}
#endif

	retval = (const char *)(uintptr_t)0;
	startword = 1;
	backslash = 0;
	if (params->opt_t)
		end_ms += (unsigned)monotonic_ms();
	buffer = NULL;
	bufpos = 0;
	delim = params->opt_d ? params->opt_d[0] : '\n';
	do {
		char c;
		int timeout;

		if ((bufpos & 0xff) == 0)
			buffer = xrealloc(buffer, bufpos + 0x101);

 IF_PLATFORM_MINGW32(loop:)
		timeout = -1;
		if (params->opt_t) {
			timeout = end_ms - (unsigned)monotonic_ms();
			/* ^^^^^^^^^^^^^ all values are unsigned,
			 * wrapping math is used here, good even if
			 * 32-bit unix time wrapped (year 2038+).
			 */
			if (timeout <= 0) { /* already late? */
<<<<<<< HEAD
#if ENABLE_PLATFORM_MINGW32
				retval = (const char *)(uintptr_t)2;
				break;
#else
				retval = (const char *)(uintptr_t)1;
				goto ret;
#endif
=======
				retval = (const char *)(uintptr_t)2;
				break;
>>>>>>> 84766710
			}
		}

		/* We must poll even if timeout is -1:
		 * we want to be interrupted if signal arrives,
		 * regardless of SA_RESTART-ness of that signal!
		 */
		errno = 0;
<<<<<<< HEAD
		pfd[0].events = POLLIN;
//TODO race with a signal arriving just before the poll!
#if ENABLE_PLATFORM_MINGW32
		/* Don't poll if timeout is -1, it hurts performance.  The
		 * caution above about interrupts isn't relevant on Windows
		 * where Ctrl-C causes an event, not a signal.
		 */
		if (timeout >= 0)
#endif
		if (poll(pfd, 1, timeout) <= 0) {
			/* timed out, or EINTR */
			err = errno;
#if ENABLE_PLATFORM_MINGW32
			if (!err) {
				retval = (const char *)(uintptr_t)2;
				break;
			}
#endif
=======
		pfd->events = POLLIN;

		/* test bb_got_signal, then poll(), atomically wrt signals */
		if (check_got_signal_and_poll(pfd, timeout) <= 0) {
			/* timed out, or some error */
			err = errno;
			if (!err) { /* timed out */
				retval = (const char *)(uintptr_t)2;
				break;
			}
>>>>>>> 84766710
			retval = (const char *)(uintptr_t)1;
			goto ret;
		}
#if ENABLE_PLATFORM_MINGW32
		if (isatty(fd)) {
			int64_t key;

			key = windows_read_key(fd, NULL, timeout);
			if (key == 0x03) {
				/* ^C pressed */
				retval = (const char *)(uintptr_t)3;
				goto ret;
			}
			else if (key == -1) {
				/* timeout */
				retval = (const char *)(uintptr_t)2;
				break;
			} else if (key == 0x1a && bufpos == 0) {
				/* ^Z at start of buffer */
				retval = (const char *)(uintptr_t)1;
				break;
			} else if (key == '\b') {
				if (bufpos > 0) {
					--bufpos;
					++nchars;
					if (!(read_flags & BUILTIN_READ_SILENT)) {
						console_write("\b \b", 3);
					}
				}
				goto loop;
			}
			buffer[bufpos] = key == '\r' ? '\n' : key;
			if (!(read_flags & BUILTIN_READ_SILENT)) {
				/* echo input if not in silent mode */
				console_write(buffer + bufpos, 1);
			}
		} else
#endif
		if (read(fd, &buffer[bufpos], 1) != 1) {
			err = errno;
			retval = (const char *)(uintptr_t)1;
			break;
		}

		c = buffer[bufpos];
#if ENABLE_PLATFORM_MINGW32
		if (c == '\n') {
			if (backslash == 2 || (bufpos > 0 && buffer[bufpos - 1] == '\r')) {
				/* We saw either:
				 * - BS CR LF: remove CR, fall through to ignore escaped LF
				 *   and exit BS context.
				 * - CR LF not in BS context: replace CR with LF */
				buffer[--bufpos] = c;
				nchars += 1 + (backslash == 2);
			}
		} else if (backslash == 2) {
			/* We saw BS CR ??, keep escaped CR, exit BS context,
			 * process ?? */
			backslash = 0;
		}
#endif
		if (!(read_flags & BUILTIN_READ_RAW)) {
			if (backslash) {
#if ENABLE_PLATFORM_MINGW32
				if (c == '\r') {
					/* We have BS CR, keep CR for now, might see LF next */
					backslash = 2;
					goto put;
				}
#endif
				backslash = 0;
				if (c != '\n')
					goto put;
#if ENABLE_PLATFORM_MINGW32
				++nchars;
#endif
				continue;
			}
			if (c == '\\') {
				backslash = 1;
				continue;
			}
		}
		if (c == delim) /* '\n' or -d CHAR */
			break;
		if (c == '\0')
			continue;

		/* $IFS splitting. NOT done if we run "read"
		 * without variable names (bash compat).
		 * Thus, "read" and "read REPLY" are not the same.
		 */
		if (argv[0]) {
/* http://www.opengroup.org/onlinepubs/9699919799/utilities/V3_chap02.html#tag_18_06_05 */
			const char *is_ifs = strchr(ifs, c);
			if (startword && is_ifs) {
				if (isspace(c))
					continue;
				/* it is a non-space ifs char */
				startword--;
				if (startword == 1) /* first one? */
					continue; /* yes, it is not next word yet */
			}
			startword = 0;
			if (argv[1] != NULL && is_ifs) {
				buffer[bufpos] = '\0';
				bufpos = 0;
				params->setvar(*argv, buffer);
				argv++;
				/* can we skip one non-space ifs char? (2: yes) */
				startword = isspace(c) ? 2 : 1;
				continue;
			}
		}
 put:
		bufpos++;
	} while (IF_PLATFORM_MINGW32(backslash ||) --nchars);

	if (argv[0]) {
		/* Remove trailing space $IFS chars */
		while (--bufpos >= 0
		 && isspace(buffer[bufpos])
		 && strchr(ifs, buffer[bufpos]) != NULL
		) {
			continue;
		}
		buffer[bufpos + 1] = '\0';

		/* Last variable takes the entire remainder with delimiters
		 * (sans trailing whitespace $IFS),
		 * but ***only "if there are fewer vars than fields"(c)***!
		 * The "X:Y:" case below: there are two fields,
		 * and therefore last delimiter (:) is eaten:
		 * IFS=": "
		 * echo "X:Y:Z:"  | (read x y; echo "|$x|$y|") # |X|Y:Z:|
		 * echo "X:Y:Z"   | (read x y; echo "|$x|$y|") # |X|Y:Z|
		 * echo "X:Y:"    | (read x y; echo "|$x|$y|") # |X|Y|, not |X|Y:|
		 * echo "X:Y  : " | (read x y; echo "|$x|$y|") # |X|Y|
		 */
		if (bufpos >= 0
		 && strchr(ifs, buffer[bufpos]) != NULL
		) {
			/* There _is_ a non-whitespace IFS char */
			/* Skip whitespace IFS char before it */
			while (--bufpos >= 0
			 && isspace(buffer[bufpos])
			 && strchr(ifs, buffer[bufpos]) != NULL
			) {
				continue;
			}
			/* Are there $IFS chars? */
			if (strcspn(buffer, ifs) >= ++bufpos) {
				/* No: last var takes one field, not more */
				/* So, drop trailing IFS delims */
				buffer[bufpos] = '\0';
			}
		}

		/* Use the remainder as a value for the next variable */
		params->setvar(*argv, buffer);
		/* Set the rest to "" */
		while (*++argv)
			params->setvar(*argv, "");
	} else {
		/* Note: no $IFS removal */
		buffer[bufpos] = '\0';
		params->setvar("REPLY", buffer);
	}

 ret:
	free(buffer);
#if !ENABLE_PLATFORM_MINGW32
	if (read_flags & BUILTIN_READ_SILENT)
		tcsetattr(fd, TCSANOW, &old_tty);
#endif

	errno = err;
	return retval;
#undef fd
}

/* ulimit builtin */

#if !ENABLE_PLATFORM_MINGW32
struct limits {
	uint8_t cmd;            /* RLIMIT_xxx fit into it */
	uint8_t factor_shift;   /* shift by to get rlim_{cur,max} values */
};

/* Order of entries matches order in which bash prints "ulimit -a" */
static const struct limits limits_tbl[] ALIGN2 = {
	{ RLIMIT_CORE,		9,	}, // -c
	{ RLIMIT_DATA,		10,	}, // -d
#ifdef RLIMIT_NICE
	{ RLIMIT_NICE,		0,	}, // -e
#define LIMIT_F_IDX     3
#else
/* for example, Hurd */
#define LIMIT_F_IDX     2
#endif
	{ RLIMIT_FSIZE,		9,	}, // -f
#ifdef RLIMIT_SIGPENDING
	{ RLIMIT_SIGPENDING,	0,	}, // -i
#endif
#ifdef RLIMIT_MEMLOCK
	{ RLIMIT_MEMLOCK,	10,	}, // -l
#endif
#ifdef RLIMIT_RSS
	{ RLIMIT_RSS,		10,	}, // -m
#endif
#ifdef RLIMIT_NOFILE
	{ RLIMIT_NOFILE,	0,	}, // -n
#endif
#ifdef RLIMIT_MSGQUEUE
	{ RLIMIT_MSGQUEUE,	0,	}, // -q
#endif
#ifdef RLIMIT_RTPRIO
	{ RLIMIT_RTPRIO,	0,	}, // -r
#endif
#ifdef RLIMIT_STACK
	{ RLIMIT_STACK,		10,	}, // -s
#endif
#ifdef RLIMIT_CPU
	{ RLIMIT_CPU,		0,	}, // -t
#endif
#ifdef RLIMIT_NPROC
	{ RLIMIT_NPROC,		0,	}, // -u
#endif
#ifdef RLIMIT_AS
	{ RLIMIT_AS,		10,	}, // -v
#endif
#ifdef RLIMIT_LOCKS
	{ RLIMIT_LOCKS,		0,	}, // -x
#endif
};
// 1) bash also shows:
//pipe size            (512 bytes, -p) 8
// 2) RLIMIT_RTTIME ("timeout for RT tasks in us") is not in the table

static const char limits_help[] ALIGN1 =
	"core file size (blocks)"          // -c
	"\0""data seg size (kb)"           // -d
#ifdef RLIMIT_NICE
	"\0""scheduling priority"          // -e
#endif
	"\0""file size (blocks)"           // -f
#ifdef RLIMIT_SIGPENDING
	"\0""pending signals"              // -i
#endif
#ifdef RLIMIT_MEMLOCK
	"\0""max locked memory (kb)"       // -l
#endif
#ifdef RLIMIT_RSS
	"\0""max memory size (kb)"         // -m
#endif
#ifdef RLIMIT_NOFILE
	"\0""open files"                   // -n
#endif
#ifdef RLIMIT_MSGQUEUE
	"\0""POSIX message queues (bytes)" // -q
#endif
#ifdef RLIMIT_RTPRIO
	"\0""real-time priority"           // -r
#endif
#ifdef RLIMIT_STACK
	"\0""stack size (kb)"              // -s
#endif
#ifdef RLIMIT_CPU
	"\0""cpu time (seconds)"           // -t
#endif
#ifdef RLIMIT_NPROC
	"\0""max user processes"           // -u
#endif
#ifdef RLIMIT_AS
	"\0""virtual memory (kb)"          // -v
#endif
#ifdef RLIMIT_LOCKS
	"\0""file locks"                   // -x
#endif
;

static const char limit_chars[] ALIGN1 =
			"c"
			"d"
#ifdef RLIMIT_NICE
			"e"
#endif
			"f"
#ifdef RLIMIT_SIGPENDING
			"i"
#endif
#ifdef RLIMIT_MEMLOCK
			"l"
#endif
#ifdef RLIMIT_RSS
			"m"
#endif
#ifdef RLIMIT_NOFILE
			"n"
#endif
#ifdef RLIMIT_MSGQUEUE
			"q"
#endif
#ifdef RLIMIT_RTPRIO
			"r"
#endif
#ifdef RLIMIT_STACK
			"s"
#endif
#ifdef RLIMIT_CPU
			"t"
#endif
#ifdef RLIMIT_NPROC
			"u"
#endif
#ifdef RLIMIT_AS
			"v"
#endif
#ifdef RLIMIT_LOCKS
			"x"
#endif
;

/* "-": treat args as parameters of option with ASCII code 1 */
static const char ulimit_opt_string[] ALIGN1 = "-HSa"
			"c::"
			"d::"
#ifdef RLIMIT_NICE
			"e::"
#endif
			"f::"
#ifdef RLIMIT_SIGPENDING
			"i::"
#endif
#ifdef RLIMIT_MEMLOCK
			"l::"
#endif
#ifdef RLIMIT_RSS
			"m::"
#endif
#ifdef RLIMIT_NOFILE
			"n::"
#endif
#ifdef RLIMIT_MSGQUEUE
			"q::"
#endif
#ifdef RLIMIT_RTPRIO
			"r::"
#endif
#ifdef RLIMIT_STACK
			"s::"
#endif
#ifdef RLIMIT_CPU
			"t::"
#endif
#ifdef RLIMIT_NPROC
			"u::"
#endif
#ifdef RLIMIT_AS
			"v::"
#endif
#ifdef RLIMIT_LOCKS
			"x::"
#endif
;

enum {
	OPT_hard = (1 << 0),
	OPT_soft = (1 << 1),
	OPT_all  = (1 << 2),
};

static void printlim(unsigned opts, const struct rlimit *limit,
			const struct limits *l)
{
	rlim_t val;

	val = limit->rlim_max;
	if (opts & OPT_soft)
		val = limit->rlim_cur;

	if (val == RLIM_INFINITY)
		puts("unlimited");
	else {
		val >>= l->factor_shift;
		printf("%llu\n", (long long) val);
	}
}

int FAST_FUNC
shell_builtin_ulimit(char **argv)
{
	struct rlimit limit;
	unsigned opt_cnt;
	unsigned opts;
	unsigned argc;
	unsigned i;

	/* We can't use getopt32: need to handle commands like
	 * ulimit 123 -c2 -l 456
	 */

	/* In case getopt() was already called:
	 * reset libc getopt() internal state.
	 */
	GETOPT_RESET();

// bash 4.4.23:
//
// -H and/or -S change meaning even of options *before* them: ulimit -f 2000 -H
// sets hard limit, ulimit -a -H prints hard limits.
//
// -a is equivalent for requesting all limits to be shown.
//
// If -a is specified, attempts to set limits are ignored:
//  ulimit -m 1000; ulimit -m 2000 -a
// shows 1000, not 2000. HOWEVER, *implicit* -f form "ulimit 2000 -a"
// DOES set -f limit [we don't implement this quirk], "ulimit -a 2000" does not.
// Options are still parsed: ulimit -az complains about unknown -z opt.
//
// -a is not cumulative: "ulimit -a -a" = "ulimit -a -f -m" = "ulimit -a"
//
// -HSa can be combined in one argument and with one other option (example: -Sm),
// but other options can't: limit value is an optional argument,
// thus "-mf" means "-m f", f is the parameter of -m.
//
// Limit can be set and then printed: ulimit -m 2000 -m
// If set more than once, they are set and printed in order:
// try ulimit -m -m 1000 -m -m 2000 -m -m 3000 -m
//
// Limits are shown in the order of options given:
// ulimit -m -f is not the same as ulimit -f -m.
//
// If both -S and -H are given, show soft limit.
//
// Short printout (limit value only) is printed only if just one option
// is given: ulimit -m. ulimit -f -m prints verbose lines.
// ulimit -f -f prints same verbose line twice.
// ulimit -m 10000 -f prints verbose line for -f.

	argc = string_array_len(argv);

	/* First pass over options: detect -H/-S/-a status,
	 * and "bare ulimit" and "only one option" cases
	 * by counting other opts.
	 */
	opt_cnt = 0;
	opts = 0;
	while (1) {
		int opt_char = getopt(argc, argv, ulimit_opt_string);

		if (opt_char == -1)
			break;
		if (opt_char == 'H') {
			opts |= OPT_hard;
			continue;
		}
		if (opt_char == 'S') {
			opts |= OPT_soft;
			continue;
		}
		if (opt_char == 'a') {
			opts |= OPT_all;
			continue;
		}
		if (opt_char == '?') {
			/* bad option. getopt already complained. */
			return EXIT_FAILURE;
		}
		opt_cnt++;
	} /* while (there are options) */

	if (!(opts & (OPT_hard | OPT_soft)))
		opts |= (OPT_hard | OPT_soft);
	if (opts & OPT_all) {
		const char *help = limits_help;
		for (i = 0; i < ARRAY_SIZE(limits_tbl); i++) {
			getrlimit(limits_tbl[i].cmd, &limit);
			printf("%-32s(-%c) ", help, limit_chars[i]);
			printlim(opts, &limit, &limits_tbl[i]);
			help += strlen(help) + 1;
		}
		return EXIT_SUCCESS;
	}

	/* Second pass: set or print limits, in order */
	GETOPT_RESET();
	while (1) {
		char *val_str;
		int opt_char = getopt(argc, argv, ulimit_opt_string);

		if (opt_char == -1)
			break;
		if (opt_char == 'H')
			continue;
		if (opt_char == 'S')
			continue;
		//if (opt_char == 'a') - impossible

		if (opt_char == 1) /* if "ulimit NNN", -f is assumed */
			opt_char = 'f';
		i = strchrnul(limit_chars, opt_char) - limit_chars;
		//if (i >= ARRAY_SIZE(limits_tbl)) - bad option, impossible

		val_str = optarg;
		if (!val_str && argv[optind] && argv[optind][0] != '-')
			val_str = argv[optind++]; /* ++ skips NN in "-c NN" case */

		getrlimit(limits_tbl[i].cmd, &limit);
		if (!val_str) {
			if (opt_cnt > 1)
				printf("%-32s(-%c) ", nth_string(limits_help, i), limit_chars[i]);
			printlim(opts, &limit, &limits_tbl[i]);
		} else {
			rlim_t val = RLIM_INFINITY;
			if (strcmp(val_str, "unlimited") != 0) {
				if (sizeof(val) == sizeof(int))
					val = bb_strtou(val_str, NULL, 10);
				else if (sizeof(val) == sizeof(long))
					val = bb_strtoul(val_str, NULL, 10);
				else
					val = bb_strtoull(val_str, NULL, 10);
				if (errno) {
					bb_error_msg("invalid number '%s'", val_str);
					return EXIT_FAILURE;
				}
				val <<= limits_tbl[i].factor_shift;
			}
//bb_error_msg("opt %c val_str:'%s' val:%lld", opt_char, val_str, (long long)val);
			/* from man bash: "If neither -H nor -S
			 * is specified, both the soft and hard
			 * limits are set. */
			if (opts & OPT_hard)
				limit.rlim_max = val;
			if (opts & OPT_soft)
				limit.rlim_cur = val;
//bb_error_msg("setrlimit(%d, %lld, %lld)", limits_tbl[i].cmd, (long long)limit.rlim_cur, (long long)limit.rlim_max);
			if (setrlimit(limits_tbl[i].cmd, &limit) < 0) {
				bb_simple_perror_msg("error setting limit");
				return EXIT_FAILURE;
			}
		}
	} /* while (there are options) */

	if (opt_cnt == 0) {
		/* "bare ulimit": treat it as if it was -f */
		getrlimit(RLIMIT_FSIZE, &limit);
		printlim(opts, &limit, &limits_tbl[LIMIT_F_IDX]);
	}

	return EXIT_SUCCESS;
}
#else
int FAST_FUNC shell_builtin_ulimit(char **argv UNUSED_PARAM)
{
	return 1;
}
#endif<|MERGE_RESOLUTION|>--- conflicted
+++ resolved
@@ -209,18 +209,8 @@
 			 * 32-bit unix time wrapped (year 2038+).
 			 */
 			if (timeout <= 0) { /* already late? */
-<<<<<<< HEAD
-#if ENABLE_PLATFORM_MINGW32
 				retval = (const char *)(uintptr_t)2;
 				break;
-#else
-				retval = (const char *)(uintptr_t)1;
-				goto ret;
-#endif
-=======
-				retval = (const char *)(uintptr_t)2;
-				break;
->>>>>>> 84766710
 			}
 		}
 
@@ -229,9 +219,8 @@
 		 * regardless of SA_RESTART-ness of that signal!
 		 */
 		errno = 0;
-<<<<<<< HEAD
-		pfd[0].events = POLLIN;
-//TODO race with a signal arriving just before the poll!
+		pfd->events = POLLIN;
+
 #if ENABLE_PLATFORM_MINGW32
 		/* Don't poll if timeout is -1, it hurts performance.  The
 		 * caution above about interrupts isn't relevant on Windows
@@ -239,18 +228,6 @@
 		 */
 		if (timeout >= 0)
 #endif
-		if (poll(pfd, 1, timeout) <= 0) {
-			/* timed out, or EINTR */
-			err = errno;
-#if ENABLE_PLATFORM_MINGW32
-			if (!err) {
-				retval = (const char *)(uintptr_t)2;
-				break;
-			}
-#endif
-=======
-		pfd->events = POLLIN;
-
 		/* test bb_got_signal, then poll(), atomically wrt signals */
 		if (check_got_signal_and_poll(pfd, timeout) <= 0) {
 			/* timed out, or some error */
@@ -259,7 +236,6 @@
 				retval = (const char *)(uintptr_t)2;
 				break;
 			}
->>>>>>> 84766710
 			retval = (const char *)(uintptr_t)1;
 			goto ret;
 		}
