--- conflicted
+++ resolved
@@ -5461,14 +5461,10 @@
 #endif
 		if (need_to_remember(sv, fd)) {
 			/* Copy old descriptor */
-<<<<<<< HEAD
-			i = copyfd(fd, 10);
-=======
 			/* Careful to not accidentally "save"
 			 * to the same fd as right side fd in N>&M */
 			int minfd = right_fd < 10 ? 10 : right_fd + 1;
-			i = fcntl(fd, F_DUPFD, minfd);
->>>>>>> 08d8b3ce
+			i = copyfd(fd, minfd);
 /* You'd expect copy to be CLOEXECed. Currently these extra "saved" fds
  * are closed in popredir() in the child, preventing them from leaking
  * into child. (popredir() also cleans up the mess in case of failures)
