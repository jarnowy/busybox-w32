/* vi: set sw=4 ts=4: */
/*
 * ash shell port for busybox
 *
 * This code is derived from software contributed to Berkeley by
 * Kenneth Almquist.
 *
 * Original BSD copyright notice is retained at the end of this file.
 *
 * Copyright (c) 1989, 1991, 1993, 1994
 *      The Regents of the University of California.  All rights reserved.
 *
 * Copyright (c) 1997-2005 Herbert Xu <herbert@gondor.apana.org.au>
 * was re-ported from NetBSD and debianized.
 *
 * Licensed under GPLv2 or later, see file LICENSE in this source tree.
 */

/*
 * MinGW notes
 *
 * - Environment variables from Windows will all be turned to uppercase.
 * - PATH accepts both ; and : as separator, but can't be mixed
 * - command without ".exe" extension is still understood as executable
 * - shell scripts on the path are detected by the presence of '#!'
 * - both / and \ are supported in PATH. Usually you must use /
 * - job control doesn't work, though the jobs builtin is available
 * - trap doesn't work for signals, only EXIT
 * - /dev/null is supported for redirection
 */

//config:config SHELL_ASH
//config:	bool #hidden option
//config:	depends on !NOMMU
//config:
//config:config ASH
//config:	bool "ash (80 kb)"
//config:	default y
//config:	depends on !NOMMU
//config:	select SHELL_ASH
//config:	help
//config:	The most complete and most pedantically correct shell included with
//config:	busybox. This shell is actually a derivative of the Debian 'dash'
//config:	shell (by Herbert Xu), which was created by porting the 'ash' shell
//config:	(written by Kenneth Almquist) from NetBSD.
//config:
//config:# ash options
//config:# note: Don't remove !NOMMU part in the next line; it would break
//config:# menuconfig's indenting.
//config:if !NOMMU && (SHELL_ASH || ASH || SH_IS_ASH || BASH_IS_ASH)
//config:
//config:config ASH_OPTIMIZE_FOR_SIZE
//config:	bool "Optimize for size instead of speed"
//config:	default y
//config:	depends on SHELL_ASH
//config:
//config:config ASH_INTERNAL_GLOB
//config:	bool "Use internal glob() implementation"
//config:	default y	# Y is bigger, but because of uclibc glob() bug, let Y be default for now
//config:	depends on SHELL_ASH
//config:	help
//config:	Do not use glob() function from libc, use internal implementation.
//config:	Use this if you are getting "glob.h: No such file or directory"
//config:	or similar build errors.
//config:	Note that as of now (2017-01), uclibc and musl glob() both have bugs
//config:	which would break ash if you select N here.
//config:
//config:config ASH_BASH_COMPAT
//config:	bool "bash-compatible extensions"
//config:	default y
//config:	depends on SHELL_ASH
//config:
//config:config ASH_BASH_SOURCE_CURDIR
//config:	bool "'source' and '.' builtins search current directory after $PATH"
//config:	default n   # do not encourage non-standard behavior
//config:	depends on ASH_BASH_COMPAT
//config:	help
//config:	This is not compliant with standards. Avoid if possible.
//config:
//config:config ASH_BASH_NOT_FOUND_HOOK
//config:	bool "command_not_found_handle hook support"
//config:	default y
//config:	depends on ASH_BASH_COMPAT
//config:	help
//config:	Enable support for the 'command_not_found_handle' hook function,
//config:	from GNU bash, which allows for alternative command not found
//config:	handling.
//config:
//config:config ASH_JOB_CONTROL
//config:	bool "Job control"
//config:	default y
//config:	depends on SHELL_ASH
//config:
//config:config ASH_ALIAS
//config:	bool "Alias support"
//config:	default y
//config:	depends on SHELL_ASH
//config:
//config:config ASH_RANDOM_SUPPORT
//config:	bool "Pseudorandom generator and $RANDOM variable"
//config:	default y
//config:	depends on SHELL_ASH
//config:	help
//config:	Enable pseudorandom generator and dynamic variable "$RANDOM".
//config:	Each read of "$RANDOM" will generate a new pseudorandom value.
//config:	You can reset the generator by using a specified start value.
//config:	After "unset RANDOM" the generator will switch off and this
//config:	variable will no longer have special treatment.
//config:
//config:config ASH_EXPAND_PRMT
//config:	bool "Expand prompt string"
//config:	default y
//config:	depends on SHELL_ASH
//config:	help
//config:	$PS# may contain volatile content, such as backquote commands.
//config:	This option recreates the prompt string from the environment
//config:	variable each time it is displayed.
//config:
//config:config ASH_IDLE_TIMEOUT
//config:	bool "Idle timeout variable $TMOUT"
//config:	default y
//config:	depends on SHELL_ASH
//config:	help
//config:	Enable bash-like auto-logout after $TMOUT seconds of idle time.
//config:
//config:config ASH_MAIL
//config:	bool "Check for new mail in interactive shell"
//config:	default y
//config:	depends on SHELL_ASH
//config:	help
//config:	Enable "check for new mail" function:
//config:	if set, $MAIL file and $MAILPATH list of files
//config:	are checked for mtime changes, and "you have mail"
//config:	message is printed if change is detected.
//config:
//config:config ASH_ECHO
//config:	bool "echo builtin"
//config:	default y
//config:	depends on SHELL_ASH
//config:
//config:config ASH_PRINTF
//config:	bool "printf builtin"
//config:	default y
//config:	depends on SHELL_ASH
//config:
//config:config ASH_TEST
//config:	bool "test builtin"
//config:	default y
//config:	depends on SHELL_ASH
//config:
//
////config:config ASH_SLEEP
////config:	bool "sleep builtin"
////config:	default y
////config:	depends on SHELL_ASH
////config:
//^^^^^^^^^^^^^^^^^^^^^^^^^^^^^^^^^^
//Disabled for now. Has a few annoying problems:
// * sleepcmd() -> sleep_main(), the parsing of bad arguments exits the shell.
// * sleep_for_duration() in sleep_main() has to be interruptible for
//   ^C traps to work, which may be a problem for other users
//   of sleep_for_duration().
// * BUT, if sleep_for_duration() is interruptible, then SIGCHLD interrupts it
//   as well (try "/bin/sleep 1 & sleep 10").
// * sleep_main() must not allocate anything as ^C in ash longjmp's.
//   (currently, allocations are only on error paths, in message printing).
//
//config:config ASH_HELP
//config:	bool "help builtin"
//config:	default y
//config:	depends on SHELL_ASH
//config:
//config:config ASH_GETOPTS
//config:	bool "getopts builtin"
//config:	default y
//config:	depends on SHELL_ASH
//config:
//config:config ASH_CMDCMD
//config:	bool "command builtin"
//config:	default y
//config:	depends on SHELL_ASH
//config:	help
//config:	Enable support for the 'command' builtin, which allows
//config:	you to run the specified command or builtin,
//config:	even when there is a function with the same name.
//config:
//config:
//config:config ASH_NOCONSOLE
//config:	bool "'noconsole' option"
//config:	default y
//config:	depends on (ASH || SH_IS_ASH || BASH_IS_ASH) && PLATFORM_MINGW32
//config:	help
//config:	Enable support for the 'noconsole' option, which attempts to
//config:	conceal the console normally associated with a command line
//config:	application.  This may be useful when running a shell script
//config:	from a GUI application.  Also the 'noiconify' option, which
//config:	controls whether the console is iconified or hidden.
//config:
//config:config ASH_GLOB_OPTIONS
//config:	bool "Globbing options"
//config:	default y
//config:	depends on (ASH || SH_IS_ASH || BASH_IS_ASH) && PLATFORM_MINGW32
//config:	help
//config:	Enable support for options to control globbing:
//config:	- 'nocaseglob' allows case-insensitive filename globbing
//config:	- 'nohiddenglob' allows hidden files to be omitted from globbing
//config:	- 'nohidsysglob' allows hidden system files to be omitted
//config:
//config:endif # ash options

//applet:IF_ASH(APPLET(ash, BB_DIR_BIN, BB_SUID_DROP))
//                      APPLET_ODDNAME:name  main location    suid_type     help
//applet:IF_SH_IS_ASH(  APPLET_ODDNAME(sh,   ash, BB_DIR_BIN, BB_SUID_DROP, ash))
//applet:IF_PLATFORM_MINGW32(
//applet:IF_SH_IS_ASH(  APPLET_ODDNAME(lash, ash, BB_DIR_BIN, BB_SUID_DROP, ash))
//applet:)
//applet:IF_BASH_IS_ASH(APPLET_ODDNAME(bash, ash, BB_DIR_BIN, BB_SUID_DROP, ash))

//kbuild:lib-$(CONFIG_SHELL_ASH) += ash.o ash_ptr_hack.o shell_common.o
//kbuild:lib-$(CONFIG_ASH_RANDOM_SUPPORT) += random.o

/*
 * DEBUG=1 to compile in debugging ('set -o debug' turns on)
 * DEBUG=2 to compile in and turn on debugging.
 * When debugging is on ("set -o debug" was executed, or DEBUG=2),
 * debugging info is written to ./trace, quit signal generates core dump.
 */
#define DEBUG 0
/* Tweak debug output verbosity here */
#define DEBUG_TIME 0
#define DEBUG_PID 1
#define DEBUG_SIG 1
#define DEBUG_INTONOFF 0

#define PROFILE 0

/*
 * Only one of JOBS or JOBS_WIN32 is enabled at a time (or neither).
 * JOBS_WIN32 doesn't enable job control, just some job-related features.
 */
#if ENABLE_PLATFORM_MINGW32
#define JOBS_WIN32 ENABLE_ASH_JOB_CONTROL
#define JOBS 0
#else
#define JOBS_WIN32 0
#define JOBS ENABLE_ASH_JOB_CONTROL
#endif

#include <fnmatch.h>
#include <sys/times.h>
#include <sys/utsname.h> /* for setting $HOSTNAME */
#include "busybox.h" /* for applet_names */
#if ENABLE_FEATURE_SH_EMBEDDED_SCRIPTS
# include "embedded_scripts.h"
#else
# define NUM_SCRIPTS 0
#endif
#if ENABLE_PLATFORM_MINGW32
# include <conio.h>
# include "lazyload.h"
#endif

/* So far, all bash compat is controlled by one config option */
/* Separate defines document which part of code implements what */
/* function keyword */
#define    BASH_FUNCTION        ENABLE_ASH_BASH_COMPAT
#define IF_BASH_FUNCTION            IF_ASH_BASH_COMPAT
/* &>file */
#define    BASH_REDIR_OUTPUT    ENABLE_ASH_BASH_COMPAT
#define IF_BASH_REDIR_OUTPUT        IF_ASH_BASH_COMPAT
/* $'...' */
#define    BASH_DOLLAR_SQUOTE   ENABLE_ASH_BASH_COMPAT
#define IF_BASH_DOLLAR_SQUOTE       IF_ASH_BASH_COMPAT
#define    BASH_PATTERN_SUBST   ENABLE_ASH_BASH_COMPAT
#define IF_BASH_PATTERN_SUBST       IF_ASH_BASH_COMPAT
#define    BASH_SUBSTR          ENABLE_ASH_BASH_COMPAT
#define IF_BASH_SUBSTR              IF_ASH_BASH_COMPAT
/* BASH_TEST2: [[ EXPR ]]
 * Status of [[ support:
 *   && and || work as they should
 *   = is glob match operator, not equality operator: STR = GLOB
 *   == same as =
 *   =~ is regex match operator: STR =~ REGEX
 * TODO:
 * singleword+noglob expansion:
 *   v='a b'; [[ $v = 'a b' ]]; echo 0:$?
 *   [[ /bin/n* ]]; echo 0:$?
 * quoting needs to be considered (-f is an operator, "-f" and ""-f are not; etc)
 * ( ) < > should not have special meaning (IOW: should not require quoting)
 * in word = GLOB, quoting should be significant on char-by-char basis: a*cd"*"
 */
#define    BASH_TEST2           (ENABLE_ASH_BASH_COMPAT * ENABLE_ASH_TEST)
#define    BASH_SOURCE          ENABLE_ASH_BASH_COMPAT
#define    BASH_PIPEFAIL        ENABLE_ASH_BASH_COMPAT
#define    BASH_HOSTNAME_VAR    ENABLE_ASH_BASH_COMPAT
#define    BASH_EPOCH_VARS      ENABLE_ASH_BASH_COMPAT
#define    BASH_SHLVL_VAR       ENABLE_ASH_BASH_COMPAT
#define    BASH_XTRACEFD        ENABLE_ASH_BASH_COMPAT
#define    BASH_READ_D          ENABLE_ASH_BASH_COMPAT
#define IF_BASH_READ_D              IF_ASH_BASH_COMPAT
#define    BASH_WAIT_N          ENABLE_ASH_BASH_COMPAT
/* <(...) and >(...) */
#if HAVE_DEV_FD
# define    BASH_PROCESS_SUBST   ENABLE_ASH_BASH_COMPAT
# define IF_BASH_PROCESS_SUBST       IF_ASH_BASH_COMPAT
#else
# define    BASH_PROCESS_SUBST 0
# define IF_BASH_PROCESS_SUBST(...)
#endif

#if defined(__ANDROID_API__) && __ANDROID_API__ <= 24
/* Bionic at least up to version 24 has no glob() */
# undef  ENABLE_ASH_INTERNAL_GLOB
# define ENABLE_ASH_INTERNAL_GLOB 1
#endif

#if !ENABLE_ASH_INTERNAL_GLOB && defined(__UCLIBC__)
# error uClibc glob() is buggy, use ASH_INTERNAL_GLOB.
# error The bug is: for "$PWD"/<pattern> ash will escape e.g. dashes in "$PWD"
# error with backslash, even ones which do not need to be: "/a-b" -> "/a\-b"
# error glob() should unbackslash them and match. uClibc does not unbackslash,
# error fails to match dirname, subsequently not expanding <pattern> in it.
// Testcase:
// if (glob("/etc/polkit\\-1", 0, NULL, &pglob)) - this returns 0 on uclibc, no bug
// if (glob("/etc/polkit\\-1/*", 0, NULL, &pglob)) printf("uclibc bug!\n");
#endif

#if !ENABLE_ASH_INTERNAL_GLOB
# include <glob.h>
#endif

#include "unicode.h"
#include "shell_common.h"
#if ENABLE_FEATURE_SH_MATH
# include "math.h"
#else
typedef long arith_t;
# define ARITH_FMT "%ld"
#endif
#if ENABLE_ASH_RANDOM_SUPPORT
# include "random.h"
#else
# define CLEAR_RANDOM_T(rnd) ((void)0)
#endif

#include "NUM_APPLETS.h"
#if NUM_APPLETS == 1
/* STANDALONE does not make sense, and won't compile */
# undef CONFIG_FEATURE_SH_STANDALONE
# undef ENABLE_FEATURE_SH_STANDALONE
# undef IF_FEATURE_SH_STANDALONE
# undef IF_NOT_FEATURE_SH_STANDALONE
# define ENABLE_FEATURE_SH_STANDALONE 0
# define IF_FEATURE_SH_STANDALONE(...)
# define IF_NOT_FEATURE_SH_STANDALONE(...) __VA_ARGS__
#endif

#ifndef F_DUPFD_CLOEXEC
# define F_DUPFD_CLOEXEC F_DUPFD
#endif
#ifndef O_CLOEXEC
# define O_CLOEXEC 0
#endif
#ifndef PIPE_BUF
# define PIPE_BUF 4096           /* amount of buffering in a pipe */
#endif

#ifndef unlikely
# define unlikely(cond) (cond)
#endif

#if !ENABLE_PLATFORM_MINGW32
# define is_relative_path(path) ((path)[0] != '/')
#endif

#if !BB_MMU
# error "Do not even bother, ash will not run on NOMMU machine"
#endif

#if ENABLE_PLATFORM_MINGW32
# define FORKSHELL_DEBUG 0

union node;
struct strlist;
struct job;

struct forkshell {
	/* filled by forkshell_copy() */
	struct globals_var *gvp;
	struct globals_misc *gmp;
	struct tblentry **cmdtable;
#if ENABLE_ASH_ALIAS
	struct alias **atab;
#endif
#if MAX_HISTORY
	char **history;
	int cnt_history;
#endif
#if JOBS_WIN32
	struct job *jobtab;
	unsigned njobs;
	struct job *curjob;
#endif
	/* struct parsefile *g_parsefile; */
	HANDLE hMapFile;
	char *old_base;
	int size;
# if FORKSHELL_DEBUG
	int funcblocksize;
	int funcstringsize;
# endif
	int relocatesize;

	/* type of forkshell */
	int fpid;

	/* generic data, used by forkshell_child */
	int mode;
	int nprocs;
#if JOBS_WIN32
	int jpnull;
#endif

	/* optional data, used by forkshell_child */
	int flags;
	int fd[3];
	union node *n;
	char **argv;
	char *path;
};

enum {
	FS_OPENHERE,
	FS_EVALBACKCMD,
	FS_EVALSUBSHELL,
	FS_EVALPIPE,
	FS_SHELLEXEC
};

static struct forkshell* forkshell_prepare(struct forkshell *fs);
static void forkshell_init(const char *idstr);
static void *sticky_mem_start, *sticky_mem_end;
static void sticky_free(void *p);
# define free(p) sticky_free(p)
#if !JOBS && !JOBS_WIN32
#define spawn_forkshell(fs, jp, n, mode) spawn_forkshell(fs, jp, mode)
#endif
static void spawn_forkshell(struct forkshell *fs, struct job *jp,
							union node *n, int mode);
# if FORKSHELL_DEBUG
static void forkshell_print(FILE *fp0, struct forkshell *fs, const char **notes);
# endif
#endif

/* ============ Hash table sizes. Configurable. */

#define VTABSIZE 39
#define ATABSIZE 39
#define CMDTABLESIZE 31         /* should be prime */


/* ============ Shell options */

/* If you add/change options here, update --help text too */
static const char *const optletters_optnames[] ALIGN_PTR = {
	"e"   "errexit",
	"f"   "noglob",
/* bash has '-o ignoreeof', but no short synonym -I for it */
/* (in bash, set -I disables invisible variables (what's that?)) */
	"I"   "ignoreeof",
/* The below allowed this invocation:
 * ash -c 'set -i; echo $-; sleep 5; echo $-'
 * to be ^C-ed and get to interactive ash prompt.
 * bash does not support such "set -i".
 * In our code, this is denoted by empty long name:
 */
	"i"   "",
/* (removing "i" altogether would remove it from "$-", not good) */
	"m"   "monitor",
	"n"   "noexec",
/* Ditto: bash has no "set -s", "set -c" */
#if !ENABLE_PLATFORM_MINGW32
	"s"   "",
#else
	"s"   "stdin",
#endif
	"c"   "",
	"x"   "xtrace",
	"v"   "verbose",
	"C"   "noclobber",
	"a"   "allexport",
	"b"   "notify",
	"u"   "nounset",
	"E"   "errtrace",
	"\0"  "vi"
#if BASH_PIPEFAIL
	,"\0"  "pipefail"
#endif
#if DEBUG
	,"\0"  "nolog"
	,"\0"  "debug"
#endif
#if ENABLE_PLATFORM_MINGW32
	,"X"   "winxp"
#endif
#if ENABLE_ASH_NOCONSOLE
	,"\0"  "noconsole"
	,"\0"  "noiconify"
#endif
#if ENABLE_ASH_GLOB_OPTIONS
	,"\0"  "nocaseglob"
	,"\0"  "nohiddenglob"
	,"\0"  "nohidsysglob"
#endif
};
//bash 4.4.23 also has these opts (with these defaults):
//braceexpand           on
//emacs                 on
//errtrace              off
//functrace             off
//hashall               on
//histexpand            off
//history               on
//interactive-comments  on
//keyword               off
//onecmd                off
//physical              off
//posix                 off
//privileged            off

#define optletters(n)  optletters_optnames[n][0]
#define optnames(n)   (optletters_optnames[n] + 1)

enum { NOPTS = ARRAY_SIZE(optletters_optnames) };


/* ============ Misc data */

#define msg_illnum "Illegal number: %s"

/*
 * We enclose jmp_buf in a structure so that we can declare pointers to
 * jump locations.  The global variable handler contains the location to
 * jump to when an exception occurs, and the global variable exception_type
 * contains a code identifying the exception.  To implement nested
 * exception handlers, the user should save the value of handler on entry
 * to an inner scope, set handler to point to a jmploc structure for the
 * inner scope, and restore handler on exit from the scope.
 */
struct jmploc {
	jmp_buf loc;
};

struct globals_misc {
	uint8_t exitstatus;     /* exit status of last command */
	uint8_t back_exitstatus;/* exit status of backquoted command */
#if !ENABLE_PLATFORM_MINGW32
	smallint job_warning;   /* user was warned about stopped jobs (can be 2, 1 or 0). */
#endif
	smallint inps4;		/* Prevent PS4 nesting. */
	int savestatus;         /* exit status of last command outside traps */
	int rootpid;            /* pid of main shell */
	/* shell level: 0 for the main shell, 1 for its children, and so on */
	int shlvl;
#if ENABLE_PLATFORM_MINGW32
	int loopnest;           /* current loop nesting level */
#endif
#define rootshell (!shlvl)
	int errlinno;

	char *minusc;  /* argument to -c option */
#if ENABLE_PLATFORM_MINGW32
	char *dirarg;  /* argument to -d option */
	char *title;   /* argument to -t option */
#if ENABLE_SUW32
	int delayexit; /* set by -N option */
# endif
#endif

	char *curdir; // = nullstr;     /* current working directory */
	char *physdir; // = nullstr;    /* physical working directory */

	char *arg0; /* value of $0 */
#if ENABLE_PLATFORM_MINGW32
	char *commandname;
#endif

	struct jmploc *exception_handler;

	/*volatile*/ int suppress_int; /* counter */
	/* ^^^^^^^ removed "volatile" since on x86, gcc turns suppress_int++
	 * into ridiculous 3-insn sequence otherwise.
	 * We don't change suppress_int asyncronously (in a signal handler),
	 * but we do read it async.
	 */
	volatile /*sig_atomic_t*/ smallint pending_int; /* 1 = got SIGINT */
#if !ENABLE_PLATFORM_MINGW32
	volatile /*sig_atomic_t*/ smallint got_sigchld; /* 1 = got SIGCHLD */
	volatile /*sig_atomic_t*/ smallint pending_sig;	/* last pending signal */
#endif
	smallint exception_type; /* kind of exception: */
#define EXINT 0         /* SIGINT received */
#define EXERROR 1       /* a generic error */
#define EXEND 3         /* exit the shell */
#define EXEXIT 4        /* exit the shell via exitcmd */

	char nullstr[1];        /* zero length string */

	char optlist[NOPTS];
#define eflag optlist[0]
#define fflag optlist[1]
#define Iflag optlist[2]
#define iflag optlist[3]
#define mflag optlist[4]
#define nflag optlist[5]
#define sflag optlist[6]
#define cflag optlist[7]
#define xflag optlist[8]
#define vflag optlist[9]
#define Cflag optlist[10]
#define aflag optlist[11]
#define bflag optlist[12]
#define uflag optlist[13]
#define Eflag optlist[14]
#define viflag optlist[15]
#if BASH_PIPEFAIL
# define pipefail optlist[16]
#else
# define pipefail 0
#endif
#if DEBUG
# define nolog optlist[16 + BASH_PIPEFAIL]
# define debug optlist[17 + BASH_PIPEFAIL]
#endif
#if ENABLE_PLATFORM_MINGW32
# define winxp optlist[16 + BASH_PIPEFAIL + 2*(DEBUG != 0)]
# if ENABLE_ASH_NOCONSOLE
#  define noconsole optlist[17 + BASH_PIPEFAIL + 2*(DEBUG != 0)]
#  define noiconify optlist[18 + BASH_PIPEFAIL + 2*(DEBUG != 0)]
# endif
# if ENABLE_ASH_GLOB_OPTIONS
#  define nocaseglob optlist[17 + BASH_PIPEFAIL + 2*(DEBUG != 0) + 2*ENABLE_ASH_NOCONSOLE]
#  define nohiddenglob optlist[18 + BASH_PIPEFAIL + 2*(DEBUG != 0) + 2*ENABLE_ASH_NOCONSOLE]
#  define nohidsysglob optlist[19 + BASH_PIPEFAIL + 2*(DEBUG != 0) + 2*ENABLE_ASH_NOCONSOLE]
# endif
#endif

	/* trap handler commands */
#if !ENABLE_PLATFORM_MINGW32
	/*
	 * Sigmode records the current value of the signal handlers for the various
	 * modes.  A value of zero means that the current handler is not known.
	 * S_HARD_IGN indicates that the signal was ignored on entry to the shell.
	 */
	char sigmode[NSIG - 1];
#define S_DFL      1            /* default signal handling (SIG_DFL) */
#define S_CATCH    2            /* signal is caught */
#define S_IGN      3            /* signal is ignored (SIG_IGN) */
#define S_HARD_IGN 4            /* signal is ignored permanently (it was SIG_IGN on entry to shell) */

	/* indicates specified signal received */
	uint8_t gotsig[NSIG - 1]; /* offset by 1: "signal" 0 is meaningless */
#endif
	uint8_t may_have_traps; /* 0: definitely no traps are set, 1: some traps may be set */
	char *trap[NSIG + 1];
/* trap[0] is EXIT trap, trap[NTRAP_ERR] is ERR trap, other trap[i] are signal traps */
#define NTRAP_ERR  NSIG
#define NTRAP_LAST NSIG

	char **trap_ptr;        /* used only by "trap hack" */

	/* Rarely referenced stuff */

	/* Cached supplementary group array (for testing executable'ity of files) */
	struct cached_groupinfo groupinfo;

#if ENABLE_ASH_RANDOM_SUPPORT
	random_t random_gen;
#endif
	pid_t backgndpid;        /* pid of last background process */
};
extern struct globals_misc *BB_GLOBAL_CONST ash_ptr_to_globals_misc;
#define G_misc (*ash_ptr_to_globals_misc)
#define exitstatus        (G_misc.exitstatus )
#define back_exitstatus   (G_misc.back_exitstatus )
#define job_warning       (G_misc.job_warning)
#define inps4       (G_misc.inps4      )
#define savestatus  (G_misc.savestatus )
#define rootpid     (G_misc.rootpid    )
#define shlvl       (G_misc.shlvl      )
#define errlinno    (G_misc.errlinno   )
#if ENABLE_PLATFORM_MINGW32
#define loopnest    (G_misc.loopnest   )
#endif
#define minusc      (G_misc.minusc     )
#if ENABLE_PLATFORM_MINGW32
#define dirarg      (G_misc.dirarg     )
#define title       (G_misc.title      )
#define delayexit   (G_misc.delayexit  )
#endif
#define curdir      (G_misc.curdir     )
#define physdir     (G_misc.physdir    )
#define arg0        (G_misc.arg0       )
#if ENABLE_PLATFORM_MINGW32
#define commandname (G_misc.commandname)
#endif
#define exception_handler (G_misc.exception_handler)
#define exception_type    (G_misc.exception_type   )
#define suppress_int      (G_misc.suppress_int     )
#define pending_int       (G_misc.pending_int      )
#define got_sigchld       (G_misc.got_sigchld      )
#define pending_sig       (G_misc.pending_sig      )
#define nullstr     (G_misc.nullstr    )
#define optlist     (G_misc.optlist    )
#define sigmode     (G_misc.sigmode    )
#define gotsig      (G_misc.gotsig     )
#define may_have_traps    (G_misc.may_have_traps   )
#define trap        (G_misc.trap       )
#define trap_ptr    (G_misc.trap_ptr   )
#define groupinfo   (G_misc.groupinfo  )
#define random_gen  (G_misc.random_gen )
#define backgndpid  (G_misc.backgndpid )

#if ENABLE_PLATFORM_MINGW32
#undef got_sigchld
#undef pending_sig
#define pending_sig       (0)
#endif

#define INIT_G_misc() do { \
	XZALLOC_CONST_PTR(&ash_ptr_to_globals_misc, sizeof(G_misc)); \
	savestatus = -1; \
	curdir = nullstr; \
	physdir = nullstr; \
	trap_ptr = trap; \
	groupinfo.euid = -1; \
	groupinfo.egid = -1; \
} while (0)


/* ============ DEBUG */
#if DEBUG
static void trace_printf(const char *fmt, ...);
static void trace_vprintf(const char *fmt, va_list va);
# define TRACE(param)    trace_printf param
# define TRACEV(param)   trace_vprintf param
# if ENABLE_PLATFORM_MINGW32 && defined(close)
#  undef close
# endif
# define close(fd) do { \
	int dfd = (fd); \
	if (close(dfd) < 0) \
		bb_error_msg("bug on %d: closing %d(0x%x)", \
			__LINE__, dfd, dfd); \
} while (0)
#else
# define TRACE(param)
# define TRACEV(param)
#endif


/* ============ Utility functions */
#define is_name(c)      ((c) == '_' || isalpha((unsigned char)(c)))
#define is_in_name(c)   ((c) == '_' || isalnum((unsigned char)(c)))

static int
isdigit_str(const char *str)
{
	while (isdigit(*str))
		str++;
	return (*str == '\0');
}

static const char *
var_end(const char *var)
{
	while (*var)
		if (*var++ == '=')
			break;
	return var;
}


/* ============ Parser data */

/*
 * ash_vmsg() needs parsefile->fd, hence parsefile definition is moved up.
 */
struct strlist {
	struct strlist *next;
	char *text;
};

struct alias;

struct strpush {
	struct strpush *prev;   /* preceding string on stack */
	char *prev_string;
	int prev_left_in_line;
#if ENABLE_ASH_ALIAS
	struct alias *ap;       /* if push was associated with an alias */
#endif
	char *string;           /* remember the string since it may change */

	/* Delay freeing so we can stop nested aliases. */
	struct strpush *spfree;

	/* Remember last two characters for pungetc. */
	int lastc[2];

	/* Number of outstanding calls to pungetc. */
	int unget;
};

/*
 * The parsefile structure pointed to by the global variable parsefile
 * contains information about the current file being read.
 */
struct parsefile {
	struct parsefile *prev; /* preceding file on stack */
	int linno;              /* current line */
	int pf_fd;              /* file descriptor (or -1 if string) */
	int left_in_line;       /* number of chars left in this line */
	int left_in_buffer;     /* number of chars left in this buffer past the line */
	char *next_to_pgetc;    /* next char in buffer */
	char *buf;              /* input buffer */
	struct strpush *strpush; /* for pushing strings at this level */
	struct strpush basestrpush; /* so pushing one is fast */

	/* Delay freeing so we can stop nested aliases. */
	struct strpush *spfree;

	/* Remember last two characters for pungetc. */
	int lastc[2];

	/* Number of outstanding calls to pungetc. */
	int unget;

#if ENABLE_PLATFORM_MINGW32
	/* True if a trailing CR from a previous read was left unprocessed. */
	int cr;
#endif
};

static struct parsefile basepf;        /* top level input file */
static struct parsefile *g_parsefile = &basepf;  /* current input file */
#if ENABLE_PLATFORM_POSIX
static char *commandname;              /* currently executing command */
#endif


/* ============ Interrupts / exceptions */

static void exitshell(void) NORETURN;

/*
 * These macros allow the user to suspend the handling of interrupt signals
 * over a period of time.  This is similar to SIGHOLD or to sigblock, but
 * much more efficient and portable.  (But hacking the kernel is so much
 * more fun than worrying about efficiency and portability. :-))
 */
#if DEBUG_INTONOFF
# define INT_OFF do { \
	TRACE(("%s:%d INT_OFF(%d)\n", __func__, __LINE__, suppress_int)); \
	suppress_int++; \
	barrier(); \
} while (0)
#else
# define INT_OFF do { \
	suppress_int++; \
	barrier(); \
} while (0)
#endif

/*
 * Called to raise an exception.  Since C doesn't include exceptions, we
 * just do a longjmp to the exception handler.  The type of exception is
 * stored in the global variable "exception_type".
 */
static void raise_exception(int) NORETURN;
static void
raise_exception(int e)
{
#if DEBUG
	if (exception_handler == NULL)
		abort();
#endif
	INT_OFF;
	exception_type = e;
	longjmp(exception_handler->loc, 1);
}
#if DEBUG
#define raise_exception(e) do { \
	TRACE(("raising exception %d on line %d\n", (e), __LINE__)); \
	raise_exception(e); \
} while (0)
#endif

/*
 * Called when a SIGINT is received.  (If the user specifies
 * that SIGINT is to be trapped or ignored using the trap builtin, then
 * this routine is not called.)  suppress_int is nonzero when interrupts
 * are held using the INT_OFF macro.  (The test for iflag is just
 * defensive programming.)
 */
static void raise_interrupt(void) IF_NOT_PLATFORM_MINGW32(NORETURN);
static void
raise_interrupt(void)
{
#if ENABLE_PLATFORM_MINGW32
	/* Contrary to the comment above on Windows raise_interrupt() is
	 * called when SIGINT is trapped or ignored.  We detect this here
	 * and return without doing anything. */
	if (trap[SIGINT])
		return;
#endif
	pending_int = 0;
#if !ENABLE_PLATFORM_MINGW32
	/* Signal is not automatically unmasked after it is raised,
	 * do it ourself - unmask all signals */
	sigprocmask_allsigs(SIG_UNBLOCK);
#endif
	/* pending_sig = 0; - now done in signal_handler() */

	if (!(rootshell && iflag)) {
#if !ENABLE_PLATFORM_MINGW32
		/* Kill ourself with SIGINT */
		signal(SIGINT, SIG_DFL);
		raise(SIGINT);
#else
		fflush_all();
		kill(-getpid(), SIGINT);
		_exit(SIGINT << 24);
#endif
	}
#if ENABLE_PLATFORM_MINGW32
	if (iflag)
		write(STDOUT_FILENO, "^C", 2);
#endif
	/* bash: ^C even on empty command line sets $? */
	exitstatus = SIGINT + 128;
	raise_exception(EXINT);
	/* NOTREACHED */
}
#if DEBUG
#define raise_interrupt() do { \
	TRACE(("raising interrupt on line %d\n", __LINE__)); \
	raise_interrupt(); \
} while (0)
#endif

static IF_NOT_ASH_OPTIMIZE_FOR_SIZE(inline) void
int_on(void)
{
	barrier();
	if (--suppress_int == 0 && pending_int)
		raise_interrupt(); /* does not return */
	barrier();
}
#if DEBUG_INTONOFF
# define INT_ON do { \
	TRACE(("%s:%d INT_ON(%d)\n", __func__, __LINE__, suppress_int-1)); \
	int_on(); \
} while (0)
#else
# define INT_ON int_on()
#endif
static IF_NOT_ASH_OPTIMIZE_FOR_SIZE(inline) void
force_int_on(void)
{
	barrier();
	suppress_int = 0;
	if (pending_int)
		raise_interrupt(); /* does not return */
	barrier();
}
#define FORCE_INT_ON force_int_on()

#define SAVE_INT(v) ((v) = suppress_int)

#define RESTORE_INT(v) do { \
	barrier(); \
	suppress_int = (v); \
	if (suppress_int == 0 && pending_int) \
		raise_interrupt(); /* does not return */ \
	barrier(); \
} while (0)


/* ============ Stdout/stderr output */

static void
outstr(const char *p, FILE *file)
{
	INT_OFF;
	fputs(p, file);
	INT_ON;
}

static void
flush_stdout_stderr(void)
{
	INT_OFF;
	fflush_all();
	INT_ON;
}

/* Was called outcslow(c,FILE*), but c was always '\n' */
static void
newline_and_flush(FILE *dest)
{
	INT_OFF;
	putc('\n', dest);
	fflush(dest);
	INT_ON;
}

static int out1fmt(const char *, ...) __attribute__((__format__(__printf__,1,2)));
static int
out1fmt(const char *fmt, ...)
{
	va_list ap;
	int r;

	INT_OFF;
	va_start(ap, fmt);
	r = vprintf(fmt, ap);
	va_end(ap);
	INT_ON;
	return r;
}

static int fmtstr(char *, size_t, const char *, ...) __attribute__((__format__(__printf__,3,4)));
static int
fmtstr(char *outbuf, size_t length, const char *fmt, ...)
{
	va_list ap;
	int ret;

	INT_OFF;
	va_start(ap, fmt);
	ret = vsnprintf(outbuf, length, fmt, ap);
	va_end(ap);
	INT_ON;
	return ret > (int)length ? length : ret;
}

static void
out1str(const char *p)
{
	outstr(p, stdout);
}

static void
out2str(const char *p)
{
	outstr(p, stderr);
	flush_stdout_stderr();
}


/* ============ Parser structures */

/* control characters in argument strings */
#define CTL_FIRST CTLESC
#define CTLESC       ((unsigned char)'\201')    /* escape next character */
#define CTLVAR       ((unsigned char)'\202')    /* variable defn */
#define CTLENDVAR    ((unsigned char)'\203')
#define CTLBACKQ     ((unsigned char)'\204')
#define CTLARI       ((unsigned char)'\205')    /* arithmetic expression */
#define CTLENDARI    ((unsigned char)'\206')
#define CTLQUOTEMARK ((unsigned char)'\207')
#define CTL_LAST CTLQUOTEMARK
#if BASH_PROCESS_SUBST
# define CTLTOPROC    ((unsigned char)'\210')
# define CTLFROMPROC  ((unsigned char)'\211')
# undef CTL_LAST
# define CTL_LAST CTLFROMPROC
#endif

/* ${VAR[ops]} encoding is CTLVAR,<type_byte>,"VARNAME=",<ops_encoded(details?)>,CTLENDVAR */
/* variable type byte (follows CTLVAR) */
#define VSTYPE         0x0f     /* type of variable substitution */
#define VSNUL          0x10     /* colon: the op is one of :- :+ :? := */
/* values of VSTYPE field. The first 5 must be in this order, "}-+?=" string is used elsewhere to index into them */
#define VSNORMAL        0x1     /* $var or ${var} */
#define VSMINUS         0x2     /* ${var[:]-text} */
#define VSPLUS          0x3     /* ${var[:]+text} */
#define VSQUESTION      0x4     /* ${var[:]?message} */
#define VSASSIGN        0x5     /* ${var[:]=text} */
#define VSTRIMRIGHT     0x6     /* ${var%pattern} */
#define VSTRIMRIGHTMAX  0x7     /* ${var%%pattern} */
#define VSTRIMLEFT      0x8     /* ${var#pattern} */
#define VSTRIMLEFTMAX   0x9     /* ${var##pattern} */
#define VSLENGTH        0xa     /* ${#var} */
#if BASH_SUBSTR
#define VSSUBSTR        0xb     /* ${var:position:length} */
#endif
#if BASH_PATTERN_SUBST
#define VSREPLACE       0xc     /* ${var/pattern/replacement} */
#define VSREPLACEALL    0xd     /* ${var//pattern/replacement} */
#endif
static const char vstype_suffix[][3] ALIGN1 = {
	[VSNORMAL       - VSNORMAL] = "}", // $var or ${var}
	[VSMINUS        - VSNORMAL] = "-", // ${var-text}
	[VSPLUS         - VSNORMAL] = "+", // ${var+text}
	[VSQUESTION     - VSNORMAL] = "?", // ${var?message}
	[VSASSIGN       - VSNORMAL] = "=", // ${var=text}
	[VSTRIMRIGHT    - VSNORMAL] = "%", // ${var%pattern}
	[VSTRIMRIGHTMAX - VSNORMAL] = "%%",// ${var%%pattern}
	[VSTRIMLEFT     - VSNORMAL] = "#", // ${var#pattern}
	[VSTRIMLEFTMAX  - VSNORMAL] = "##",// ${var##pattern}
	[VSLENGTH       - VSNORMAL] = "",  // ${#var}
#if BASH_SUBSTR
	[VSSUBSTR       - VSNORMAL] = ":", // ${var:position:length}
#endif
#if BASH_PATTERN_SUBST
	[VSREPLACE      - VSNORMAL] = "/", // ${var/pattern/replacement}
	[VSREPLACEALL   - VSNORMAL] = "//",// ${var//pattern/replacement}
#endif
};

static const char dolatstr[] ALIGN1 = {
	CTLQUOTEMARK, CTLVAR, VSNORMAL, '@', '=', CTLQUOTEMARK, '\0'
};
#define DOLATSTRLEN 6

#define NCMD      0
#define NPIPE     1
#define NREDIR    2
#define NBACKGND  3
#define NSUBSHELL 4
#define NAND      5
#define NOR       6
#define NSEMI     7
#define NIF       8
#define NWHILE    9
#define NUNTIL   10
#define NFOR     11
#define NCASE    12
#define NCLIST   13
#define NDEFUN   14
#define NARG     15
#define NTO      16
#if BASH_REDIR_OUTPUT
#define NTO2     17
#endif
#define NCLOBBER 18
#define NFROM    19
#define NFROMTO  20
#define NAPPEND  21
#define NTOFD    22
#define NFROMFD  23
#define NHERE    24
#define NXHERE   25
#define NNOT     26
#define N_NUMBER 27

union node;

struct ncmd {
	smallint type; /* Nxxxx */
	int linno;
	union node *assign;
	union node *args;
	union node *redirect;
};

struct npipe {
	smallint type;
	smallint pipe_backgnd;
	struct nodelist *cmdlist;
};

struct nredir {
	smallint type;
	int linno;
	union node *n;
	union node *redirect;
};

struct nbinary {
	smallint type;
	union node *ch1;
	union node *ch2;
};

struct nif {
	smallint type;
	union node *test;
	union node *ifpart;
	union node *elsepart;
};

struct nfor {
	smallint type;
	int linno;
	union node *args;
	union node *body;
	char *var;
};

struct ncase {
	smallint type;
	int linno;
	union node *expr;
	union node *cases;
};

struct nclist {
	smallint type;
	union node *next;
	union node *pattern;
	union node *body;
};

struct ndefun {
	smallint type;
	int linno;
	char *text;
	union node *body;
};

struct narg {
	smallint type;
	union node *next;
	char *text;
	struct nodelist *backquote;
};

/* nfile and ndup layout must match!
 * NTOFD (>&fdnum) uses ndup structure, but we may discover mid-flight
 * that it is actually NTO2 (>&file), and change its type.
 */
struct nfile {
	smallint type;
	union node *next;
	int fd;
	int _unused_dupfd;
	union node *fname;
	char *expfname;
};

struct ndup {
	smallint type;
	union node *next;
	int fd;
	int dupfd;
	union node *vname;
	char *_unused_expfname;
};

struct nhere {
	smallint type;
	union node *next;
	int fd;
	union node *doc;
};

struct nnot {
	smallint type;
	union node *com;
};

union node {
	smallint type;
	struct ncmd ncmd;
	struct npipe npipe;
	struct nredir nredir;
	struct nbinary nbinary;
	struct nif nif;
	struct nfor nfor;
	struct ncase ncase;
	struct nclist nclist;
	struct ndefun ndefun;
	struct narg narg;
	struct nfile nfile;
	struct ndup ndup;
	struct nhere nhere;
	struct nnot nnot;
};

/*
 * NODE_EOF is returned by parsecmd when it encounters an end of file.
 * It must be distinct from NULL.
 */
#define NODE_EOF ((union node *) -1L)

struct nodelist {
	struct nodelist *next;
	union node *n;
};

struct funcnode {
	int count;
	union node n;
};

/*
 * Free a parse tree.
 */
static void
freefunc(struct funcnode *f)
{
	if (f && --f->count < 0)
		free(f);
}


/* ============ Debugging output */

#if DEBUG

static FILE *tracefile;

static void
trace_printf(const char *fmt, ...)
{
	va_list va;

	if (debug != 1)
		return;
	if (DEBUG_TIME)
		fprintf(tracefile, "%u ", (int) time(NULL));
	if (DEBUG_PID)
		fprintf(tracefile, "[%u] ", (int) getpid());
	if (DEBUG_SIG)
		fprintf(tracefile, "pending s:%d i:%d(supp:%d) ", pending_sig, pending_int, suppress_int);
	va_start(va, fmt);
	vfprintf(tracefile, fmt, va);
	va_end(va);
}

static void
trace_vprintf(const char *fmt, va_list va)
{
	if (debug != 1)
		return;
	vfprintf(tracefile, fmt, va);
	fprintf(tracefile, "\n");
}

static void
trace_puts(const char *s)
{
	if (debug != 1)
		return;
	fputs(s, tracefile);
}

static void
trace_puts_quoted(char *s)
{
	char *p;
	char c;

	if (debug != 1)
		return;
	putc('"', tracefile);
	for (p = s; *p; p++) {
		switch ((unsigned char)*p) {
		case '\n': c = 'n'; goto backslash;
		case '\t': c = 't'; goto backslash;
		case '\r': c = 'r'; goto backslash;
		case '\"': c = '\"'; goto backslash;
		case '\\': c = '\\'; goto backslash;
		case CTLESC: c = 'e'; goto backslash;
		case CTLVAR: c = 'v'; goto backslash;
		case CTLBACKQ: c = 'q'; goto backslash;
#if BASH_PROCESS_SUBST
		case CTLTOPROC: c = 'p'; goto backslash;
		case CTLFROMPROC: c = 'P'; goto backslash;
#endif
 backslash:
			putc('\\', tracefile);
			putc(c, tracefile);
			break;
		default:
			if (*p >= ' ' && *p <= '~')
				putc(*p, tracefile);
			else {
				putc('\\', tracefile);
				putc((*p >> 6) & 03, tracefile);
				putc((*p >> 3) & 07, tracefile);
				putc(*p & 07, tracefile);
			}
			break;
		}
	}
	putc('"', tracefile);
}

static void
trace_puts_args(char **ap)
{
	if (debug != 1)
		return;
	if (!*ap)
		return;
	while (1) {
		trace_puts_quoted(*ap);
		if (!*++ap) {
			putc('\n', tracefile);
			break;
		}
		putc(' ', tracefile);
	}
}

static void
opentrace(void)
{
	char s[100];
#ifdef O_APPEND
	int flags;
#endif

	if (debug != 1) {
		if (tracefile)
			fflush(tracefile);
		/* leave open because libedit might be using it */
		return;
	}
	strcpy(s, "./trace");
	if (tracefile) {
		if (!freopen(s, "a", tracefile)) {
			fprintf(stderr, "Can't re-open %s\n", s);
			debug = 0;
			return;
		}
	} else {
		tracefile = fopen(s, "a");
		if (tracefile == NULL) {
			fprintf(stderr, "Can't open %s\n", s);
			debug = 0;
			return;
		}
	}
#ifdef O_APPEND
	flags = fcntl(fileno(tracefile), F_GETFL);
	if (flags >= 0)
		fcntl(fileno(tracefile), F_SETFL, flags | O_APPEND);
#endif
	setlinebuf(tracefile);
	fputs("\nTracing started.\n", tracefile);
}

static void
indent(int amount, char *pfx, FILE *fp)
{
	int i;

	for (i = 0; i < amount; i++) {
		if (pfx && i == amount - 1)
			fputs(pfx, fp);
		putc('\t', fp);
	}
}

/* little circular references here... */
static void shtree(union node *n, int ind, char *pfx, FILE *fp);

static void
sharg(union node *arg, FILE *fp)
{
	char *p;
	struct nodelist *bqlist;
	unsigned char subtype;

	if (arg->type != NARG) {
		out1fmt("<node type %d>\n", arg->type);
		abort();
	}
	bqlist = arg->narg.backquote;
	for (p = arg->narg.text; *p; p++) {
		switch ((unsigned char)*p) {
		case CTLESC:
			p++;
			putc(*p, fp);
			break;
		case CTLVAR:
			putc('$', fp);
			putc('{', fp);
			subtype = *++p;
			if (subtype == VSLENGTH)
				putc('#', fp);

			while (*p != '=') {
				putc(*p, fp);
				p++;
			}

			if (subtype & VSNUL)
				putc(':', fp);
#if 1
			fputs(vstype_suffix[(subtype & VSTYPE) - VSNORMAL], fp);
#else
			switch (subtype & VSTYPE) {
			case VSNORMAL:
				putc('}', fp);
				break;
			case VSMINUS:
				putc('-', fp);
				break;
			case VSPLUS:
				putc('+', fp);
				break;
			case VSQUESTION:
				putc('?', fp);
				break;
			case VSASSIGN:
				putc('=', fp);
				break;
			case VSTRIMLEFT:
				putc('#', fp);
				break;
			case VSTRIMLEFTMAX:
				putc('#', fp);
				putc('#', fp);
				break;
			case VSTRIMRIGHT:
				putc('%', fp);
				break;
			case VSTRIMRIGHTMAX:
				putc('%', fp);
				putc('%', fp);
				break;
			case VSLENGTH:
				break;
			default:
				out1fmt("<subtype %d>", subtype);
			}
#endif
			break;
		case CTLENDVAR:
			putc('}', fp);
			break;
#if BASH_PROCESS_SUBST
		case CTLTOPROC:
			putc('>', fp);
			goto backq;
		case CTLFROMPROC:
			putc('<', fp);
			goto backq;
#endif
		case CTLBACKQ:
			putc('$', fp);
 IF_BASH_PROCESS_SUBST(backq:)
			putc('(', fp);
			shtree(bqlist->n, -1, NULL, fp);
			putc(')', fp);
			break;
		default:
			putc(*p, fp);
			break;
		}
	}
}

static void
shcmd(union node *cmd, FILE *fp)
{
	union node *np;
	int first;
	const char *s;
	int dftfd;

	first = 1;
	for (np = cmd->ncmd.args; np; np = np->narg.next) {
		if (!first)
			putc(' ', fp);
		sharg(np, fp);
		first = 0;
	}
	for (np = cmd->ncmd.redirect; np; np = np->nfile.next) {
		if (!first)
			putc(' ', fp);
		dftfd = 0;
		switch (np->nfile.type) {
		case NTO:      s = ">>"+1; dftfd = 1; break;
		case NCLOBBER: s = ">|"; dftfd = 1; break;
		case NAPPEND:  s = ">>"; dftfd = 1; break;
#if BASH_REDIR_OUTPUT
		case NTO2:
#endif
		case NTOFD:    s = ">&"; dftfd = 1; break;
		case NFROM:    s = "<"; break;
		case NFROMFD:  s = "<&"; break;
		case NFROMTO:  s = "<>"; break;
		default:       s = "*error*"; break;
		}
		if (np->nfile.fd != dftfd)
			fprintf(fp, "%d", np->nfile.fd);
		fputs(s, fp);
		if (np->nfile.type == NTOFD || np->nfile.type == NFROMFD) {
			fprintf(fp, "%d", np->ndup.dupfd);
		} else {
			sharg(np->nfile.fname, fp);
		}
		first = 0;
	}
}

static void
shtree(union node *n, int ind, char *pfx, FILE *fp)
{
	struct nodelist *lp;
	const char *s;

	if (n == NULL)
		return;

	indent(ind, pfx, fp);

	if (n == NODE_EOF) {
		fputs("<EOF>", fp);
		return;
	}

	switch (n->type) {
	case NSEMI:
		s = "; ";
		goto binop;
	case NAND:
		s = " && ";
		goto binop;
	case NOR:
		s = " || ";
 binop:
		shtree(n->nbinary.ch1, ind, NULL, fp);
		/* if (ind < 0) */
			fputs(s, fp);
		shtree(n->nbinary.ch2, ind, NULL, fp);
		break;
	case NCMD:
		shcmd(n, fp);
		if (ind >= 0)
			putc('\n', fp);
		break;
	case NPIPE:
		for (lp = n->npipe.cmdlist; lp; lp = lp->next) {
			shtree(lp->n, 0, NULL, fp);
			if (lp->next)
				fputs(" | ", fp);
		}
		if (n->npipe.pipe_backgnd)
			fputs(" &", fp);
		if (ind >= 0)
			putc('\n', fp);
		break;
	default:
		fprintf(fp, "<node type %d>", n->type);
		if (ind >= 0)
			putc('\n', fp);
		break;
	}
}

static void
showtree(union node *n)
{
	trace_puts("showtree called\n");
	shtree(n, 1, NULL, stderr);
}

#endif /* DEBUG */


/* ============ Message printing */

static void
ash_vmsg(const char *msg, va_list ap)
{
//In dash, the order/format is different:
// arg0: LINENO: [commandname:] MSG
//If you fix it, change testsuite to match
	fprintf(stderr, "%s: ", arg0);
	if (commandname && strcmp(arg0, commandname) != 0)
		fprintf(stderr, "%s: ", commandname);
	if (!iflag || g_parsefile->pf_fd > 0)
		fprintf(stderr, "line %d: ", errlinno);
	vfprintf(stderr, msg, ap);
	newline_and_flush(stderr);
}

/*
 * Exverror is called to raise the error exception.  If the second argument
 * is not NULL then error prints an error message using printf style
 * formatting.  It then raises the error exception.
 */
static void ash_vmsg_and_raise(int, const char *, va_list) NORETURN;
static void
ash_vmsg_and_raise(int cond, const char *msg, va_list ap)
{
#if DEBUG
	if (msg) {
		TRACE(("ash_vmsg_and_raise(%d):", cond));
		TRACEV((msg, ap));
	} else
		TRACE(("ash_vmsg_and_raise(%d):NULL\n", cond));
	if (msg)
#endif
		ash_vmsg(msg, ap);

	flush_stdout_stderr();
	raise_exception(cond);
	/* NOTREACHED */
}

static void ash_msg_and_raise_error(const char *, ...) NORETURN;
static void
ash_msg_and_raise_error(const char *msg, ...)
{
	va_list ap;

	exitstatus = 2;

	va_start(ap, msg);
	ash_vmsg_and_raise(EXERROR, msg, ap);
	/* NOTREACHED */
	va_end(ap);
}

/*
 * 'fmt' must be a string literal.
 */
#define ash_msg_and_raise_perror(fmt, ...) ash_msg_and_raise_error(fmt ": "STRERROR_FMT, ##__VA_ARGS__ STRERROR_ERRNO)

static void raise_error_syntax(const char *) NORETURN;
static void
raise_error_syntax(const char *msg)
{
	errlinno = g_parsefile->linno;
	ash_msg_and_raise_error("syntax error: %s", msg);
	/* NOTREACHED */
}

static void ash_msg_and_raise(int, const char *, ...) NORETURN;
static void
ash_msg_and_raise(int cond, const char *msg, ...)
{
	va_list ap;

	va_start(ap, msg);
	ash_vmsg_and_raise(cond, msg, ap);
	/* NOTREACHED */
	va_end(ap);
}

/*
 * error/warning routines for external builtins
 */
static void
ash_msg(const char *fmt, ...)
{
	va_list ap;

	va_start(ap, fmt);
	ash_vmsg(fmt, ap);
	va_end(ap);
}

/*
 * Return a string describing an error.  The returned string may be a
 * pointer to a static buffer that will be overwritten on the next call.
 * Action describes the operation that got the error.
 */
static const char *
errmsg(int e, const char *em)
{
	if (e == ENOENT || e == ENOTDIR) {
		return em;
	}
	return strerror(e);
}


/* ============ Memory allocation */

#if 0
/* I consider these wrappers nearly useless:
 * ok, they return you to nearest exception handler, but
 * how much memory do you leak in the process, making
 * memory starvation worse?
 */
static void *
ckrealloc(void * p, size_t nbytes)
{
	p = realloc(p, nbytes);
	if (!p)
		ash_msg_and_raise_error(bb_msg_memory_exhausted);
	return p;
}

static void *
ckmalloc(size_t nbytes)
{
	return ckrealloc(NULL, nbytes);
}

static void *
ckzalloc(size_t nbytes)
{
	return memset(ckmalloc(nbytes), 0, nbytes);
}

static char *
ckstrdup(const char *s)
{
	char *p = strdup(s);
	if (!p)
		ash_msg_and_raise_error(bb_msg_memory_exhausted);
	return p;
}
#else
/* Using bbox equivalents. They exit if out of memory */
# define ckrealloc xrealloc
# define ckmalloc  xmalloc
# define ckzalloc  xzalloc
# define ckstrdup  xstrdup
#endif

/*
 * It appears that grabstackstr() will barf with such alignments
 * because stalloc() will return a string allocated in a new stackblock.
 */
#define SHELL_ALIGN(nbytes) (((nbytes) + SHELL_SIZE) & ~SHELL_SIZE)
enum {
	/* Most machines require the value returned from malloc to be aligned
	 * in some way.  The following macro will get this right
	 * on many machines.  */
	SHELL_SIZE = sizeof(union { int i; char *cp; double d; }) - 1,
	/* Minimum size of a block */
	MINSIZE = SHELL_ALIGN(504),
};

struct stack_block {
	struct stack_block *prev;
	char space[MINSIZE];
};

struct stackmark {
	struct stack_block *stackp;
	char *stacknxt;
	size_t stacknleft;
};

struct globals_memstack {
	struct stack_block *g_stackp; // = &stackbase;
	char *g_stacknxt; // = stackbase.space;
	char *sstrend; // = stackbase.space + MINSIZE;
	size_t g_stacknleft; // = MINSIZE;
	struct stack_block stackbase;
};
extern struct globals_memstack *BB_GLOBAL_CONST ash_ptr_to_globals_memstack;
#define G_memstack (*ash_ptr_to_globals_memstack)
#define g_stackp     (G_memstack.g_stackp    )
#define g_stacknxt   (G_memstack.g_stacknxt  )
#define sstrend      (G_memstack.sstrend     )
#define g_stacknleft (G_memstack.g_stacknleft)
#define stackbase    (G_memstack.stackbase   )
#define INIT_G_memstack() do { \
	XZALLOC_CONST_PTR(&ash_ptr_to_globals_memstack, sizeof(G_memstack)); \
	g_stackp = &stackbase; \
	g_stacknxt = stackbase.space; \
	g_stacknleft = MINSIZE; \
	sstrend = stackbase.space + MINSIZE; \
} while (0)

#define stackblock()     ((void *)g_stacknxt)
#define stackblocksize() g_stacknleft

/*
 * Parse trees for commands are allocated in lifo order, so we use a stack
 * to make this more efficient, and also to avoid all sorts of exception
 * handling code to handle interrupts in the middle of a parse.
 *
 * The size 504 was chosen because the Ultrix malloc handles that size
 * well.
 */
static void *
stalloc(size_t nbytes)
{
	char *p;
	size_t aligned;

	aligned = SHELL_ALIGN(nbytes);
	if (aligned > g_stacknleft) {
		size_t len;
		size_t blocksize;
		struct stack_block *sp;

		blocksize = aligned;
		if (blocksize < MINSIZE)
			blocksize = MINSIZE;
		len = sizeof(struct stack_block) - MINSIZE + blocksize;
		if (len < blocksize)
			ash_msg_and_raise_error(bb_msg_memory_exhausted);
		INT_OFF;
		sp = ckmalloc(len);
		sp->prev = g_stackp;
		g_stacknxt = sp->space;
		g_stacknleft = blocksize;
		sstrend = g_stacknxt + blocksize;
		g_stackp = sp;
		INT_ON;
	}
	p = g_stacknxt;
	g_stacknxt += aligned;
	g_stacknleft -= aligned;
	return p;
}

static void *
stzalloc(size_t nbytes)
{
	return memset(stalloc(nbytes), 0, nbytes);
}

static void
stunalloc(void *p)
{
#if DEBUG
	if (!p || (g_stacknxt < (char *)p) || ((char *)p < g_stackp->space)) {
		write(STDERR_FILENO, "stunalloc\n", 10);
		abort();
	}
#endif
	g_stacknleft += g_stacknxt - (char *)p;
	g_stacknxt = p;
}

/*
 * Like strdup but works with the ash stack.
 */
static char *
sstrdup(const char *p)
{
	size_t len = strlen(p) + 1;
	return memcpy(stalloc(len), p, len);
}

static ALWAYS_INLINE void
grabstackblock(size_t len)
{
	stalloc(len);
}

static void
pushstackmark(struct stackmark *mark, size_t len)
{
	mark->stackp = g_stackp;
	mark->stacknxt = g_stacknxt;
	mark->stacknleft = g_stacknleft;
	grabstackblock(len);
}

static void
setstackmark(struct stackmark *mark)
{
	pushstackmark(mark, g_stacknxt == g_stackp->space && g_stackp != &stackbase);
}

static void
popstackmark(struct stackmark *mark)
{
	struct stack_block *sp;

	if (!mark->stackp)
		return;

	INT_OFF;
	while (g_stackp != mark->stackp) {
		sp = g_stackp;
		g_stackp = sp->prev;
		free(sp);
	}
	g_stacknxt = mark->stacknxt;
	g_stacknleft = mark->stacknleft;
	sstrend = mark->stacknxt + mark->stacknleft;
	INT_ON;
}

/*
 * When the parser reads in a string, it wants to stick the string on the
 * stack and only adjust the stack pointer when it knows how big the
 * string is.  Stackblock (defined in stack.h) returns a pointer to a block
 * of space on top of the stack and stackblocklen returns the length of
 * this block.  Growstackblock will grow this space by at least one byte,
 * possibly moving it (like realloc).  Grabstackblock actually allocates the
 * part of the block that has been used.
 */
static void
growstackblock(size_t min)
{
	size_t newlen;

	newlen = g_stacknleft * 2;
	if (newlen < g_stacknleft)
		ash_msg_and_raise_error(bb_msg_memory_exhausted);
	min = SHELL_ALIGN(min | 128);
	if (newlen < min)
		newlen += min;

	if (g_stacknxt == g_stackp->space && g_stackp != &stackbase) {
		struct stack_block *sp;
		struct stack_block *prevstackp;
		size_t grosslen;

		INT_OFF;
		sp = g_stackp;
		prevstackp = sp->prev;
		grosslen = newlen + sizeof(struct stack_block) - MINSIZE;
		sp = ckrealloc(sp, grosslen);
		sp->prev = prevstackp;
		g_stackp = sp;
		g_stacknxt = sp->space;
		g_stacknleft = newlen;
		sstrend = sp->space + newlen;
		INT_ON;
	} else {
		char *oldspace = g_stacknxt;
		size_t oldlen = g_stacknleft;
		char *p = stalloc(newlen);

		/* free the space we just allocated */
		g_stacknxt = memcpy(p, oldspace, oldlen);
		g_stacknleft += newlen;
	}
}

/*
 * The following routines are somewhat easier to use than the above.
 * The user declares a variable of type STACKSTR, which may be declared
 * to be a register.  The macro STARTSTACKSTR initializes things.  Then
 * the user uses the macro STPUTC to add characters to the string.  In
 * effect, STPUTC(c, p) is the same as *p++ = c except that the stack is
 * grown as necessary.  When the user is done, she can just leave the
 * string there and refer to it using stackblock().  Or she can allocate
 * the space for it using grabstackstr().  If it is necessary to allow
 * someone else to use the stack temporarily and then continue to grow
 * the string, the user should use grabstack to allocate the space, and
 * then call ungrabstr(p) to return to the previous mode of operation.
 *
 * USTPUTC is like STPUTC except that it doesn't check for overflow.
 * CHECKSTACKSPACE can be called before USTPUTC to ensure that there
 * is space for at least one character.
 */
static void *
growstackstr(void)
{
	size_t len = stackblocksize();
	growstackblock(0);
	return (char *)stackblock() + len;
}

static char *
growstackto(size_t len)
{
	if (stackblocksize() < len)
		growstackblock(len);
	return stackblock();
}

/*
 * Called from CHECKSTRSPACE.
 */
static char *
makestrspace(size_t newlen, char *p)
{
	size_t len = p - g_stacknxt;

	return growstackto(len + newlen) + len;
}

static char *
stnputs(const char *s, size_t n, char *p)
{
	p = makestrspace(n, p);
	p = (char *)mempcpy(p, s, n);
	return p;
}

static char *
stack_putstr(const char *s, char *p)
{
	return stnputs(s, strlen(s), p);
}

static char *
_STPUTC(int c, char *p)
{
	if (p == sstrend)
		p = growstackstr();
	*p++ = c;
	return p;
}

#define STARTSTACKSTR(p)        ((p) = stackblock())
#define STPUTC(c, p)            ((p) = _STPUTC((c), (p)))
#define CHECKSTRSPACE(n, p) do { \
	char *q = (p); \
	size_t l = (n); \
	size_t m = sstrend - q; \
	if (l > m) \
		(p) = makestrspace(l, q); \
} while (0)
#define USTPUTC(c, p)           (*(p)++ = (c))
#define STACKSTRNUL(p) do { \
	if ((p) == sstrend) \
		(p) = growstackstr(); \
	*(p) = '\0'; \
} while (0)
#define STUNPUTC(p)             (--(p))
#define STTOPC(p)               ((p)[-1])
#define STADJUST(amount, p)     ((p) += (amount))

#define grabstackstr(p)         stalloc((char *)(p) - (char *)stackblock())
#define ungrabstackstr(s, p)    stunalloc(s)
#define stackstrend()           ((void *)sstrend)


/* ============ String helpers */

/*
 * prefix -- see if pfx is a prefix of string.
 */
static ALWAYS_INLINE char *
prefix(const char *string, const char *pfx)
{
	return is_prefixed_with(string, pfx);
#if 0  /* dash implementation: */
	while (*pfx) {
		if (*pfx++ != *string++)
			return NULL;
	}
	return (char *) string;
#endif
}
/*
 * Check for a valid number.  This should be elsewhere.
 */
static int
is_number(const char *p)
{
	do {
		if (!isdigit(*p))
			return 0;
	} while (*++p != '\0');
	return 1;
}

/*
 * Convert a string of digits to an integer, printing an error message on
 * failure.
 */
static int
number(const char *s)
{
	if (!is_number(s))
		ash_msg_and_raise_error(msg_illnum, s);
	return atoi(s);
}

/*
 * Produce a single quoted string suitable as input to the shell.
 * The return string is allocated on the stack.
 */
static char *
single_quote(const char *s)
{
	char *p;

	STARTSTACKSTR(p);

	do {
		char *q;
		size_t len;

		len = strchrnul(s, '\'') - s;

		q = p = makestrspace(len + 3, p);

		*q++ = '\'';
		q = (char *)mempcpy(q, s, len);
		*q++ = '\'';
		s += len;

		STADJUST(q - p, p);

		if (*s != '\'')
			break;
		len = 0;
		do len++; while (*++s == '\'');

		q = p = makestrspace(len + 3, p);

		*q++ = '"';
		q = (char *)mempcpy(q, s - len, len);
		*q++ = '"';

		STADJUST(q - p, p);
	} while (*s);

	USTPUTC('\0', p);

	return stackblock();
}

/*
 * Produce a possibly single quoted string suitable as input to the shell.
 * If quoting was done, the return string is allocated on the stack,
 * otherwise a pointer to the original string is returned.
 */
static const char *
maybe_single_quote(const char *s)
{
	const char *p = s;

	while (*p) {
		/* Assuming ACSII */
		/* quote ctrl_chars space !"#$%&'()* */
		if (*p < '+')
			goto need_quoting;
		/* quote ;<=>? */
		if (*p >= ';' && *p <= '?')
			goto need_quoting;
		/* quote `[\ */
		if (*p == '`')
			goto need_quoting;
		if (*p == '[')
			goto need_quoting;
		if (*p == '\\')
			goto need_quoting;
		/* quote {|}~ DEL and high bytes */
		if (*p > 'z')
			goto need_quoting;
		/* Not quoting these: +,-./ 0-9 :@ A-Z ]^_ a-z */
		/* TODO: maybe avoid quoting % */
		p++;
	}
	return s;

 need_quoting:
	return single_quote(s);
}

#if ENABLE_PLATFORM_MINGW32
/* Copy path to a string on the stack long enough to allow a file extension
 * to be added. */
static char *
stack_add_ext_space(const char *path)
{
	char *p = growstackto(strlen(path) + 5);
	strcpy(p, path);
	return p;
}
#endif


/* ============ nextopt */

static char **argptr;                  /* argument list for builtin commands */
static char *optionarg;                /* set by nextopt (like getopt) */
static char *optptr;                   /* used by nextopt */

/*
 * XXX - should get rid of. Have all builtins use getopt(3).
 * The library getopt must have the BSD extension static variable
 * "optreset", otherwise it can't be used within the shell safely.
 *
 * Standard option processing (a la getopt) for builtin routines.
 * The only argument that is passed to nextopt is the option string;
 * the other arguments are unnecessary. It returns the character,
 * or '\0' on end of input.
 */
static int
nextopt(const char *optstring)
{
	char *p;
	const char *q;
	char c;

	p = optptr;
	if (p == NULL || *p == '\0') {
		/* We ate entire "-param", take next one */
		p = *argptr;
		if (p == NULL)
			return '\0';
		if (*p != '-')
			return '\0';
		if (*++p == '\0') /* just "-" ? */
			return '\0';
		argptr++;
		if (LONE_DASH(p)) /* "--" ? */
			return '\0';
		/* p => next "-param" */
	}
	/* p => some option char in the middle of a "-param" */
	c = *p++;
	for (q = optstring; *q != c;) {
		if (*q == '\0')
			ash_msg_and_raise_error("illegal option -%c", c);
		if (*++q == ':')
			q++;
	}
	if (*++q == ':') {
		if (*p == '\0') {
			p = *argptr++;
			if (p == NULL)
				ash_msg_and_raise_error("no arg for -%c option", c);
		}
		optionarg = p;
		p = NULL;
	}
	optptr = p;
	return c;
}


/* ============ Shell variables */

struct shparam {
	int nparam;             /* # of positional parameters (without $0) */
#if ENABLE_ASH_GETOPTS
	int optind;             /* next parameter to be processed by getopts */
	int optoff;             /* used by getopts */
#endif
	unsigned char malloced; /* if parameter list dynamically allocated */
	char **p;               /* parameter list */
};

/*
 * Free the list of positional parameters.
 */
static void
freeparam(volatile struct shparam *param)
{
	if (param->malloced) {
		char **ap, **ap1;
		ap = ap1 = param->p;
		while (*ap)
			free(*ap++);
		free(ap1);
	}
}

#if ENABLE_ASH_GETOPTS
static void FAST_FUNC getoptsreset(const char *value);
#endif

struct var {
	struct var *next;               /* next entry in hash list */
	int flags;                      /* flags are defined above */
	const char *var_text;           /* name=value */
	void (*var_func)(const char *) FAST_FUNC; /* function to be called when  */
					/* the variable gets set/unset */
};

struct localvar {
	struct localvar *next;          /* next local variable in list */
	struct var *vp;                 /* the variable that was made local */
	int flags;                      /* saved flags */
	const char *text;               /* saved text */
};

/* flags */
#define VEXPORT         0x01    /* variable is exported */
#define VREADONLY       0x02    /* variable cannot be modified */
#define VSTRFIXED       0x04    /* variable struct is statically allocated */
#define VTEXTFIXED      0x08    /* text is statically allocated */
#define VSTACK          0x10    /* text is allocated on the stack */
#define VUNSET          0x20    /* the variable is not set */
#define VNOFUNC         0x40    /* don't call the callback function */
#define VNOSET          0x80    /* do not set variable - just readonly test */
#define VNOSAVE         0x100   /* when text is on the heap before setvareq */
#if ENABLE_ASH_RANDOM_SUPPORT || BASH_EPOCH_VARS
# define VDYNAMIC       0x200   /* dynamic variable */
#else
# define VDYNAMIC       0
#endif
#if ENABLE_PLATFORM_MINGW32
# define VIMPORT        0x400   /* variable was imported from environment */
#endif

/* Need to be before varinit_data[] */
#if ENABLE_LOCALE_SUPPORT
static void FAST_FUNC
change_lc_all(const char *value)
{
	if (value && *value != '\0')
		setlocale(LC_ALL, value);
}
static void FAST_FUNC
change_lc_ctype(const char *value)
{
	if (value && *value != '\0')
		setlocale(LC_CTYPE, value);
}
#endif
#if ENABLE_ASH_MAIL
static void changemail(const char *var_value) FAST_FUNC;
#endif
static void changepath(const char *) FAST_FUNC;
#if ENABLE_ASH_RANDOM_SUPPORT
static void change_random(const char *) FAST_FUNC;
#endif
#if BASH_EPOCH_VARS
static void change_seconds(const char *) FAST_FUNC;
static void change_realtime(const char *) FAST_FUNC;
#endif

#if ENABLE_PLATFORM_MINGW32
static void FAST_FUNC
change_terminal_mode(const char *newval UNUSED_PARAM)
{
	terminal_mode(TRUE);
}

static void clearcmdentry(void);
static void FAST_FUNC
change_override_applets(const char *newval UNUSED_PARAM)
{
	clearcmdentry();
}

# define LINENO_INDEX (5 + 2 * ENABLE_ASH_MAIL + ENABLE_ASH_GETOPTS)
# define FUNCNAME_INDEX (LINENO_INDEX + 1)
#endif

static const struct {
	int flags;
	const char *var_text;
	void (*var_func)(const char *) FAST_FUNC;
} varinit_data[] ALIGN_PTR = {
	/*
	 * Note: VEXPORT would not work correctly here for NOFORK applets:
	 * some environment strings may be constant.
	 */
	{ VSTRFIXED|VTEXTFIXED       , defifsvar   , NULL            },
#if ENABLE_ASH_MAIL
	{ VSTRFIXED|VTEXTFIXED|VUNSET, "MAIL"      , changemail      },
	{ VSTRFIXED|VTEXTFIXED|VUNSET, "MAILPATH"  , changemail      },
#endif
	{ VSTRFIXED|VTEXTFIXED       , bb_PATH_root_path, changepath },
	{ VSTRFIXED|VTEXTFIXED       , "PS1=$ "    , NULL            },
	{ VSTRFIXED|VTEXTFIXED       , "PS2=> "    , NULL            },
	{ VSTRFIXED|VTEXTFIXED       , "PS4=+ "    , NULL            },
#if ENABLE_ASH_GETOPTS
	{ VSTRFIXED|VTEXTFIXED       , defoptindvar, getoptsreset    },
#endif
	{ VSTRFIXED|VTEXTFIXED       , NULL /* inited to linenovar */, NULL },
	{ VSTRFIXED|VTEXTFIXED       , NULL /* inited to funcnamevar */, NULL },
#if ENABLE_ASH_RANDOM_SUPPORT
	{ VSTRFIXED|VTEXTFIXED|VUNSET|VDYNAMIC, "RANDOM", change_random },
#endif
#if BASH_EPOCH_VARS
	{ VSTRFIXED|VTEXTFIXED|VUNSET|VDYNAMIC, "EPOCHSECONDS", change_seconds },
	{ VSTRFIXED|VTEXTFIXED|VUNSET|VDYNAMIC, "EPOCHREALTIME", change_realtime },
#endif
#if ENABLE_LOCALE_SUPPORT
	{ VSTRFIXED|VTEXTFIXED|VUNSET, "LC_ALL"    , change_lc_all   },
	{ VSTRFIXED|VTEXTFIXED|VUNSET, "LC_CTYPE"  , change_lc_ctype },
#endif
#if ENABLE_FEATURE_EDITING_SAVEHISTORY
	{ VSTRFIXED|VTEXTFIXED|VUNSET, "HISTFILE"  , NULL            },
#endif
#if ENABLE_PLATFORM_MINGW32
	{ VSTRFIXED|VTEXTFIXED|VUNSET, BB_SKIP_ANSI_EMULATION, change_terminal_mode },
	{ VSTRFIXED|VTEXTFIXED|VUNSET, BB_TERMINAL_MODE, change_terminal_mode },
	{ VSTRFIXED|VTEXTFIXED|VUNSET, BB_OVERRIDE_APPLETS, change_override_applets },
	{ VSTRFIXED|VTEXTFIXED|VUNSET, BB_CRITICAL_ERROR_DIALOGS, change_critical_error_dialogs },
#endif
};

struct redirtab;

struct globals_var {
	struct shparam shellparam;      /* $@ current positional parameters */
	struct redirtab *redirlist;
	int preverrout_fd;   /* stderr fd: usually 2, unless redirect moved it */
	struct var *vartab[VTABSIZE];
	struct var varinit[ARRAY_SIZE(varinit_data)];
	int lineno;
	char linenovar[sizeof("LINENO=") + sizeof(int)*3];
	char funcnamevar[sizeof("FUNCNAME=") + 64];
	char *funcname;
	unsigned trap_depth;
	bool in_trap_ERR; /* ERR cannot recurse, no need to be a counter */
};
extern struct globals_var *BB_GLOBAL_CONST ash_ptr_to_globals_var;
#define G_var (*ash_ptr_to_globals_var)
#define shellparam    (G_var.shellparam   )
//#define redirlist     (G_var.redirlist    )
#define preverrout_fd (G_var.preverrout_fd)
#define vartab        (G_var.vartab       )
#define varinit       (G_var.varinit      )
#define lineno        (G_var.lineno       )
#define linenovar     (G_var.linenovar    )
#define funcnamevar   (G_var.funcnamevar  )
#define funcname      (G_var.funcname     )
#define trap_depth    (G_var.trap_depth   )
#define in_trap_ERR   (G_var.in_trap_ERR  )
#define vifs      varinit[0]
#if ENABLE_ASH_MAIL
# define vmail    varinit[1]
# define vmpath   varinit[2]
#endif
#define VAR_OFFSET1 (ENABLE_ASH_MAIL*2)
#define vpath     varinit[VAR_OFFSET1 + 1]
#define vps1      varinit[VAR_OFFSET1 + 2]
#define vps2      varinit[VAR_OFFSET1 + 3]
#define vps4      varinit[VAR_OFFSET1 + 4]
#if ENABLE_ASH_GETOPTS
# define voptind  varinit[VAR_OFFSET1 + 5]
#endif
#define VAR_OFFSET2 (VAR_OFFSET1 + ENABLE_ASH_GETOPTS)
#define vlineno   varinit[VAR_OFFSET2 + 5]
#define vfuncname varinit[VAR_OFFSET2 + 6]
#if ENABLE_ASH_RANDOM_SUPPORT
# define vrandom  varinit[VAR_OFFSET2 + 7]
#endif
#define VAR_OFFSET3 (VAR_OFFSET2 + ENABLE_ASH_RANDOM_SUPPORT)
#if BASH_EPOCH_VARS
# define vepochs  varinit[VAR_OFFSET3 + 7]
# define vepochr  varinit[VAR_OFFSET3 + 8]
#endif
#define INIT_G_var() do { \
	unsigned i; \
	XZALLOC_CONST_PTR(&ash_ptr_to_globals_var, sizeof(G_var)); \
	for (i = 0; i < ARRAY_SIZE(varinit_data); i++) { \
		varinit[i].flags    = varinit_data[i].flags; \
		varinit[i].var_text = varinit_data[i].var_text; \
		varinit[i].var_func = varinit_data[i].var_func; \
	} \
	strcpy(linenovar, "LINENO="); \
	vlineno.var_text = linenovar; \
	strcpy(funcnamevar, "FUNCNAME="); \
	vfuncname.var_text = funcnamevar; \
} while (0)

/*
 * The following macros access the values of the above variables.
 * They have to skip over the name.  They return the null string
 * for unset variables.
 */
#define ifsval()        (vifs.var_text + 4)
#define ifsset()        ((vifs.flags & VUNSET) == 0)
#if ENABLE_ASH_MAIL
# define mailval()      (vmail.var_text + 5)
# define mpathval()     (vmpath.var_text + 9)
# define mpathset()     ((vmpath.flags & VUNSET) == 0)
#endif
#define pathval()       (vpath.var_text + 5)
#define ps1val()        (vps1.var_text + 4)
#define ps2val()        (vps2.var_text + 4)
#define ps4val()        (vps4.var_text + 4)
#if ENABLE_ASH_GETOPTS
# define optindval()    (voptind.var_text + 7)
#endif

#if ENABLE_ASH_GETOPTS
static void FAST_FUNC
getoptsreset(const char *value)
{
	shellparam.optind = 1;
	if (is_number(value))
		shellparam.optind = number(value) ?: 1;
	shellparam.optoff = -1;
}
#endif

/*
 * Find the appropriate entry in the hash table from the name.
 */
static struct var **
hashvar(const char *p)
{
	unsigned hashval;

	hashval = ((unsigned char) *p) << 4;
	while (*p && *p != '=')
		hashval += (unsigned char) *p++;
	return &vartab[hashval % VTABSIZE];
}

static int
vpcmp(const void *a, const void *b)
{
	return varcmp(*(const char **)a, *(const char **)b);
}

/*
 * This routine initializes the builtin variables.
 */
static void
initvar(void)
{
	struct var *vp;
	struct var *end;
	struct var **vpp;

	/*
	 * PS1 depends on uid
	 */
#if ENABLE_FEATURE_EDITING && ENABLE_FEATURE_EDITING_FANCY_PROMPT
	vps1.var_text = "PS1=\\w \\$ ";
#else
	if (!get_cached_euid(&groupinfo.euid));
		vps1.var_text = "PS1=# ";
#endif
	vp = varinit;
	end = vp + ARRAY_SIZE(varinit);
	do {
		vpp = hashvar(vp->var_text);
		vp->next = *vpp;
		*vpp = vp;
	} while (++vp < end);
}

static struct var **
findvar(const char *name)
{
	struct var **vpp;

	for (vpp = hashvar(name); *vpp; vpp = &(*vpp)->next) {
		if (varcmp((*vpp)->var_text, name) == 0) {
			break;
		}
	}
	return vpp;
}

/*
 * Find the value of a variable.  Returns NULL if not set.
 */
static const char* FAST_FUNC
lookupvar(const char *name)
{
	struct var *v;

	v = *findvar(name);
	if (v) {
#if ENABLE_ASH_RANDOM_SUPPORT || BASH_EPOCH_VARS
	/*
	 * Dynamic variables are implemented roughly the same way they are
	 * in bash. Namely, they're "special" so long as they aren't unset.
	 * As soon as they're unset, they're no longer dynamic, and dynamic
	 * lookup will no longer happen at that point. -- PFM.
	 */
		if (v->flags & VDYNAMIC)
			v->var_func(NULL);
#endif
		if (!(v->flags & VUNSET)) {
			if (v->var_text == linenovar) {
				fmtstr(linenovar+7, sizeof(linenovar)-7, "%d", lineno);
			} else
			if (v->var_text == funcnamevar) {
				safe_strncpy(funcnamevar+9, funcname ? funcname : "", sizeof(funcnamevar)-9);
			}
			return var_end(v->var_text);
		}
	}
	return NULL;
}

#if ENABLE_UNICODE_SUPPORT
static void
reinit_unicode_for_ash(void)
{
	/* Unicode support should be activated even if LANG is set
	 * _during_ shell execution, not only if it was set when
	 * shell was started. Therefore, re-check LANG every time:
	 */
	if (ENABLE_FEATURE_CHECK_UNICODE_IN_ENV
	 || ENABLE_UNICODE_USING_LOCALE
	) {
		const char *s = lookupvar("LC_ALL");
		if (!s) s = lookupvar("LC_CTYPE");
		if (!s) s = lookupvar("LANG");
		reinit_unicode(s);
	}
}
#else
# define reinit_unicode_for_ash() ((void)0)
#endif

/*
 * Search the environment of a builtin command.
 */
static ALWAYS_INLINE const char *
bltinlookup(const char *name)
{
	return lookupvar(name);
}

#if ENABLE_PLATFORM_MINGW32
static char *
fix_pathvar(const char *path, int len)
{
	char *newpath = xstrdup(path);
	char *p;
	int modified = FALSE;

	p = newpath + len;
	while (*p) {
		if (*p != ':' && *p != ';') {
			/* skip drive */
			if (isalpha(*p) && p[1] == ':')
				p += 2;
			/* skip through path component */
			for (; *p != '\0' && *p != ':' && *p != ';'; ++p)
				continue;
		}
		/* *p is ':', ';' or '\0' here */
		if (*p == ':') {
			*p++ = ';';
			modified = TRUE;
		}
		else if (*p == ';') {
			++p;
		}
	}

	if (!modified) {
		free(newpath);
		newpath = NULL;
	}
	return newpath;
}

#define BB_VAR_EXACT	1	/* exact match for name */
#define BB_VAR_ASSIGN	-1	/* matches name followed by '=' */

/* Match variables that should be placed in the environment immediately
 * they're exported and removed immediately they're no longer exported */
static int
is_bb_var(const char *s)
{
	const char *p;
	int len;

	for (p = bbvar; *p; p += len + 1) {
		len = strlen(p);
		if (strncmp(s, p, len) == 0) {
			if (s[len] == '\0')
				return BB_VAR_EXACT;
			else if (s[len] == '=')
				return BB_VAR_ASSIGN;
		}
	}
	return FALSE;
}
#endif

/*
 * Same as setvar except that the variable and value are passed in
 * the first argument as name=value.  Since the first argument will
 * be actually stored in the table, it should not be a string that
 * will go away.
 * Called with interrupts off.
 */
static struct var *
setvareq(char *s, int flags)
{
	struct var *vp, **vpp;
#if ENABLE_PLATFORM_MINGW32
	const char *paths = "PATH=\0""CDPATH=\0""MANPATH=\0";
	const char *p;
	int len;

	for (p = paths; *p; p += len + 1) {
		len = strlen(p);
		if (strncmp(s, p, len) == 0) {
			char *newpath = fix_pathvar(s, len);
			if (newpath) {
				if ((flags & (VTEXTFIXED|VSTACK|VNOSAVE)) == VNOSAVE)
					free(s);
				flags |= VNOSAVE;
				flags &= ~(VTEXTFIXED|VSTACK);
				s = newpath;
			}
			break;
		}
	}
#endif

	flags |= (VEXPORT & (((unsigned) (1 - aflag)) - 1));
	vpp = findvar(s);
	vp = *vpp;
	if (vp) {
		if ((vp->flags & (VREADONLY|VDYNAMIC)) == VREADONLY) {
			const char *n;

			if (flags & VNOSAVE)
				free(s);
			n = vp->var_text;
			exitstatus = 1;
			ash_msg_and_raise_error("%.*s: is read only", strchrnul(n, '=') - n, n);
		}

		if (flags & VNOSET)
			goto out;

		if (vp->var_func && !(flags & VNOFUNC))
			vp->var_func(var_end(s));

		if (!(vp->flags & (VTEXTFIXED|VSTACK)))
			free((char*)vp->var_text);

#if ENABLE_PLATFORM_MINGW32
		if ((flags & VUNSET) && (vp->flags & VEXPORT) &&
				is_bb_var(s) == BB_VAR_EXACT)
			unsetenv(s);
#endif
		if (((flags & (VEXPORT|VREADONLY|VSTRFIXED|VUNSET)) | (vp->flags & VSTRFIXED)) == VUNSET) {
			*vpp = vp->next;
			free(vp);
 out_free:
			if ((flags & (VTEXTFIXED|VSTACK|VNOSAVE)) == VNOSAVE)
				free(s);
			goto out;
		}

		flags |= vp->flags & ~(VTEXTFIXED|VSTACK|VNOSAVE|VUNSET);
#if ENABLE_ASH_RANDOM_SUPPORT || BASH_EPOCH_VARS
		if (flags & VUNSET)
			flags &= ~VDYNAMIC;
#endif
	} else {
		/* variable s is not found */
		if (flags & VNOSET)
			goto out;
		if ((flags & (VEXPORT|VREADONLY|VSTRFIXED|VUNSET)) == VUNSET)
			goto out_free;
		vp = ckzalloc(sizeof(*vp));
		vp->next = *vpp;
		/*vp->func = NULL; - ckzalloc did it */
		*vpp = vp;
	}
	if (!(flags & (VTEXTFIXED|VSTACK|VNOSAVE)))
		s = ckstrdup(s);
	vp->var_text = s;
	vp->flags = flags;
#if ENABLE_PLATFORM_MINGW32
	if ((flags & VEXPORT) && is_bb_var(s) == BB_VAR_ASSIGN)
		putenv(s);
#endif

 out:
	return vp;
}

/*
 * Set the value of a variable.  The flags argument is ored with the
 * flags of the variable.  If val is NULL, the variable is unset.
 */
static struct var *
setvar(const char *name, const char *val, int flags)
{
	const char *q;
	char *p;
	char *nameeq;
	size_t namelen;
	size_t vallen;
	struct var *vp;

	q = endofname(name);
	p = strchrnul(q, '=');
	namelen = p - name;
	if (!namelen || p != q)
		ash_msg_and_raise_error("%.*s: bad variable name", namelen, name);
	vallen = 0;
	if (val == NULL) {
		flags |= VUNSET;
	} else {
		vallen = strlen(val);
	}

	INT_OFF;
	nameeq = ckzalloc(namelen + vallen + 2);
	p = mempcpy(nameeq, name, namelen);
	if (val) {
		*p++ = '=';
		strcpy(p, val);
	}
	vp = setvareq(nameeq, flags | VNOSAVE);
	INT_ON;

	return vp;
}

static void FAST_FUNC
setvar0(const char *name, const char *val)
{
	setvar(name, val, 0);
}

/*
 * Unset the specified variable.
 */
static void
unsetvar(const char *s)
{
	setvar(s, NULL, 0);
}

/*
 * Generate a list of variables satisfying the given conditions.
 */
#if !ENABLE_FEATURE_SH_NOFORK
# define listvars(on, off, lp, end) listvars(on, off, end)
#endif
static char **
listvars(int on, int off, struct strlist *lp, char ***end)
{
	struct var **vpp;
	struct var *vp;
	char **ep;
	int mask;

	STARTSTACKSTR(ep);
	vpp = vartab;
	mask = on | off;
	do {
		for (vp = *vpp; vp; vp = vp->next) {
			if ((vp->flags & mask) == on) {
#if ENABLE_FEATURE_SH_NOFORK
				/* If variable with the same name is both
				 * exported and temporarily set for a command:
				 *  export ZVAR=5
				 *  ZVAR=6 printenv
				 * then "ZVAR=6" will be both in vartab and
				 * lp lists. Do not pass it twice to printenv.
				 */
				struct strlist *lp1 = lp;
				while (lp1) {
					if (strcmp(lp1->text, vp->var_text) == 0)
						goto skip;
					lp1 = lp1->next;
				}
#endif
				if (ep == stackstrend())
					ep = growstackstr();
				*ep++ = (char*)vp->var_text;
#if ENABLE_FEATURE_SH_NOFORK
 skip: ;
#endif
			}
		}
	} while (++vpp < vartab + VTABSIZE);

#if ENABLE_FEATURE_SH_NOFORK
	while (lp) {
		if (ep == stackstrend())
			ep = growstackstr();
		*ep++ = lp->text;
		lp = lp->next;
	}
#endif

	if (ep == stackstrend())
		ep = growstackstr();
	if (end)
		*end = ep;
	*ep++ = NULL;
	return grabstackstr(ep);
}

#if ENABLE_PLATFORM_MINGW32
/* Adjust directory separator in variables imported from the environment */
static void
setwinxp(int on)
{
	static smallint is_winxp = 1;
	struct var **vpp;
	struct var *vp;

	if (on == is_winxp)
		return;
	is_winxp = on;

	for (vpp = vartab; vpp < vartab + VTABSIZE; vpp++) {
		for (vp = *vpp; vp; vp = vp->next) {
			if ((vp->flags & VIMPORT)) {
				char *end = strchr(vp->var_text, '=');
				if (!end || is_prefixed_with(vp->var_text, "COMSPEC=") ||
						is_prefixed_with(vp->var_text, "SYSTEMROOT="))
					continue;
				if (!on)
					bs_to_slash(end + 1);
				else
					slash_to_bs(end + 1);
			}
		}
	}
}

# if ENABLE_ASH_NOCONSOLE
/*
 * Console state is either:
 *  0 normal
 *  1 iconified/hidden
 *  2 unknown
 */
static int console_state(void)
{
	DECLARE_PROC_ADDR(BOOL, ShowWindow, HWND, int);

	if (INIT_PROC_ADDR(user32.dll, ShowWindow)) {
		BOOL visible = IsWindowVisible(GetConsoleWindow());
		BOOL iconified = IsIconic(GetConsoleWindow());

		return !visible || iconified;
	}
	return 2;
}

static void hide_console(int hide)
{
	// Switch console state if it's known and isn't the required state
	if (console_state() == !hide)
		ShowWindow(GetConsoleWindow(), hide ?
						(noiconify ? SW_HIDE : SW_MINIMIZE) : SW_NORMAL);
}
# endif
#endif


/* ============ Path search helper */
static const char *
legal_pathopt(const char *opt, const char *term, int magic)
{
	switch (magic) {
	case 0:
		opt = NULL;
		break;

	case 1:
		opt = prefix(opt, "builtin") ?: prefix(opt, "func");
		break;

	default:
		opt += strcspn(opt, term);
		break;
	}

	if (opt && *opt == '%')
		opt++;

	return opt;
}

/*
 * The variable path (passed by reference) should be set to the start
 * of the path before the first call; padvance will update
 * this value as it proceeds.  Successive calls to padvance will return
 * the possible path expansions in sequence.  If an option (indicated by
 * a percent sign) appears in the path entry then the global variable
 * pathopt will be set to point to it; otherwise pathopt will be set to
 * NULL.
 *
 * If magic is 0 then pathopt recognition will be disabled.  If magic is
 * 1 we shall recognise %builtin/%func.  Otherwise we shall accept any
 * pathopt.
 */
static const char *pathopt;     /* set by padvance */

static int
padvance_magic(const char **path, const char *name, int magic)
{
	const char *term = "%"PATH_SEP_STR;
	const char *lpathopt;
	const char *p;
	char *q;
	const char *start;
	size_t qlen;
	size_t len;

	if (*path == NULL)
		return -1;

	lpathopt = NULL;
	start = *path;

	if (*start == '%' && (p = legal_pathopt(start + 1, term, magic))) {
		lpathopt = start + 1;
		start = p;
		term = PATH_SEP_STR;
	}

	len = strcspn(start, term);
	p = start + len;

	if (*p == '%') {
		size_t extra = strchrnul(p, PATH_SEP) - p;

		if (legal_pathopt(p + 1, term, magic))
			lpathopt = p + 1;
		else
			len += extra;

		p += extra;
	}

	pathopt = lpathopt;
	*path = *p == PATH_SEP ? p + 1 : NULL;

	/* "2" is for '/' and '\0' */
	/* reserve space for suffix on WIN32 */
	qlen = len + strlen(name) + 2 IF_PLATFORM_MINGW32(+ 4);
	q = growstackto(qlen);

	if (len) {
		q = mempcpy(q, start, len);
#if ENABLE_PLATFORM_MINGW32
		if (q[-1] != '/' && q[-1] != '\\')
#endif
		*q++ = '/';
	}
	strcpy(q, name);

	return qlen;
}

static int
padvance(const char **path, const char *name)
{
	return padvance_magic(path, name, 1);
}


/* ============ Prompt */

static smallint doprompt;                   /* if set, prompt the user */
static smallint needprompt;                 /* true if interactive and at start of line */

#if ENABLE_FEATURE_EDITING
static line_input_t *line_input_state;
static const char *cmdedit_prompt;
static void
putprompt(const char *s)
{
	if (ENABLE_ASH_EXPAND_PRMT) {
		free((char*)cmdedit_prompt);
		cmdedit_prompt = ckstrdup(s);
		return;
	}
	cmdedit_prompt = s;
}
#else
static void
putprompt(const char *s)
{
	out2str(s);
}
#endif

/* expandstr() needs parsing machinery, so it is far away ahead... */
static const char *expandstr(const char *ps, int syntax_type);
/* Values for syntax param */
#define BASESYNTAX 0    /* not in quotes */
#define DQSYNTAX   1    /* in double quotes */
#define SQSYNTAX   2    /* in single quotes */
#define ARISYNTAX  3    /* in arithmetic */
#if ENABLE_ASH_EXPAND_PRMT
# define PSSYNTAX  4    /* prompt. never passed to SIT() */
#endif
/* PSSYNTAX expansion is identical to DQSYNTAX, except keeping '\$' as '\$' */

/*
 * called by editline -- any expansions to the prompt should be added here.
 */
static void
setprompt_if(smallint do_set, int whichprompt)
{
	const char *prompt;
	IF_ASH_EXPAND_PRMT(struct stackmark smark;)

	if (!do_set)
		return;

	needprompt = 0;

	switch (whichprompt) {
	case 1:
		prompt = ps1val();
		break;
	case 2:
		prompt = ps2val();
		break;
	default:                        /* 0 */
		prompt = nullstr;
	}
#if ENABLE_ASH_EXPAND_PRMT
	pushstackmark(&smark, stackblocksize());
	putprompt(expandstr(prompt, PSSYNTAX));
	popstackmark(&smark);
#else
	putprompt(prompt);
#endif
}


/* ============ The cd and pwd commands */

#define CD_PHYSICAL 1
#define CD_PRINT 2
#define CD_PRINT_ALL 4

static int
cdopt(void)
{
	int flags = 0;
	int i, j;

	j = 'L';
#if ENABLE_PLATFORM_MINGW32
	while ((i = nextopt("LPa")) != '\0') {
		if (i == 'a')
			flags |= CD_PRINT_ALL;
		else
#else
	while ((i = nextopt("LP")) != '\0') {
#endif
		if (i != j) {
			flags ^= CD_PHYSICAL;
			j = i;
		}
	}

	return flags;
}

/*
 * Update curdir (the name of the current directory) in response to a
 * cd command.
 */
static const char *
updatepwd(const char *dir)
{
#if ENABLE_PLATFORM_MINGW32
	/*
	 * Due to Windows drive notion, getting pwd is a completely
	 * different thing. Handle it in a separate routine
	 */

	char *new;
	char *p;
	char *cdcomppath;
	const char *lim;
	int len;
	char buffer[PATH_MAX];
	/*
	 * There are five cases that make some kind of sense
	 *
	 * Absolute paths:
	 *    c:/path
	 *    //host/share
	 *
	 * Relative to current working directory of other drive:
	 *    c:path
	 *
	 * Relative to current root (drive/share):
	 *    /path
	 *
	 * Relative to current working directory of current root (drive/share):
	 *    path
	 */
	enum {ABS_DRIVE, ABS_SHARE, REL_OTHER, REL_ROOT, REL_CWD} target;

	/* skip multiple leading separators unless dir is a UNC path */
	if (is_dir_sep(*dir) && unc_root_len(dir) == 0) {
		while (is_dir_sep(dir[1]))
			++dir;
	}

	len = strlen(dir);
	if (len >= 2 && has_dos_drive_prefix(dir))
		target = len >= 3 && is_dir_sep(dir[2]) ? ABS_DRIVE : REL_OTHER;
	else if (unc_root_len(dir) != 0)
		target = ABS_SHARE;
	else if (is_dir_sep(*dir))
		target = REL_ROOT;
	else
		target = REL_CWD;

	cdcomppath = sstrdup(dir);
	STARTSTACKSTR(new);

	switch (target) {
	case REL_OTHER:
		/* c:path */
		if (get_drive_cwd(dir, buffer, PATH_MAX) == NULL)
			return 0;
		new = stack_putstr(buffer, new);
		len = 2;
		cdcomppath += len;
		dir += len;
		break;
	case REL_CWD:
	case REL_ROOT:
		/* path or /path */
		len = root_len(curdir);
		if (len == 0)
			return 0;
		new = target == REL_CWD ? stack_putstr(curdir, new) :
									stnputs(curdir, len, new);
		break;
	default:
		/* //host/share or c:/path */
		len = root_len(dir);
		if (len == 0)
			return 0;
		new = stnputs(dir, len, new);
		cdcomppath += len;
		dir += len;
		break;
	}

	new = makestrspace(strlen(dir) + 2, new);
	lim = (char *)stackblock() + len + 1;

	if (!is_dir_sep(*dir)) {
		if (!is_dir_sep(new[-1]))
			USTPUTC('/', new);
		if (new > lim && is_dir_sep(*lim))
			lim++;
	} else {
		USTPUTC('/', new);
		cdcomppath++;
		if (is_dir_sep(dir[1]) && !is_dir_sep(dir[2])) {
			USTPUTC('/', new);
			cdcomppath++;
			lim++;
		}
	}
	p = strtok(cdcomppath, "/\\");
	while (p) {
		switch (*p) {
		case '.':
			if (p[1] == '.' && p[2] == '\0') {
				while (new > lim) {
					STUNPUTC(new);
					if (is_dir_sep(new[-1]))
						break;
				}
				break;
			}
			if (p[1] == '\0')
				break;
			/* fall through */
		default:
			new = stack_putstr(p, new);
			USTPUTC('/', new);
		}
		p = strtok(NULL, "/\\");
	}
	if (new > lim)
		STUNPUTC(new);
	*new = 0;
	strip_dot_space((char *)stackblock());
	fix_path_case((char *)stackblock());
	return bs_to_slash((char *)stackblock());
#else
	char *new;
	char *p;
	char *cdcomppath;
	const char *lim;

	cdcomppath = sstrdup(dir);
	STARTSTACKSTR(new);
	if (*dir != '/') {
		if (curdir == nullstr)
			return 0;
		new = stack_putstr(curdir, new);
	}
	new = makestrspace(strlen(dir) + 2, new);
	lim = (char *)stackblock() + 1;
	if (*dir != '/') {
		if (new[-1] != '/')
			USTPUTC('/', new);
		if (new > lim && *lim == '/')
			lim++;
	} else {
		USTPUTC('/', new);
		cdcomppath++;
		if (dir[1] == '/' && dir[2] != '/') {
			USTPUTC('/', new);
			cdcomppath++;
			lim++;
		}
	}
	p = strtok_r(cdcomppath, "/", &cdcomppath);
	while (p) {
		switch (*p) {
		case '.':
			if (p[1] == '.' && p[2] == '\0') {
				while (new > lim) {
					STUNPUTC(new);
					if (new[-1] == '/')
						break;
				}
				break;
			}
			if (p[1] == '\0')
				break;
			/* fall through */
		default:
			new = stack_putstr(p, new);
			USTPUTC('/', new);
		}
		p = strtok_r(NULL, "/", &cdcomppath);
	}
	if (new > lim)
		STUNPUTC(new);
	*new = 0;
	return stackblock();
#endif
}

/*
 * Find out what the current directory is. If we already know the current
 * directory, this routine returns immediately.
 */
static char *
getpwd(void)
{
	char *dir = getcwd(NULL, 0); /* huh, using glibc extension? */
	return dir ? dir : nullstr;
}

static void
setpwd(const char *val, int setold)
{
	char *oldcur, *dir;

	oldcur = dir = curdir;

	if (setold) {
		setvar("OLDPWD", oldcur, VEXPORT);
	}
	INT_OFF;
	if (physdir != nullstr) {
		if (physdir != oldcur)
			free(physdir);
		physdir = nullstr;
	}
	if (oldcur == val || !val) {
		char *s = getpwd();
		physdir = s;
		if (!val)
			dir = s;
	} else
		dir = ckstrdup(val);
	if (oldcur != dir && oldcur != nullstr) {
		free(oldcur);
	}
	curdir = dir;
	INT_ON;
	setvar("PWD", dir, VEXPORT);
}

static void hashcd(void);

/*
 * Actually do the chdir.  We also call hashcd to let other routines
 * know that the current directory has changed.
 */
static int
docd(const char *dest, int flags)
{
	const char *dir = NULL;
	int err;

	TRACE(("docd(\"%s\", %d) called\n", dest, flags));

	INT_OFF;
	if (!(flags & CD_PHYSICAL)) {
		dir = updatepwd(dest);
		if (dir)
			dest = dir;
	}
	err = chdir(dest);
	if (err)
		goto out;
	setpwd(dir, 1);
	hashcd();
 out:
	INT_ON;
	return err;
}

static int FAST_FUNC
cdcmd(int argc UNUSED_PARAM, char **argv UNUSED_PARAM)
{
	const char *dest;
	const char *path;
	const char *p;
	char c;
	struct stat statb;
	int flags;
	int len;

	flags = cdopt();
	dest = *argptr;
	if (!dest)
		dest = bltinlookup("HOME");
	else if (LONE_DASH(dest)) {
		dest = bltinlookup("OLDPWD");
		flags |= CD_PRINT;
	}
	if (!dest)
		dest = nullstr;
	if (!is_relative_path(dest))
		goto step6;
	if (*dest == '.') {
		c = dest[1];
 dotdot:
		switch (c) {
		case '\0':
		case '/':
			goto step6;
		case '.':
			c = dest[2];
			if (c != '.')
				goto dotdot;
		}
	}
	if (!*dest)
		dest = ".";
	path = bltinlookup("CDPATH");
	while (p = path, (len = padvance_magic(&path, dest, 0)) >= 0) {
		c = *p;
		p = stalloc(len);

		if (stat(p, &statb) >= 0 && S_ISDIR(statb.st_mode)) {
			if (c && c != PATH_SEP)
				flags |= CD_PRINT;
 docd:
			if (!docd(p, flags))
				goto out;
			goto err;
		}
	}

 step6:
	p = dest;
	goto docd;

 err:
	ash_msg_and_raise_perror("can't cd to %s", dest);
	/* NOTREACHED */
 out:
	if (flags & CD_PRINT)
		out1fmt("%s\n", curdir);
	return 0;
}

#if ENABLE_PLATFORM_MINGW32
static void
print_all_cwd(void)
{
	FILE *mnt;
	struct mntent *entry;
	char buffer[PATH_MAX];

	mnt = setmntent(bb_path_mtab_file, "r");
	if (mnt) {
		while ((entry=getmntent(mnt)) != NULL) {
			entry->mnt_dir[2] = '\0';
			if (get_drive_cwd(entry->mnt_dir, buffer, PATH_MAX) != NULL)
				out1fmt("%s\n", buffer);
		}
		endmntent(mnt);
	}
}
#endif

static int FAST_FUNC
pwdcmd(int argc UNUSED_PARAM, char **argv UNUSED_PARAM)
{
	int flags;
	const char *dir = curdir;

	flags = cdopt();
#if ENABLE_PLATFORM_MINGW32
	if (flags & CD_PRINT_ALL) {
		print_all_cwd();
		return 0;
	}
#endif
	if (flags) {
		if (physdir == nullstr)
			setpwd(dir, 0);
		dir = physdir;
	}
	out1fmt("%s\n", dir);
	return 0;
}


/* ============ ... */

#define IBUFSIZ (ENABLE_FEATURE_EDITING ? CONFIG_FEATURE_EDITING_MAX_LEN : 1024)

/* Syntax classes */
#define CWORD     0             /* character is nothing special */
#define CNL       1             /* newline character */
#define CBACK     2             /* a backslash character */
#define CSQUOTE   3             /* single quote */
#define CDQUOTE   4             /* double quote */
#define CENDQUOTE 5             /* a terminating quote */
#define CBQUOTE   6             /* backwards single quote */
#define CVAR      7             /* a dollar sign */
#define CENDVAR   8             /* a '}' character */
#define CLP       9             /* a left paren in arithmetic */
#define CRP      10             /* a right paren in arithmetic */
#define CENDFILE 11             /* end of file */
#define CCTL     12             /* like CWORD, except it must be escaped */
#define CSPCL    13             /* these terminate a word */

#define PEOF     256

#define USE_SIT_FUNCTION ENABLE_ASH_OPTIMIZE_FOR_SIZE

#if ENABLE_FEATURE_SH_MATH
# define SIT_ITEM(a,b,c,d) (a | (b << 4) | (c << 8) | (d << 12))
#else
# define SIT_ITEM(a,b,c,d) (a | (b << 4) | (c << 8))
#endif
static const uint16_t S_I_T[] ALIGN2 = {
	SIT_ITEM(CSPCL   , CWORD    , CWORD, CWORD  ),    /* 0, ' ' */
	SIT_ITEM(CNL     , CNL      , CNL  , CNL    ),    /* 1, \n */
	SIT_ITEM(CWORD   , CCTL     , CCTL , CWORD  ),    /* 2, !*-/:=?[]~ */
	SIT_ITEM(CDQUOTE , CENDQUOTE, CWORD, CWORD  ),    /* 3, '"' */
	SIT_ITEM(CVAR    , CVAR     , CWORD, CVAR   ),    /* 4, $ */
	SIT_ITEM(CSQUOTE , CWORD    , CENDQUOTE, CWORD),  /* 5, "'" */
	SIT_ITEM(CSPCL   , CWORD    , CWORD, CLP    ),    /* 6, ( */
	SIT_ITEM(CSPCL   , CWORD    , CWORD, CRP    ),    /* 7, ) */
	SIT_ITEM(CBACK   , CBACK    , CCTL , CBACK  ),    /* 8, \ */
	SIT_ITEM(CBQUOTE , CBQUOTE  , CWORD, CBQUOTE),    /* 9, ` */
	SIT_ITEM(CENDVAR , CENDVAR  , CWORD, CENDVAR),    /* 10, } */
#if !USE_SIT_FUNCTION
	SIT_ITEM(CENDFILE, CENDFILE , CENDFILE, CENDFILE),/* 11, PEOF */
	SIT_ITEM(CWORD   , CWORD    , CWORD, CWORD  ),    /* 12, 0-9A-Za-z */
	SIT_ITEM(CCTL    , CCTL     , CCTL , CCTL   )     /* 13, CTLESC ... */
#endif
#undef SIT_ITEM
};
/* Constants below must match table above */
enum {
	CSPCL_CWORD_CWORD_CWORD            , /*  0 */
	CNL_CNL_CNL_CNL                    , /*  1 */
	CWORD_CCTL_CCTL_CWORD              , /*  2 */
	CDQUOTE_CENDQUOTE_CWORD_CWORD      , /*  3 */
	CVAR_CVAR_CWORD_CVAR               , /*  4 */
	CSQUOTE_CWORD_CENDQUOTE_CWORD      , /*  5 */
	CSPCL_CWORD_CWORD_CLP              , /*  6 */
	CSPCL_CWORD_CWORD_CRP              , /*  7 */
	CBACK_CBACK_CCTL_CBACK             , /*  8 */
	CBQUOTE_CBQUOTE_CWORD_CBQUOTE      , /*  9 */
	CENDVAR_CENDVAR_CWORD_CENDVAR      , /* 10 */
	CENDFILE_CENDFILE_CENDFILE_CENDFILE, /* 11 */
	CWORD_CWORD_CWORD_CWORD            , /* 12 */
	CCTL_CCTL_CCTL_CCTL                , /* 13 */
};

/* c in SIT(c, syntax) must be an *unsigned char* or PEOF,
 * caller must ensure proper cast on it if c is *char_ptr!
 */
#if USE_SIT_FUNCTION

static int
SIT(int c, int syntax)
{
	/* Used to also have '/' in this string: "\t\n !\"$&'()*-/:;<=>?[\\]`|}~" */
	static const char spec_symbls[] ALIGN1 = "\t\n !\"$&'()*-:;<=>?[\\]`|}~";
	/*
	 * This causes '/' to be prepended with CTLESC in dquoted string,
	 * making "./file"* treated incorrectly because we feed
	 * ".\/file*" string to glob(), confusing it (see expandmeta func).
	 * The "homegrown" glob implementation is okay with that,
	 * but glibc one isn't. With '/' always treated as CWORD,
	 * both work fine.
	 */
	static const uint8_t syntax_index_table[] ALIGN1 = {
		0, 1, 0, 2, 3, 4, 0, 5,         /* "\t\n !\"$&'" */
		6, 7, 2, 2,/*2,*/2, 0, 0,       /* "()*-/:;<" */
		2, 0, 2, 2, 8, 2, 9, 0,         /* "=>?[\\]`|" */
		10, 2                           /* "}~" */
	};
	const char *s;
	int indx;

	if (c == PEOF)
		return CENDFILE;
	/* Cast is purely for paranoia here,
	 * just in case someone passed signed char to us */
	if ((unsigned char)c >= CTL_FIRST
	 && (unsigned char)c <= CTL_LAST
	) {
		return CCTL;
	}
	s = strchrnul(spec_symbls, c);
	if (*s == '\0')
		return CWORD;
	indx = syntax_index_table[s - spec_symbls];
	return (S_I_T[indx] >> (syntax*4)) & 0xf;
}

#else   /* !USE_SIT_FUNCTION */

static const uint8_t syntax_index_table[] ALIGN1 = {
	/* BASESYNTAX_DQSYNTAX_SQSYNTAX_ARISYNTAX */
	/*   0      */ CWORD_CWORD_CWORD_CWORD,
	/*   1      */ CWORD_CWORD_CWORD_CWORD,
	/*   2      */ CWORD_CWORD_CWORD_CWORD,
	/*   3      */ CWORD_CWORD_CWORD_CWORD,
	/*   4      */ CWORD_CWORD_CWORD_CWORD,
	/*   5      */ CWORD_CWORD_CWORD_CWORD,
	/*   6      */ CWORD_CWORD_CWORD_CWORD,
	/*   7      */ CWORD_CWORD_CWORD_CWORD,
	/*   8      */ CWORD_CWORD_CWORD_CWORD,
	/*   9 "\t" */ CSPCL_CWORD_CWORD_CWORD,
	/*  10 "\n" */ CNL_CNL_CNL_CNL,
	/*  11      */ CWORD_CWORD_CWORD_CWORD,
	/*  12      */ CWORD_CWORD_CWORD_CWORD,
	/*  13      */ CWORD_CWORD_CWORD_CWORD,
	/*  14      */ CWORD_CWORD_CWORD_CWORD,
	/*  15      */ CWORD_CWORD_CWORD_CWORD,
	/*  16      */ CWORD_CWORD_CWORD_CWORD,
	/*  17      */ CWORD_CWORD_CWORD_CWORD,
	/*  18      */ CWORD_CWORD_CWORD_CWORD,
	/*  19      */ CWORD_CWORD_CWORD_CWORD,
	/*  20      */ CWORD_CWORD_CWORD_CWORD,
	/*  21      */ CWORD_CWORD_CWORD_CWORD,
	/*  22      */ CWORD_CWORD_CWORD_CWORD,
	/*  23      */ CWORD_CWORD_CWORD_CWORD,
	/*  24      */ CWORD_CWORD_CWORD_CWORD,
	/*  25      */ CWORD_CWORD_CWORD_CWORD,
	/*  26      */ CWORD_CWORD_CWORD_CWORD,
	/*  27      */ CWORD_CWORD_CWORD_CWORD,
	/*  28      */ CWORD_CWORD_CWORD_CWORD,
	/*  29      */ CWORD_CWORD_CWORD_CWORD,
	/*  30      */ CWORD_CWORD_CWORD_CWORD,
	/*  31      */ CWORD_CWORD_CWORD_CWORD,
	/*  32  " " */ CSPCL_CWORD_CWORD_CWORD,
	/*  33  "!" */ CWORD_CCTL_CCTL_CWORD,
	/*  34  """ */ CDQUOTE_CENDQUOTE_CWORD_CWORD,
	/*  35  "#" */ CWORD_CWORD_CWORD_CWORD,
	/*  36  "$" */ CVAR_CVAR_CWORD_CVAR,
	/*  37  "%" */ CWORD_CWORD_CWORD_CWORD,
	/*  38  "&" */ CSPCL_CWORD_CWORD_CWORD,
	/*  39  "'" */ CSQUOTE_CWORD_CENDQUOTE_CWORD,
	/*  40  "(" */ CSPCL_CWORD_CWORD_CLP,
	/*  41  ")" */ CSPCL_CWORD_CWORD_CRP,
	/*  42  "*" */ CWORD_CCTL_CCTL_CWORD,
	/*  43  "+" */ CWORD_CWORD_CWORD_CWORD,
	/*  44  "," */ CWORD_CWORD_CWORD_CWORD,
	/*  45  "-" */ CWORD_CCTL_CCTL_CWORD,
	/*  46  "." */ CWORD_CWORD_CWORD_CWORD,
/* "/" was CWORD_CCTL_CCTL_CWORD, see comment in SIT() function why this is changed: */
	/*  47  "/" */ CWORD_CWORD_CWORD_CWORD,
	/*  48  "0" */ CWORD_CWORD_CWORD_CWORD,
	/*  49  "1" */ CWORD_CWORD_CWORD_CWORD,
	/*  50  "2" */ CWORD_CWORD_CWORD_CWORD,
	/*  51  "3" */ CWORD_CWORD_CWORD_CWORD,
	/*  52  "4" */ CWORD_CWORD_CWORD_CWORD,
	/*  53  "5" */ CWORD_CWORD_CWORD_CWORD,
	/*  54  "6" */ CWORD_CWORD_CWORD_CWORD,
	/*  55  "7" */ CWORD_CWORD_CWORD_CWORD,
	/*  56  "8" */ CWORD_CWORD_CWORD_CWORD,
	/*  57  "9" */ CWORD_CWORD_CWORD_CWORD,
	/*  58  ":" */ CWORD_CCTL_CCTL_CWORD,
	/*  59  ";" */ CSPCL_CWORD_CWORD_CWORD,
	/*  60  "<" */ CSPCL_CWORD_CWORD_CWORD,
	/*  61  "=" */ CWORD_CCTL_CCTL_CWORD,
	/*  62  ">" */ CSPCL_CWORD_CWORD_CWORD,
	/*  63  "?" */ CWORD_CCTL_CCTL_CWORD,
	/*  64  "@" */ CWORD_CWORD_CWORD_CWORD,
	/*  65  "A" */ CWORD_CWORD_CWORD_CWORD,
	/*  66  "B" */ CWORD_CWORD_CWORD_CWORD,
	/*  67  "C" */ CWORD_CWORD_CWORD_CWORD,
	/*  68  "D" */ CWORD_CWORD_CWORD_CWORD,
	/*  69  "E" */ CWORD_CWORD_CWORD_CWORD,
	/*  70  "F" */ CWORD_CWORD_CWORD_CWORD,
	/*  71  "G" */ CWORD_CWORD_CWORD_CWORD,
	/*  72  "H" */ CWORD_CWORD_CWORD_CWORD,
	/*  73  "I" */ CWORD_CWORD_CWORD_CWORD,
	/*  74  "J" */ CWORD_CWORD_CWORD_CWORD,
	/*  75  "K" */ CWORD_CWORD_CWORD_CWORD,
	/*  76  "L" */ CWORD_CWORD_CWORD_CWORD,
	/*  77  "M" */ CWORD_CWORD_CWORD_CWORD,
	/*  78  "N" */ CWORD_CWORD_CWORD_CWORD,
	/*  79  "O" */ CWORD_CWORD_CWORD_CWORD,
	/*  80  "P" */ CWORD_CWORD_CWORD_CWORD,
	/*  81  "Q" */ CWORD_CWORD_CWORD_CWORD,
	/*  82  "R" */ CWORD_CWORD_CWORD_CWORD,
	/*  83  "S" */ CWORD_CWORD_CWORD_CWORD,
	/*  84  "T" */ CWORD_CWORD_CWORD_CWORD,
	/*  85  "U" */ CWORD_CWORD_CWORD_CWORD,
	/*  86  "V" */ CWORD_CWORD_CWORD_CWORD,
	/*  87  "W" */ CWORD_CWORD_CWORD_CWORD,
	/*  88  "X" */ CWORD_CWORD_CWORD_CWORD,
	/*  89  "Y" */ CWORD_CWORD_CWORD_CWORD,
	/*  90  "Z" */ CWORD_CWORD_CWORD_CWORD,
	/*  91  "[" */ CWORD_CCTL_CCTL_CWORD,
	/*  92  "\" */ CBACK_CBACK_CCTL_CBACK,
	/*  93  "]" */ CWORD_CCTL_CCTL_CWORD,
	/*  94  "^" */ CWORD_CWORD_CWORD_CWORD,
	/*  95  "_" */ CWORD_CWORD_CWORD_CWORD,
	/*  96  "`" */ CBQUOTE_CBQUOTE_CWORD_CBQUOTE,
	/*  97  "a" */ CWORD_CWORD_CWORD_CWORD,
	/*  98  "b" */ CWORD_CWORD_CWORD_CWORD,
	/*  99  "c" */ CWORD_CWORD_CWORD_CWORD,
	/* 100  "d" */ CWORD_CWORD_CWORD_CWORD,
	/* 101  "e" */ CWORD_CWORD_CWORD_CWORD,
	/* 102  "f" */ CWORD_CWORD_CWORD_CWORD,
	/* 103  "g" */ CWORD_CWORD_CWORD_CWORD,
	/* 104  "h" */ CWORD_CWORD_CWORD_CWORD,
	/* 105  "i" */ CWORD_CWORD_CWORD_CWORD,
	/* 106  "j" */ CWORD_CWORD_CWORD_CWORD,
	/* 107  "k" */ CWORD_CWORD_CWORD_CWORD,
	/* 108  "l" */ CWORD_CWORD_CWORD_CWORD,
	/* 109  "m" */ CWORD_CWORD_CWORD_CWORD,
	/* 110  "n" */ CWORD_CWORD_CWORD_CWORD,
	/* 111  "o" */ CWORD_CWORD_CWORD_CWORD,
	/* 112  "p" */ CWORD_CWORD_CWORD_CWORD,
	/* 113  "q" */ CWORD_CWORD_CWORD_CWORD,
	/* 114  "r" */ CWORD_CWORD_CWORD_CWORD,
	/* 115  "s" */ CWORD_CWORD_CWORD_CWORD,
	/* 116  "t" */ CWORD_CWORD_CWORD_CWORD,
	/* 117  "u" */ CWORD_CWORD_CWORD_CWORD,
	/* 118  "v" */ CWORD_CWORD_CWORD_CWORD,
	/* 119  "w" */ CWORD_CWORD_CWORD_CWORD,
	/* 120  "x" */ CWORD_CWORD_CWORD_CWORD,
	/* 121  "y" */ CWORD_CWORD_CWORD_CWORD,
	/* 122  "z" */ CWORD_CWORD_CWORD_CWORD,
	/* 123  "{" */ CWORD_CWORD_CWORD_CWORD,
	/* 124  "|" */ CSPCL_CWORD_CWORD_CWORD,
	/* 125  "}" */ CENDVAR_CENDVAR_CWORD_CENDVAR,
	/* 126  "~" */ CWORD_CCTL_CCTL_CWORD,
	/* 127  del */ CWORD_CWORD_CWORD_CWORD,
	/* 128 0x80 */ CWORD_CWORD_CWORD_CWORD,
	/* 129 CTLESC       */ CCTL_CCTL_CCTL_CCTL,
	/* 130 CTLVAR       */ CCTL_CCTL_CCTL_CCTL,
	/* 131 CTLENDVAR    */ CCTL_CCTL_CCTL_CCTL,
	/* 132 CTLBACKQ     */ CCTL_CCTL_CCTL_CCTL,
	/* 133 CTLARI       */ CCTL_CCTL_CCTL_CCTL,
	/* 134 CTLENDARI    */ CCTL_CCTL_CCTL_CCTL,
	/* 135 CTLQUOTEMARK */ CCTL_CCTL_CCTL_CCTL,
#if BASH_PROCESS_SUBST
	/* 136 CTLTOPROC    */ CCTL_CCTL_CCTL_CCTL,
	/* 137 CTLFROMPROC  */ CCTL_CCTL_CCTL_CCTL,
#else
	/* 136      */ CWORD_CWORD_CWORD_CWORD,
	/* 137      */ CWORD_CWORD_CWORD_CWORD,
#endif
	/* 138      */ CWORD_CWORD_CWORD_CWORD,
	/* 139      */ CWORD_CWORD_CWORD_CWORD,
	/* 140      */ CWORD_CWORD_CWORD_CWORD,
	/* 141      */ CWORD_CWORD_CWORD_CWORD,
	/* 142      */ CWORD_CWORD_CWORD_CWORD,
	/* 143      */ CWORD_CWORD_CWORD_CWORD,
	/* 144      */ CWORD_CWORD_CWORD_CWORD,
	/* 145      */ CWORD_CWORD_CWORD_CWORD,
	/* 146      */ CWORD_CWORD_CWORD_CWORD,
	/* 147      */ CWORD_CWORD_CWORD_CWORD,
	/* 148      */ CWORD_CWORD_CWORD_CWORD,
	/* 149      */ CWORD_CWORD_CWORD_CWORD,
	/* 150      */ CWORD_CWORD_CWORD_CWORD,
	/* 151      */ CWORD_CWORD_CWORD_CWORD,
	/* 152      */ CWORD_CWORD_CWORD_CWORD,
	/* 153      */ CWORD_CWORD_CWORD_CWORD,
	/* 154      */ CWORD_CWORD_CWORD_CWORD,
	/* 155      */ CWORD_CWORD_CWORD_CWORD,
	/* 156      */ CWORD_CWORD_CWORD_CWORD,
	/* 157      */ CWORD_CWORD_CWORD_CWORD,
	/* 158      */ CWORD_CWORD_CWORD_CWORD,
	/* 159      */ CWORD_CWORD_CWORD_CWORD,
	/* 160      */ CWORD_CWORD_CWORD_CWORD,
	/* 161      */ CWORD_CWORD_CWORD_CWORD,
	/* 162      */ CWORD_CWORD_CWORD_CWORD,
	/* 163      */ CWORD_CWORD_CWORD_CWORD,
	/* 164      */ CWORD_CWORD_CWORD_CWORD,
	/* 165      */ CWORD_CWORD_CWORD_CWORD,
	/* 166      */ CWORD_CWORD_CWORD_CWORD,
	/* 167      */ CWORD_CWORD_CWORD_CWORD,
	/* 168      */ CWORD_CWORD_CWORD_CWORD,
	/* 169      */ CWORD_CWORD_CWORD_CWORD,
	/* 170      */ CWORD_CWORD_CWORD_CWORD,
	/* 171      */ CWORD_CWORD_CWORD_CWORD,
	/* 172      */ CWORD_CWORD_CWORD_CWORD,
	/* 173      */ CWORD_CWORD_CWORD_CWORD,
	/* 174      */ CWORD_CWORD_CWORD_CWORD,
	/* 175      */ CWORD_CWORD_CWORD_CWORD,
	/* 176      */ CWORD_CWORD_CWORD_CWORD,
	/* 177      */ CWORD_CWORD_CWORD_CWORD,
	/* 178      */ CWORD_CWORD_CWORD_CWORD,
	/* 179      */ CWORD_CWORD_CWORD_CWORD,
	/* 180      */ CWORD_CWORD_CWORD_CWORD,
	/* 181      */ CWORD_CWORD_CWORD_CWORD,
	/* 182      */ CWORD_CWORD_CWORD_CWORD,
	/* 183      */ CWORD_CWORD_CWORD_CWORD,
	/* 184      */ CWORD_CWORD_CWORD_CWORD,
	/* 185      */ CWORD_CWORD_CWORD_CWORD,
	/* 186      */ CWORD_CWORD_CWORD_CWORD,
	/* 187      */ CWORD_CWORD_CWORD_CWORD,
	/* 188      */ CWORD_CWORD_CWORD_CWORD,
	/* 189      */ CWORD_CWORD_CWORD_CWORD,
	/* 190      */ CWORD_CWORD_CWORD_CWORD,
	/* 191      */ CWORD_CWORD_CWORD_CWORD,
	/* 192      */ CWORD_CWORD_CWORD_CWORD,
	/* 193      */ CWORD_CWORD_CWORD_CWORD,
	/* 194      */ CWORD_CWORD_CWORD_CWORD,
	/* 195      */ CWORD_CWORD_CWORD_CWORD,
	/* 196      */ CWORD_CWORD_CWORD_CWORD,
	/* 197      */ CWORD_CWORD_CWORD_CWORD,
	/* 198      */ CWORD_CWORD_CWORD_CWORD,
	/* 199      */ CWORD_CWORD_CWORD_CWORD,
	/* 200      */ CWORD_CWORD_CWORD_CWORD,
	/* 201      */ CWORD_CWORD_CWORD_CWORD,
	/* 202      */ CWORD_CWORD_CWORD_CWORD,
	/* 203      */ CWORD_CWORD_CWORD_CWORD,
	/* 204      */ CWORD_CWORD_CWORD_CWORD,
	/* 205      */ CWORD_CWORD_CWORD_CWORD,
	/* 206      */ CWORD_CWORD_CWORD_CWORD,
	/* 207      */ CWORD_CWORD_CWORD_CWORD,
	/* 208      */ CWORD_CWORD_CWORD_CWORD,
	/* 209      */ CWORD_CWORD_CWORD_CWORD,
	/* 210      */ CWORD_CWORD_CWORD_CWORD,
	/* 211      */ CWORD_CWORD_CWORD_CWORD,
	/* 212      */ CWORD_CWORD_CWORD_CWORD,
	/* 213      */ CWORD_CWORD_CWORD_CWORD,
	/* 214      */ CWORD_CWORD_CWORD_CWORD,
	/* 215      */ CWORD_CWORD_CWORD_CWORD,
	/* 216      */ CWORD_CWORD_CWORD_CWORD,
	/* 217      */ CWORD_CWORD_CWORD_CWORD,
	/* 218      */ CWORD_CWORD_CWORD_CWORD,
	/* 219      */ CWORD_CWORD_CWORD_CWORD,
	/* 220      */ CWORD_CWORD_CWORD_CWORD,
	/* 221      */ CWORD_CWORD_CWORD_CWORD,
	/* 222      */ CWORD_CWORD_CWORD_CWORD,
	/* 223      */ CWORD_CWORD_CWORD_CWORD,
	/* 224      */ CWORD_CWORD_CWORD_CWORD,
	/* 225      */ CWORD_CWORD_CWORD_CWORD,
	/* 226      */ CWORD_CWORD_CWORD_CWORD,
	/* 227      */ CWORD_CWORD_CWORD_CWORD,
	/* 228      */ CWORD_CWORD_CWORD_CWORD,
	/* 229      */ CWORD_CWORD_CWORD_CWORD,
	/* 230      */ CWORD_CWORD_CWORD_CWORD,
	/* 231      */ CWORD_CWORD_CWORD_CWORD,
	/* 232      */ CWORD_CWORD_CWORD_CWORD,
	/* 233      */ CWORD_CWORD_CWORD_CWORD,
	/* 234      */ CWORD_CWORD_CWORD_CWORD,
	/* 235      */ CWORD_CWORD_CWORD_CWORD,
	/* 236      */ CWORD_CWORD_CWORD_CWORD,
	/* 237      */ CWORD_CWORD_CWORD_CWORD,
	/* 238      */ CWORD_CWORD_CWORD_CWORD,
	/* 239      */ CWORD_CWORD_CWORD_CWORD,
	/* 230      */ CWORD_CWORD_CWORD_CWORD,
	/* 241      */ CWORD_CWORD_CWORD_CWORD,
	/* 242      */ CWORD_CWORD_CWORD_CWORD,
	/* 243      */ CWORD_CWORD_CWORD_CWORD,
	/* 244      */ CWORD_CWORD_CWORD_CWORD,
	/* 245      */ CWORD_CWORD_CWORD_CWORD,
	/* 246      */ CWORD_CWORD_CWORD_CWORD,
	/* 247      */ CWORD_CWORD_CWORD_CWORD,
	/* 248      */ CWORD_CWORD_CWORD_CWORD,
	/* 249      */ CWORD_CWORD_CWORD_CWORD,
	/* 250      */ CWORD_CWORD_CWORD_CWORD,
	/* 251      */ CWORD_CWORD_CWORD_CWORD,
	/* 252      */ CWORD_CWORD_CWORD_CWORD,
	/* 253      */ CWORD_CWORD_CWORD_CWORD,
	/* 254      */ CWORD_CWORD_CWORD_CWORD,
	/* 255      */ CWORD_CWORD_CWORD_CWORD,
	/* PEOF */     CENDFILE_CENDFILE_CENDFILE_CENDFILE,
};

#if 1
# define SIT(c, syntax) ((S_I_T[syntax_index_table[c]] >> ((syntax)*4)) & 0xf)
#else /* debug version, caught one signed char bug */
# define SIT(c, syntax) \
	({ \
		if ((c) < 0 || (c) > (PEOF + ENABLE_ASH_ALIAS)) \
			bb_error_msg_and_die("line:%d c:%d", __LINE__, (c)); \
		if ((syntax) < 0 || (syntax) > (2 + ENABLE_FEATURE_SH_MATH)) \
			bb_error_msg_and_die("line:%d c:%d", __LINE__, (c)); \
		((S_I_T[syntax_index_table[c]] >> ((syntax)*4)) & 0xf); \
	})
#endif

#endif  /* !USE_SIT_FUNCTION */


/* ============ Alias handling */

#if ENABLE_ASH_ALIAS

#define ALIASINUSE 1
#define ALIASDEAD  2

struct alias {
	struct alias *next;
	char *name;
	char *val;
	int flag;
};

static struct alias **atab; // [ATABSIZE];
#define INIT_G_alias() do { \
	atab = xzalloc(ATABSIZE * sizeof(atab[0])); \
} while (0)

static struct alias **
__lookupalias(const char *name)
{
	unsigned int hashval;
	struct alias **app;
	const char *p;
	unsigned int ch;

	p = name;

	ch = (unsigned char)*p;
	hashval = ch << 4;
	while (ch) {
		hashval += ch;
		ch = (unsigned char)*++p;
	}
	app = &atab[hashval % ATABSIZE];

	for (; *app; app = &(*app)->next) {
		if (strcmp(name, (*app)->name) == 0) {
			break;
		}
	}

	return app;
}

static struct alias *
lookupalias(const char *name, int check)
{
	struct alias *ap = *__lookupalias(name);

	if (check && ap && (ap->flag & ALIASINUSE))
		return NULL;
	return ap;
}

static struct alias *
freealias(struct alias *ap)
{
	struct alias *next;

	if (ap->flag & ALIASINUSE) {
		ap->flag |= ALIASDEAD;
		return ap;
	}

	next = ap->next;
	free(ap->name);
	free(ap->val);
	free(ap);
	return next;
}

static void
setalias(const char *name, const char *val)
{
	struct alias *ap, **app;

	app = __lookupalias(name);
	ap = *app;
	INT_OFF;
	if (ap) {
		if (!(ap->flag & ALIASINUSE)) {
			free(ap->val);
		}
		ap->val = ckstrdup(val);
		ap->flag &= ~ALIASDEAD;
	} else {
		/* not found */
		ap = ckzalloc(sizeof(struct alias));
		ap->name = ckstrdup(name);
		ap->val = ckstrdup(val);
		/*ap->flag = 0; - ckzalloc did it */
		/*ap->next = NULL;*/
		*app = ap;
	}
	INT_ON;
}

static int
unalias(const char *name)
{
	struct alias **app;

	app = __lookupalias(name);

	if (*app) {
		INT_OFF;
		*app = freealias(*app);
		INT_ON;
		return 0;
	}

	return 1;
}

static void
rmaliases(void)
{
	struct alias *ap, **app;
	int i;

	INT_OFF;
	for (i = 0; i < ATABSIZE; i++) {
		app = &atab[i];
		for (ap = *app; ap; ap = *app) {
			*app = freealias(*app);
			if (ap == *app) {
				app = &ap->next;
			}
		}
	}
	INT_ON;
}

static void
printalias(const struct alias *ap)
{
	out1fmt("%s=%s\n", ap->name, single_quote(ap->val));
}

/*
 * TODO - sort output
 */
static int FAST_FUNC
aliascmd(int argc UNUSED_PARAM, char **argv)
{
	char *n, *v;
	int ret = 0;
	struct alias *ap;

	if (!argv[1]) {
		int i;

		for (i = 0; i < ATABSIZE; i++) {
			for (ap = atab[i]; ap; ap = ap->next) {
				printalias(ap);
			}
		}
		return 0;
	}
	while ((n = *++argv) != NULL) {
		v = strchr(n+1, '=');
		if (v == NULL) { /* n+1: funny ksh stuff */
			ap = *__lookupalias(n);
			if (ap == NULL) {
				fprintf(stderr, "%s: %s not found\n", "alias", n);
				ret = 1;
			} else
				printalias(ap);
		} else {
			*v++ = '\0';
			setalias(n, v);
		}
	}

	return ret;
}

static int FAST_FUNC
unaliascmd(int argc UNUSED_PARAM, char **argv UNUSED_PARAM)
{
	int i;

	while (nextopt("a") != '\0') {
		rmaliases();
		return 0;
	}
	for (i = 0; *argptr; argptr++) {
		if (unalias(*argptr)) {
			fprintf(stderr, "%s: %s not found\n", "unalias", *argptr);
			i = 1;
		}
	}

	return i;
}

#endif /* ASH_ALIAS */

/* Mode argument to forkshell.  Don't change FORK_FG or FORK_BG. */
#define FORK_FG    0
#define FORK_BG    1
#define FORK_NOJOB 2

/* mode flags for showjob(s) */
#define SHOW_ONLY_PGID  0x01    /* show only pgid (jobs -p) */
#define SHOW_PIDS       0x02    /* show individual pids, not just one line per job */
#define SHOW_CHANGED    0x04    /* only jobs whose state has changed */
#define SHOW_STDERR     0x08    /* print to stderr (else stdout) */

/*
 * A job structure contains information about a job.  A job is either a
 * single process or a set of processes contained in a pipeline.  In the
 * latter case, pidlist will be non-NULL, and will point to a -1 terminated
 * array of pids.
 */
struct procstat {
	pid_t   ps_pid;         /* process id */
	int     ps_status;      /* last process status from wait() */
#if ENABLE_PLATFORM_POSIX || JOBS_WIN32
	char    *ps_cmd;        /* text of command being run */
#endif
#if ENABLE_PLATFORM_MINGW32
	HANDLE  ps_proc;
#endif
};

struct job {
	struct procstat ps0;    /* status of process */
	struct procstat *ps;    /* status of processes when more than one */
#if JOBS
	int stopstatus;         /* status of a stopped job */
#endif
	unsigned nprocs;        /* number of processes */

#define JOBRUNNING      0       /* at least one proc running */
#define JOBSTOPPED      1       /* all procs are stopped */
#define JOBDONE         2       /* all procs are completed */
	unsigned
		state: 8,
#if JOBS || ENABLE_PLATFORM_MINGW32
		sigint: 1,      /* job was killed by SIGINT */
#endif
#if JOBS
		jobctl: 1,      /* job running under job control */
#endif
		waited: 1,      /* true if this entry has been waited for */
		used: 1,        /* true if this entry is in used */
		changed: 1;     /* true if status has changed */
	struct job *prev_job;   /* previous job */
};

<<<<<<< HEAD
static struct job *makejob(/*union node *,*/ int);
#if !ENABLE_PLATFORM_MINGW32
=======
static struct job *makejob(int);
>>>>>>> 53b3854e
static int forkshell(struct job *, union node *, int);
#endif
static int waitforjob(struct job *);

#if !JOBS && !JOBS_WIN32
enum { doing_jobctl = 0 };
#define setjobctl(on) do {} while (0)
#elif JOBS_WIN32
static smallint doing_jobctl; //references:8
#define setjobctl(on) do { if (rootshell) doing_jobctl = on; } while (0)
#else /* JOBS */
static smallint doing_jobctl; //references:8
static void setjobctl(int);
#endif

#if !ENABLE_PLATFORM_MINGW32
/*
 * Ignore a signal.
 */
static void
ignoresig(int signo)
{
	/* Avoid unnecessary system calls. Is it already SIG_IGNed? */
	if (sigmode[signo - 1] != S_IGN && sigmode[signo - 1] != S_HARD_IGN) {
		/* No, need to do it */
		signal(signo, SIG_IGN);
	}
	sigmode[signo - 1] = S_HARD_IGN;
}

/*
 * Only one usage site - in setsignal()
 */
static void
signal_handler(int signo)
{
	if (signo == SIGCHLD) {
		got_sigchld = 1;
		if (!trap[SIGCHLD])
			return;
	}
#if ENABLE_FEATURE_EDITING
	bb_got_signal = signo; /* for read_line_input / read builtin: "we got a signal" */
#endif
	gotsig[signo - 1] = 1;
	pending_sig = signo;

	if (signo == SIGINT && !trap[SIGINT]) {
		if (!suppress_int) {
			pending_sig = 0;
			raise_interrupt(); /* does not return */
		}
		pending_int = 1;
	}
}

/*
 * Set the signal handler for the specified signal.  The routine figures
 * out what it should be set to.
 */
static void
setsignal(int signo)
{
	char *t;
	char cur_act, new_act;
	struct sigaction act;

	t = trap[signo];
	new_act = S_DFL;
	if (t != NULL) { /* trap for this sig is set */
		new_act = S_CATCH;
		if (t[0] == '\0') /* trap is "": ignore this sig */
			new_act = S_IGN;
	}

	if (rootshell && new_act == S_DFL) {
		switch (signo) {
		case SIGINT:
			if (iflag || minusc || sflag == 0)
				new_act = S_CATCH;
			break;
		case SIGQUIT:
#if DEBUG
			if (debug)
				break;
#endif
			/* man bash:
			 * "In all cases, bash ignores SIGQUIT. Non-builtin
			 * commands run by bash have signal handlers
			 * set to the values inherited by the shell
			 * from its parent". */
			new_act = S_IGN;
			break;
		case SIGTERM:
			if (iflag)
				new_act = S_IGN;
			break;
#if JOBS
		case SIGTSTP:
		case SIGTTOU:
			if (mflag)
				new_act = S_IGN;
			break;
#endif
		}
	}
	/* if !rootshell, we reset SIGQUIT to DFL,
	 * whereas we have to restore it to what shell got on entry.
	 * This is handled by the fact that if signal was IGNored on entry,
	 * then cur_act is S_HARD_IGN and we never change its sigaction
	 * (see code below).
	 */

	if (signo == SIGCHLD)
		new_act = S_CATCH;

	t = &sigmode[signo - 1];
	cur_act = *t;
	if (cur_act == 0) {
		/* current setting is not yet known */
		if (sigaction(signo, NULL, &act)) {
			/* pretend it worked; maybe we should give a warning,
			 * but other shells don't. We don't alter sigmode,
			 * so we retry every time.
			 * btw, in Linux it never fails. --vda */
			return;
		}
		if (act.sa_handler == SIG_IGN) {
			cur_act = S_HARD_IGN;
			if (mflag
			 && (signo == SIGTSTP || signo == SIGTTIN || signo == SIGTTOU)
			) {
				cur_act = S_IGN;   /* don't hard ignore these */
			}
		}
		if (act.sa_handler == SIG_DFL && new_act == S_DFL) {
			/* installing SIG_DFL over SIG_DFL is a no-op */
			/* saves one sigaction call in each "sh -c SCRIPT" invocation */
			*t = S_DFL;
			return;
		}
	}
	if (cur_act == S_HARD_IGN || cur_act == new_act)
		return;

	*t = new_act;

	act.sa_handler = SIG_DFL;
	switch (new_act) {
	case S_CATCH:
		act.sa_handler = signal_handler;
		break;
	case S_IGN:
		act.sa_handler = SIG_IGN;
		break;
	}
	/* flags and mask matter only if !DFL and !IGN, but we do it
	 * for all cases for more deterministic behavior:
	 */
	act.sa_flags = 0; //TODO: why not SA_RESTART?
	sigfillset(&act.sa_mask);

	sigaction_set(signo, &act);
}
#else
#define setsignal(s)
#define ignoresig(s)
#endif

/* mode flags for set_curjob */
#define CUR_DELETE 2
#define CUR_RUNNING 1
#define CUR_STOPPED 0

#if JOBS
/* pgrp of shell on invocation */
static int initialpgrp; //references:2
static int ttyfd = -1; //5
#endif
/* array of jobs */
static struct job *jobtab; //5
/* size of array */
static unsigned njobs; //4
/* current job */
static struct job *curjob; //lots

#if 0
/* Bash has a feature: it restores termios after a successful wait for
 * a foreground job which had at least one stopped or sigkilled member.
 * The probable rationale is that SIGSTOP and SIGKILL can preclude task from
 * properly restoring tty state. Should we do this too?
 * A reproducer: ^Z an interactive python:
 *
 * # python
 * Python 2.7.12 (...)
 * >>> ^Z
 *	{ python leaves tty in -icanon -echo state. We do survive that... }
 *  [1]+  Stopped                    python
 *	{ ...however, next program (python #2) does not survive it well: }
 * # python
 * Python 2.7.12 (...)
 * >>> Traceback (most recent call last):
 *	{ above, I typed "qwerty<CR>", but -echo state is still in effect }
 *   File "<stdin>", line 1, in <module>
 * NameError: name 'qwerty' is not defined
 *
 * The implementation below is modeled on bash code and seems to work.
 * However, I'm not sure we should do this. For one: what if I'd fg
 * the stopped python instead? It'll be confused by "restored" tty state.
 */
static struct termios shell_tty_info;
static void
get_tty_state(void)
{
	if (rootshell && ttyfd >= 0)
		tcgetattr(ttyfd, &shell_tty_info);
}
static void
set_tty_state(void)
{
	/* if (rootshell) - caller ensures this */
	if (ttyfd >= 0)
		tcsetattr(ttyfd, TCSADRAIN, &shell_tty_info);
}
static int
job_signal_status(struct job *jp)
{
	int status;
	unsigned i;
	struct procstat *ps = jp->ps;
	for (i = 0; i < jp->nprocs; i++) {
		status = ps[i].ps_status;
		if (WIFSIGNALED(status) || WIFSTOPPED(status))
			return status;
	}
	return 0;
}
static void
restore_tty_if_stopped_or_signaled(struct job *jp)
{
//TODO: check what happens if we come from waitforjob() in expbackq()
	if (rootshell) {
		int s = job_signal_status(jp);
		if (s) /* WIFSIGNALED(s) || WIFSTOPPED(s) */
			set_tty_state();
	}
}
#else
# define get_tty_state() ((void)0)
# define restore_tty_if_stopped_or_signaled(jp) ((void)0)
#endif

static void
set_curjob(struct job *jp, unsigned mode)
{
	struct job *jp1;
	struct job **jpp, **curp;

	/* first remove from list */
	jpp = curp = &curjob;
	while (1) {
		jp1 = *jpp;
		if (jp1 == jp)
			break;
		jpp = &jp1->prev_job;
	}
	*jpp = jp1->prev_job;

	/* Then re-insert in correct position */
	jpp = curp;
	switch (mode) {
	default:
#if DEBUG
		abort();
#endif
	case CUR_DELETE:
		/* job being deleted */
		break;
	case CUR_RUNNING:
		/* newly created job or backgrounded job,
		 * put after all stopped jobs.
		 */
		while (1) {
			jp1 = *jpp;
#if JOBS
			if (!jp1 || jp1->state != JOBSTOPPED)
#endif
				break;
			jpp = &jp1->prev_job;
		}
		/* FALLTHROUGH */
#if JOBS
	case CUR_STOPPED:
#endif
		/* newly stopped job - becomes curjob */
		jp->prev_job = *jpp;
		*jpp = jp;
		break;
	}
}

#if JOBS || ENABLE_PLATFORM_MINGW32 || DEBUG
static int
jobno(const struct job *jp)
{
	return jp - jobtab + 1;
}
#endif

/*
 * Convert a job name to a job structure.
 */
#if !JOBS
#define getjob(name, getctl) getjob(name)
#endif
static struct job *
getjob(const char *name, int getctl)
{
	struct job *jp;
#if ENABLE_PLATFORM_POSIX || JOBS_WIN32
	struct job *found;
#endif
	const char *err_msg = "%s: no such job";
	unsigned num;
	int c;
	const char *p;

	jp = curjob;
	p = name;
	if (!p)
		goto currentjob;

	if (*p != '%')
		goto err;

	c = *++p;
	if (!c)
		goto currentjob;

	if (!p[1]) {
		if (c == '+' || c == '%') {
 currentjob:
			err_msg = "No current job";
			goto check;
		}
		if (c == '-') {
			if (jp)
				jp = jp->prev_job;
			err_msg = "No previous job";
 check:
			if (!jp)
				goto err;
			goto gotit;
		}
	}

	if (is_number(p)) {
		num = atoi(p);
		if (num > 0 && num <= njobs) {
			jp = jobtab + num - 1;
			if (jp->used)
				goto gotit;
			goto err;
		}
	}

#if ENABLE_PLATFORM_POSIX || JOBS_WIN32
	found = NULL;
	while (jp) {
		if (*p == '?'
		 ? strstr(jp->ps[0].ps_cmd, p + 1)
		 : prefix(jp->ps[0].ps_cmd, p)
		) {
			if (found)
				goto err;
			found = jp;
			err_msg = "%s: ambiguous";
		}
		jp = jp->prev_job;
	}
	if (!found)
		goto err;
	jp = found;
#else
	goto err;
#endif

 gotit:
#if JOBS
	err_msg = "job %s not created under job control";
	if (getctl && jp->jobctl == 0)
		goto err;
#endif
	return jp;
 err:
	ash_msg_and_raise_error(err_msg, name);
}

/*
 * Mark a job structure as unused.
 */
static void
freejob(struct job *jp)
{
#if ENABLE_PLATFORM_POSIX || JOBS_WIN32
	struct procstat *ps;
	int i;
#endif

	INT_OFF;
#if ENABLE_PLATFORM_POSIX || JOBS_WIN32
	for (i = jp->nprocs, ps = jp->ps; --i >= 0; ps++) {
		if (ps->ps_cmd != nullstr)
			free(ps->ps_cmd);
	}
#endif
	if (jp->ps != &jp->ps0)
		free(jp->ps);
	jp->used = 0;
	set_curjob(jp, CUR_DELETE);
	INT_ON;
}

#if JOBS
static void
xtcsetpgrp(int fd, pid_t pgrp)
{
	if (tcsetpgrp(fd, pgrp))
		ash_msg_and_raise_perror("can't set tty process group");
}

/*
 * Turn job control on and off.
 *
 * Note:  This code assumes that the third arg to ioctl is a character
 * pointer, which is true on Berkeley systems but not System V.  Since
 * System V doesn't have job control yet, this isn't a problem now.
 *
 * Called with interrupts off.
 */
static void
setjobctl(int on)
{
	int fd;
	int pgrp;

	if (on == doing_jobctl || rootshell == 0)
		return;
	if (on) {
		int ofd;
		ofd = fd = open(_PATH_TTY, O_RDWR);
		if (fd < 0) {
	/* BTW, bash will try to open(ttyname(0)) if open("/dev/tty") fails.
	 * That sometimes helps to acquire controlling tty.
	 * Obviously, a workaround for bugs when someone
	 * failed to provide a controlling tty to bash! :) */
			fd = 2;
			while (!isatty(fd))
				if (--fd < 0)
					goto out;
		}
		/* fd is a tty at this point */
		fd = fcntl(fd, F_DUPFD_CLOEXEC, 10);
		if (ofd >= 0) /* if it is "/dev/tty", close. If 0/1/2, don't */
			close(ofd);
		if (fd < 0)
			goto out; /* F_DUPFD failed */
		if (F_DUPFD_CLOEXEC == F_DUPFD) /* if old libc (w/o F_DUPFD_CLOEXEC) */
			close_on_exec_on(fd);
		while (1) { /* while we are in the background */
			pgrp = tcgetpgrp(fd);
			if (pgrp < 0) {
 out:
				ash_msg("can't access tty; job control turned off");
				mflag = on = 0;
				goto close;
			}
			if (pgrp == getpgrp())
				break;
			killpg(0, SIGTTIN);
		}
		initialpgrp = pgrp;

		setsignal(SIGTSTP);
		setsignal(SIGTTOU);
		setsignal(SIGTTIN);
		pgrp = rootpid;
		setpgid(0, pgrp);
		xtcsetpgrp(fd, pgrp);
	} else {
		/* turning job control off */
		fd = ttyfd;
		pgrp = initialpgrp;
		/* was xtcsetpgrp, but this can make exiting ash
		 * loop forever if pty is already deleted */
		tcsetpgrp(fd, pgrp);
		setpgid(0, pgrp);
		setsignal(SIGTSTP);
		setsignal(SIGTTOU);
		setsignal(SIGTTIN);
 close:
		if (fd >= 0)
			close(fd);
		fd = -1;
	}
	ttyfd = fd;
	doing_jobctl = on;
}
#endif

#if JOBS || JOBS_WIN32
static int FAST_FUNC
killcmd(int argc, char **argv)
{
	if (argv[1] && strcmp(argv[1], "-l") != 0) {
		int i = 1;
		do {
			if (argv[i][0] == '%') {
				/*
				 * "kill %N" - job kill
				 * Converting to pgrp / pid kill
				 */
				struct job *jp;
				char *dst;
				int j, n;

				jp = getjob(argv[i], 0);
				/*
				 * In jobs started under job control, we signal
				 * entire process group by kill -PGRP_ID.
				 * This happens, f.e., in interactive shell.
				 *
				 * Otherwise, we signal each child via
				 * kill PID1 PID2 PID3.
				 * Testcases:
				 * sh -c 'sleep 1|sleep 1 & kill %1'
				 * sh -c 'true|sleep 2 & sleep 1; kill %1'
				 * sh -c 'true|sleep 1 & sleep 2; kill %1'
				 */
				n = jp->nprocs; /* can't be 0 (I hope) */
#if !ENABLE_PLATFORM_MINGW32
				if (jp->jobctl)
					n = 1;
#endif
				dst = alloca(n * sizeof(int)*4);
				argv[i] = dst;
				for (j = 0; j < n; j++) {
					struct procstat *ps = &jp->ps[j];
					/* Skip non-running and not-stopped members
					 * (i.e. dead members) of the job
					 */
					if (ps->ps_status != -1 && !WIFSTOPPED(ps->ps_status))
						continue;
					/*
					 * kill_main has matching code to expect
					 * leading space. Needed to not confuse
					 * negative pids with "kill -SIGNAL_NO" syntax
					 */
#if !ENABLE_PLATFORM_MINGW32
					dst += sprintf(dst, jp->jobctl ? " -%u" : " %u", (int)ps->ps_pid);
#else
					dst += sprintf(dst, " -%u", (int)ps->ps_pid);
#endif
				}
				*dst = '\0';
			}
		} while (argv[++i]);
	}
	return kill_main(argc, argv);
}
#endif

#if JOBS
static void
showpipe(struct job *jp /*, FILE *out*/)
{
	struct procstat *ps;
	struct procstat *psend;

	psend = jp->ps + jp->nprocs;
	for (ps = jp->ps + 1; ps < psend; ps++)
		printf(" | %s", ps->ps_cmd);
	newline_and_flush(stdout);
	flush_stdout_stderr();
}


static int
restartjob(struct job *jp, int mode)
{
	struct procstat *ps;
	int i;
	int status;
	pid_t pgid;

	INT_OFF;
	if (jp->state == JOBDONE)
		goto out;
	jp->state = JOBRUNNING;
	pgid = jp->ps[0].ps_pid;
	if (mode == FORK_FG) {
		get_tty_state();
		xtcsetpgrp(ttyfd, pgid);
	}
	killpg(pgid, SIGCONT);
	ps = jp->ps;
	i = jp->nprocs;
	do {
		if (WIFSTOPPED(ps->ps_status)) {
			ps->ps_status = -1;
		}
		ps++;
	} while (--i);
 out:
	status = (mode == FORK_FG) ? waitforjob(jp) : 0;
	INT_ON;
	return status;
}

static int FAST_FUNC
fg_bgcmd(int argc UNUSED_PARAM, char **argv)
{
	struct job *jp;
	int mode;
	int retval;

	mode = (**argv == 'f') ? FORK_FG : FORK_BG;
	nextopt(nullstr);
	argv = argptr;
	do {
		jp = getjob(*argv, 1);
		if (mode == FORK_BG) {
			set_curjob(jp, CUR_RUNNING);
			printf("[%d] ", jobno(jp));
		}
		out1str(jp->ps[0].ps_cmd);
		showpipe(jp /*, stdout*/);
		retval = restartjob(jp, mode);
	} while (*argv && *++argv);
	return retval;
}
#endif

static int
sprint_status48(char *os, int status, int sigonly)
{
	char *s = os;
	int st;

	if (!WIFEXITED(status)) {
#if JOBS
		if (WIFSTOPPED(status))
			st = WSTOPSIG(status);
		else
#endif
			st = WTERMSIG(status);
		if (sigonly) {
			if (st == SIGINT || st == SIGPIPE)
				goto out;
#if JOBS
			if (WIFSTOPPED(status))
				goto out;
#endif
		}
		st &= 0x7f;
		s = stpncpy(s, strsignal(st), 32);
		if (WCOREDUMP(status)) {
			s = stpcpy(s, " (core dumped)");
		}
	} else if (!sigonly) {
		st = WEXITSTATUS(status);
		s += fmtstr(s, 16, (st ? "Done(%d)" : "Done"), st);
	}
 out:
	return s - os;
}

#if ENABLE_PLATFORM_MINGW32
static BOOL WINAPI ctrl_handler(DWORD dwCtrlType)
{
	if (dwCtrlType == CTRL_C_EVENT || dwCtrlType == CTRL_BREAK_EVENT) {
# if ENABLE_FEATURE_EDITING
		bb_got_signal = SIGINT; /* for read_line_input: "we got a signal" */
# endif
		if (!suppress_int && !(rootshell && iflag))
			raise_interrupt();
		pending_int = 1;
		return TRUE;
	}
	return FALSE;
}

/*
 * Windows does not know about parent-child relationship
 * They don't support waitpid(-1)
 */
static pid_t
waitpid_child(int *status, int wait_flags)
{
	struct job *jb;
	int pid_nr = 0;
	static HANDLE *proclist = NULL;
	static int pid_max = 0;
	pid_t pid = -1;
	DWORD win_status, idx;
	int i;

	for (jb = curjob; jb; jb = jb->prev_job) {
		if (jb->state != JOBDONE) {
			if (pid_nr + jb->nprocs > pid_max) {
				pid_max = pid_nr + jb->nprocs;
				proclist = ckrealloc(proclist, sizeof(*proclist) * pid_max);
			}

			for (i = 0; i < jb->nprocs; ++i) {
				if (jb->ps[i].ps_proc) {
					proclist[pid_nr++] = jb->ps[i].ps_proc;
				}
			}
		}
	}

	if (pid_nr) {
		idx = WaitForMultipleObjects(pid_nr, proclist, FALSE,
					wait_flags & WNOHANG ? 0 : INFINITE);
		if (idx < pid_nr) {
			GetExitCodeProcess(proclist[idx], &win_status);
			*status = exit_code_to_wait_status(win_status);
			pid = GetProcessId(proclist[idx]);
		}
	}
	return pid;
}
#define waitpid(p, s, f) waitpid_child(s, f)
#endif

#define DOWAIT_NONBLOCK 0
#define DOWAIT_BLOCK    1
#define DOWAIT_BLOCK_OR_SIG 2
#if BASH_WAIT_N
# define DOWAIT_JOBSTATUS 0x10   /* OR this to get job's exitstatus instead of pid */
#endif

static int
waitproc(int block, int *status)
{
#if !ENABLE_PLATFORM_MINGW32
	sigset_t oldmask;
	int flags = block == DOWAIT_BLOCK ? 0 : WNOHANG;
	int err;

#if JOBS
	if (doing_jobctl)
		flags |= WUNTRACED;
#endif

	do {
		got_sigchld = 0;
		do
			err = waitpid(-1, status, flags);
		while (err < 0 && errno == EINTR);

		if (err || (err = -!block))
			break;

		sigfillset(&oldmask);
		sigprocmask2(SIG_SETMASK, &oldmask); /* mask is updated */
		while (!got_sigchld && !pending_sig)
			sigsuspend(&oldmask);
		sigprocmask(SIG_SETMASK, &oldmask, NULL);
		//simpler, but unsafe: a signal can set pending_sig after check, but before pause():
		//while (!got_sigchld && !pending_sig)
		//	pause();

	} while (got_sigchld);

	return err;
#else
	int flags = block == DOWAIT_BLOCK ? 0 : WNOHANG;
	*status = 0;
	return waitpid(-1, status, flags);
#endif
}

static int
waitone(int block, struct job *job)
{
	int pid;
	int status;
	struct job *jp;
	struct job *thisjob = NULL;
#if BASH_WAIT_N
	bool want_jobexitstatus = (block & DOWAIT_JOBSTATUS);
	block = (block & ~DOWAIT_JOBSTATUS);
#endif

	TRACE(("dowait(0x%x) called\n", block));

	/* It's wrong to call waitpid() outside of INT_OFF region:
	 * signal can arrive just after syscall return and handler can
	 * longjmp away, losing stop/exit notification processing.
	 * Thus, for "jobs" builtin, and for waiting for a fg job,
	 * we call waitpid() (blocking or non-blocking) inside INT_OFF.
	 *
	 * However, for "wait" builtin it is wrong to simply call waitpid()
	 * in INT_OFF region: "wait" needs to wait for any running job
	 * to change state, but should exit on any trap too.
	 * In INT_OFF region, a signal just before syscall entry can set
	 * pending_sig variables, but we can't check them, and we would
	 * either enter a sleeping waitpid() (BUG), or need to busy-loop.
	 *
	 * Because of this, we run inside INT_OFF, but use a special routine
	 * which combines waitpid() and sigsuspend().
	 * This is the reason why we need to have a handler for SIGCHLD:
	 * SIG_DFL handler does not wake sigsuspend().
	 */
	INT_OFF;
	pid = waitproc(block, &status);
	TRACE(("wait returns pid %d, status=%d\n", pid, status));
	if (pid <= 0)
		goto out;

	for (jp = curjob; jp; jp = jp->prev_job) {
		int jobstate;
		struct procstat *ps;
		struct procstat *psend;
		if (jp->state == JOBDONE)
			continue;
		jobstate = JOBDONE;
		ps = jp->ps;
		psend = ps + jp->nprocs;
		do {
			if (ps->ps_pid == pid) {
				TRACE(("Job %d: changing status of proc %d "
					"from 0x%x to 0x%x\n",
					jobno(jp), pid, ps->ps_status, status));
				ps->ps_status = status;
				thisjob = jp;
#if ENABLE_PLATFORM_MINGW32
				CloseHandle(ps->ps_proc);
				ps->ps_proc = NULL;
#endif
			}
			if (ps->ps_status == -1)
				jobstate = JOBRUNNING;
#if JOBS
			if (jobstate == JOBRUNNING)
				continue;
			if (WIFSTOPPED(ps->ps_status)) {
				jp->stopstatus = ps->ps_status;
				jobstate = JOBSTOPPED;
			}
#endif
		} while (++ps < psend);
		if (!thisjob)
			continue;

		/* Found the job where one of its processes changed its state.
		 * Is there at least one live and running process in this job? */
		if (jobstate != JOBRUNNING) {
			/* No. All live processes in the job are stopped
			 * (JOBSTOPPED) or there are no live processes (JOBDONE)
			 */
			thisjob->changed = 1;
			if (thisjob->state != jobstate) {
				TRACE(("Job %d: changing state from %d to %d\n",
					jobno(thisjob), thisjob->state, jobstate));
				thisjob->state = jobstate;
#if JOBS
				if (jobstate == JOBSTOPPED)
					set_curjob(thisjob, CUR_STOPPED);
#endif
			}
		}
		goto out;
	}
	/* The process wasn't found in job list */
 out:
	INT_ON;

#if BASH_WAIT_N
	if (want_jobexitstatus) {
		pid = -1;
		if (thisjob && thisjob->state == JOBDONE)
			pid = thisjob->ps[thisjob->nprocs - 1].ps_status;
	}
#endif
	if (thisjob && thisjob == job) {
		char s[48 + 1];
		int len;

		len = sprint_status48(s, status, 1);
		if (len) {
			s[len] = '\n';
			s[len + 1] = '\0';
			out2str(s);
		}
	}
	return pid;
}

static int
dowait(int block, struct job *jp)
{
#if !ENABLE_PLATFORM_MINGW32
	smallint gotchld = *(volatile smallint *)&got_sigchld;
	int rpid;
	int pid;

	if (jp && jp->state != JOBRUNNING)
		block = DOWAIT_NONBLOCK;

	if (block == DOWAIT_NONBLOCK && !gotchld)
		return 1;

	rpid = 1;

	do {
		pid = waitone(block, jp);
		rpid &= !!pid;

		if (!pid || (jp && jp->state != JOBRUNNING))
			block = DOWAIT_NONBLOCK;
	} while (pid >= 0);

	return rpid;
#else
	int pid = 1;

	while (jp ? jp->state == JOBRUNNING : pid > 0)
		pid = waitone(block, jp);

	return pid;
#endif
}

#if JOBS || JOBS_WIN32
static void
showjob(struct job *jp, int mode)
{
	struct procstat *ps;
	struct procstat *psend;
	int col;
	int indent_col;
	char s[16 + 16 + 48];
	FILE *out = (mode & SHOW_STDERR ? stderr : stdout);

	ps = jp->ps;

	if (mode & SHOW_ONLY_PGID) { /* jobs -p */
		/* just output process (group) id of pipeline */
		fprintf(out, "%"PID_FMT"d\n", ps->ps_pid);
		return;
	}

	col = fmtstr(s, 16, "[%d]   ", jobno(jp));
	indent_col = col;

	if (jp == curjob)
		s[col - 3] = '+';
	else if (curjob && jp == curjob->prev_job)
		s[col - 3] = '-';

	if (mode & SHOW_PIDS)
		col += fmtstr(s + col, 16, "%"PID_FMT"d ", ps->ps_pid);

	psend = ps + jp->nprocs;

	if (jp->state == JOBRUNNING) {
		strcpy(s + col, "Running");
		col += sizeof("Running") - 1;
	} else {
		int status = psend[-1].ps_status;
#if !ENABLE_PLATFORM_MINGW32
		if (jp->state == JOBSTOPPED)
			status = jp->stopstatus;
#endif
		col += sprint_status48(s + col, status, 0);
	}
	/* By now, "[JOBID]*  [maybe PID] STATUS" is printed */

	/* This loop either prints "<cmd1> | <cmd2> | <cmd3>" line
	 * or prints several "PID             | <cmdN>" lines,
	 * depending on SHOW_PIDS bit.
	 * We do not print status of individual processes
	 * between PID and <cmdN>. bash does it, but not very well:
	 * first line shows overall job status, not process status,
	 * making it impossible to know 1st process status.
	 */
	goto start;
	do {
		/* for each process */
		s[0] = '\0';
		col = 33;
		if (mode & SHOW_PIDS)
			col = fmtstr(s, 48, "\n%*c%"PID_FMT"d ", indent_col, ' ', ps->ps_pid) - 1;
 start:
#if ENABLE_PLATFORM_POSIX || JOBS_WIN32
		fprintf(out, "%s%*c%s%s",
				s,
				33 - col >= 0 ? 33 - col : 0, ' ',
				ps == jp->ps ? "" : "| ",
				ps->ps_cmd
		);
#else
		fprintf(out, "%s", s);
#endif
	} while (++ps != psend);
	newline_and_flush(out);

	jp->changed = 0;

	if (jp->state == JOBDONE) {
		TRACE(("showjob: freeing job %d\n", jobno(jp)));
		freejob(jp);
	}
}

/*
 * Print a list of jobs.  If "change" is nonzero, only print jobs whose
 * statuses have changed since the last call to showjobs.
 */
static void
showjobs(int mode)
{
	struct job *jp;

	TRACE(("showjobs(0x%x) called\n", mode));

	/* Handle all finished jobs */
	dowait(DOWAIT_NONBLOCK, NULL);

	for (jp = curjob; jp; jp = jp->prev_job) {
		if (!(mode & SHOW_CHANGED) || jp->changed) {
			showjob(jp, mode);
		}
	}
}

static int FAST_FUNC
jobscmd(int argc UNUSED_PARAM, char **argv)
{
	int mode, m;

	mode = 0;
	while ((m = nextopt("lp")) != '\0') {
		if (m == 'l')
			mode |= SHOW_PIDS;
		else
			mode |= SHOW_ONLY_PGID;
	}

	argv = argptr;
	if (*argv) {
		do
			showjob(getjob(*argv, 0), mode);
		while (*++argv);
	} else {
		showjobs(mode);
	}

	return 0;
}
#endif /* JOBS */

/* Called only on finished or stopped jobs (no members are running) */
static int
getstatus(struct job *job)
{
	int status;
	int retval;
	struct procstat *ps;

	/* Fetch last member's status */
	ps = job->ps + job->nprocs - 1;
	status = ps->ps_status;
	if (pipefail) {
		/* "set -o pipefail" mode: use last _nonzero_ status */
		while (status == 0 && --ps >= job->ps)
			status = ps->ps_status;
	}

	retval = WEXITSTATUS(status);
	if (!WIFEXITED(status)) {
#if JOBS
		retval = WSTOPSIG(status);
		if (!WIFSTOPPED(status))
#endif
		{
			/* XXX: limits number of signals */
			retval = WTERMSIG(status);
#if JOBS || ENABLE_PLATFORM_MINGW32
			if (retval == SIGINT)
				job->sigint = 1;
#endif
		}
		retval |= 128;
	}
	TRACE(("getstatus: job %d, nproc %d, status 0x%x, retval 0x%x\n",
		jobno(job), job->nprocs, status, retval));
	return retval;
}

static int FAST_FUNC
waitcmd(int argc UNUSED_PARAM, char **argv)
{
	struct job *job;
	int retval;
	struct job *jp;
#if BASH_WAIT_N
	int status;
	char one = nextopt("n");
#else
	nextopt(nullstr);
#endif
	retval = 0;

	argv = argptr;
	if (!argv[0]) {
		/* wait for all jobs / one job if -n */
		for (;;) {
			jp = curjob;
#if BASH_WAIT_N
			if (one && !jp)
				/* exitcode of "wait -n" with nothing to wait for is 127, not 0 */
				retval = 127;
#endif
			while (1) {
				if (!jp) /* no running procs */
					goto ret;
				if (jp->state == JOBRUNNING)
					break;
				jp->waited = 1;
				jp = jp->prev_job;
			}
	/* man bash:
	 * "When bash is waiting for an asynchronous command via
	 * the wait builtin, the reception of a signal for which a trap
	 * has been set will cause the wait builtin to return immediately
	 * with an exit status greater than 128, immediately after which
	 * the trap is executed."
	 */
#if BASH_WAIT_N
			status = dowait(DOWAIT_BLOCK_OR_SIG | DOWAIT_JOBSTATUS, NULL);
#else
			dowait(DOWAIT_BLOCK_OR_SIG, NULL);
#endif
			/* if child sends us a signal *and immediately exits*,
			 * dowait() returns pid > 0. Check this case,
			 * not "if (dowait() < 0)"!
			 */
			if (pending_sig)
				goto sigout;
#if BASH_WAIT_N
			if (one) {
				/* wait -n waits for one _job_, not one _process_.
				 *  date; sleep 3 & sleep 2 | sleep 1 & wait -n; date
				 * should wait for 2 seconds. Not 1 or 3.
				 */
				if (status != -1 && !WIFSTOPPED(status)) {
					retval = WEXITSTATUS(status);
					if (WIFSIGNALED(status))
						retval = 128 | WTERMSIG(status);
					goto ret;
				}
			}
#endif
		}
	}

	retval = 127;
	do {
		if (**argv != '%') {
			pid_t pid = number(*argv);
			job = curjob;
			while (1) {
				if (!job)
					goto repeat;
				if (job->ps[job->nprocs - 1].ps_pid == pid)
					break;
				job = job->prev_job;
			}
		} else {
			job = getjob(*argv, 0);
		}
		/* loop until process terminated or stopped */
		dowait(DOWAIT_BLOCK_OR_SIG, job);
		if (pending_sig)
			goto sigout;
		job->waited = 1;
		retval = getstatus(job);
 repeat: ;
	} while (*++argv);

 ret:
	return retval;
 sigout:
	retval = 128 | pending_sig;
	return retval;
}

static struct job *
growjobtab(void)
{
	size_t len;
	ptrdiff_t offset;
	struct job *jp, *jq;

	len = njobs * sizeof(*jp);
	jq = jobtab;
	jp = ckrealloc(jq, len + 4 * sizeof(*jp));

	offset = (char *)jp - (char *)jq;
	if (offset) {
		/* Relocate pointers */
		size_t l = len;

		jq = (struct job *)((char *)jq + l);
		while (l) {
			l -= sizeof(*jp);
			jq--;
#define joff(p) ((struct job *)((char *)(p) + l))
#define jmove(p) (p) = (void *)((char *)(p) + offset)
			if (joff(jp)->ps == &jq->ps0)
				jmove(joff(jp)->ps);
			if (joff(jp)->prev_job)
				jmove(joff(jp)->prev_job);
		}
		if (curjob)
			jmove(curjob);
#undef joff
#undef jmove
	}

	njobs += 4;
	jobtab = jp;
	jp = (struct job *)((char *)jp + len);
	jq = jp + 3;
	do {
		jq->used = 0;
	} while (--jq >= jp);
	return jp;
}

/*
 * Return a new job structure.
 * Called with interrupts off.
 */
static struct job *
makejob(int nprocs)
{
	int i;
	struct job *jp;

	for (i = njobs, jp = jobtab; ; jp++) {
		if (--i < 0) {
			jp = growjobtab();
			break;
		}
		if (jp->used == 0)
			break;
		if (jp->state != JOBDONE || !jp->waited)
			continue;
#if JOBS || JOBS_WIN32
		if (doing_jobctl)
			continue;
#endif
		freejob(jp);
		break;
	}
	memset(jp, 0, sizeof(*jp));
#if JOBS
	/* jp->jobctl is a bitfield.
	 * "jp->jobctl |= doing_jobctl" likely to give awful code */
	if (doing_jobctl)
		jp->jobctl = 1;
#endif
	jp->prev_job = curjob;
	curjob = jp;
	jp->used = 1;
	jp->ps = &jp->ps0;
	if (nprocs > 1) {
		jp->ps = ckmalloc(nprocs * sizeof(struct procstat));
	}
	TRACE(("makejob(%d) returns %%%d\n", nprocs,
				jobno(jp)));
	return jp;
}

#if JOBS || JOBS_WIN32
/*
 * Return a string identifying a command (to be printed by the
 * jobs command).
 */
static char *cmdnextc;

static void
cmdputs(const char *s)
{
	const char *p, *str;
	char cc[2];
	char *nextc;
	unsigned char c;
	unsigned char subtype = 0;
	int quoted = 0;

	cc[1] = '\0';
	nextc = makestrspace((strlen(s) + 1) * 8, cmdnextc);
	p = s;
	while ((c = *p++) != '\0') {
		str = NULL;
		switch (c) {
		case CTLESC:
			c = *p++;
			break;
		case CTLVAR:
			subtype = *p++;
			if ((subtype & VSTYPE) == VSLENGTH)
				str = "${#";
			else
				str = "${";
			goto dostr;
		case CTLENDVAR:
			str = "\"}";
			str += !(quoted & 1);
			quoted >>= 1;
			subtype = 0;
			goto dostr;
#if BASH_PROCESS_SUBST
		case CTLBACKQ:
			c = '$';
			str = "(...)";
			break;
		case CTLTOPROC:
			c = '>';
			str = "(...)";
			break;
		case CTLFROMPROC:
			c = '<';
			str = "(...)";
			break;
#else
		case CTLBACKQ:
			str = "$(...)";
			goto dostr;
#endif
#if ENABLE_FEATURE_SH_MATH
		case CTLARI:
			str = "$((";
			goto dostr;
		case CTLENDARI:
			str = "))";
			goto dostr;
#endif
		case CTLQUOTEMARK:
			quoted ^= 1;
			c = '"';
			break;
		case '=':
			if (subtype == 0)
				break;
			/* We are in variable name */
			if ((subtype & VSTYPE) != VSNORMAL)
				quoted <<= 1;
			str = vstype_suffix[(subtype & VSTYPE) - VSNORMAL];
			if (!(subtype & VSNUL))
				goto dostr;
			c = ':';
			break;
		case '$':
			/* Can happen inside quotes, or in variable name $$ */
			if (subtype != 0)
				// Testcase:
				// $ true $$ &
				// $ <cr>
				// [1]+ Done  true ${$} // shows ${\$} without "if (subtype)" check
				break;
			/* Not in variable name - show as \$ */
		case '\'': /* These can only happen inside quotes */
		case '\\':
		case '"':
			cc[0] = c;
			str = cc;
			c = '\\';
			break;
		default:
			break;
		}
		USTPUTC(c, nextc);
		if (!str)
			continue;
 dostr:
		while ((c = *str++) != '\0') {
			USTPUTC(c, nextc);
		}
	} /* while *p++ not NUL */

	if (quoted & 1) {
		USTPUTC('"', nextc);
	}
	*nextc = '\0';
	cmdnextc = nextc;
}

/* cmdtxt() and cmdlist() call each other */
static void cmdtxt(union node *n);

static void
cmdlist(union node *np, int sep)
{
	for (; np; np = np->narg.next) {
		if (!sep)
			cmdputs(" ");
		cmdtxt(np);
		if (sep && np->narg.next)
			cmdputs(" ");
	}
}

static void
cmdtxt(union node *n)
{
	union node *np;
	struct nodelist *lp;
	const char *p;

	if (!n)
		return;
	switch (n->type) {
	default:
#if DEBUG
		abort();
#endif
	case NPIPE:
		lp = n->npipe.cmdlist;
		for (;;) {
			cmdtxt(lp->n);
			lp = lp->next;
			if (!lp)
				break;
			cmdputs(" | ");
		}
		break;
	case NSEMI:
		p = "; ";
		goto binop;
	case NAND:
		p = " && ";
		goto binop;
	case NOR:
		p = " || ";
 binop:
		cmdtxt(n->nbinary.ch1);
		cmdputs(p);
		n = n->nbinary.ch2;
		goto donode;
	case NREDIR:
	case NBACKGND:
		n = n->nredir.n;
		goto donode;
	case NNOT:
		cmdputs("!");
		n = n->nnot.com;
 donode:
		cmdtxt(n);
		break;
	case NIF:
		cmdputs("if ");
		cmdtxt(n->nif.test);
		cmdputs("; then ");
		if (n->nif.elsepart) {
			cmdtxt(n->nif.ifpart);
			cmdputs("; else ");
			n = n->nif.elsepart;
		} else {
			n = n->nif.ifpart;
		}
		p = "; fi";
		goto dotail;
	case NSUBSHELL:
		cmdputs("(");
		n = n->nredir.n;
		p = ")";
		goto dotail;
	case NWHILE:
		p = "while ";
		goto until;
	case NUNTIL:
		p = "until ";
 until:
		cmdputs(p);
		cmdtxt(n->nbinary.ch1);
		n = n->nbinary.ch2;
		p = "; done";
 dodo:
		cmdputs("; do ");
 dotail:
		cmdtxt(n);
		goto dotail2;
	case NFOR:
		cmdputs("for ");
		cmdputs(n->nfor.var);
		cmdputs(" in ");
		cmdlist(n->nfor.args, 1);
		n = n->nfor.body;
		p = "; done";
		goto dodo;
	case NDEFUN:
		cmdputs(n->ndefun.text);
		p = "() { ... }";
		goto dotail2;
	case NCMD:
		cmdlist(n->ncmd.args, 1);
		cmdlist(n->ncmd.redirect, 0);
		break;
	case NARG:
		p = n->narg.text;
 dotail2:
		cmdputs(p);
		break;
	case NHERE:
	case NXHERE:
		p = "<<...";
		goto dotail2;
	case NCASE:
		cmdputs("case ");
		cmdputs(n->ncase.expr->narg.text);
		cmdputs(" in ");
		for (np = n->ncase.cases; np; np = np->nclist.next) {
			cmdtxt(np->nclist.pattern);
			cmdputs(") ");
			cmdtxt(np->nclist.body);
			cmdputs(";; ");
		}
		p = "esac";
		goto dotail2;
	case NTO:
		p = ">";
		goto redir;
	case NCLOBBER:
		p = ">|";
		goto redir;
	case NAPPEND:
		p = ">>";
		goto redir;
#if BASH_REDIR_OUTPUT
	case NTO2:
#endif
	case NTOFD:
		p = ">&";
		goto redir;
	case NFROM:
		p = "<";
		goto redir;
	case NFROMFD:
		p = "<&";
		goto redir;
	case NFROMTO:
		p = "<>";
 redir:
		cmdputs(utoa(n->nfile.fd));
		cmdputs(p);
		if (n->type == NTOFD || n->type == NFROMFD) {
			if (n->ndup.dupfd >= 0)
				cmdputs(utoa(n->ndup.dupfd));
			else
				cmdputs("-");
			break;
		}
		n = n->nfile.fname;
		goto donode;
	}
}

static char *
commandtext(union node *n)
{
	char *name;

	STARTSTACKSTR(cmdnextc);
	cmdtxt(n);
	name = stackblock();
	TRACE(("commandtext: name %p, end %p\n", name, cmdnextc));
	return ckstrdup(name);
}
#endif /* JOBS */

/*
 * Fork off a subshell.  If we are doing job control, give the subshell its
 * own process group.  Jp is a job structure that the job is to be added to.
 * N is the command that will be evaluated by the child.  Both jp and n may
 * be NULL.  The mode parameter can be one of the following:
 *      FORK_FG - Fork off a foreground process.
 *      FORK_BG - Fork off a background process.
 *      FORK_NOJOB - Like FORK_FG, but don't give the process its own
 *                   process group even if job control is on.
 *
 * When job control is turned off, background processes have their standard
 * input redirected to /dev/null (except for the second and later processes
 * in a pipeline).
 *
 * Called with interrupts off.
 */
/*
 * Clear traps on a fork.
 */
static void
clear_traps(void)
{
	char **tp;

	INT_OFF;
	for (tp = trap; tp <= &trap[NTRAP_LAST]; tp++) {
		if (*tp && **tp) {      /* trap not NULL or "" (SIG_IGN) */
			if (trap_ptr == trap)
				free(*tp);
			/* else: it "belongs" to trap_ptr vector, don't free */
			*tp = NULL;
			if ((tp - trap) != 0 && (tp - trap) < NSIG)
				setsignal(tp - trap);
		}
	}
	may_have_traps = 0;
	INT_ON;
}

#if !ENABLE_PLATFORM_MINGW32
/* Lives far away from here, needed for forkchild */
static void closescript(void);

/* Called after fork(), in child */
/* jp and n are NULL when called by openhere() for heredoc support */
static NOINLINE void
forkchild(struct job *jp, union node *n, int mode)
{
	int oldlvl;

	TRACE(("Child shell %d\n", getpid()));
	oldlvl = shlvl;
	shlvl++;

	/* man bash: "Non-builtin commands run by bash have signal handlers
	 * set to the values inherited by the shell from its parent".
	 * Do we do it correctly? */

	closescript();

	if (n && n->type == NCMD        /* is it single cmd? */
	/* && n->ncmd.args->type == NARG - always true? */
	 && n->ncmd.args && strcmp(n->ncmd.args->narg.text, "trap") == 0
	 && n->ncmd.args->narg.next == NULL /* "trap" with no arguments */
	/* && n->ncmd.args->narg.backquote == NULL - do we need to check this? */
	) {
		TRACE(("Trap hack\n"));
		/* Awful hack for `trap` or $(trap).
		 *
		 * http://www.opengroup.org/onlinepubs/009695399/utilities/trap.html
		 * contains an example where "trap" is executed in a subshell:
		 *
		 * save_traps=$(trap)
		 * ...
		 * eval "$save_traps"
		 *
		 * Standard does not say that "trap" in subshell shall print
		 * parent shell's traps. It only says that its output
		 * must have suitable form, but then, in the above example
		 * (which is not supposed to be normative), it implies that.
		 *
		 * bash (and probably other shell) does implement it
		 * (traps are reset to defaults, but "trap" still shows them),
		 * but as a result, "trap" logic is hopelessly messed up:
		 *
		 * # trap
		 * trap -- 'echo Ho' SIGWINCH  <--- we have a handler
		 * # (trap)        <--- trap is in subshell - no output (correct, traps are reset)
		 * # true | trap   <--- trap is in subshell - no output (ditto)
		 * # echo `true | trap`    <--- in subshell - output (but traps are reset!)
		 * trap -- 'echo Ho' SIGWINCH
		 * # echo `(trap)`         <--- in subshell in subshell - output
		 * trap -- 'echo Ho' SIGWINCH
		 * # echo `true | (trap)`  <--- in subshell in subshell in subshell - output!
		 * trap -- 'echo Ho' SIGWINCH
		 *
		 * The rules when to forget and when to not forget traps
		 * get really complex and nonsensical.
		 *
		 * Our solution: ONLY bare $(trap) or `trap` is special.
		 */
		/* Save trap handler strings for trap builtin to print */
		trap_ptr = xmemdup(trap, sizeof(trap));
		/* Fall through into clearing traps */
	}
	clear_traps();
#if JOBS
	/* do job control only in root shell */
	doing_jobctl = 0;
	if (mode != FORK_NOJOB && jp->jobctl && oldlvl == 0) {
		pid_t pgrp;

		if (jp->nprocs == 0)
			pgrp = getpid();
		else
			pgrp = jp->ps[0].ps_pid;
		/* this can fail because we are doing it in the parent also */
		setpgid(0, pgrp);
		if (mode == FORK_FG)
			xtcsetpgrp(ttyfd, pgrp);
		setsignal(SIGTSTP);
		setsignal(SIGTTOU);
	} else
#endif
	if (mode == FORK_BG) {
		/* man bash: "When job control is not in effect,
		 * asynchronous commands ignore SIGINT and SIGQUIT" */
		ignoresig(SIGINT);
		ignoresig(SIGQUIT);
		if (jp->nprocs == 0) {
			close(0);
			if (open(bb_dev_null, O_RDONLY) != 0)
				ash_msg_and_raise_perror("can't open '%s'", bb_dev_null);
		}
	}
	if (oldlvl == 0) {
		if (iflag) { /* why if iflag only? */
			setsignal(SIGINT);
			setsignal(SIGTERM);
		}
		/* man bash:
		 * "In all cases, bash ignores SIGQUIT. Non-builtin
		 * commands run by bash have signal handlers
		 * set to the values inherited by the shell
		 * from its parent".
		 * Take care of the second rule: */
		setsignal(SIGQUIT);
	}
#if JOBS
	if (n && n->type == NCMD
	 && n->ncmd.args && strcmp(n->ncmd.args->narg.text, "jobs") == 0
	) {
		TRACE(("Job hack\n"));
		/* "jobs": we do not want to clear job list for it,
		 * instead we remove only _its_ own_ job from job list
		 * (if it has one).
		 * This makes "jobs .... | cat" more useful.
		 */
		if (jp)
			freejob(curjob);
		return;
	}
#endif
	for (jp = curjob; jp; jp = jp->prev_job)
		freejob(jp);
}
#endif

/* Called after fork(), in parent */
#if !JOBS && !JOBS_WIN32
#define forkparent(jp, n, mode, pid) forkparent(jp, mode, pid)
#endif
static void
#if !ENABLE_PLATFORM_MINGW32
forkparent(struct job *jp, union node *n, int mode, pid_t pid)
#else
forkparent(struct job *jp, union node *n, int mode, HANDLE proc)
#endif
{
#if ENABLE_PLATFORM_MINGW32
	pid_t pid = GetProcessId(proc);
#endif
	TRACE(("In parent shell: child = %d\n", pid));
	if (!jp) /* jp is NULL when called by openhere() for heredoc support */
		return;
#if JOBS
	if (mode != FORK_NOJOB && jp->jobctl) {
		int pgrp;

		if (jp->nprocs == 0)
			pgrp = pid;
		else
			pgrp = jp->ps[0].ps_pid;
		/* This can fail because we are doing it in the child also */
		setpgid(pid, pgrp);
	}
#endif
	if (mode == FORK_BG) {
		backgndpid = pid;               /* set $! */
		set_curjob(jp, CUR_RUNNING);
#if ENABLE_PLATFORM_MINGW32
		if (iflag && jp && jp->nprocs == 0)
			fprintf(stderr, "[%d] %"PID_FMT"d\n", jobno(jp), pid);
#endif
	}
	if (jp) {
		struct procstat *ps = &jp->ps[jp->nprocs++];
		ps->ps_pid = pid;
		ps->ps_status = -1;
#if ENABLE_PLATFORM_POSIX || JOBS_WIN32
		ps->ps_cmd = nullstr;
#endif
#if ENABLE_PLATFORM_MINGW32
		ps->ps_proc = proc;
#endif
#if JOBS || JOBS_WIN32
		if (doing_jobctl && n)
			ps->ps_cmd = commandtext(n);
#endif
	}
}

#if !ENABLE_PLATFORM_MINGW32
/* jp and n are NULL when called by openhere() for heredoc support */
static int
forkshell(struct job *jp, union node *n, int mode)
{
	int pid;

	TRACE(("forkshell(%%%d, %p, %d) called\n", jobno(jp), n, mode));
	pid = fork();
	if (pid < 0) {
		TRACE(("Fork failed, errno=%d", errno));
		if (jp)
			freejob(jp);
		ash_msg_and_raise_perror("can't fork");
	}
	if (pid == 0) {
		CLEAR_RANDOM_T(&random_gen); /* or else $RANDOM repeats in child */
		forkchild(jp, n, mode);
	} else {
		forkparent(jp, n, mode, pid);
	}
	return pid;
}
#endif

/*
 * Wait for job to finish.
 *
 * Under job control we have the problem that while a child process
 * is running interrupts generated by the user are sent to the child
 * but not to the shell.  This means that an infinite loop started by
 * an interactive user may be hard to kill.  With job control turned off,
 * an interactive user may place an interactive program inside a loop.
 * If the interactive program catches interrupts, the user doesn't want
 * these interrupts to also abort the loop.  The approach we take here
 * is to have the shell ignore interrupt signals while waiting for a
 * foreground process to terminate, and then send itself an interrupt
 * signal if the child process was terminated by an interrupt signal.
 * Unfortunately, some programs want to do a bit of cleanup and then
 * exit on interrupt; unless these processes terminate themselves by
 * sending a signal to themselves (instead of calling exit) they will
 * confuse this approach.
 *
 * Called with interrupts off.
 */
static int
waitforjob(struct job *jp)
{
	int st;

	TRACE(("waitforjob(%%%d) called\n", jp ? jobno(jp) : 0));

	/* In non-interactive shells, we _can_ get
	 * a keyboard signal here and be EINTRed, but we just loop
	 * inside dowait(), waiting for command to complete.
	 *
	 * man bash:
	 * "If bash is waiting for a command to complete and receives
	 * a signal for which a trap has been set, the trap
	 * will not be executed until the command completes."
	 *
	 * Reality is that even if trap is not set, bash
	 * will not act on the signal until command completes.
	 * Try this. sleep5intoff.c:
	 * #include <signal.h>
	 * #include <unistd.h>
	 * int main() {
	 *         sigset_t set;
	 *         sigemptyset(&set);
	 *         sigaddset(&set, SIGINT);
	 *         sigaddset(&set, SIGQUIT);
	 *         sigprocmask(SIG_BLOCK, &set, NULL);
	 *         sleep(5);
	 *         return 0;
	 * }
	 * $ bash -c './sleep5intoff; echo hi'
	 * ^C^C^C^C <--- pressing ^C once a second
	 * $ _
	 * $ bash -c './sleep5intoff; echo hi'
	 * ^\^\^\^\hi <--- pressing ^\ (SIGQUIT)
	 * $ _
	 */
	dowait(jp ? DOWAIT_BLOCK : DOWAIT_NONBLOCK, jp);
	if (!jp)
		return exitstatus;

	st = getstatus(jp);
#if ENABLE_PLATFORM_MINGW32
	if (!jp->sigint && iflag && rootshell)
		pending_int = 0;
#endif
#if JOBS
	if (jp->jobctl) {
		xtcsetpgrp(ttyfd, rootpid);
		restore_tty_if_stopped_or_signaled(jp);

		/*
		 * This is truly gross.
		 * If we're doing job control, then we did a TIOCSPGRP which
		 * caused us (the shell) to no longer be in the controlling
		 * session -- so we wouldn't have seen any ^C/SIGINT.  So, we
		 * intuit from the subprocess exit status whether a SIGINT
		 * occurred, and if so interrupt ourselves.  Yuck.  - mycroft
		 */
		if (jp->sigint) /* TODO: do the same with all signals */
			raise(SIGINT); /* ... by raise(jp->sig) instead? */
	}
	if (jp->state == JOBDONE)
#endif
		freejob(jp);
	return st;
}

/*
 * return 1 if there are stopped jobs, otherwise 0
 */
#if !ENABLE_PLATFORM_MINGW32
static int
stoppedjobs(void)
{
	struct job *jp;
	int retval;

	retval = 0;
	if (!iflag || job_warning)
		goto out;
	jp = curjob;
	if (jp && jp->state == JOBSTOPPED) {
		out2str("You have stopped jobs.\n");
		job_warning = 2;
		retval++;
	}
 out:
	return retval;
}
#else
static int
stoppedjobs(void)
{
	if (iflag && curjob) {
		out2str("You have background jobs.\n");
		return 1;
	}
	return 0;
}
#endif

/*
 * Code for dealing with input/output redirection.
 */

#undef EMPTY
#undef CLOSED
#define EMPTY -2                /* marks an unused slot in redirtab */
#define CLOSED -1               /* marks a slot of previously-closed fd */

/*
 * Handle here documents.  Normally we fork off a process to write the
 * data to a pipe.  If the document is short, we can stuff the data in
 * the pipe without forking.
 */
/* openhere needs this forward reference */
static void expandhere(union node *arg);
static int
openhere(union node *redir)
{
	char *p;
	int pip[2];
	size_t len = 0;
	IF_PLATFORM_MINGW32(struct forkshell fs);

	if (pipe(pip) < 0)
		ash_msg_and_raise_perror("can't create pipe");

	p = redir->nhere.doc->narg.text;
	if (redir->type == NXHERE) {
		expandhere(redir->nhere.doc);
		p = stackblock();
	}

	len = strlen(p);
	if (len <= PIPE_BUF) {
		xwrite(pip[1], p, len);
		goto out;
	}

#if ENABLE_PLATFORM_MINGW32
	memset(&fs, 0, sizeof(fs));
	fs.fpid = FS_OPENHERE;
	fs.fd[0] = pip[0];
	fs.fd[1] = pip[1];
	fs.path = p;
	spawn_forkshell(&fs, NULL, NULL, FORK_NOJOB);
#else
	if (forkshell((struct job *)NULL, (union node *)NULL, FORK_NOJOB) == 0) {
		/* child */
		close(pip[0]);
		ignoresig(SIGINT);  //signal(SIGINT, SIG_IGN);
		ignoresig(SIGQUIT); //signal(SIGQUIT, SIG_IGN);
		ignoresig(SIGHUP);  //signal(SIGHUP, SIG_IGN);
		ignoresig(SIGTSTP); //signal(SIGTSTP, SIG_IGN);
		signal(SIGPIPE, SIG_DFL);
		xwrite(pip[1], p, len);
		_exit_SUCCESS();
	}
#endif
 out:
	close(pip[1]);
	return pip[0];
}

static int
openredirect(union node *redir)
{
	struct stat sb;
	char *fname;
	int f;

	switch (redir->nfile.type) {
/* Can't happen, our single caller does this itself */
//	case NTOFD:
//	case NFROMFD:
//		return -1;
	case NHERE:
	case NXHERE:
		return openhere(redir);
	}

	/* For N[X]HERE, reading redir->nfile.expfname would touch beyond
	 * allocated space. Do it only when we know it is safe.
	 */
	fname = redir->nfile.expfname;

	switch (redir->nfile.type) {
	default:
#if DEBUG
		abort();
#endif
	case NFROM:
		f = open(fname, O_RDONLY);
		if (f < 0)
			goto eopen;
		break;
	case NFROMTO:
		f = open(fname, O_RDWR|O_CREAT, 0666);
		if (f < 0)
			goto ecreate;
		break;
	case NTO:
#if BASH_REDIR_OUTPUT
	case NTO2:
#endif
		/* Take care of noclobber mode. */
		if (Cflag) {
			if (stat(fname, &sb) < 0) {
				f = open(fname, O_WRONLY|O_CREAT|O_EXCL, 0666);
				if (f < 0)
					goto ecreate;
			} else if (!S_ISREG(sb.st_mode)) {
				f = open(fname, O_WRONLY, 0666);
				if (f < 0)
					goto ecreate;
				if (!fstat(f, &sb) && S_ISREG(sb.st_mode)) {
					close(f);
					errno = EEXIST;
					goto ecreate;
				}
			} else {
				errno = EEXIST;
				goto ecreate;
			}
			break;
		}
		/* FALLTHROUGH */
	case NCLOBBER:
		f = open(fname, O_WRONLY|O_CREAT|O_TRUNC, 0666);
		if (f < 0)
			goto ecreate;
		break;
	case NAPPEND:
		f = open(fname, O_WRONLY|O_CREAT|O_APPEND, 0666);
		if (f < 0)
			goto ecreate;
#if ENABLE_PLATFORM_MINGW32
		lseek(f, 0, SEEK_END);
#endif
		break;
	}

	return f;
 ecreate:
	ash_msg_and_raise_error("can't create %s: %s", fname, errmsg(errno, "nonexistent directory"));
 eopen:
	ash_msg_and_raise_error("can't open %s: %s", fname, errmsg(errno, "no such file"));
}

/*
 * Copy a file descriptor to be >= 10. Throws exception on error.
 */
static int
savefd(int from)
{
	int newfd;
	int err;

	newfd = fcntl(from, F_DUPFD_CLOEXEC, 10);
	err = newfd < 0 ? errno : 0;
	if (err != EBADF) {
		if (err)
			ash_msg_and_raise_perror("%d", from);
		close(from);
		if (F_DUPFD_CLOEXEC == F_DUPFD)
			close_on_exec_on(newfd);
	}

	return newfd;
}
static int
dup2_or_raise(int from, int to)
{
	int newfd;

	newfd = (from != to) ? dup2(from, to) : to;
	if (newfd < 0) {
		/* Happens when source fd is not open: try "echo >&99" */
		ash_msg_and_raise_perror("dup2(%d,%d)", from, to);
	}
	return newfd;
}
/* The only possible error return is EBADF (fd wasn't open).
 * Transient errors retry, other errors raise exception.
 */
static int
dup_CLOEXEC(int fd, int avoid_fd)
{
	int newfd;
 repeat:
	newfd = fcntl(fd, F_DUPFD_CLOEXEC, avoid_fd + 1);
	if (newfd >= 0) {
		if (F_DUPFD_CLOEXEC == F_DUPFD) /* if old libc (w/o F_DUPFD_CLOEXEC) */
			close_on_exec_on(newfd);
	} else { /* newfd < 0 */
		if (errno == EBUSY)
			goto repeat;
		if (errno == EINTR)
			goto repeat;
		if (errno != EBADF) {
			/* "echo >&9999" gets EINVAL trying to save fd 1 to above 9999.
			 * We could try saving it _below_ 9999 instead (how?), but
			 * this probably means that dup2(9999,1) to effectuate >&9999
			 * would also not work: fd 9999 can't exist. Gracefully bail out.
			 * (This differs from "echo >&99" where saving works, but
			 * subsequent dup2(99,1) fails if fd 99 is not open).
			 */
			ash_msg_and_raise_perror("fcntl(%d,F_DUPFD,%d)", fd, avoid_fd + 1);
		}
	}
	return newfd;
}
static int
xdup_CLOEXEC_and_close(int fd, int avoid_fd)
{
	int newfd;
 repeat:
	newfd = fcntl(fd, F_DUPFD_CLOEXEC, avoid_fd + 1);
	if (newfd < 0) {
		if (errno == EBUSY)
			goto repeat;
		if (errno == EINTR)
			goto repeat;
		/* fd was not open? */
		if (errno == EBADF)
			return fd;
		ash_msg_and_raise_perror("%d", newfd);
	}
	if (F_DUPFD_CLOEXEC == F_DUPFD)
		close_on_exec_on(newfd);
	close(fd);
	return newfd;
}

/* Struct def and variable are moved down to the first usage site */
struct squirrel {
	int orig_fd;
	int moved_to;
};
struct redirtab {
	struct redirtab *next;
	int pair_count;
	struct squirrel two_fd[];
};
#define redirlist (G_var.redirlist)

static void
add_squirrel_closed(struct redirtab *sq, int fd)
{
	int i;

	if (!sq)
		return;

	for (i = 0; sq->two_fd[i].orig_fd != EMPTY; i++) {
		/* If we collide with an already moved fd... */
		if (fd == sq->two_fd[i].orig_fd) {
			/* Examples:
			 * "echo 3>FILE 3>&- 3>FILE"
			 * "echo 3>&- 3>FILE"
			 * No need for last redirect to insert
			 * another "need to close 3" indicator.
			 */
			TRACE(("redirect_fd %d: already moved or closed\n", fd));
			return;
		}
	}
	TRACE(("redirect_fd %d: previous fd was closed\n", fd));
	sq->two_fd[i].orig_fd = fd;
	sq->two_fd[i].moved_to = CLOSED;
}

static int
save_fd_on_redirect(int fd, int avoid_fd, struct redirtab *sq)
{
	int i, new_fd;

	if (avoid_fd < 9) /* the important case here is that it can be -1 */
		avoid_fd = 9;

#if JOBS
	if (fd == ttyfd) {
		/* Testcase: "ls -l /proc/$$/fd 10>&-" should work */
		ttyfd = xdup_CLOEXEC_and_close(ttyfd, avoid_fd);
		TRACE(("redirect_fd %d: matches ttyfd, moving it to %d\n", fd, ttyfd));
		return 1; /* "we closed fd" */
	}
#endif
	/* Are we called from redirect(0)? E.g. redirect
	 * in a forked child. No need to save fds,
	 * we aren't going to use them anymore, ok to trash.
	 */
	if (!sq)
		return 0;

	/* If this one of script's fds? */
	if (fd != 0) {
		struct parsefile *pf = g_parsefile;
		while (pf) {
			/* We skip fd == 0 case because of the following:
			 * $ ash  # running ash interactively
			 * $ . ./script.sh
			 * and in script.sh: "exec 9>&0".
			 * Even though top-level pf_fd _is_ 0,
			 * it's still ok to use it: "read" builtin uses it,
			 * why should we cripple "exec" builtin?
			 */
			if (fd == pf->pf_fd) {
				pf->pf_fd = xdup_CLOEXEC_and_close(fd, avoid_fd);
				return 1; /* "we closed fd" */
			}
			pf = pf->prev;
		}
	}

	/* Check whether it collides with any open fds (e.g. stdio), save fds as needed */

	/* First: do we collide with some already moved fds? */
	for (i = 0; sq->two_fd[i].orig_fd != EMPTY; i++) {
		/* If we collide with an already moved fd... */
		if (fd == sq->two_fd[i].moved_to) {
			new_fd = dup_CLOEXEC(fd, avoid_fd);
			sq->two_fd[i].moved_to = new_fd;
			TRACE(("redirect_fd %d: already busy, moving to %d\n", fd, new_fd));
			if (new_fd < 0) /* EBADF? what? */
				xfunc_die();
			return 0; /* "we did not close fd" */
		}
		if (fd == sq->two_fd[i].orig_fd) {
			/* Example: echo Hello >/dev/null 1>&2 */
			TRACE(("redirect_fd %d: already moved\n", fd));
			return 0; /* "we did not close fd" */
		}
	}

	/* If this fd is open, we move and remember it; if it's closed, new_fd = CLOSED (-1) */
	new_fd = dup_CLOEXEC(fd, avoid_fd);
	TRACE(("redirect_fd %d: previous fd is moved to %d (-1 if it was closed)\n", fd, new_fd));
	if (new_fd < 0) {
		/* EBADF (fd is not open) */
		/* new_fd = CLOSED; - already is -1 */
	}
	sq->two_fd[i].moved_to = new_fd;
	sq->two_fd[i].orig_fd = fd;

	/* if we move stderr, let "set -x" code know */
	if (fd == preverrout_fd)
		preverrout_fd = new_fd;

#if ENABLE_PLATFORM_MINGW32 && !defined(_UCRT)
	// Workaround for problems with stderr in MSVCRT
	if (fd == fileno(stderr))
		setvbuf(stderr, NULL, _IONBF, 0);
#endif

	return 0; /* "we did not close fd" */
}

static int
internally_opened_fd(int fd, struct redirtab *sq)
{
	int i;
#if JOBS
	if (fd == ttyfd)
		return 1;
#endif
	/* If this one of script's fds? */
	if (fd != 0) {
		struct parsefile *pf = g_parsefile;
		while (pf) {
			if (fd == pf->pf_fd)
				return 1;
			pf = pf->prev;
		}
	}

	if (sq)	for (i = 0; i < sq->pair_count && sq->two_fd[i].orig_fd != EMPTY; i++) {
		if (fd == sq->two_fd[i].moved_to)
			return 1;
	}
	return 0;
}

/*
 * Process a list of redirection commands.  If the REDIR_PUSH flag is set,
 * old file descriptors are stashed away so that the redirection can be
 * undone by calling popredir.
 */
/* flags passed to redirect */
#define REDIR_PUSH    01        /* save previous values of file descriptors */
static void
redirect(union node *redir, int flags)
{
	struct redirtab *sv;

	if (!redir)
		return;

	sv = NULL;
	INT_OFF;
	if (flags & REDIR_PUSH)
		sv = redirlist;
	do {
		int fd;
		int newfd;
		int close_fd;
		int closed;

		fd = redir->nfile.fd;
		if (redir->nfile.type == NTOFD || redir->nfile.type == NFROMFD) {
			//bb_error_msg("doing %d > %d", fd, newfd);
			newfd = redir->ndup.dupfd;
			close_fd = -1;
		} else {
			newfd = openredirect(redir); /* always >= 0 */
			if (fd == newfd) {
				/* open() gave us precisely the fd we wanted.
				 * This means that this fd was not busy
				 * (not opened to anywhere).
				 * Remember to close it on restore:
				 */
				add_squirrel_closed(sv, fd);
				continue;
			}
			close_fd = newfd;
		}

		if (fd == newfd)
			continue;

		/* if "N>FILE": move newfd to fd */
		/* if "N>&M": dup newfd to fd */
		/* if "N>&-": close fd (newfd is -1) */

 IF_BASH_REDIR_OUTPUT(redirect_more:)

		closed = save_fd_on_redirect(fd, /*avoid:*/ newfd, sv);
		if (newfd == -1) {
			/* "N>&-" means "close me" */
			if (!closed) {
				/* ^^^ optimization: saving may already
				 * have closed it. If not... */
				close(fd);
			}
		} else {
			/* if newfd is a script fd or saved fd, simulate EBADF */
			if (internally_opened_fd(newfd, sv)) {
				errno = EBADF;
				ash_msg_and_raise_perror("%d", newfd);
			}
			dup2_or_raise(newfd, fd);
			if (close_fd >= 0) /* "N>FILE" or ">&FILE" or heredoc? */
				close(close_fd);
#if BASH_REDIR_OUTPUT
			if (redir->nfile.type == NTO2 && fd == 1) {
				/* ">&FILE". we already redirected to 1, now copy 1 to 2 */
				fd = 2;
				newfd = 1;
				close_fd = -1;
				goto redirect_more;
			}
#endif
		}
	} while ((redir = redir->nfile.next) != NULL);
	INT_ON;

//dash:#define REDIR_SAVEFD2 03        /* set preverrout */
#define REDIR_SAVEFD2 0
	// dash has a bug: since REDIR_SAVEFD2=3 and REDIR_PUSH=1, this test
	// triggers for pure REDIR_PUSH too. Thus, this is done almost always,
	// not only for calls with flags containing REDIR_SAVEFD2.
	// We do this unconditionally (see save_fd_on_redirect()).
	//if ((flags & REDIR_SAVEFD2) && copied_fd2 >= 0)
	//	preverrout_fd = copied_fd2;
}

static int
redirectsafe(union node *redir, int flags)
{
	int err;
	volatile int saveint;
	struct jmploc *volatile savehandler = exception_handler;
	struct jmploc jmploc;

	SAVE_INT(saveint);
	/* "echo 9>/dev/null; echo >&9; echo result: $?" - result should be 1, not 2! */
	err = setjmp(jmploc.loc); /* was = setjmp(jmploc.loc) * 2; */
	if (!err) {
		exception_handler = &jmploc;
		redirect(redir, flags);
	}
	exception_handler = savehandler;
	if (err && exception_type != EXERROR)
		longjmp(exception_handler->loc, 1);
	RESTORE_INT(saveint);
	return err;
}

#if BASH_PROCESS_SUBST
static void
pushfd(int fd)
{
	struct redirtab *sv;

	sv = ckzalloc(sizeof(*sv) + sizeof(sv->two_fd[0]));
	sv->pair_count = 1;
	sv->two_fd[0].orig_fd = fd;
	sv->two_fd[0].moved_to = CLOSED;
	sv->next = redirlist;
	redirlist = sv;
}
#endif

static struct redirtab*
pushredir(union node *redir)
{
	struct redirtab *sv;
	int i;

	if (!redir)
		return redirlist;

	i = 0;
	do {
		i++;
#if BASH_REDIR_OUTPUT
		if (redir->nfile.type == NTO2)
			i++;
#endif
		redir = redir->nfile.next;
	} while (redir);

	sv = ckzalloc(sizeof(*sv) + i * sizeof(sv->two_fd[0]));
	sv->pair_count = i;
	while (--i >= 0)
		sv->two_fd[i].orig_fd = sv->two_fd[i].moved_to = EMPTY;
	sv->next = redirlist;
	redirlist = sv;
	return sv->next;
}

/*
 * Undo the effects of the last redirection.
 */
static void
popredir(int drop)
{
	struct redirtab *rp;
	int i;

	if (redirlist == NULL)
		return;
	INT_OFF;
	rp = redirlist;
	for (i = 0; i < rp->pair_count; i++) {
		int fd = rp->two_fd[i].orig_fd;
		int copy = rp->two_fd[i].moved_to;
		if (copy == CLOSED) {
			if (!drop)
				close(fd);
			continue;
		}
		if (copy != EMPTY) {
			if (!drop) {
				/*close(fd);*/
				dup2_or_raise(copy, fd);
			}
			close(copy);
		}
	}
	redirlist = rp->next;
	free(rp);
	INT_ON;
}

static void
unwindredir(struct redirtab *stop)
{
	while (redirlist != stop)
		popredir(/*drop:*/ 0);
}


/* ============ Routines to expand arguments to commands
 *
 * We have to deal with backquotes, shell variables, and file metacharacters.
 */

#if ENABLE_FEATURE_SH_MATH
static arith_t
ash_arith(const char *s)
{
	arith_state_t math_state;
	arith_t result;

	math_state.lookupvar = lookupvar;
	math_state.setvar    = setvar0;
	//math_state.endofname = endofname;

	INT_OFF;
	result = arith(&math_state, s);
	if (math_state.errmsg)
		ash_msg_and_raise_error(math_state.errmsg);
	INT_ON;

	return result;
}
#endif
#if BASH_SUBSTR
# if ENABLE_FEATURE_SH_MATH
static int substr_atoi(const char *s)
{
	arith_t t = ash_arith(s);
	if (sizeof(t) > sizeof(int)) {
		/* clamp very large or very large negative nums for ${v:N:M}:
		 * else "${v:0:0x100000001}" would work as "${v:0:1}"
		 */
		if (t > INT_MAX)
			t = INT_MAX;
		if (t < INT_MIN)
			t = INT_MIN;
	}
	return t;
}
# else
#  define substr_atoi(s) number(s)
# endif
#endif

/*
 * expandarg flags
 */
#define EXP_FULL        0x1     /* perform word splitting & file globbing */
#define EXP_TILDE       0x2     /* do normal tilde expansion */
#define EXP_VARTILDE    0x4     /* expand tildes in an assignment */
#define EXP_REDIR       0x8     /* file glob for a redirection (1 match only) */
/* ^^^^^^^^^^^^^^ this is meant to support constructs such as "cmd >file*.txt"
 * POSIX says for this case:
 *  Pathname expansion shall not be performed on the word by a
 *  non-interactive shell; an interactive shell may perform it, but shall
 *  do so only when the expansion would result in one word.
 * Currently, our code complies to the above rule by never globbing
 * redirection filenames.
 * Bash performs globbing, unless it is non-interactive and in POSIX mode.
 * (this means that on a typical Linux distro, bash almost always
 * performs globbing, and thus diverges from what we do).
 */
#define EXP_CASE        0x10    /* keeps quotes around for CASE pattern */
#define EXP_VARTILDE2   0x20    /* expand tildes after colons only */
#define EXP_WORD        0x40    /* expand word in parameter expansion */
#define EXP_QUOTED      0x100   /* expand word in double quotes */
#define EXP_KEEPNUL     0x200   /* do not skip NUL characters */
#define EXP_DISCARD     0x400   /* discard result of expansion */

/*
 * rmescape() flags
 */
#define RMESCAPE_ALLOC  0x1     /* Allocate a new string */
#define RMESCAPE_GLOB   0x2     /* Add backslashes for glob */
#define RMESCAPE_GROW   0x8     /* Grow strings instead of stalloc */
#define RMESCAPE_HEAP   0x10    /* Malloc strings instead of stalloc */

/* Add CTLESC when necessary. */
#define QUOTES_ESC     (EXP_FULL | EXP_CASE)

/*
 * Structure specifying which parts of the string should be searched
 * for IFS characters.
 */
struct ifsregion {
	struct ifsregion *next; /* next region in list */
	int begoff;             /* offset of start of region */
	int endoff;             /* offset of end of region */
	int nulonly;            /* search for nul bytes only */
};

struct arglist {
	struct strlist *list;
	struct strlist **lastp;
};

/* output of current string */
static char *expdest;
/* list of back quote expressions */
static struct nodelist *argbackq;
/* first struct in list of ifs regions */
static struct ifsregion ifsfirst;
/* last struct in list */
static struct ifsregion *ifslastp;
/* holds expanded arg list */
static struct arglist exparg;

/*
 * Break the argument string into pieces based upon IFS and add the
 * strings to the argument list.  The regions of the string to be
 * searched for IFS characters have been stored by recordregion.
 */
static void
ifsbreakup(char *string, struct arglist *arglist)
{
	struct ifsregion *ifsp;
	struct strlist *sp;
	char *start;
	char *p;
	char *q;
	const char *ifs, *realifs;
	int ifsspc;
	int nulonly;
#if ENABLE_PLATFORM_MINGW32
	int lshift = 0;
#endif

	start = string;
	if (ifslastp != NULL) {
		ifsspc = 0;
		nulonly = 0;
		realifs = ifsset() ? ifsval() : defifs;
		ifsp = &ifsfirst;
		do {
			int afternul;

#if ENABLE_PLATFORM_MINGW32
			/* Adjust region offsets for left-shifted string. */
			ifsp->begoff -= lshift;
			ifsp->endoff -= lshift;
#endif
			p = string + ifsp->begoff;
#if ENABLE_PLATFORM_MINGW32
			if (ifsp->endoff > ifsp->begoff + 1) {
				/* Transform CRLF to LF.  Skip regions having zero or
				 * one characters:  they can't contain CRLF.  If the
				 * region shrinks shift the rest of the string left. */
				int oldlen = ifsp->endoff - ifsp->begoff;
				int newlen = remove_cr(p, oldlen);
				int delta = oldlen - newlen;

				if (delta > 0) {
					char *t = string + ifsp->endoff;
					char *s = string + ifsp->endoff - delta;

					while (*t)
						*s++ = *t++;
					*s = '\0';
					lshift += delta;
					ifsp->endoff -= delta;
				}
			}
#endif
			afternul = nulonly;
			nulonly = ifsp->nulonly;
			ifs = nulonly ? nullstr : realifs;
			ifsspc = 0;
			while (p < string + ifsp->endoff) {
				q = p;
				if ((unsigned char)*p == CTLESC)
					p++;
				if (!strchr(ifs, *p)) {
					p++;
					continue;
				}
				if (!(afternul || nulonly))
					ifsspc = (strchr(defifs, *p) != NULL);
				/* Ignore IFS whitespace at start */
				if (q == start && ifsspc) {
					p++;
					start = p;
					continue;
				}
				*q = '\0';
				sp = stzalloc(sizeof(*sp));
				sp->text = start;
				*arglist->lastp = sp;
				arglist->lastp = &sp->next;
				p++;
				if (!nulonly) {
					for (;;) {
						if (p >= string + ifsp->endoff) {
							break;
						}
						q = p;
						if ((unsigned char)*p == CTLESC)
							p++;
						if (strchr(ifs, *p) == NULL) {
							p = q;
							break;
						}
						if (strchr(defifs, *p) == NULL) {
							if (ifsspc) {
								p++;
								ifsspc = 0;
							} else {
								p = q;
								break;
							}
						} else
							p++;
					}
				}
				start = p;
			} /* while */
			ifsp = ifsp->next;
		} while (ifsp != NULL);
		if (nulonly)
			goto add;
	}

	if (!*start)
		return;

 add:
	sp = stzalloc(sizeof(*sp));
	sp->text = start;
	*arglist->lastp = sp;
	arglist->lastp = &sp->next;
}

static void
ifsfree(void)
{
	struct ifsregion *p = ifsfirst.next;

	if (!p)
		goto out;

	INT_OFF;
	do {
		struct ifsregion *ifsp;
		ifsp = p->next;
		free(p);
		p = ifsp;
	} while (p);
	ifsfirst.next = NULL;
	INT_ON;
 out:
	ifslastp = NULL;
}

static size_t
esclen(const char *start, const char *p)
{
	size_t esc = 0;

	while (p > start && (unsigned char)*--p == CTLESC) {
		esc++;
	}
	return esc;
}

/*
 * Remove any CTLESC characters from a string.
 */
#if !BASH_PATTERN_SUBST
#define rmescapes(str, flag, slash_position) \
	rmescapes(str, flag)
#endif
static char *
rmescapes(char *str, int flag, int *slash_position)
{
	static const char qchars[] ALIGN1 = {
		IF_BASH_PATTERN_SUBST('/',) CTLESC, CTLQUOTEMARK, '\0' };

	char *p, *q, *r;
	unsigned protect_against_glob;
	unsigned globbing;

	p = strpbrk(str, qchars IF_BASH_PATTERN_SUBST(+ !slash_position));
	if (!p)
		return str;

	q = p;
	r = str;
	if (flag & RMESCAPE_ALLOC) {
		size_t len = p - str;
		size_t fulllen = len + strlen(p) + 1;

		if (flag & RMESCAPE_GROW) {
			int strloc = str - (char *)stackblock();
			r = makestrspace(fulllen, expdest);
			/* p and str may be invalidated by makestrspace */
			str = (char *)stackblock() + strloc;
			p = str + len;
		} else if (flag & RMESCAPE_HEAP) {
			r = ckmalloc(fulllen);
		} else {
			r = stalloc(fulllen);
		}
		q = r;
		if (len > 0) {
			q = (char *)mempcpy(q, str, len);
		}
	}

	globbing = flag & RMESCAPE_GLOB;
	protect_against_glob = globbing;
	while (*p) {
		if ((unsigned char)*p == CTLQUOTEMARK) {
// Note: protect_against_glob only affect whether
// CTLESC,<ch> gets converted to <ch> or to \<ch>
			p++;
			protect_against_glob = globbing;
			continue;
		}
		if (*p == '\\') {
			/* naked back slash */
			protect_against_glob = 0;
			goto copy;
		}
		if ((unsigned char)*p == CTLESC) {
			p++;
#if DEBUG
			if (*p == '\0')
				ash_msg_and_raise_error("CTLESC at EOL (shouldn't happen)");
#endif
			if (protect_against_glob) {
				/*
				 * We used to trust glob() and fnmatch() to eat
				 * superfluous escapes (\z where z has no
				 * special meaning anyway). But this causes
				 * bugs such as string of one greek letter rho
				 * (unicode-encoded as two bytes "cf,81")
				 * getting encoded as "cf,CTLESC,81"
				 * and here, converted to "cf,\,81" -
				 * which does not go well with some flavors
				 * of fnmatch() in unicode locales
				 * (for example, glibc <= 2.22).
				 *
				 * Lets add "\" only on the chars which need it.
				 * Testcases for less obvious chars are shown.
				 */
				if (*p == '*'
				 || *p == '?'
				 || *p == '['
				 || *p == '\\' /* case '\' in \\    ) echo ok;; *) echo WRONG;; esac */
				 || *p == ']'  /* case ']' in [a\]] ) echo ok;; *) echo WRONG;; esac */
				 || *p == '-'  /* case '-' in [a\-c]) echo ok;; *) echo WRONG;; esac */
				 || *p == '!'  /* case '!' in [\!]  ) echo ok;; *) echo WRONG;; esac */
				/* Some libc support [^negate], that's why "^" also needs love */
				 || *p == '^'  /* case '^' in [\^]  ) echo ok;; *) echo WRONG;; esac */
				) {
					*q++ = '\\';
				}
			}
		}
#if BASH_PATTERN_SUBST
		else if (slash_position && p == str + *slash_position) {
			/* stop handling globbing */
			globbing = 0;
			*slash_position = q - r;
			slash_position = NULL;
		}
#endif
		protect_against_glob = globbing;
 copy:
		*q++ = *p++;
	}
	*q = '\0';
	if (flag & RMESCAPE_GROW) {
		expdest = r;
		STADJUST(q - r + 1, expdest);
	}
	return r;
}
#define pmatch(a, b) !fnmatch((a), (b), 0)

/*
 * Prepare a pattern for a expmeta (internal glob(3)) call.
 *
 * Returns an stalloced string.
 */
static char *
preglob(const char *pattern, int flag)
{
	return rmescapes((char *)pattern, flag | RMESCAPE_GLOB, NULL);
}

/*
 * Put a string on the stack.
 */
static size_t
memtodest(const char *p, size_t len, int flags)
{
	int syntax = flags & EXP_QUOTED ? DQSYNTAX : BASESYNTAX;
	char *q;
	char *s;

	if (!len)
		return 0;

	q = makestrspace(len * 2, expdest);
	s = q;

	do {
		unsigned char c = *p++;
		if (c) {
			if (flags & QUOTES_ESC) {
				int n = SIT(c, syntax);
				if (n == CCTL
				 || ((flags & EXP_QUOTED) && n == CBACK)
				) {
					USTPUTC(CTLESC, q);
				}
			}
		} else if (!(flags & EXP_KEEPNUL))
			continue;
		USTPUTC(c, q);
	} while (--len);

	expdest = q;
	return q - s;
}

static size_t
strtodest(const char *p, int flags)
{
	size_t len = strlen(p);
	memtodest(p, len, flags);
	return len;
}

/*
 * Our own itoa().
 * cvtnum() is used even if math support is off (to prepare $? values and such).
 */
static int
cvtnum(arith_t num, int flags)
{
	/* 32-bit and wider ints require buffer size of bytes*3 (or less) */
	/* If narrower: worst case, 1-byte ints: need 5 bytes: "-127<NUL>" */
	int len = (sizeof(arith_t) >= 4) ? sizeof(arith_t) * 3 : sizeof(arith_t) * 3 + 2;
	char buf[len];

	len = fmtstr(buf, len, ARITH_FMT, num);
	return memtodest(buf, len, flags);
}

/*
 * Record the fact that we have to scan this region of the
 * string for IFS characters.
 */
static void
recordregion(int start, int end, int nulonly)
{
	struct ifsregion *ifsp;

	if (ifslastp == NULL) {
		ifsp = &ifsfirst;
	} else {
		INT_OFF;
		ifsp = ckzalloc(sizeof(*ifsp));
		/*ifsp->next = NULL; - ckzalloc did it */
		ifslastp->next = ifsp;
		INT_ON;
	}
	ifslastp = ifsp;
	ifslastp->begoff = start;
	ifslastp->endoff = end;
	ifslastp->nulonly = nulonly;
}

static void
removerecordregions(int endoff)
{
	if (ifslastp == NULL)
		return;

	if (ifsfirst.endoff > endoff) {
		while (ifsfirst.next) {
			struct ifsregion *ifsp;
			INT_OFF;
			ifsp = ifsfirst.next->next;
			free(ifsfirst.next);
			ifsfirst.next = ifsp;
			INT_ON;
		}
		if (ifsfirst.begoff > endoff) {
			ifslastp = NULL;
		} else {
			ifslastp = &ifsfirst;
			ifsfirst.endoff = endoff;
		}
		return;
	}

	ifslastp = &ifsfirst;
	while (ifslastp->next && ifslastp->next->begoff < endoff)
		ifslastp = ifslastp->next;
	while (ifslastp->next) {
		struct ifsregion *ifsp;
		INT_OFF;
		ifsp = ifslastp->next->next;
		free(ifslastp->next);
		ifslastp->next = ifsp;
		INT_ON;
	}
	if (ifslastp->endoff > endoff)
		ifslastp->endoff = endoff;
}

static char *
exptilde(char *startp, int flag)
{
	unsigned char c;
	char *name;
	struct passwd *pw;
	const char *home;
	char *p;

	p = startp;
	name = p + 1;

	while ((c = *++p) != '\0') {
		switch (c) {
		case CTLESC:
			return startp;
		case CTLQUOTEMARK:
			return startp;
		case ':':
			if (flag & EXP_VARTILDE)
				goto done;
			break;
		case '/':
		case CTLENDVAR:
			goto done;
		}
	}
 done:
	if (flag & EXP_DISCARD)
		goto out;
	*p = '\0';
	if (*name == '\0') {
		home = lookupvar("HOME");
	} else {
		pw = getpwnam(name);
		home = pw ? pw->pw_dir : NULL;
	}
	*p = c;
	if (!home)
		goto lose;
	strtodest(home, flag | EXP_QUOTED);
 out:
	return p;
 lose:
	return startp;
}

/*
 * Execute a command inside back quotes.  If it's a builtin command, we
 * want to save its output in a block obtained from malloc.  Otherwise
 * we fork off a subprocess and get the output of the command via a pipe.
 * Should be called with interrupts off.
 */
struct backcmd {                /* result of evalbackcmd */
	int fd;                 /* file descriptor to read from */
	int nleft;              /* number of chars in buffer */
	char *buf;              /* buffer */
	struct job *jp;         /* job structure for command */
};

/* These forward decls are needed to use "eval" code for backticks handling: */
/* flags in argument to evaltree */
#define EV_EXIT    01           /* exit after evaluating tree */
#define EV_TESTED  02           /* exit status is checked; ignore -e flag */
static int evaltree(union node *, int);

/* An evaltree() which is known to never return.
 * Used to use an alias:
 * static int evaltreenr(union node *, int) __attribute__((alias("evaltree"),__noreturn__));
 * but clang was reported to "transfer" noreturn-ness to evaltree() as well.
 */
static ALWAYS_INLINE NORETURN void
evaltreenr(union node *n, int flags)
{
	evaltree(n, flags);
	bb_unreachable(abort());
	/* NOTREACHED */
}

static void FAST_FUNC
evalbackcmd(union node *n, struct backcmd *result
				IF_BASH_PROCESS_SUBST(, int ctl))
{
	int pip[2];
	struct job *jp;
#if BASH_PROCESS_SUBST
	/* determine end of pipe used by parent (ip) and child (ic) */
	const int ip = (ctl == CTLTOPROC);
	const int ic = !(ctl == CTLTOPROC);
#else
	const int ctl = CTLBACKQ;
	const int ip = 0;
	const int ic = 1;
#endif
	IF_PLATFORM_MINGW32(struct forkshell fs);

	result->fd = -1;
	result->buf = NULL;
	result->nleft = 0;
	result->jp = NULL;
	if (n == NULL) {
		goto out;
	}

	if (pipe(pip) < 0)
		ash_msg_and_raise_perror("can't create pipe");
	/* process substitution uses NULL job, like openhere() */
<<<<<<< HEAD
	jp = (ctl == CTLBACKQ) ? makejob(/*n,*/ 1) : NULL;
#if ENABLE_PLATFORM_MINGW32
	memset(&fs, 0, sizeof(fs));
	fs.fpid = FS_EVALBACKCMD;
	fs.n = n;
	fs.fd[0] = pip[0];
	fs.fd[1] = pip[1];
	fs.fd[2] = ctl;
	spawn_forkshell(&fs, jp, n, FORK_NOJOB);
#else
=======
	jp = (ctl == CTLBACKQ) ? makejob(1) : NULL;
>>>>>>> 53b3854e
	if (forkshell(jp, n, FORK_NOJOB) == 0) {
		/* child */
		FORCE_INT_ON;
		close(pip[ip]);
		/* ic is index of child end of pipe *and* fd to connect it to */
		if (pip[ic] != ic) {
			/*close(ic);*/
			dup2_or_raise(pip[ic], ic);
			close(pip[ic]);
		}
/* TODO: eflag clearing makes the following not abort:
 *  ash -c 'set -e; z=$(false;echo foo); echo $z'
 * which is what bash does (unless it is in POSIX mode).
 * dash deleted "eflag = 0" line in the commit
 *  Date: Mon, 28 Jun 2010 17:11:58 +1000
 *  [EVAL] Don't clear eflag in evalbackcmd
 * For now, preserve bash-like behavior, it seems to be somewhat more useful:
 */
		eflag = 0;
		ifsfree();
		evaltreenr(n, EV_EXIT);
		/* NOTREACHED */
	}
#endif
	/* parent */
#if BASH_PROCESS_SUBST
	if (ctl != CTLBACKQ) {
		int fd = fcntl(pip[ip], F_DUPFD, 64);
		if (fd > 0) {
			close(pip[ip]);
			pip[ip] = fd;
		}
		pushfd(pip[ip]);
	}
#endif
	close(pip[ic]);
	result->fd = pip[ip];
	result->jp = jp;

 out:
	TRACE(("evalbackcmd done: fd=%d buf=0x%x nleft=%d jp=0x%x\n",
		result->fd, result->buf, result->nleft, result->jp));
}

/*
 * Expand stuff in backwards quotes.
 */
static void
expbackq(union node *cmd, int flag IF_BASH_PROCESS_SUBST(, int ctl))
{
#if !BASH_PROCESS_SUBST
	const int ctl = CTLBACKQ;
#endif
	struct backcmd in;
	int i;
	char buf[128];
	char *p;
	char *dest;
	int startloc;
	struct stackmark smark;

	if (flag & EXP_DISCARD)
		goto out;

	INT_OFF;
	startloc = expdest - (char *)stackblock();
	pushstackmark(&smark, startloc);
	evalbackcmd(cmd, &in IF_BASH_PROCESS_SUBST(, ctl));
	popstackmark(&smark);

	if (ctl != CTLBACKQ) {
		sprintf(buf, DEV_FD_PREFIX"%d", in.fd);
		strtodest(buf, BASESYNTAX);
		goto done;
	}

	p = in.buf;
	i = in.nleft;
	if (i == 0)
		goto read;
	for (;;) {
		memtodest(p, i, flag);
 read:
		if (in.fd < 0)
			break;
		i = nonblock_immune_read(in.fd, buf, sizeof(buf));
		TRACE(("expbackq: read returns %d\n", i));
		if (i <= 0)
			break;
		p = buf;
	}

	free(in.buf);
	if (in.fd >= 0) {
		close(in.fd);
		back_exitstatus = waitforjob(in.jp);
	}
 done:
	INT_ON;

	/* Eat all trailing newlines */
	dest = expdest;
	for (; dest > ((char *)stackblock() + startloc) && dest[-1] == '\n';) {
		STUNPUTC(dest);
#if ENABLE_PLATFORM_MINGW32
		if (dest > ((char *)stackblock() + startloc) && dest[-1] == '\r') {
			STUNPUTC(dest);
		}
#endif
	}
	expdest = dest;

	if (!(flag & EXP_QUOTED))
		recordregion(startloc, dest - (char *)stackblock(), 0);
	TRACE(("evalbackq: size:%d:'%.*s'\n",
		(int)((dest - (char *)stackblock()) - startloc),
		(int)((dest - (char *)stackblock()) - startloc),
		stackblock() + startloc));

 out:
	argbackq = argbackq->next;
}

/* expari needs it */
static char *argstr(char *p, int flag);

#if ENABLE_FEATURE_SH_MATH
/*
 * Expand arithmetic expression.  Backup to start of expression,
 * evaluate, place result in (backed up) result, adjust string position.
 */
static char *
expari(char *start, int flag)
{
	struct stackmark sm;
	int begoff;
	int endoff;
	int len;
	arith_t result;
	char *p;

	p = stackblock();
	begoff = expdest - p;
	p = argstr(start, flag & EXP_DISCARD);

	if (flag & EXP_DISCARD)
		goto out;

	start = stackblock();
	endoff = expdest - start;
	start += begoff;
	STADJUST(start - expdest, expdest);

	removerecordregions(begoff);

	if (flag & QUOTES_ESC)
		rmescapes(start, 0, NULL);

	pushstackmark(&sm, endoff);
	result = ash_arith(start);
	popstackmark(&sm);

	len = cvtnum(result, flag);

	if (!(flag & EXP_QUOTED))
		recordregion(begoff, begoff + len, 0);

 out:
	return p;
}
#endif

/* argstr needs it */
static char *evalvar(char *p, int flags);

/*
 * Perform variable and command substitution.  If EXP_FULL is set, output CTLESC
 * characters to allow for further processing.  Otherwise treat
 * $@ like $* since no splitting will be performed.
 */
static char *
argstr(char *p, int flag)
{
	static const char spclchars[] ALIGN1 = {
		'=',
		':',
		CTLQUOTEMARK,
		CTLENDVAR,
		CTLESC,
		CTLVAR,
		CTLBACKQ,
#if BASH_PROCESS_SUBST
		CTLTOPROC,
		CTLFROMPROC,
#endif
#if ENABLE_FEATURE_SH_MATH
		CTLARI,
		CTLENDARI,
#endif
		'\0'
	};
	const char *reject = spclchars;
	int breakall = (flag & (EXP_WORD | EXP_QUOTED)) == EXP_WORD;
	int inquotes;
	size_t length;
	int startloc;

	reject += !!(flag & EXP_VARTILDE2);
	reject += flag & EXP_VARTILDE ? 0 : 2;
	inquotes = 0;
	length = 0;
	if (flag & EXP_TILDE) {
		flag &= ~EXP_TILDE;
 tilde:
		if (*p == '~')
			p = exptilde(p, flag);
	}
 start:
	startloc = expdest - (char *)stackblock();
	for (;;) {
		int end;
		unsigned char c;

		length += strcspn(p + length, reject);
		end = 0;
		c = p[length];
		if (!(c & 0x80)
		 IF_FEATURE_SH_MATH(|| c == CTLENDARI)
		 || c == CTLENDVAR
		) {
			/*
			 * c == '=' || c == ':' || c == '\0' ||
			 * c == CTLENDARI || c == CTLENDVAR
			 */
			length++;
			/* c == '\0' || c == CTLENDARI || c == CTLENDVAR */
			end = !!((c - 1) & 0x80);
		}
		if (length > 0 && !(flag & EXP_DISCARD)) {
			int newloc;
			char *q;

			q = stnputs(p, length, expdest);
			q[-1] &= end - 1;
			expdest = q - (flag & EXP_WORD ? end : 0);
			newloc = q - (char *)stackblock() - end;
			if (breakall && !inquotes && newloc > startloc) {
				recordregion(startloc, newloc, 0);
			}
			startloc = newloc;
		}
		p += length + 1;
		length = 0;

		if (end)
			break;

		switch (c) {
		case '=':
			flag |= EXP_VARTILDE2;
			reject++;
			/* fall through */
		case ':':
			/*
			 * sort of a hack - expand tildes in variable
			 * assignments (after the first '=' and after ':'s).
			 */
			if (*--p == '~') {
				goto tilde;
			}
			continue;
		case CTLQUOTEMARK:
			/* "$@" syntax adherence hack */
			if (!inquotes && !memcmp(p, dolatstr + 1, DOLATSTRLEN - 1)) {
				p = evalvar(p + 1, flag | EXP_QUOTED) + 1;
				goto start;
			}
			inquotes ^= EXP_QUOTED;
 addquote:
			if (flag & QUOTES_ESC) {
				p--;
				length++;
				startloc++;
			}
			break;
		case CTLESC:
			startloc++;
			length++;
			goto addquote;
		case CTLVAR:
			TRACE(("argstr: evalvar('%s')\n", p));
			p = evalvar(p, flag | inquotes);
			TRACE(("argstr: evalvar:'%s'\n", (char *)stackblock()));
			goto start;
#if BASH_PROCESS_SUBST
		case CTLTOPROC:
		case CTLFROMPROC:
#endif
		case CTLBACKQ:
			expbackq(argbackq->n, flag | inquotes IF_BASH_PROCESS_SUBST(, c));
			goto start;
#if ENABLE_FEATURE_SH_MATH
		case CTLARI:
			p = expari(p, flag | inquotes);
			goto start;
#endif
		}
	}
	return p - 1;
}

static char *
scanleft(char *startp, char *rmesc, char *rmescend UNUSED_PARAM,
		char *pattern, int quotes, int zero)
{
	char *loc, *loc2;
	char c;

	loc = startp;
	loc2 = rmesc;
	do {
		int match;
		const char *s = loc2;

		c = *loc2;
		if (zero) {
			*loc2 = '\0';
			s = rmesc;
		}
		match = pmatch(pattern, s);

		*loc2 = c;
		if (match)
			return loc;
		if (quotes && (unsigned char)*loc == CTLESC)
			loc++;
		loc++;
		loc2++;
	} while (c);
	return NULL;
}

static char *
scanright(char *startp, char *rmesc, char *rmescend,
		char *pattern, int quotes, int match_at_start)
{
#if !ENABLE_ASH_OPTIMIZE_FOR_SIZE
	int try2optimize = match_at_start;
#endif
	int esc = 0;
	char *loc;
	char *loc2;

	/* If we called by "${v/pattern/repl}" or "${v//pattern/repl}":
	 * startp="escaped_value_of_v" rmesc="raw_value_of_v"
	 * rmescend=""(ptr to NUL in rmesc) pattern="pattern" quotes=match_at_start=1
	 * Logic:
	 * loc starts at NUL at the end of startp, loc2 starts at the end of rmesc,
	 * and on each iteration they go back two/one char until they reach the beginning.
	 * We try to match "raw_value_of_v", "raw_value_of_", "raw_value_of" etc.
	 * If one of these matches, return pointer past last matched char in startp.
	 */
	/* TODO: document in what other circumstances we are called. */

	for (loc = pattern - 1, loc2 = rmescend; loc >= startp; loc2--) {
		int match;
		char c = *loc2;
		const char *s = loc2;
		if (match_at_start) {
			*loc2 = '\0';
			s = rmesc;
		}
		match = pmatch(pattern, s);
		//bb_error_msg("pmatch(pattern:'%s',s:'%s'):%d", pattern, s, match);
		*loc2 = c;
		if (match)
			return loc;
#if !ENABLE_ASH_OPTIMIZE_FOR_SIZE
		if (try2optimize) {
			/* Maybe we can optimize this:
			 * if pattern ends with unescaped *, we can avoid checking
			 * shorter strings: if "foo*" doesn't match "raw_value_of_v",
			 * it won't match truncated "raw_value_of_" strings too.
			 */
			unsigned plen = strlen(pattern);
			/* Does it end with "*"? */
			if (plen != 0 && pattern[--plen] == '*') {
				/* "xxxx*" is not escaped */
				/* "xxx\*" is escaped */
				/* "xx\\*" is not escaped */
				/* "x\\\*" is escaped */
				int slashes = 0;
				while (plen != 0 && pattern[--plen] == '\\')
					slashes++;
				if (!(slashes & 1))
					break; /* ends with unescaped "*" */
			}
			try2optimize = 0;
		}
#endif
		loc--;
		if (quotes) {
			if (--esc < 0) {
				esc = esclen(startp, loc);
			}
			if (esc % 2) {
				esc--;
				loc--;
			}
		}
	}
	return NULL;
}

static void varunset(const char *, const char *, const char *, int) NORETURN;
static void
varunset(const char *end, const char *var, const char *umsg, int varflags)
{
	const char *msg;
	const char *tail;

	tail = nullstr;
	msg = "parameter not set";
	if (umsg) {
		if ((unsigned char)*end == CTLENDVAR) {
			if (varflags & VSNUL)
				tail = " or null";
		} else {
			msg = umsg;
		}
	}
	ifsfree();
	ash_msg_and_raise_error("%.*s: %s%s", (int)(end - var - 1), var, msg, tail);
}

static char *
subevalvar(char *start, char *str, int strloc,
		int startloc, int varflags, int flag)
{
	int subtype = varflags & VSTYPE;
	int quotes = flag & QUOTES_ESC;
	char *startp;
	char *loc;
	char *rmesc, *rmescend;
	long amount;
	int resetloc;
	int argstr_flags;
	IF_BASH_PATTERN_SUBST(int workloc;)
	IF_BASH_PATTERN_SUBST(int slash_pos;)
	IF_BASH_PATTERN_SUBST(char *repl;)
	int zero;
	char *(*scan)(char*, char*, char*, char*, int, int);
	char *p;

	//bb_error_msg("subevalvar(start:'%s',str:'%s',strloc:%d,startloc:%d,varflags:%x,quotes:%d)",
	//		start, str, strloc, startloc, varflags, quotes);

#if BASH_PATTERN_SUBST
	/* For "${v/pattern/repl}", we must find the delimiter _before_
	 * argstr() call expands possible variable references in pattern:
	 * think about "v=a; a=a/; echo ${v/$a/r}" case.
	 */
	repl = NULL;
	if (subtype == VSREPLACE || subtype == VSREPLACEALL) {
		/* Find '/' and replace with NUL */
		repl = start;
		/* The pattern can't be empty.
		 * IOW: if the first char after "${v//" is a slash,
		 * it does not terminate the pattern - it's the first char of the pattern:
		 *  v=/dev/ram; echo ${v////-}  prints -dev-ram (pattern is "/")
		 *  v=/dev/ram; echo ${v///r/-} prints /dev-am  (pattern is "/r")
		 */
		if (*repl == '/')
			repl++;
		for (;;) {
			if (*repl == '\0') {
				repl = NULL;
				break;
			}
			/* Skip over quoted 'str'. Example: ${var/'/'} - second / is not a separator */
			if ((unsigned char)*repl == CTLQUOTEMARK) {
				while ((unsigned char)*++repl != CTLQUOTEMARK)
					continue;
			}
			if (*repl == '/') {
				*repl = '\0';
				break;
			}
			if ((unsigned char)*repl == CTLENDVAR) { /* ${v/pattern} (no trailing /, no repl) */
				repl = NULL;
				break;
			}
			/* Handle escaped slashes, e.g. "${v/\//_}" (they are CTLESC'ed by this point) */
			if ((unsigned char)*repl == CTLESC && repl[1])
				repl++;
			repl++;
		}
	}
#endif
	argstr_flags = (flag & EXP_DISCARD) | EXP_TILDE;
	if (!str
#if BASH_SUBSTR
	 && subtype != VSSUBSTR
#endif
	) {
		/* EXP_CASE keeps CTLESC's */
		argstr_flags |= EXP_CASE;
	}
	p = argstr(start, argstr_flags);

	//bb_error_msg("str0:'%s'", (char *)stackblock() + strloc);
#if BASH_PATTERN_SUBST
	slash_pos = -1;
	if (repl) {
		slash_pos = expdest - ((char *)stackblock() + strloc);
		if (!(flag & EXP_DISCARD))
			STPUTC('/', expdest);
		//bb_error_msg("repl+1:'%s'", repl + 1);
		p = argstr(repl + 1, (flag & EXP_DISCARD) | EXP_TILDE); /* EXP_TILDE: echo "${v/x/~}" expands ~ ! */
		*repl = '/';
	}
#endif
	if (flag & EXP_DISCARD)
		return p;

	startp = (char *)stackblock() + startloc;
	//bb_error_msg("str1:'%s'", (char *)stackblock() + strloc);

	switch (subtype) {
	case VSASSIGN:
		setvar0(str, startp);

		loc = startp;
		goto out;

	case VSQUESTION:
		varunset(start, str, startp, varflags);
		/* NOTREACHED */

#if BASH_SUBSTR
	case VSSUBSTR: {
		int pos, len, orig_len;
		char *colon;
		char *vstr;

		loc = vstr = stackblock() + strloc;

		/* Read POS in ${var:POS:LEN} */
		colon = strchr(loc, ':');
		if (colon) *colon = '\0';
		pos = substr_atoi(loc);
		if (colon) *colon = ':';

		/* Read LEN in ${var:POS:LEN} */
		len = vstr - startp - 1;
		/* *loc != '\0', guaranteed by parser */
		if (quotes) {
			char *ptr;
			/* Adjust the length by the number of escapes */
			for (ptr = startp; ptr < (vstr - 1); ptr++) {
				if ((unsigned char)*ptr == CTLESC) {
					len--;
					ptr++;
				}
			}
		}
		orig_len = len;
		if (*loc++ == ':') {
			/* ${var::LEN} */
			len = substr_atoi(loc);
		} else {
			/* Skip POS in ${var:POS:LEN} */
			len = orig_len;
			while (*loc && *loc != ':')
				loc++;
			if (*loc++ == ':')
				len = substr_atoi(loc);
		}
		if (pos < 0) {
			/* ${VAR:$((-n)):l} starts n chars from the end */
			pos = orig_len + pos;
		}
		if ((unsigned)pos >= orig_len) {
			/* apart from obvious ${VAR:999999:l},
			 * covers ${VAR:$((-9999999)):l} - result is ""
			 * (bash compat)
			 */
			pos = 0;
			len = 0;
		}
		if (len < 0) {
			/* ${VAR:N:-M} sets LEN to strlen()-M */
			len = (orig_len - pos) + len;
		}
		if ((unsigned)len > (orig_len - pos))
			len = orig_len - pos;

		if (!quotes) {
			/* want: loc = mempcpy(startp, startp + pos, len)
			 * but it does not allow overlapping arguments */
			loc = startp;
			while (--len >= 0) {
				*loc = loc[pos];
				loc++;
			}
		} else {
			for (vstr = startp; pos != 0; pos--) {
				if ((unsigned char)*vstr == CTLESC)
					vstr++;
				vstr++;
			}
			for (loc = startp; len != 0; len--) {
				if ((unsigned char)*vstr == CTLESC)
					*loc++ = *vstr++;
				*loc++ = *vstr++;
			}
		}
		*loc = '\0';
		goto out;
	}
#endif /* BASH_SUBSTR */
	}

	resetloc = expdest - (char *)stackblock();

#if BASH_PATTERN_SUBST
	repl = NULL;

	/* We'll comeback here if we grow the stack while handling
	 * a VSREPLACE or VSREPLACEALL, since our pointers into the
	 * stack will need rebasing, and we'll need to remove our work
	 * areas each time
	 */
 restart:
#endif

	amount = expdest - ((char *)stackblock() + resetloc);
	STADJUST(-amount, expdest);
	startp = (char *)stackblock() + startloc;

	rmesc = startp;
	rmescend = (char *)stackblock() + strloc;
	//bb_error_msg("str7:'%s'", rmescend);
	if (quotes) {
//TODO: how to handle slash_pos here if string changes (shortens?)
		rmesc = rmescapes(startp, RMESCAPE_ALLOC | RMESCAPE_GROW, NULL);
		if (rmesc != startp) {
			rmescend = expdest;
			startp = (char *)stackblock() + startloc;
		}
	}
	rmescend--;
	str = (char *)stackblock() + strloc;
	/*
	 * Example: v='a\bc'; echo ${v/\\b/_\\_\z_}
	 * The result is a_\_z_c (not a\_\_z_c)!
	 *
	 * The search pattern and replace string treat backslashes differently!
	 * "&slash_pos" causes rmescapes() to work differently on the pattern
	 * and string.  It's only used on the first call.
	 */
	//bb_error_msg("str8:'%s' slash_pos:%d", str, slash_pos);
	rmescapes(str, RMESCAPE_GLOB,
		repl ? NULL : (slash_pos < 0 ? NULL : &slash_pos)
	);

#if BASH_PATTERN_SUBST
	workloc = expdest - (char *)stackblock();
	if (subtype == VSREPLACE || subtype == VSREPLACEALL) {
		size_t no_meta_len, first_escaped;
		int len;
		char *idx, *end;

		if (!repl) {
			//bb_error_msg("str9:'%s' slash_pos:%d", str, slash_pos);
			repl = nullstr;
			if (slash_pos >= 0) {
				repl = str + slash_pos;
				*repl++ = '\0';
			}
		}
		//bb_error_msg("str:'%s' repl:'%s'", str, repl);

		/* If there's no pattern to match, return the expansion unmolested */
		if (str[0] == '\0')
			goto out1;

		first_escaped = (str[0] == '\\' && str[1]);
		/* "first_escaped" trick allows to treat e.g. "\*no_glob_chars"
		 * as literal too (as it is semi-common, and easy to accomodate
		 * by just using str + 1).
		 */
		no_meta_len = strpbrk(str + first_escaped * 2, "*?[\\") ? 0 : strlen(str);
		len = 0;
		idx = startp;
		end = str - 1;
		while (idx <= end) {
 try_to_match:
			if (no_meta_len == 0) {
				/* pattern has meta chars, have to glob */
				loc = scanright(idx, rmesc, rmescend, str, quotes, /*match_at_start:*/ 1);
			} else {
				/* Testcase for very slow replace (performs about 22k replaces):
				 * x=::::::::::::::::::::::
				 * x=$x$x;x=$x$x;x=$x$x;x=$x$x;x=$x$x;x=$x$x;x=$x$x;x=$x$x;x=$x$x;x=$x$x;echo ${#x}
				 * echo "${x//:/|}"
				 * To test "first_escaped" logic, replace : with *.
				 */
				if (strncmp(rmesc, str + first_escaped, no_meta_len - first_escaped) != 0)
					goto no_match;
				loc = idx;
				if (!quotes) {
					loc += no_meta_len - first_escaped;
				} else {
					size_t n = no_meta_len - first_escaped;
					do {
						if ((unsigned char)*loc == CTLESC)
							loc++;
						loc++;
					} while (--n != 0);
				}
			}
			//bb_error_msg("scanright('%s'):'%s'", str, loc);
			if (!loc) {
				char *restart_detect;
 no_match:
				/* No match, advance */
				restart_detect = stackblock();
 skip_matching:
				if (idx >= end)
					break;
				STPUTC(*idx, expdest);
				if (stackblock() != restart_detect)
					goto restart;
				if (quotes && (unsigned char)*idx == CTLESC) {
					idx++;
					len++;
					STPUTC(*idx, expdest);
					if (stackblock() != restart_detect)
						goto restart;
				}
				idx++;
				len++;
				rmesc++;
				/* continue; - prone to quadratic behavior, smarter code: */
				if (str[0] == '*') {
					/* Pattern is "*foo". If "*foo" does not match "long_string",
					 * it would never match "ong_string" etc, no point in trying.
					 */
					goto skip_matching;
				}
				goto try_to_match;
			}

			if (subtype == VSREPLACEALL) {
				while (idx < loc) {
					if (quotes && (unsigned char)*idx == CTLESC)
						idx++;
					idx++;
					rmesc++;
				}
			} else {
				idx = loc;
			}

			/* The STPUTC invocations above may resize and move the
			 * stack via realloc(3). Since repl is a pointer into the
			 * stack, we need to reconstruct it relative to stackblock().
			 */
			if (slash_pos >= 0)
				repl = (char *)stackblock() + strloc + slash_pos + 1;

			//bb_error_msg("repl:'%s'", repl);
			for (loc = (char*)repl; *loc; loc++) {
				char *restart_detect = stackblock();
				if (quotes && *loc == '\\') {
					STPUTC(CTLESC, expdest);
					if (stackblock() != restart_detect)
						goto restart;
					len++;
				}
				STPUTC(*loc, expdest);
				if (stackblock() != restart_detect)
					goto restart;
				len++;
			}

			if (subtype == VSREPLACE) {
				//bb_error_msg("tail:'%s', quotes:%x", idx, quotes);
				while (*idx) {
					char *restart_detect = stackblock();
					STPUTC(*idx, expdest);
					if (stackblock() != restart_detect)
						goto restart;
					len++;
					idx++;
				}
				break;
			}
		}

		/* We've put the replaced text into a buffer at workloc, now
		 * move it to the right place and adjust the stack.
		 */
		STPUTC('\0', expdest);
		startp = (char *)stackblock() + startloc;
		memmove(startp, (char *)stackblock() + workloc, len + 1);
		//bb_error_msg("startp:'%s'", startp);
		loc = startp + len;
		goto out;
	}
#endif /* BASH_PATTERN_SUBST */

	subtype -= VSTRIMRIGHT;
#if DEBUG
	if (subtype < 0 || subtype > 7)
		abort();
#endif
	/* zero = (subtype == VSTRIMLEFT || subtype == VSTRIMLEFTMAX) */
	zero = subtype >> 1;
	/* VSTRIMLEFT/VSTRIMRIGHTMAX -> scanleft */
	scan = (subtype & 1) ^ zero ? scanleft : scanright;

	loc = scan(startp, rmesc, rmescend, str, quotes, zero);
	if (loc) {
		if (zero) {
			memmove(startp, loc, str - loc);
			loc = startp + (str - loc) - 1;
		}
		*loc = '\0';
	} else
		loc = str - 1;

 out:
	amount = loc - expdest;
	STADJUST(amount, expdest);
#if BASH_PATTERN_SUBST
 out1:
#endif
	/* Remove any recorded regions beyond start of variable */
	removerecordregions(startloc);

	return p;
}

/*
 * Add the value of a specialized variable to the stack string.
 * name parameter (examples):
 * ash -c 'echo $1'      name:'1='
 * ash -c 'echo $qwe'    name:'qwe='
 * ash -c 'echo $$'      name:'$='
 * ash -c 'echo ${$}'    name:'$='
 * ash -c 'echo ${$##q}' name:'$=q'
 * ash -c 'echo ${#$}'   name:'$='
 * note: examples with bad shell syntax:
 * ash -c 'echo ${#$1}'  name:'$=1'
 * ash -c 'echo ${#1#}'  name:'1=#'
 */
static NOINLINE ssize_t
varvalue(char *name, int varflags, int flags, int quoted)
{
	const char *p;
	int num;
	int i;
	ssize_t len = 0;
	int sep;
	int subtype = varflags & VSTYPE;
	int discard = (subtype == VSPLUS || subtype == VSLENGTH) | (flags & EXP_DISCARD);

	if (!subtype) {
		if (discard)
			return -1;

		ifsfree();
		raise_error_syntax("bad substitution");
	}

	flags |= EXP_KEEPNUL;
	flags &= discard ? ~QUOTES_ESC : ~0;
	sep = (flags & EXP_FULL) << CHAR_BIT;

	switch (*name) {
	case '$':
		num = rootpid;
		goto numvar;
	case '?':
		num = exitstatus;
		goto numvar;
	case '#':
		num = shellparam.nparam;
		goto numvar;
	case '!':
		num = backgndpid;
		if (num == 0)
			return -1;
 numvar:
		len = cvtnum(num, flags);
		goto check_1char_name;
	case '-':
		expdest = makestrspace(NOPTS, expdest);
		for (i = NOPTS - 1; i >= 0; i--) {
			if (optlist[i] && optletters(i)) {
				USTPUTC(optletters(i), expdest);
				len++;
			}
		}
 check_1char_name:
#if 0
		/* handles cases similar to ${#$1} */
		if (name[2] != '\0')
			raise_error_syntax("bad substitution");
#endif
		break;
	case '@':
		if (quoted && sep)
			goto param;
		/* fall through */
	case '*': {
		char **ap;
		char sepc;
		char c;

		/* We will set c to 0 or ~0 depending on whether
		 * we're doing field splitting.  We won't do field
		 * splitting if either we're quoted or sep is zero.
		 *
		 * Instead of testing (quoted || !sep) the following
		 * trick optimises away any branches by using the
		 * fact that EXP_QUOTED (which is the only bit that
		 * can be set in quoted) is the same as EXP_FULL <<
		 * CHAR_BIT (which is the only bit that can be set
		 * in sep).
		 */
#if EXP_QUOTED >> CHAR_BIT != EXP_FULL
#error The following two lines expect EXP_QUOTED == EXP_FULL << CHAR_BIT
#endif
		c = !((quoted | ~sep) & EXP_QUOTED) - 1;
		sep &= ~quoted;
		sep |= ifsset() ? (unsigned char)(c & ifsval()[0]) : ' ';
 param:
		sepc = sep;
		ap = shellparam.p;
		if (!ap)
			return -1;
		while ((p = *ap++) != NULL) {
			len += strtodest(p, flags);

			if (*ap && sep) {
				len++;
				memtodest(&sepc, 1, flags);
			}
		}
		break;
	} /* case '*' */
	case '0':
	case '1':
	case '2':
	case '3':
	case '4':
	case '5':
	case '6':
	case '7':
	case '8':
	case '9':
		num = atoi(name); /* number(name) fails on ${N#str} etc */
		if (num < 0 || num > shellparam.nparam)
			return -1;
		p = num ? shellparam.p[num - 1] : arg0;
		goto value;
	default:
		/* NB: name has form "VAR=..." */
		p = lookupvar(name);
 value:
		if (!p)
			return -1;

		len = strtodest(p, flags);
#if ENABLE_UNICODE_SUPPORT
		if (subtype == VSLENGTH && len > 0) {
			reinit_unicode_for_ash();
			if (unicode_status == UNICODE_ON) {
				STADJUST(-len, expdest);
				discard = 0;
				len = unicode_strlen(p);
			}
		}
#endif
		break;
	}

	if (discard)
		STADJUST(-len, expdest);

	return len;
}

/*
 * Expand a variable, and return a pointer to the next character in the
 * input string.
 */
static char *
evalvar(char *p, int flag)
{
	char varflags;
	char subtype;
	char *var;
	int patloc;
	int startloc;
	ssize_t varlen;
	int discard;
	int quoted;

	varflags = (unsigned char) *p++;
	subtype = varflags & VSTYPE;

	quoted = flag & EXP_QUOTED;
	var = p;
	startloc = expdest - (char *)stackblock();
	p = strchr(p, '=') + 1; //TODO: use var_end(p)?

 again:
	varlen = varvalue(var, varflags, flag, quoted);
	if (varflags & VSNUL)
		varlen--;

	discard = varlen < 0 ? EXP_DISCARD : 0;

	switch (subtype) {
	case VSPLUS:
		discard ^= EXP_DISCARD;
		/* fall through */
	case 0:
	case VSMINUS:
		p = argstr(p, flag | EXP_TILDE | EXP_WORD | (discard ^ EXP_DISCARD));
		goto record;

	case VSASSIGN:
	case VSQUESTION:
		p = subevalvar(p, var, 0, startloc, varflags,
			(flag & ~QUOTES_ESC) | (discard ^ EXP_DISCARD));

		if ((flag | ~discard) & EXP_DISCARD)
			goto record;

		varflags &= ~VSNUL;
		subtype = VSNORMAL;
		goto again;
	}

	if ((discard & ~flag) && uflag)
		varunset(p, var, 0, 0);

	if (subtype == VSLENGTH) {
		p++;
		if (flag & EXP_DISCARD)
			return p;
		cvtnum(varlen > 0 ? varlen : 0, flag);
		goto really_record;
	}

	if (subtype == VSNORMAL)
		goto record;

#if DEBUG
	switch (subtype) {
	case VSTRIMLEFT:
	case VSTRIMLEFTMAX:
	case VSTRIMRIGHT:
	case VSTRIMRIGHTMAX:
#if BASH_SUBSTR
	case VSSUBSTR:
#endif
#if BASH_PATTERN_SUBST
	case VSREPLACE:
	case VSREPLACEALL:
#endif
		break;
	default:
		abort();
	}
#endif

	flag |= discard;
	if (!(flag & EXP_DISCARD)) {
		/*
		 * Terminate the string and start recording the pattern
		 * right after it
		 */
		STPUTC('\0', expdest);
	}

	patloc = expdest - (char *)stackblock();
	p = subevalvar(p, NULL, patloc, startloc, varflags, flag);

 record:
	if ((flag | discard) & EXP_DISCARD)
		return p;

 really_record:
	if (quoted) {
		quoted = *var == '@' && shellparam.nparam;
		if (!quoted)
			return p;
	}
	recordregion(startloc, expdest - (char *)stackblock(), quoted);
	return p;
}

/*
 * Add a file name to the list.
 */
static void
addfname(const char *name)
{
	struct strlist *sp;

	sp = stzalloc(sizeof(*sp));
	sp->text = sstrdup(name);
	*exparg.lastp = sp;
	exparg.lastp = &sp->next;
}

/* Avoid glob() (and thus, stat() et al) for words like "echo" */
static int
hasmeta(const char *p)
{
	static const char chars[] ALIGN1 = {
		'*', '?', '[', '\\', CTLQUOTEMARK, CTLESC, 0
	};

	for (;;) {
		p = strpbrk(p, chars);
		if (!p)
			break;
		switch ((unsigned char)*p) {
		case CTLQUOTEMARK:
			for (;;) {
				p++;
				if ((unsigned char)*p == CTLQUOTEMARK)
					break;
				if ((unsigned char)*p == CTLESC)
					p++;
				if (*p == '\0') /* huh? */
					return 0;
			}
			break;
		case '\\':
		case CTLESC:
			p++;
			if (*p == '\0')
				return 0;
			break;
		case '[':
			if (!strchr(p + 1, ']')) {
				/* It's not a properly closed [] pattern,
				 * but other metas may follow. Continue checking.
				 * my[file* _is_ globbed by bash
				 * and matches filenames like "my[file1".
				 */
				break;
			}
			/* fallthrough */
		default:
		/* case '*': */
		/* case '?': */
			return 1;
		}
		p++;
	}

	return 0;
}

/* If we want to use glob() from libc... */
#if !ENABLE_ASH_INTERNAL_GLOB

/* Add the result of glob() to the list */
static void
addglob(const glob_t *pglob)
{
	char **p = pglob->gl_pathv;

	do {
		addfname(*p);
	} while (*++p);
}
static void
expandmeta(struct strlist *str /*, int flag*/)
{
	/* TODO - EXP_REDIR */

	while (str) {
		char *p;
		glob_t pglob;
		int i;

		if (fflag)
			goto nometa;

		if (!hasmeta(str->text))
			goto nometa;

		INT_OFF;
		p = preglob(str->text, RMESCAPE_ALLOC | RMESCAPE_HEAP);
// GLOB_NOMAGIC (GNU): if no *?[ chars in pattern, return it even if no match
// GLOB_NOCHECK: if no match, return unchanged pattern (sans \* escapes?)
//
// glibc 2.24.90 glob(GLOB_NOMAGIC) does not remove backslashes used for escaping:
// if you pass it "file\?", it returns "file\?", not "file?", if no match.
// Which means you need to unescape the string, right? Not so fast:
// if there _is_ a file named "file\?" (with backslash), it is returned
// as "file\?" too (whichever pattern you used to find it, say, "file*").
// You DON'T KNOW by looking at the result whether you need to unescape it.
//
// Worse, globbing of "file\?" in a directory with two files, "file?" and "file\?",
// returns "file\?" - which is WRONG: "file\?" pattern matches "file?" file.
// Without GLOB_NOMAGIC, this works correctly ("file?" is returned as a match).
// With GLOB_NOMAGIC | GLOB_NOCHECK, this also works correctly.
//		i = glob(p, GLOB_NOMAGIC | GLOB_NOCHECK, NULL, &pglob);
//		i = glob(p, GLOB_NOMAGIC, NULL, &pglob);
		i = glob(p, 0, NULL, &pglob);
		//bb_error_msg("glob('%s'):%d '%s'...", p, i, pglob.gl_pathv ? pglob.gl_pathv[0] : "-");
		if (p != str->text)
			free(p);
		switch (i) {
		case 0:
#if 0 // glibc 2.24.90 bug? Patterns like "*/file", when match, don't set GLOB_MAGCHAR
			/* GLOB_MAGCHAR is set if *?[ chars were seen (GNU) */
			if (!(pglob.gl_flags & GLOB_MAGCHAR))
				goto nometa2;
#endif
			addglob(&pglob);
			globfree(&pglob);
			INT_ON;
			break;
		case GLOB_NOMATCH:
 //nometa2:
			globfree(&pglob);
			INT_ON;
 nometa:
			*exparg.lastp = str;
			rmescapes(str->text, 0, NULL);
			exparg.lastp = &str->next;
			break;
		default:	/* GLOB_NOSPACE */
			globfree(&pglob);
			INT_ON;
			ash_msg_and_raise_error(bb_msg_memory_exhausted);
		}
		str = str->next;
	}
}

#else
/* ENABLE_ASH_INTERNAL_GLOB: Homegrown globbing code. (dash also has both, uses homegrown one.) */

#if ENABLE_ASH_GLOB_OPTIONS
static int FAST_FUNC
ash_accept_glob(const char *name)
{
	struct stat st;

	if (nohiddenglob || nohidsysglob) {
		if (!lstat(name, &st)) {
			if ((st.st_attr & FILE_ATTRIBUTE_HIDDEN)) {
				if (nohiddenglob ||
						(st.st_attr & FILE_ATTRIBUTE_SYSTEM)) {
					return FALSE;
				}
			}
		}
	}
	return TRUE;
}
#endif

/*
 * Do metacharacter (i.e. *, ?, [...]) expansion.
 */
typedef struct exp_t {
	char *dir;
	unsigned dir_max;
} exp_t;
static void
expmeta(exp_t *exp, char *name, unsigned name_len, unsigned expdir_len)
{
#define expdir exp->dir
#define expdir_max exp->dir_max
	char *enddir = expdir + expdir_len;
	char *p;
	const char *cp;
	char *start;
	char *endname;
	int metaflag;
	struct stat statb;
	DIR *dirp;
	struct dirent *dp;
	int atend;
	int matchdot;
	int esc;

	metaflag = 0;
	start = name;
#if ENABLE_PLATFORM_MINGW32
	if (expdir_len == 0 && has_dos_drive_prefix(start) && start[2] != '/')
		start += 2;
#endif
	for (p = name; esc = 0, *p; p += esc + 1) {
		if (*p == '*' || *p == '?')
			metaflag = 1;
		else if (*p == '[') {
			char *q = p + 1;
			if (*q == '!')
				q++;
			for (;;) {
				if (*q == '\\')
					q++;
				if (*q == '/' || *q == '\0')
					break;
				if (*++q == ']') {
					metaflag = 1;
					break;
				}
			}
		} else {
			if (*p == '\\' && p[1])
				esc++;
			if (p[esc] == '/') {
				if (metaflag)
					break;
				start = p + esc + 1;
			}
		}
	}
	if (metaflag == 0) {    /* we've reached the end of the file name */
		if (!expdir_len)
			return;
		p = name;
		do {
			if (*p == '\\' && p[1])
				p++;
			*enddir++ = *p;
		} while (*p++);
		if (lstat(expdir, &statb) == 0)
			addfname(expdir);
		return;
	}
	endname = p;
	if (name < start) {
		p = name;
		do {
			if (*p == '\\' && p[1])
				p++;
			*enddir++ = *p++;
		} while (p < start);
	}
	*enddir = '\0';
	cp = expdir;
	expdir_len = enddir - cp;
	if (!expdir_len)
		cp = ".";
	dirp = opendir(cp);
	if (dirp == NULL)
		return;
	if (*endname == 0) {
		atend = 1;
	} else {
		atend = 0;
		*endname = '\0';
		endname += esc + 1;
	}
	name_len -= endname - name;
	matchdot = 0;
	p = start;
	if (*p == '\\')
		p++;
	if (*p == '.')
		matchdot++;
	while (!pending_int && (dp = readdir(dirp)) != NULL) {
		if (dp->d_name[0] == '.' && !matchdot)
			continue;
#if ENABLE_ASH_GLOB_OPTIONS
# undef pmatch
# define pmatch(a, b) !fnmatch((a), (b), nocaseglob ? FNM_CASEFOLD : 0)
#endif
		if (pmatch(start, dp->d_name)) {
			if (atend) {
#if ENABLE_ASH_GLOB_OPTIONS
				if (!ash_accept_glob(dp->d_name))
					continue;
#endif
				strcpy(enddir, dp->d_name);
				addfname(expdir);
			} else {
				unsigned offset;
				unsigned len;

				p = stpcpy(enddir, dp->d_name);
				*p = '/';

				offset = p - expdir + 1;
				len = offset + name_len + NAME_MAX;
				if (len > expdir_max) {
					len += PATH_MAX;
					expdir = ckrealloc(expdir, len);
					expdir_max = len;
				}

				expmeta(exp, endname, name_len, offset);
				enddir = expdir + expdir_len;
			}
		}
	}
	closedir(dirp);
	if (!atend)
		endname[-esc - 1] = esc ? '\\' : '/';
#undef expdir
#undef expdir_max
#if ENABLE_ASH_GLOB_OPTIONS
# undef pmatch
# define pmatch(a, b) !fnmatch((a), (b), 0)
#endif
}

static struct strlist *
msort(struct strlist *list, int len)
{
	struct strlist *p, *q = NULL;
	struct strlist **lpp;
	int half;
	int n;

	if (len <= 1)
		return list;
	half = len >> 1;
	p = list;
	for (n = half; --n >= 0;) {
		q = p;
		p = p->next;
	}
	q->next = NULL;                 /* terminate first half of list */
	q = msort(list, half);          /* sort first half of list */
	p = msort(p, len - half);               /* sort second half */
	lpp = &list;
	for (;;) {
#if ENABLE_LOCALE_SUPPORT
		if (strcoll(p->text, q->text) < 0)
#else
		if (strcmp(p->text, q->text) < 0)
#endif
						{
			*lpp = p;
			lpp = &p->next;
			p = *lpp;
			if (p == NULL) {
				*lpp = q;
				break;
			}
		} else {
			*lpp = q;
			lpp = &q->next;
			q = *lpp;
			if (q == NULL) {
				*lpp = p;
				break;
			}
		}
	}
	return list;
}

/*
 * Sort the results of file name expansion.  It calculates the number of
 * strings to sort and then calls msort (short for merge sort) to do the
 * work.
 */
static struct strlist *
expsort(struct strlist *str)
{
	int len;
	struct strlist *sp;

	len = 0;
	for (sp = str; sp; sp = sp->next)
		len++;
	return msort(str, len);
}

static void
expandmeta(struct strlist *str /*, int flag*/)
{
	/* TODO - EXP_REDIR */

	while (str) {
		exp_t exp;
		struct strlist **savelastp;
		struct strlist *sp;
		char *p;
		unsigned len;

		if (fflag)
			goto nometa;
		if (!hasmeta(str->text))
			goto nometa;
		savelastp = exparg.lastp;

		INT_OFF;
		p = preglob(str->text, RMESCAPE_ALLOC | RMESCAPE_HEAP);
		len = strlen(p);
		exp.dir_max = len + PATH_MAX;
		exp.dir = ckmalloc(exp.dir_max);

		expmeta(&exp, p, len, 0);
		free(exp.dir);
		if (p != str->text)
			free(p);
		INT_ON;
		if (exparg.lastp == savelastp) {
			/*
			 * no matches
			 */
 nometa:
			*exparg.lastp = str;
			rmescapes(str->text, 0, NULL);
			exparg.lastp = &str->next;
		} else {
			*exparg.lastp = NULL;
			*savelastp = sp = expsort(*savelastp);
			while (sp->next != NULL)
				sp = sp->next;
			exparg.lastp = &sp->next;
		}
		str = str->next;
	}
}
#endif /* ENABLE_ASH_INTERNAL_GLOB */

/*
 * Perform variable substitution and command substitution on an argument,
 * placing the resulting list of arguments in arglist.  If EXP_FULL is true,
 * perform splitting and file name expansion.  When arglist is NULL, perform
 * here document expansion.
 */
static void
expandarg(union node *arg, struct arglist *arglist, int flag)
{
	struct strlist *sp;
	char *p;

	argbackq = arg->narg.backquote;
	STARTSTACKSTR(expdest);
	TRACE(("expandarg: argstr('%s',flags:%x)\n", arg->narg.text, flag));
	argstr(arg->narg.text, flag);
	if (arglist == NULL) {
		/* here document expanded */
		goto out;
	}
	p = grabstackstr(expdest);
	TRACE(("expandarg: p:'%s'\n", p));
	exparg.lastp = &exparg.list;
	/*
	 * TODO - EXP_REDIR
	 */
	if (flag & EXP_FULL) {
		ifsbreakup(p, &exparg);
		*exparg.lastp = NULL;
		exparg.lastp = &exparg.list;
		expandmeta(exparg.list /*, flag*/);
	} else {
		sp = stzalloc(sizeof(*sp));
		sp->text = p;
		*exparg.lastp = sp;
		exparg.lastp = &sp->next;
	}
	*exparg.lastp = NULL;
	if (exparg.list) {
		*arglist->lastp = exparg.list;
		arglist->lastp = exparg.lastp;
	}

 out:
	ifsfree();
}

/*
 * Expand shell variables and backquotes inside a here document.
 */
static void
expandhere(union node *arg)
{
	expandarg(arg, (struct arglist *)NULL, EXP_QUOTED);
}

/*
 * Returns true if the pattern matches the string.
 */
static int
patmatch(char *pattern, const char *string)
{
	char *p = preglob(pattern, 0);
	int r = pmatch(p, string);
	//bb_error_msg("!fnmatch(pattern:'%s',str:'%s',0):%d", p, string, r);
	return r;
}

/*
 * See if a pattern matches in a case statement.
 */
static int
casematch(union node *pattern, char *val)
{
	struct stackmark smark;
	int result;

	setstackmark(&smark);
	argbackq = pattern->narg.backquote;
	STARTSTACKSTR(expdest);
	argstr(pattern->narg.text, EXP_TILDE | EXP_CASE);
	ifsfree();
	result = patmatch(stackblock(), val);
	popstackmark(&smark);
	return result;
}


/* ============ find_command */

struct builtincmd {
	const char *name;
	int (*builtin)(int, char **) FAST_FUNC;
	/* unsigned flags; */
};
#define IS_BUILTIN_SPECIAL(b) ((b)->name[0] & 1)
/* "regular" builtins always take precedence over commands,
 * regardless of PATH=....%builtin... position */
#define IS_BUILTIN_REGULAR(b) ((b)->name[0] & 2)
#define IS_BUILTIN_ASSIGN(b)  ((b)->name[0] & 4)

struct cmdentry {
	smallint cmdtype;       /* CMDxxx */
	union param {
		int index;
		/* index >= 0 for commands without path (slashes) */
		/* (TODO: what exactly does the value mean? PATH position?) */
		/* index == -1 for commands with slashes */
		/* index == (-2 - applet_no) for NOFORK applets */
		const struct builtincmd *cmd;
		struct funcnode *func;
	} u;
};
/* values of cmdtype */
#define CMDUNKNOWN      -1      /* no entry in table for command */
#define CMDNORMAL       0       /* command is an executable program */
#define CMDFUNCTION     1       /* command is a shell function */
#define CMDBUILTIN      2       /* command is a shell builtin */

/* action to find_command() */
#define DO_ERR          0x01    /* prints errors */
#define DO_ABS          0x02    /* checks absolute paths */
#define DO_NOFUNC       0x04    /* don't return shell functions, for command */
#define DO_ALTPATH      0x08    /* using alternate path */
#define DO_REGBLTIN     0x10    /* regular built-ins and functions only */

static void find_command(char *, struct cmdentry *, int, const char *);


/* ============ Hashing commands */

/*
 * When commands are first encountered, they are entered in a hash table.
 * This ensures that a full path search will not have to be done for them
 * on each invocation.
 *
 * We should investigate converting to a linear search, even though that
 * would make the command name "hash" a misnomer.
 */

struct tblentry {
	struct tblentry *next;  /* next entry in hash chain */
	union param param;      /* definition of builtin function */
	smallint cmdtype;       /* CMDxxx */
	char rehash;            /* if set, cd done since entry created */
	char cmdname[1];        /* name of command */
};

static struct tblentry **cmdtable;
#define INIT_G_cmdtable() do { \
	cmdtable = xzalloc(CMDTABLESIZE * sizeof(cmdtable[0])); \
} while (0)

static int builtinloc = -1;     /* index in path of %builtin, or -1 */


static void
#if ENABLE_PLATFORM_MINGW32
tryexec(IF_FEATURE_SH_STANDALONE(int applet_no, const char *path, int noexec,)
			const char *cmd, char **argv, char **envp)
#else
tryexec(IF_FEATURE_SH_STANDALONE(int applet_no,) const char *cmd, char **argv, char **envp)
#endif
{
#if ENABLE_PLATFORM_MINGW32 && ENABLE_FEATURE_SH_STANDALONE
	interp_t interp;
#endif
#if ENABLE_FEATURE_SH_STANDALONE
	if (applet_no >= 0) {
# if ENABLE_PLATFORM_MINGW32
		/* Treat all applets as NOEXEC, including the shell itself
		 * if we were called from forkshell_shellexec(). */
 run_noexec:
		if (applet_main[applet_no] != ash_main || noexec) {
			/* mingw-w64's getopt() uses __argv[0] as the program name */
			__argv[0] = (char *)cmd;
			/* 'which' wants to know if it was invoked from a standalone
			 * shell.  'Which' in argv[0] indicates this. */
			if (strcmp(argv[0], "which") == 0) {
				argv[0] = (char *)"Which";
			}
# else
		if (APPLET_IS_NOEXEC(applet_no)) {
# endif
#if !ENABLE_PLATFORM_MINGW32 || !defined(_UCRT)
			/* If building for UCRT move this up into shellexec() to
			 * work around a bug. */
			clearenv();
			while (*envp)
				putenv(*envp++);
#endif
			popredir(/*drop:*/ 1);
			run_noexec_applet_and_exit(applet_no, cmd, argv);
		}
		/* re-exec ourselves with the new arguments */
		execve(bb_busybox_exec_path, argv, envp);
		/* If they called chroot or otherwise made the binary no longer
		 * executable, fall through */
	}
#endif

#if ENABLE_PLATFORM_MINGW32
	/* Workaround for libtool, which assumes the host is an MSYS2
	 * environment and requires special-case escaping for cmd.exe.
	 * https://github.com/skeeto/w64devkit/issues/50 */
	if (string_array_len(argv) >= 3 &&
			strcmp(argv[0], "cmd") == 0 &&
			strcmp(argv[1], "//c") == 0 &&
			strcmp(argv[2], "echo") == 0) {
		argv[1]++;	/* drop extra slash */
	}

	/* cmd was allocated on the stack with room for an extension */
	add_win32_extension((char *)cmd);

# if ENABLE_FEATURE_SH_STANDALONE
	/* If the command is a script with an interpreter which is an
	 * applet, we can run it as if it were a noexec applet. */
	if (parse_interpreter(cmd, &interp)) {
		applet_no = find_applet_by_name_for_sh(interp.name, path);
		if (applet_no >= 0) {
			argv[0] = (char *)cmd;
			/* evalcommand()/spawn_forkshell() add two elements before argv */
			if (interp.opts) {
				argv--;
				argv[0] = (char *)interp.opts;
			}
			argv--;
			cmd = argv[0] = (char *)interp.name;
			/* Identify the index of the script file in argv */
			set_interp(1 + (interp.opts != NULL));
			goto run_noexec;
		}
	}
# endif

	execve(cmd, argv, envp);
	/* skip POSIX-mandated retry on ENOEXEC */
#else /* !ENABLE_PLATFORM_MINGW32 */
 repeat:
#ifdef SYSV
	do {
		execve(cmd, argv, envp);
	} while (errno == EINTR);
#else
	execve(cmd, argv, envp);
#endif

	if (cmd != bb_busybox_exec_path && errno == ENOEXEC) {
		/* Run "cmd" as a shell script:
		 * http://pubs.opengroup.org/onlinepubs/9699919799/utilities/V3_chap02.html
		 * "If the execve() function fails with ENOEXEC, the shell
		 * shall execute a command equivalent to having a shell invoked
		 * with the command name as its first operand,
		 * with any remaining arguments passed to the new shell"
		 *
		 * That is, do not use $SHELL, user's shell, or /bin/sh;
		 * just call ourselves.
		 *
		 * Note that bash reads ~80 chars of the file, and if it sees
		 * a zero byte before it sees newline, it doesn't try to
		 * interpret it, but fails with "cannot execute binary file"
		 * message and exit code 126. For one, this prevents attempts
		 * to interpret foreign ELF binaries as shell scripts.
		 */
		argv[0] = (char*) cmd;
		cmd = bb_busybox_exec_path;
		/* NB: this is only possible because all callers of shellexec()
		 * ensure that the argv[-1] slot exists!
		 */
		argv--;
		argv[0] = (char*) "ash";
		goto repeat;
	}
#endif /* !ENABLE_PLATFORM_MINGW32 */
}

#if !ENABLE_PLATFORM_MINGW32 || !ENABLE_FEATURE_SH_STANDALONE
# define shellexec(prg, a, pth, i, n) shellexec(prg, a, pth, i)
#endif

/*
 * Exec a program.  Never returns.  If you change this routine, you may
 * have to change the find_command routine as well.
 * argv[-1] must exist and be writable! See tryexec() for why.
 */
static struct builtincmd *find_builtin(const char *name);
static void shellexec(char *prog, char **argv, const char *path, int idx,
						int noexec) NORETURN;
static void shellexec(char *prog, char **argv, const char *path, int idx,
						int noexec)
{
	char *cmdname;
	int e;
	char **envp;
	int exerrno;
	int applet_no = -1; /* used only by FEATURE_SH_STANDALONE */

	envp = listvars(VEXPORT, VUNSET, /*strlist:*/ NULL, /*end:*/ NULL);
#if ENABLE_FEATURE_SH_STANDALONE && ENABLE_PLATFORM_MINGW32 && defined(_UCRT)
	/* Avoid UCRT bug by updating parent's environment and passing a
	 * NULL environment pointer to execve(). */
	clearenv();
	while (*envp)
		putenv(*envp++);
	envp = NULL;
#endif
#if !ENABLE_PLATFORM_MINGW32
	if (strchr(prog, '/') != NULL
#else
	if (has_path(prog)
#endif
#if ENABLE_FEATURE_SH_STANDALONE
	 || (applet_no = find_applet_by_name_for_sh(prog, path)) >= 0
#endif
	) {
#if ENABLE_PLATFORM_MINGW32
		char *progext = stack_add_ext_space(prog);
		tryexec(IF_FEATURE_SH_STANDALONE(applet_no, path, noexec,)
				progext, argv, envp);
#else
		tryexec(IF_FEATURE_SH_STANDALONE(applet_no,) prog, argv, envp);
#endif
		if (applet_no >= 0) {
			/* We tried execing ourself, but it didn't work.
			 * Maybe /proc/self/exe doesn't exist?
			 * Try $PATH search.
			 */
			goto try_PATH;
		}
		e = errno;
#if ENABLE_PLATFORM_MINGW32
		if (unix_path(prog)) {
			const char *name = bb_basename(prog);
# if ENABLE_FEATURE_SH_STANDALONE
			if ((applet_no = find_applet_by_name_for_sh(name, path)) >= 0) {
				tryexec(applet_no, path, noexec, name, argv, envp);
				e = errno;
			}
# endif
			if (!find_builtin(name)) {
				argv[0] = (char *)name;
				goto try_PATH;
			}
		}
#endif
	} else {
 try_PATH:
		e = ENOENT;
		while (padvance(&path, argv[0]) >= 0) {
			cmdname = stackblock();
			if (--idx < 0 && pathopt == NULL) {
#if ENABLE_PLATFORM_MINGW32
				tryexec(IF_FEATURE_SH_STANDALONE(-1, path, noexec,)
						cmdname, argv, envp);
#else
				tryexec(IF_FEATURE_SH_STANDALONE(-1,) cmdname, argv, envp);
#endif
				if (errno != ENOENT && errno != ENOTDIR)
					e = errno;
			}
		}
	}

	/* Map to POSIX errors */
	switch (e) {
	default:
		exerrno = 126;
		break;
	case ELOOP:
	case ENAMETOOLONG:
	case ENOENT:
	case ENOTDIR:
		exerrno = 127;
		break;
	}
	exitstatus = exerrno;
	TRACE(("shellexec failed for %s, errno %d, suppress_int %d\n",
		prog, e, suppress_int));
	ash_msg_and_raise(EXEND, "%s: %s", prog, errmsg(e, "not found"));
	/* NOTREACHED */
}

static void
printentry(struct tblentry *cmdp)
{
	int idx;
	const char *path;
	char *name;

	idx = cmdp->param.index;
	path = pathval();
	do {
		padvance(&path, cmdp->cmdname);
	} while (--idx >= 0);
	name = stackblock();
#if ENABLE_PLATFORM_MINGW32
	add_win32_extension(name);
#endif
	out1fmt("%s%s\n", name, (cmdp->rehash ? "*" : nullstr));
}

/*
 * Clear out command entries.
 */
static void
clearcmdentry(void)
{
	struct tblentry **tblp;
	struct tblentry **pp;
	struct tblentry *cmdp;

	INT_OFF;
	for (tblp = cmdtable; tblp < &cmdtable[CMDTABLESIZE]; tblp++) {
		pp = tblp;
		while ((cmdp = *pp) != NULL) {
			if (cmdp->cmdtype == CMDNORMAL
			 || (cmdp->cmdtype == CMDBUILTIN
			    && !IS_BUILTIN_REGULAR(cmdp->param.cmd)
			    && builtinloc > 0
			    )
			) {
				*pp = cmdp->next;
				free(cmdp);
			} else {
				pp = &cmdp->next;
			}
		}
	}
	INT_ON;
}

/*
 * Locate a command in the command hash table.  If "add" is nonzero,
 * add the command to the table if it is not already present.  The
 * variable "lastcmdentry" is set to point to the address of the link
 * pointing to the entry, so that delete_cmd_entry can delete the
 * entry.
 *
 * Interrupts must be off if called with add != 0.
 */
static struct tblentry **lastcmdentry;

static struct tblentry *
cmdlookup(const char *name, int add)
{
	unsigned int hashval;
	const char *p;
	struct tblentry *cmdp;
	struct tblentry **pp;

	p = name;
	hashval = (unsigned char)*p << 4;
	while (*p)
		hashval += (unsigned char)*p++;
	hashval &= 0x7FFF;
	pp = &cmdtable[hashval % CMDTABLESIZE];
	for (cmdp = *pp; cmdp; cmdp = cmdp->next) {
		if (strcmp(cmdp->cmdname, name) == 0)
			break;
		pp = &cmdp->next;
	}
	if (add && cmdp == NULL) {
		cmdp = *pp = ckzalloc(sizeof(struct tblentry)
				+ strlen(name)
				/* + 1 - already done because
				 * tblentry::cmdname is char[1] */);
		/*cmdp->next = NULL; - ckzalloc did it */
		cmdp->cmdtype = CMDUNKNOWN;
		strcpy(cmdp->cmdname, name);
	}
	lastcmdentry = pp;
	return cmdp;
}

/*
 * Delete the command entry returned on the last lookup.
 */
static void
delete_cmd_entry(void)
{
	struct tblentry *cmdp;

	INT_OFF;
	cmdp = *lastcmdentry;
	*lastcmdentry = cmdp->next;
	if (cmdp->cmdtype == CMDFUNCTION)
		freefunc(cmdp->param.func);
	free(cmdp);
	INT_ON;
}

/*
 * Add a new command entry, replacing any existing command entry for
 * the same name - except special builtins.
 */
static void
addcmdentry(char *name, struct cmdentry *entry)
{
	struct tblentry *cmdp;

	cmdp = cmdlookup(name, 1);
	if (cmdp->cmdtype == CMDFUNCTION) {
		freefunc(cmdp->param.func);
	}
	cmdp->cmdtype = entry->cmdtype;
	cmdp->param = entry->u;
	cmdp->rehash = 0;
}

static int FAST_FUNC
hashcmd(int argc UNUSED_PARAM, char **argv UNUSED_PARAM)
{
	struct tblentry **pp;
	struct tblentry *cmdp;
	int c;
	struct cmdentry entry;
	char *name;

	if (nextopt("r") != '\0') {
		clearcmdentry();
		return 0;
	}

	if (*argptr == NULL) {
		for (pp = cmdtable; pp < &cmdtable[CMDTABLESIZE]; pp++) {
			for (cmdp = *pp; cmdp; cmdp = cmdp->next) {
				if (cmdp->cmdtype == CMDNORMAL)
					printentry(cmdp);
			}
		}
		return 0;
	}

	c = 0;
	while ((name = *argptr) != NULL) {
		cmdp = cmdlookup(name, 0);
		if (cmdp != NULL
		 && (cmdp->cmdtype == CMDNORMAL
		    || (cmdp->cmdtype == CMDBUILTIN
			&& !IS_BUILTIN_REGULAR(cmdp->param.cmd)
			&& builtinloc > 0
			)
		    )
		) {
			delete_cmd_entry();
		}
		find_command(name, &entry, DO_ERR, pathval());
		if (entry.cmdtype == CMDUNKNOWN)
			c = 1;
		argptr++;
	}
	return c;
}

/*
 * Called when a cd is done.  Marks all commands so the next time they
 * are executed they will be rehashed.
 */
static void
hashcd(void)
{
	struct tblentry **pp;
	struct tblentry *cmdp;

	for (pp = cmdtable; pp < &cmdtable[CMDTABLESIZE]; pp++) {
		for (cmdp = *pp; cmdp; cmdp = cmdp->next) {
			if (cmdp->cmdtype == CMDNORMAL
			 || (cmdp->cmdtype == CMDBUILTIN
			     && !IS_BUILTIN_REGULAR(cmdp->param.cmd)
			     && builtinloc > 0)
			) {
				cmdp->rehash = 1;
			}
		}
	}
}

/*
 * Fix command hash table when PATH changed.
 * Called before PATH is changed.  The argument is the new value of PATH;
 * pathval() still returns the old value at this point.
 * Called with interrupts off.
 */
static void FAST_FUNC
changepath(const char *newval)
{
	const char *new;
	int idx;
	int bltin;

	new = newval;
	idx = 0;
	bltin = -1;
	for (;;) {
		if (*new == '%' && prefix(new + 1, "builtin")) {
			bltin = idx;
			break;
		}
		new = strchr(new, PATH_SEP);
		if (!new)
			break;
		idx++;
		new++;
	}
	builtinloc = bltin;
	clearcmdentry();
}
enum {
	TEOF,
	TNL,
	TREDIR,
	TWORD,
	TSEMI,
	TBACKGND,
	TAND,
	TOR,
	TPIPE,
	TLP,
	TRP,
	TENDCASE,
	TENDBQUOTE,
	TNOT,
	TCASE,
	TDO,
	TDONE,
	TELIF,
	TELSE,
	TESAC,
	TFI,
	TFOR,
#if BASH_FUNCTION
	TFUNCTION,
#endif
	TIF,
	TIN,
	TTHEN,
	TUNTIL,
	TWHILE,
	TBEGIN,
	TEND
};
typedef smallint token_id_t;

/* Nth bit indicates if token marks the end of a list */
enum {
	tokendlist = 0
	/*  0 */ | (1u << TEOF)
	/*  1 */ | (0u << TNL)
	/*  2 */ | (0u << TREDIR)
	/*  3 */ | (0u << TWORD)
	/*  4 */ | (0u << TSEMI)
	/*  5 */ | (0u << TBACKGND)
	/*  6 */ | (0u << TAND)
	/*  7 */ | (0u << TOR)
	/*  8 */ | (0u << TPIPE)
	/*  9 */ | (0u << TLP)
	/* 10 */ | (1u << TRP)
	/* 11 */ | (1u << TENDCASE)
	/* 12 */ | (1u << TENDBQUOTE)
	/* 13 */ | (0u << TNOT)
	/* 14 */ | (0u << TCASE)
	/* 15 */ | (1u << TDO)
	/* 16 */ | (1u << TDONE)
	/* 17 */ | (1u << TELIF)
	/* 18 */ | (1u << TELSE)
	/* 19 */ | (1u << TESAC)
	/* 20 */ | (1u << TFI)
	/* 21 */ | (0u << TFOR)
#if BASH_FUNCTION
	/* 22 */ | (0u << TFUNCTION)
#endif
	/* 23 */ | (0u << TIF)
	/* 24 */ | (0u << TIN)
	/* 25 */ | (1u << TTHEN)
	/* 26 */ | (0u << TUNTIL)
	/* 27 */ | (0u << TWHILE)
	/* 28 */ | (0u << TBEGIN)
	/* 29 */ | (1u << TEND)
	, /* thus far 29 bits used */
};

static const char *const tokname_array[] ALIGN_PTR = {
	"end of file",
	"newline",
	"redirection",
	"word",
	";",
	"&",
	"&&",
	"||",
	"|",
	"(",
	")",
	";;",
	"`",
#define KWDOFFSET 13
	/* the following are keywords */
	"!",
	"case",
	"do",
	"done",
	"elif",
	"else",
	"esac",
	"fi",
	"for",
#if BASH_FUNCTION
	"function",
#endif
	"if",
	"in",
	"then",
	"until",
	"while",
	"{",
	"}",
};

/* Wrapper around strcmp for qsort/bsearch/... */
static int
pstrcmp(const void *a, const void *b)
{
	return strcmp((char*)a, *(char**)b);
}

static const char *const *
findkwd(const char *s)
{
	return bsearch(s, tokname_array + KWDOFFSET,
			ARRAY_SIZE(tokname_array) - KWDOFFSET,
			sizeof(tokname_array[0]), pstrcmp);
}

/*
 * Locate and print what a word is...
 */
static int
describe_command(char *command, const char *path, int describe_command_verbose)
{
	struct cmdentry entry;
#if ENABLE_ASH_ALIAS
	const struct alias *ap;
#endif

	if (describe_command_verbose) {
		out1str(command);
	}

	/* First look at the keywords */
	if (findkwd(command)) {
		out1str(describe_command_verbose ? " is a shell keyword" : command);
		goto out;
	}

#if ENABLE_ASH_ALIAS
	/* Then look at the aliases */
	ap = lookupalias(command, 0);
	if (ap != NULL) {
		if (!describe_command_verbose) {
			out1str("alias ");
			printalias(ap);
			return 0;
		}
		out1fmt(" is an alias for %s", ap->val);
		goto out;
	}
#endif
	/* Brute force */
	path = path ? path : pathval();
	find_command(command, &entry, DO_ABS, path);

	switch (entry.cmdtype) {
	case CMDNORMAL: {
		int j = entry.u.index;
		char *p;
#if ENABLE_PLATFORM_MINGW32 && ENABLE_FEATURE_SH_STANDALONE
		if (j < -1) {
			p = (char *)bb_basename(command);
			if (describe_command_verbose) {
				out1fmt(" is a builtin applet");
			} else {
				out1str(applet_to_exe(p));
			}
			break;
		}
#endif
		if (j < 0) {
#if ENABLE_PLATFORM_MINGW32
			p = stack_add_ext_space(command);
#else
			p = command;
#endif
		} else {
#if ENABLE_PLATFORM_MINGW32
			if (unix_path(command))
				command = (char *)bb_basename(command);
#endif
			do {
				padvance(&path, command);
			} while (--j >= 0);
			p = stackblock();
		}
#if ENABLE_PLATFORM_MINGW32
		add_win32_extension(p);
		bs_to_slash(p);
#endif
		if (describe_command_verbose) {
			out1fmt(" is %s", p);
		} else {
			out1str(p);
		}
		break;
	}

	case CMDFUNCTION:
		if (describe_command_verbose) {
			/*out1str(" is a shell function");*/
			out1str(" is a function"); /* bash says this */
		} else {
			out1str(command);
		}
		break;

	case CMDBUILTIN:
		if (describe_command_verbose) {
			out1fmt(" is a %sshell builtin",
				IS_BUILTIN_SPECIAL(entry.u.cmd) ?
					"special " : nullstr
			);
		} else {
			out1str(command);
		}
		break;

	default:
		if (describe_command_verbose) {
			out1str(": not found\n");
		}
		return 127;
	}
 out:
	out1str("\n");
	return 0;
}

static int FAST_FUNC
typecmd(int argc UNUSED_PARAM, char **argv)
{
	int i = 1;
	int err = 0;
	int verbose = 1;

	/* type -p ... ? (we don't bother checking for 'p') */
	if (argv[1] && argv[1][0] == '-') {
		i++;
		verbose = 0;
	}
	while (argv[i]) {
		err |= describe_command(argv[i++], NULL, verbose);
	}
	return err;
}

static struct strlist *
fill_arglist(struct arglist *arglist, union node **argpp)
{
	struct strlist **lastp = arglist->lastp;
	union node *argp;

	while ((argp = *argpp) != NULL) {
		expandarg(argp, arglist, EXP_FULL | EXP_TILDE);
		*argpp = argp->narg.next;
		if (*lastp)
			break;
	}

	return *lastp;
}

#if ENABLE_ASH_CMDCMD
/* Is it "command [-p] PROG ARGS" bltin, no other opts? Return ptr to "PROG" if yes */
static int
parse_command_args(struct arglist *arglist, union node **argpp, const char **path)
{
	struct strlist *sp = arglist->list;
	char *cp, c;

	for (;;) {
		sp = sp->next ? sp->next : fill_arglist(arglist, argpp);
		if (!sp)
			return 0;
		cp = sp->text;
		if (*cp++ != '-')
			break;
		c = *cp++;
		if (!c)
			break;
		if (c == '-' && !*cp) {
			if (!sp->next && !fill_arglist(arglist, argpp))
				return 0;
			sp = sp->next;
			break;
		}
		do {
			switch (c) {
			case 'p':
				*path = bb_default_path;
				break;
			default:
				/* run 'typecmd' for other options */
				return 0;
			}
			c = *cp++;
		} while (c);
	}

	arglist->list = sp;
	return DO_NOFUNC;
}

static int FAST_FUNC
commandcmd(int argc UNUSED_PARAM, char **argv UNUSED_PARAM)
{
	char *cmd;
	int c;
	enum {
		VERIFY_BRIEF = 1,
		VERIFY_VERBOSE = 2,
	} verify = 0;
	const char *path = NULL;

	/* "command [-p] PROG ARGS" (that is, without -V or -v)
	 * never reaches this function.
	 */

	while ((c = nextopt("pvV")) != '\0')
		if (c == 'V')
			verify |= VERIFY_VERBOSE;
		else if (c == 'v')
			/*verify |= VERIFY_BRIEF*/;
#if DEBUG
		else if (c != 'p')
			abort();
#endif
		else
			path = bb_default_path;

	/* Mimic bash: just "command -v" doesn't complain, it's a nop */
	cmd = *argptr;
	if (/*verify && */ cmd)
		return describe_command(cmd, path, verify /* - VERIFY_BRIEF*/);

	return 0;
}
#endif

/*static int funcblocksize;     // size of structures in function */
/*static int funcstringsize;    // size of strings in node */
static void *funcblock;         /* block to allocate function from */
static char *funcstring_end;    /* end of block to allocate strings from */
#if ENABLE_PLATFORM_MINGW32
static int fs_size;
static void *fs_start;
# if FORKSHELL_DEBUG
static void *fs_funcstring;
static const char **annot;
static char *annot_free;
# endif
#endif

static const uint8_t nodesize[N_NUMBER] ALIGN1 = {
	[NCMD     ] = SHELL_ALIGN(sizeof(struct ncmd)),
	[NPIPE    ] = SHELL_ALIGN(sizeof(struct npipe)),
	[NREDIR   ] = SHELL_ALIGN(sizeof(struct nredir)),
	[NBACKGND ] = SHELL_ALIGN(sizeof(struct nredir)),
	[NSUBSHELL] = SHELL_ALIGN(sizeof(struct nredir)),
	[NAND     ] = SHELL_ALIGN(sizeof(struct nbinary)),
	[NOR      ] = SHELL_ALIGN(sizeof(struct nbinary)),
	[NSEMI    ] = SHELL_ALIGN(sizeof(struct nbinary)),
	[NIF      ] = SHELL_ALIGN(sizeof(struct nif)),
	[NWHILE   ] = SHELL_ALIGN(sizeof(struct nbinary)),
	[NUNTIL   ] = SHELL_ALIGN(sizeof(struct nbinary)),
	[NFOR     ] = SHELL_ALIGN(sizeof(struct nfor)),
	[NCASE    ] = SHELL_ALIGN(sizeof(struct ncase)),
	[NCLIST   ] = SHELL_ALIGN(sizeof(struct nclist)),
	[NDEFUN   ] = SHELL_ALIGN(sizeof(struct narg)),
	[NARG     ] = SHELL_ALIGN(sizeof(struct narg)),
	[NTO      ] = SHELL_ALIGN(sizeof(struct nfile)),
#if BASH_REDIR_OUTPUT
	[NTO2     ] = SHELL_ALIGN(sizeof(struct nfile)),
#endif
	[NCLOBBER ] = SHELL_ALIGN(sizeof(struct nfile)),
	[NFROM    ] = SHELL_ALIGN(sizeof(struct nfile)),
	[NFROMTO  ] = SHELL_ALIGN(sizeof(struct nfile)),
	[NAPPEND  ] = SHELL_ALIGN(sizeof(struct nfile)),
	[NTOFD    ] = SHELL_ALIGN(sizeof(struct ndup)),
	[NFROMFD  ] = SHELL_ALIGN(sizeof(struct ndup)),
	[NHERE    ] = SHELL_ALIGN(sizeof(struct nhere)),
	[NXHERE   ] = SHELL_ALIGN(sizeof(struct nhere)),
	[NNOT     ] = SHELL_ALIGN(sizeof(struct nnot)),
};

static int calcsize(int funcblocksize, union node *n);

static int
sizenodelist(int funcblocksize, struct nodelist *lp)
{
	while (lp) {
		funcblocksize += SHELL_ALIGN(sizeof(struct nodelist));
		funcblocksize = calcsize(funcblocksize, lp->n);
		lp = lp->next;
	}
	return funcblocksize;
}

static int
calcsize(int funcblocksize, union node *n)
{
	if (n == NULL)
		return funcblocksize;
	funcblocksize += nodesize[n->type];
	switch (n->type) {
	case NCMD:
		funcblocksize = calcsize(funcblocksize, n->ncmd.redirect);
		funcblocksize = calcsize(funcblocksize, n->ncmd.args);
		funcblocksize = calcsize(funcblocksize, n->ncmd.assign);
		break;
	case NPIPE:
		funcblocksize = sizenodelist(funcblocksize, n->npipe.cmdlist);
		break;
	case NREDIR:
	case NBACKGND:
	case NSUBSHELL:
		funcblocksize = calcsize(funcblocksize, n->nredir.redirect);
		funcblocksize = calcsize(funcblocksize, n->nredir.n);
		break;
	case NAND:
	case NOR:
	case NSEMI:
	case NWHILE:
	case NUNTIL:
		funcblocksize = calcsize(funcblocksize, n->nbinary.ch2);
		funcblocksize = calcsize(funcblocksize, n->nbinary.ch1);
		break;
	case NIF:
		funcblocksize = calcsize(funcblocksize, n->nif.elsepart);
		funcblocksize = calcsize(funcblocksize, n->nif.ifpart);
		funcblocksize = calcsize(funcblocksize, n->nif.test);
		break;
	case NFOR:
		funcblocksize += SHELL_ALIGN(strlen(n->nfor.var) + 1); /* was funcstringsize += ... */
		funcblocksize = calcsize(funcblocksize, n->nfor.body);
		funcblocksize = calcsize(funcblocksize, n->nfor.args);
		break;
	case NCASE:
		funcblocksize = calcsize(funcblocksize, n->ncase.cases);
		funcblocksize = calcsize(funcblocksize, n->ncase.expr);
		break;
	case NCLIST:
		funcblocksize = calcsize(funcblocksize, n->nclist.body);
		funcblocksize = calcsize(funcblocksize, n->nclist.pattern);
		funcblocksize = calcsize(funcblocksize, n->nclist.next);
		break;
	case NDEFUN:
		funcblocksize = calcsize(funcblocksize, n->ndefun.body);
		funcblocksize += SHELL_ALIGN(strlen(n->ndefun.text) + 1);
		break;
	case NARG:
		funcblocksize = sizenodelist(funcblocksize, n->narg.backquote);
		funcblocksize += SHELL_ALIGN(strlen(n->narg.text) + 1); /* was funcstringsize += ... */
		funcblocksize = calcsize(funcblocksize, n->narg.next);
		break;
	case NTO:
#if BASH_REDIR_OUTPUT
	case NTO2:
#endif
	case NCLOBBER:
	case NFROM:
	case NFROMTO:
	case NAPPEND:
		funcblocksize = calcsize(funcblocksize, n->nfile.fname);
		funcblocksize = calcsize(funcblocksize, n->nfile.next);
		break;
	case NTOFD:
	case NFROMFD:
		funcblocksize = calcsize(funcblocksize, n->ndup.vname);
		funcblocksize = calcsize(funcblocksize, n->ndup.next);
	break;
	case NHERE:
	case NXHERE:
		funcblocksize = calcsize(funcblocksize, n->nhere.doc);
		funcblocksize = calcsize(funcblocksize, n->nhere.next);
		break;
	case NNOT:
		funcblocksize = calcsize(funcblocksize, n->nnot.com);
		break;
	};
	return funcblocksize;
}

static char *
nodeckstrdup(const char *s)
{
#if ENABLE_PLATFORM_MINGW32
	if(!s)
		return NULL;
#endif
	funcstring_end -= SHELL_ALIGN(strlen(s) + 1);
	return strcpy(funcstring_end, s);
}

static union node *copynode(union node *);

#if ENABLE_PLATFORM_MINGW32
# if FORKSHELL_DEBUG
#  define MARK_PTR(dst,note,flag) forkshell_mark_ptr((void *)&dst, note, flag)
# else
#  define MARK_PTR(dst,note,flag) forkshell_mark_ptr((void *)&dst)
# endif

#define NO_FREE 0
#define FREE 1

#if FORKSHELL_DEBUG
static void forkshell_mark_ptr(void *dst, const char *note, int flag)
#else
static void forkshell_mark_ptr(void *dst)
#endif
{
	char *lrelocate = (char *)fs_start + fs_size;
	int index = ((char *)dst - (char *)fs_start)/sizeof(char *);

	lrelocate[index/8] |= 1 << (index % 8);

#if FORKSHELL_DEBUG
	if (dst < fs_start || dst >= fs_funcstring) {
		fprintf(stderr, "dst (%p) out of range (%p %p)\n",
				dst, fs_start, fs_funcstring);
	}
	if (annot) {
		if (annot[index]) {
			fprintf(stderr, "duplicate annotation: %s %s\n",
						annot[index], note);
		}
		annot[index] = note;
		annot_free[index] = flag;
	}
#endif
}

# define SAVE_PTR(dst,note,flag) { \
	if (fs_size) { \
		MARK_PTR(dst,note,flag); \
	} \
}
# define SAVE_PTR2(dst1,note1,flag1,dst2,note2,flag2) { \
	if (fs_size) { \
		MARK_PTR(dst1,note1,flag1); \
		MARK_PTR(dst2,note2,flag2); \
	} \
}
# define SAVE_PTR3(dst1,note1,flag1,dst2,note2,flag2,dst3,note3,flag3) { \
	if (fs_size) { \
		MARK_PTR(dst1,note1,flag1); \
		MARK_PTR(dst2,note2,flag2); \
		MARK_PTR(dst3,note3,flag3); \
	} \
}
#else
# define SAVE_PTR(dst,note,flag)
# define SAVE_PTR2(dst1,note1,flag1,dst2,note2,flag2)
# define SAVE_PTR3(dst1,note1,flag1,dst2,note2,flag2,dst3,note3,flag3)
#endif

static struct nodelist *
copynodelist(struct nodelist *lp)
{
	struct nodelist *start;
	struct nodelist **lpp;

	lpp = &start;
	while (lp) {
		*lpp = funcblock;
		funcblock = (char *) funcblock + SHELL_ALIGN(sizeof(struct nodelist));
		(*lpp)->n = copynode(lp->n);
		SAVE_PTR2((*lpp)->n, "(*lpp)->next", NO_FREE,
			(*lpp)->next, "(*lpp)->next", NO_FREE);
		lp = lp->next;
		lpp = &(*lpp)->next;
	}
	*lpp = NULL;
	return start;
}

static union node *
copynode(union node *n)
{
	union node *new;

	if (n == NULL)
		return NULL;
	new = funcblock;
	funcblock = (char *) funcblock + nodesize[n->type];

	switch (n->type) {
	case NCMD:
		new->ncmd.redirect = copynode(n->ncmd.redirect);
		new->ncmd.args = copynode(n->ncmd.args);
		new->ncmd.assign = copynode(n->ncmd.assign);
		new->ncmd.linno = n->ncmd.linno;
		SAVE_PTR3(new->ncmd.redirect, "ncmd.redirect", NO_FREE,
			new->ncmd.args, "ncmd.args", NO_FREE,
			new->ncmd.assign, "ncmd.assign", NO_FREE);
		break;
	case NPIPE:
		new->npipe.cmdlist = copynodelist(n->npipe.cmdlist);
		new->npipe.pipe_backgnd = n->npipe.pipe_backgnd;
		SAVE_PTR(new->npipe.cmdlist, "npipe.cmdlist", NO_FREE);
		break;
	case NREDIR:
	case NBACKGND:
	case NSUBSHELL:
		new->nredir.redirect = copynode(n->nredir.redirect);
		new->nredir.n = copynode(n->nredir.n);
		new->nredir.linno = n->nredir.linno;
		SAVE_PTR2(new->nredir.redirect, "nredir.redirect", NO_FREE,
			new->nredir.n, "nredir.n", NO_FREE);
		break;
	case NAND:
	case NOR:
	case NSEMI:
	case NWHILE:
	case NUNTIL:
		new->nbinary.ch2 = copynode(n->nbinary.ch2);
		new->nbinary.ch1 = copynode(n->nbinary.ch1);
		SAVE_PTR2(new->nbinary.ch1, "nbinary.ch1", NO_FREE,
			new->nbinary.ch2, "nbinary.ch2", NO_FREE);
		break;
	case NIF:
		new->nif.elsepart = copynode(n->nif.elsepart);
		new->nif.ifpart = copynode(n->nif.ifpart);
		new->nif.test = copynode(n->nif.test);
		SAVE_PTR3(new->nif.elsepart, "nif.elsepart", NO_FREE,
			new->nif.ifpart, "nif.ifpart", NO_FREE,
			new->nif.test, "nif.test", NO_FREE);
		break;
	case NFOR:
		new->nfor.var = nodeckstrdup(n->nfor.var);
		new->nfor.body = copynode(n->nfor.body);
		new->nfor.args = copynode(n->nfor.args);
		new->nfor.linno = n->nfor.linno;
		SAVE_PTR3(new->nfor.var,
				xasprintf("nfor.var '%s'", n->nfor.var ?: "NULL"), FREE,
			new->nfor.body, "nfor.body", NO_FREE,
			new->nfor.args, "nfor.args", NO_FREE);
		break;
	case NCASE:
		new->ncase.cases = copynode(n->ncase.cases);
		new->ncase.expr = copynode(n->ncase.expr);
		new->ncase.linno = n->ncase.linno;
		SAVE_PTR2(new->ncase.cases, "ncase.cases", NO_FREE,
			new->ncase.expr, "ncase.expr", NO_FREE);
		break;
	case NCLIST:
		new->nclist.body = copynode(n->nclist.body);
		new->nclist.pattern = copynode(n->nclist.pattern);
		new->nclist.next = copynode(n->nclist.next);
		SAVE_PTR3(new->nclist.body, "nclist.body", NO_FREE,
			new->nclist.pattern, "nclist.pattern", NO_FREE,
			new->nclist.next, "nclist.next", NO_FREE);
		break;
	case NDEFUN:
		new->ndefun.body = copynode(n->ndefun.body);
		new->ndefun.text = nodeckstrdup(n->ndefun.text);
		new->ndefun.linno = n->ndefun.linno;
		SAVE_PTR2(new->ndefun.body, "ndefun.body", NO_FREE,
			new->ndefun.text,
				xasprintf("ndefun.text '%s'", n->ndefun.text ?: "NULL"), FREE);
		break;
	case NARG:
		new->narg.backquote = copynodelist(n->narg.backquote);
		new->narg.text = nodeckstrdup(n->narg.text);
		new->narg.next = copynode(n->narg.next);
		SAVE_PTR3(new->narg.backquote, "narg.backquote", NO_FREE,
			new->narg.text,
				xasprintf("narg.text '%s'", n->narg.text ?: "NULL"), FREE,
			new->narg.next, "narg.next", NO_FREE);
		break;
	case NTO:
#if BASH_REDIR_OUTPUT
	case NTO2:
#endif
	case NCLOBBER:
	case NFROM:
	case NFROMTO:
	case NAPPEND:
		new->nfile.fname = copynode(n->nfile.fname);
		new->nfile.fd = n->nfile.fd;
		new->nfile.next = copynode(n->nfile.next);
		SAVE_PTR2(new->nfile.fname, "nfile.fname", NO_FREE,
			new->nfile.next, "nfile.next", NO_FREE);
		break;
	case NTOFD:
	case NFROMFD:
		new->ndup.vname = copynode(n->ndup.vname);
		new->ndup.dupfd = n->ndup.dupfd;
		new->ndup.fd = n->ndup.fd;
		new->ndup.next = copynode(n->ndup.next);
		SAVE_PTR2(new->ndup.vname, "ndup.vname", NO_FREE,
			new->ndup.next, "ndup.next", NO_FREE);
		break;
	case NHERE:
	case NXHERE:
		new->nhere.doc = copynode(n->nhere.doc);
		new->nhere.fd = n->nhere.fd;
		new->nhere.next = copynode(n->nhere.next);
		SAVE_PTR2(new->nhere.doc, "nhere.doc", NO_FREE,
			new->nhere.next, "nhere.next", NO_FREE);
		break;
	case NNOT:
		new->nnot.com = copynode(n->nnot.com);
		SAVE_PTR(new->nnot.com, "nnot.com", NO_FREE);
		break;
	};
	new->type = n->type;
	return new;
}

/*
 * Make a copy of a parse tree.
 */
static struct funcnode *
copyfunc(union node *n)
{
	struct funcnode *f;
	size_t blocksize;

	/*funcstringsize = 0;*/
	blocksize = offsetof(struct funcnode, n) + calcsize(0, n);
	f = ckzalloc(blocksize /* + funcstringsize */);
	funcblock = (char *) f + offsetof(struct funcnode, n);
	funcstring_end = (char *) f + blocksize;
	IF_PLATFORM_MINGW32(fs_size = 0);
	copynode(n);
	/* f->count = 0; - ckzalloc did it */
	return f;
}

/*
 * Define a shell function.
 */
static void
defun(union node *func)
{
	struct cmdentry entry;

	INT_OFF;
	entry.cmdtype = CMDFUNCTION;
	entry.u.func = copyfunc(func);
	addcmdentry(func->ndefun.text, &entry);
	INT_ON;
}

/* Reasons for skipping commands (see comment on breakcmd routine) */
#define SKIPBREAK      (1 << 0)
#define SKIPCONT       (1 << 1)
#define SKIPFUNC       (1 << 2)
#define SKIPFUNCDEF    (1 << 3)
static smallint evalskip;       /* set to SKIPxxx if we are skipping commands */
static int skipcount;           /* number of levels to skip */
#if ENABLE_PLATFORM_POSIX
static int loopnest;            /* current loop nesting level */
#endif
static int funcline;            /* starting line number of current function, or 0 if not in a function */

/* Forward decl way out to parsing code - dotrap needs it */
static int evalstring(char *s, int flags);

#if !ENABLE_PLATFORM_MINGW32
/* Called to execute a trap.
 * Single callsite - at the end of evaltree().
 * If we return non-zero, evaltree raises EXEXIT exception.
 *
 * Perhaps we should avoid entering new trap handlers
 * while we are executing a trap handler. [is it a TODO?]
 */
static void
dotrap(void)
{
	uint8_t *g;
	int sig;
	int status, last_status;

	if (!pending_sig)
		return;

	status = savestatus;
	last_status = status;
	if (status < 0) {
		status = exitstatus;
		savestatus = status;
	}
	pending_sig = 0;
	barrier();

	TRACE(("dotrap entered\n"));
	for (sig = 1, g = gotsig; sig < NSIG; sig++, g++) {
		char *p;

		if (!*g)
			continue;

		if (evalskip) {
			pending_sig = sig;
			break;
		}

		p = trap[sig];
		/* non-trapped SIGINT is handled separately by raise_interrupt,
		 * don't upset it by resetting gotsig[SIGINT-1] */
		if (sig == SIGINT && !p)
			continue;

		TRACE(("sig %d is active, will run handler '%s'\n", sig, p));
		*g = 0;
		if (!p)
			continue;
		trap_depth++;
		evalstring(p, 0);
		trap_depth--;
		if (evalskip != SKIPFUNC)
			exitstatus = status;
	}

	savestatus = last_status;
	TRACE(("dotrap returns\n"));
}
#else
static void
dotrap(void)
{
	int status, last_status;
	char *p;

	if (!pending_int)
		return;

	status = savestatus;
	last_status = status;
	if (status < 0) {
		status = exitstatus;
		savestatus = status;
	}
	pending_int = 0;
	barrier();

	TRACE(("dotrap entered\n"));
	if (evalskip) {
		pending_int = 1;
		return;
	}

	p = trap[SIGINT];
	if (p) {
		TRACE(("sig %d is active, will run handler '%s'\n", SIGINT, p));
		trap_depth++;
		evalstring(p, 0);
		trap_depth--;
		if (evalskip != SKIPFUNC)
			exitstatus = status;
	}

	savestatus = last_status;
	TRACE(("dotrap returns\n"));
}
#endif

/* forward declarations - evaluation is fairly recursive business... */
static int evalloop(union node *, int);
static int evalfor(union node *, int);
static int evalcase(union node *, int);
static int evalsubshell(union node *, int);
static void expredir(union node *);
static int evalpipe(union node *, int);
static int evalcommand(union node *, int);
static int evalbltin(const struct builtincmd *, int, char **, int);
static void prehash(union node *);

/*
 * Evaluate a parse tree.  The value is left in the global variable
 * exitstatus.
 */
static int
evaltree(union node *n, int flags)
{
	int checkexit = 0;
	int (*evalfn)(union node *, int);
	struct stackmark smark;
	int status = 0;

	setstackmark(&smark);

	if (nflag)
		goto out;

	if (n == NULL) {
		TRACE(("evaltree(NULL) called\n"));
		goto out;
	}
	TRACE(("evaltree(%p: %d, %d) called\n", n, n->type, flags));

	dotrap();

	switch (n->type) {
	default:
#if DEBUG
		out1fmt("Node type = %d\n", n->type);
		fflush_all();
		break;
#endif
	case NNOT:
		status = !evaltree(n->nnot.com, EV_TESTED);
		break;
	case NREDIR:
		errlinno = lineno = n->nredir.linno;
		expredir(n->nredir.redirect);
		pushredir(n->nredir.redirect);
		status = redirectsafe(n->nredir.redirect, REDIR_PUSH);
		if (!status) {
			status = evaltree(n->nredir.n, flags & EV_TESTED);
		}
		if (n->nredir.redirect)
			popredir(/*drop:*/ 0);
		break;
	case NCMD:
		evalfn = evalcommand;
 checkexit:
		checkexit = ~flags & EV_TESTED;
		goto calleval;
	case NFOR:
		evalfn = evalfor;
		goto calleval;
	case NWHILE:
	case NUNTIL:
		evalfn = evalloop;
		goto calleval;
	case NSUBSHELL:
	case NBACKGND:
		evalfn = evalsubshell;
		goto checkexit;
	case NPIPE:
		evalfn = evalpipe;
		goto checkexit;
	case NCASE:
		evalfn = evalcase;
		goto calleval;
	case NAND:
	case NOR:
	case NSEMI: {
#if NAND + 1 != NOR
#error NAND + 1 != NOR
#endif
#if NOR + 1 != NSEMI
#error NOR + 1 != NSEMI
#endif
		unsigned is_or = n->type - NAND;
		status = evaltree(
			n->nbinary.ch1,
			(flags | ((is_or >> 1) - 1)) & EV_TESTED
		);
		if ((!status) == is_or || evalskip)
			break;
		n = n->nbinary.ch2;
 evaln:
		evalfn = evaltree;
 calleval:
		status = evalfn(n, flags);
		break;
	}
	case NIF:
		status = evaltree(n->nif.test, EV_TESTED);
		if (evalskip)
			break;
		if (!status) {
			n = n->nif.ifpart;
			goto evaln;
		} else if (n->nif.elsepart) {
			n = n->nif.elsepart;
			goto evaln;
		}
		status = 0;
		break;
	case NDEFUN:
		defun(n);
		/* Not necessary. To test it:
		 * "false; f() { qwerty; }; echo $?" should print 0.
		 */
		/* status = 0; */
		break;
	}

	exitstatus = status;

 out:
	/* Order of checks below is important:
	 * signal handlers trigger before exit caused by "set -e".
	 */
	dotrap();

	if (checkexit && status) {
		if (trap[NTRAP_ERR] && !in_trap_ERR) {
			int err;
			struct jmploc *volatile savehandler = exception_handler;
			struct jmploc jmploc;

			in_trap_ERR = 1;
			trap_depth++;
			err = setjmp(jmploc.loc);
			if (!err) {
				exception_handler = &jmploc;
				savestatus = exitstatus;
				evalstring(trap[NTRAP_ERR], 0);
			}
			trap_depth--;
			in_trap_ERR = 0;

			exception_handler = savehandler;
			if (err && exception_type != EXERROR)
				longjmp(exception_handler->loc, 1);

			exitstatus = savestatus;
		}
		if (eflag)
			goto exexit;
	}
	if (flags & EV_EXIT) {
 exexit:
		raise_exception(EXEND); /* does not return */
	}

	popstackmark(&smark);
	TRACE(("leaving evaltree (no interrupts)\n"));
	return exitstatus;
}

static int
skiploop(void)
{
	int skip = evalskip;

	switch (skip) {
	case 0:
		break;
	case SKIPBREAK:
	case SKIPCONT:
		if (--skipcount <= 0) {
			evalskip = 0;
			break;
		}
		skip = SKIPBREAK;
		break;
	}
	return skip;
}

static int
evalloop(union node *n, int flags)
{
	int skip;
	int status;

	loopnest++;
	status = 0;
	flags &= EV_TESTED;
	do {
		int i;

		i = evaltree(n->nbinary.ch1, EV_TESTED);
		skip = skiploop();
		if (skip == SKIPFUNC)
			status = i;
		if (skip)
			continue;
		if (n->type != NWHILE)
			i = !i;
		if (i != 0)
			break;
		status = evaltree(n->nbinary.ch2, flags);
		skip = skiploop();
	} while (!(skip & ~SKIPCONT));
	loopnest--;

	return status;
}

static int
evalfor(union node *n, int flags)
{
	struct arglist arglist;
	union node *argp;
	struct strlist *sp;
	int status = 0;

	errlinno = lineno = n->ncase.linno;

	arglist.list = NULL;
	arglist.lastp = &arglist.list;
	for (argp = n->nfor.args; argp; argp = argp->narg.next) {
		expandarg(argp, &arglist, EXP_FULL | EXP_TILDE);
	}
	*arglist.lastp = NULL;

	loopnest++;
	flags &= EV_TESTED;
	for (sp = arglist.list; sp; sp = sp->next) {
		setvar0(n->nfor.var, sp->text);
		status = evaltree(n->nfor.body, flags);
		if (skiploop() & ~SKIPCONT)
			break;
	}
	loopnest--;

	return status;
}

static int
evalcase(union node *n, int flags)
{
	union node *cp;
	union node *patp;
	struct arglist arglist;
	int status = 0;

	errlinno = lineno = n->ncase.linno;

	arglist.list = NULL;
	arglist.lastp = &arglist.list;
	expandarg(n->ncase.expr, &arglist, EXP_TILDE);
	for (cp = n->ncase.cases; cp && evalskip == 0; cp = cp->nclist.next) {
		for (patp = cp->nclist.pattern; patp; patp = patp->narg.next) {
			if (casematch(patp, arglist.list->text)) {
				/* Ensure body is non-empty as otherwise
				 * EV_EXIT may prevent us from setting the
				 * exit status.
				 */
				if (evalskip == 0 && cp->nclist.body) {
					status = evaltree(cp->nclist.body, flags);
				}
				goto out;
			}
		}
	}
 out:
	return status;
}

/*
 * Kick off a subshell to evaluate a tree.
 */
static int
evalsubshell(union node *n, int flags)
{
	IF_PLATFORM_MINGW32(struct forkshell fs;)
	struct job *jp;
	int backgnd = (n->type == NBACKGND); /* FORK_BG(1) if yes, else FORK_FG(0) */
	int status;

	errlinno = lineno = n->nredir.linno;

#if ENABLE_PLATFORM_MINGW32
	if (!backgnd && (flags & EV_EXIT) && !may_have_traps) {
		expredir(n->nredir.redirect);
		redirect(n->nredir.redirect, 0);
		evaltreenr(n->nredir.n, flags);
		/* never returns */
	}
#else
	expredir(n->nredir.redirect);
	if (!backgnd && (flags & EV_EXIT) && !may_have_traps)
		goto nofork;
#endif
	INT_OFF;
	if (backgnd == FORK_FG)
		get_tty_state();
<<<<<<< HEAD
	jp = makejob(/*n,*/ 1);
#if ENABLE_PLATFORM_MINGW32
	memset(&fs, 0, sizeof(fs));
	fs.fpid = FS_EVALSUBSHELL;
	fs.n = n;
	fs.flags = flags;
	spawn_forkshell(&fs, jp, n, backgnd);
#else
=======
	jp = makejob(1);
>>>>>>> 53b3854e
	if (forkshell(jp, n, backgnd) == 0) {
		/* child */
		INT_ON;
		flags |= EV_EXIT;
		if (backgnd)
			flags &= ~EV_TESTED;
 nofork:
		redirect(n->nredir.redirect, 0);
		evaltreenr(n->nredir.n, flags);
		/* never returns */
	}
#endif
	/* parent */
	status = 0;
	if (backgnd == FORK_FG)
		status = waitforjob(jp);
	INT_ON;
	return status;
}

/*
 * Compute the names of the files in a redirection list.
 */
static void fixredir(union node *, const char *, int);
static void
expredir(union node *n)
{
	union node *redir;

	for (redir = n; redir; redir = redir->nfile.next) {
		struct arglist fn;

		fn.list = NULL;
		fn.lastp = &fn.list;
		switch (redir->type) {
		case NFROMTO:
		case NFROM:
		case NTO:
#if BASH_REDIR_OUTPUT
		case NTO2:
#endif
		case NCLOBBER:
		case NAPPEND:
			expandarg(redir->nfile.fname, &fn, EXP_TILDE | EXP_REDIR);
			TRACE(("expredir expanded to '%s'\n", fn.list->text));
#if BASH_REDIR_OUTPUT
 store_expfname:
#endif
#if 0
// By the design of stack allocator, the loop of this kind:
//	while true; do while true; do break; done </dev/null; done
// will look like a memory leak: ash plans to free expfname's
// of "/dev/null" as soon as it finishes running the loop
// (in this case, never).
// This "fix" is wrong:
			if (redir->nfile.expfname)
				stunalloc(redir->nfile.expfname);
// It results in corrupted state of stacked allocations.
#endif
			redir->nfile.expfname = fn.list->text;
			break;
		case NFROMFD:
		case NTOFD: /* >& */
			if (redir->ndup.vname) {
				expandarg(redir->ndup.vname, &fn, EXP_TILDE | EXP_REDIR);
				if (fn.list == NULL)
					ash_msg_and_raise_error("redir error");
#if BASH_REDIR_OUTPUT
				if (!isdigit_str(fn.list->text)) {
					/* >&file, not >&fd */
					if (redir->nfile.fd != 1) /* 123>&file - BAD */
						ash_msg_and_raise_error("redir error");
					redir->type = NTO2;
					goto store_expfname;
				}
#endif
				fixredir(redir, fn.list->text, 1);
			}
			break;
		}
	}
}

/*
 * Evaluate a pipeline.  All the processes in the pipeline are children
 * of the process creating the pipeline.  (This differs from some versions
 * of the shell, which make the last process in a pipeline the parent
 * of all the rest.)
 */
static int
evalpipe(union node *n, int flags)
{
	IF_PLATFORM_MINGW32(struct forkshell fs;)
	struct job *jp;
	struct nodelist *lp;
	int pipelen;
	int prevfd;
	int pip[2];
	int status = 0;

	TRACE(("evalpipe(0x%lx) called\n", (long)n));
	pipelen = 0;
	for (lp = n->npipe.cmdlist; lp; lp = lp->next)
		pipelen++;
	flags |= EV_EXIT;
	INT_OFF;
	if (n->npipe.pipe_backgnd == 0)
		get_tty_state();
	jp = makejob(pipelen);
	prevfd = -1;
	for (lp = n->npipe.cmdlist; lp; lp = lp->next) {
		prehash(lp->n);
		pip[1] = -1;
		if (lp->next) {
			if (pipe(pip) < 0) {
				close(prevfd);
				ash_msg_and_raise_perror("can't create pipe");
			}
		}
#if ENABLE_PLATFORM_MINGW32
		memset(&fs, 0, sizeof(fs));
		fs.fpid = FS_EVALPIPE;
		fs.flags = flags;
		fs.n = lp->n;
		fs.fd[0] = pip[0];
		fs.fd[1] = pip[1];
		fs.fd[2] = prevfd;
		spawn_forkshell(&fs, jp, lp->n, n->npipe.pipe_backgnd);
#else
		if (forkshell(jp, lp->n, n->npipe.pipe_backgnd) == 0) {
			/* child */
			INT_ON;
			if (pip[1] >= 0) {
				close(pip[0]);
			}
			if (prevfd > 0) {
				dup2(prevfd, 0);
				close(prevfd);
			}
			if (pip[1] > 1) {
				dup2(pip[1], 1);
				close(pip[1]);
			}
			evaltreenr(lp->n, flags);
			/* never returns */
		}
#endif
		/* parent */
		if (prevfd >= 0)
			close(prevfd);
		prevfd = pip[0];
		/* Don't want to trigger debugging */
		if (pip[1] != -1)
			close(pip[1]);
	}
	if (n->npipe.pipe_backgnd == 0) {
		status = waitforjob(jp);
		TRACE(("evalpipe:  job done exit status %d\n", status));
	}
	INT_ON;

	return status;
}

/* setinteractive needs this forward reference */
#if ENABLE_FEATURE_TAB_COMPLETION
static const char *ash_command_name(int i) FAST_FUNC;
#endif

/*
 * Controls whether the shell is interactive or not.
 */
static void
setinteractive(int on)
{
	static smallint is_interactive;

	if (++on == is_interactive)
		return;
	is_interactive = on;
	setsignal(SIGINT);
	setsignal(SIGQUIT);
	setsignal(SIGTERM);
	if (is_interactive > 1) {
#if !ENABLE_FEATURE_SH_EXTRA_QUIET
		/* Looks like they want an interactive shell */
		static smallint did_banner;

		if (!did_banner) {
			/* note: ash and hush share this string */
			out1fmt("\n\n%s %s\n"
				IF_ASH_HELP("Enter 'help' for a list of built-in commands.\n")
				"\n",
				bb_banner,
				"built-in shell (ash)"
			);
			did_banner = 1;
		}
#endif
#if ENABLE_FEATURE_EDITING
		if (!line_input_state) {
			line_input_state = new_line_input_t(FOR_SHELL | WITH_PATH_LOOKUP);
# if ENABLE_FEATURE_TAB_COMPLETION
			line_input_state->get_exe_name = ash_command_name;
#  if ENABLE_ASH_GLOB_OPTIONS
			line_input_state->sh_accept_glob = ash_accept_glob;
#  endif
# endif
# if EDITING_HAS_sh_get_var
			line_input_state->sh_get_var = lookupvar;
# endif
		}
#endif
	}
}

static void
optschanged(void)
{
#if DEBUG
	opentrace();
#endif
	setinteractive(iflag);
	setjobctl(mflag);
#if ENABLE_FEATURE_EDITING_VI
	if (line_input_state) {
		if (viflag)
			line_input_state->flags |= VI_MODE;
		else
			line_input_state->flags &= ~VI_MODE;
	}
#else
	viflag = 0; /* forcibly keep the option off */
#endif
#if ENABLE_ASH_NOCONSOLE
	hide_console(noconsole);
#endif
#if ENABLE_PLATFORM_MINGW32
	setwinxp(winxp);
#endif
}

struct localvar_list {
	struct localvar_list *next;
	struct localvar *lv;
};

static struct localvar_list *localvar_stack;

/*
 * Called after a function returns.
 * Interrupts must be off.
 */
static void
poplocalvars(int keep)
{
	struct localvar_list *ll;
	struct localvar *lvp, *next;
	struct var *vp;
#if ENABLE_PLATFORM_MINGW32
	int var_type;
#endif

	INT_OFF;
	ll = localvar_stack;
	localvar_stack = ll->next;

	next = ll->lv;
	free(ll);

	while ((lvp = next) != NULL) {
		next = lvp->next;
		vp = lvp->vp;
		TRACE(("poplocalvar %s\n", vp ? vp->var_text : "-"));
		if (keep) {
			int bits = VSTRFIXED;

			if (lvp->flags != VUNSET) {
				if (vp->var_text == lvp->text)
					bits |= VTEXTFIXED;
				else if (!(lvp->flags & (VTEXTFIXED|VSTACK)))
					free((char*)lvp->text);
			}

			vp->flags &= ~bits;
			vp->flags |= (lvp->flags & bits);

			if ((vp->flags &
			     (VEXPORT|VREADONLY|VSTRFIXED|VUNSET)) == VUNSET)
				unsetvar(vp->var_text);
		} else if (vp == NULL) {	/* $- saved */
			memcpy(optlist, lvp->text, sizeof(optlist));
			free((char*)lvp->text);
			optschanged();
		} else if (lvp->flags == VUNSET) {
			vp->flags &= ~(VSTRFIXED|VREADONLY);
			unsetvar(vp->var_text);
		} else {
			if (vp->var_func)
				vp->var_func(var_end(lvp->text));
			if ((vp->flags & (VTEXTFIXED|VSTACK)) == 0)
				free((char*)vp->var_text);
			vp->flags = lvp->flags;
			vp->var_text = lvp->text;
#if ENABLE_PLATFORM_MINGW32
			var_type = is_bb_var(lvp->text);
			if (var_type == BB_VAR_ASSIGN && (lvp->flags & VEXPORT))
				putenv(lvp->text);
			else if (var_type) {
				char *var = xstrdup(lvp->text);
				*strchrnul(var, '=') = '\0';
				unsetenv(var);
				free(var);
			}
#endif
		}
		free(lvp);
	}
	INT_ON;
}

/*
 * Create a new localvar environment.
 */
static struct localvar_list *
pushlocalvars(int push)
{
	struct localvar_list *ll;
	struct localvar_list *top;

	top = localvar_stack;
	if (!push)
		goto out;

	INT_OFF;
	ll = ckzalloc(sizeof(*ll));
	/*ll->lv = NULL; - zalloc did it */
	ll->next = top;
	localvar_stack = ll;
	INT_ON;
 out:
	return top;
}

static void
unwindlocalvars(struct localvar_list *stop)
{
	while (localvar_stack != stop)
		poplocalvars(0);
}

static int
evalfun(struct funcnode *func, int argc, char **argv, int flags)
{
	volatile struct shparam saveparam;
	struct jmploc *volatile savehandler;
	struct jmploc jmploc;
	int e;
	int savelineno;
	int savefuncline;
	char *savefuncname;
	char *savetrap = NULL;

	if (!Eflag) {
		savetrap = trap[NTRAP_ERR];
		trap[NTRAP_ERR] = NULL;
	}
	savelineno = lineno;
	saveparam = shellparam;
	savefuncline = funcline;
	savefuncname = funcname;
	savehandler = exception_handler;
	e = setjmp(jmploc.loc);
	if (e) {
		goto funcdone;
	}
	INT_OFF;
	exception_handler = &jmploc;
	shellparam.malloced = 0;
	func->count++;
	funcname = func->n.ndefun.text;
	funcline = func->n.ndefun.linno;
	INT_ON;
	shellparam.nparam = argc - 1;
	shellparam.p = argv + 1;
#if ENABLE_ASH_GETOPTS
	shellparam.optind = 1;
	shellparam.optoff = -1;
#endif
	evaltree(func->n.ndefun.body, flags & EV_TESTED);
 funcdone:
	INT_OFF;
	funcname = savefuncname;
	if (savetrap) {
		if (!trap[NTRAP_ERR])
			trap[NTRAP_ERR] = savetrap;
		else
			free(savetrap);
	}
	funcline = savefuncline;
	lineno = savelineno;
	freefunc(func);
	freeparam(&shellparam);
	shellparam = saveparam;
	exception_handler = savehandler;
	INT_ON;
	evalskip &= ~(SKIPFUNC | SKIPFUNCDEF);
	return e;
}

/*
 * Make a variable a local variable.  When a variable is made local, it's
 * value and flags are saved in a localvar structure.  The saved values
 * will be restored when the shell function returns.  We handle the name
 * "-" as a special case: it makes changes to "set +-options" local
 * (options will be restored on return from the function).
 */
static void
mklocal(char *name, int flags)
{
	struct localvar *lvp;
	struct var *vp;
	char *eq = strchr(name, '=');

	INT_OFF;
	/* Cater for duplicate "local". Examples:
	 * x=0; f() { local x=1; echo $x; local x; echo $x; }; f; echo $x
	 * x=0; f() { local x=1; echo $x; local x=2; echo $x; }; f; echo $x
	 */
	lvp = localvar_stack->lv;
	while (lvp) {
		if (lvp->vp && varcmp(lvp->vp->var_text, name) == 0) {
			if (eq)
				setvareq(name, 0);
			/* else:
			 * it's a duplicate "local VAR" declaration, do nothing
			 */
			goto ret;
		}
		lvp = lvp->next;
	}

	lvp = ckzalloc(sizeof(*lvp));
	if (LONE_DASH(name)) {
		char *p;
		p = ckmalloc(sizeof(optlist));
		lvp->text = memcpy(p, optlist, sizeof(optlist));
		vp = NULL;
	} else {
		vp = *findvar(name);
		if (vp == NULL) {
			/* variable did not exist yet */
			if (eq)
				vp = setvareq(name, VSTRFIXED | flags);
			else
				vp = setvar(name, NULL, VSTRFIXED | flags);
			lvp->flags = VUNSET;
		} else {
			lvp->text = vp->var_text;
			lvp->flags = vp->flags;
			/* make sure neither "struct var" nor string gets freed
			 * during (un)setting:
			 */
			vp->flags |= VSTRFIXED|VTEXTFIXED;
			if (eq)
				setvareq(name, flags);
			else
				/* "local VAR" unsets VAR: */
				unsetvar(name);
		}
	}
	lvp->vp = vp;
	lvp->next = localvar_stack->lv;
	localvar_stack->lv = lvp;
 ret:
	INT_ON;
}

/*
 * The "local" command.
 */
static int FAST_FUNC
localcmd(int argc UNUSED_PARAM, char **argv)
{
	char *name;

	if (!localvar_stack)
		ash_msg_and_raise_error("not in a function");

	argv = argptr;
	while ((name = *argv++) != NULL) {
		mklocal(name, 0);
	}
	return 0;
}

static int FAST_FUNC
falsecmd(int argc UNUSED_PARAM, char **argv UNUSED_PARAM)
{
	return 1;
}

static int FAST_FUNC
truecmd(int argc UNUSED_PARAM, char **argv UNUSED_PARAM)
{
	return 0;
}

static int FAST_FUNC
execcmd(int argc UNUSED_PARAM, char **argv)
{
	optionarg = NULL;
	while (nextopt("a:") != '\0')
		/* nextopt() sets optionarg to "-a ARGV0" */;

	argv = argptr;
	if (argv[0]) {
		char *prog;

		iflag = 0;              /* exit on error */
		mflag = 0;
		optschanged();
		/* We should set up signals for "exec CMD"
		 * the same way as for "CMD" without "exec".
		 * But optschanged->setinteractive->setsignal
		 * still thought we are a root shell. Therefore, for example,
		 * SIGQUIT is still set to IGN. Fix it:
		 */
		shlvl++;
		setsignal(SIGQUIT);
		/*setsignal(SIGTERM); - unnecessary because of iflag=0 */
		/*setsignal(SIGTSTP); - unnecessary because of mflag=0 */
		/*setsignal(SIGTTOU); - unnecessary because of mflag=0 */

		prog = argv[0];
		if (optionarg)
			argv[0] = optionarg;
		shellexec(prog, argv, pathval(), 0, FALSE);
		/* NOTREACHED */
	}
	return 0;
}

/*
 * The return command.
 */
static int FAST_FUNC
returncmd(int argc UNUSED_PARAM, char **argv)
{
	int skip;
	int status;

	/*
	 * If called outside a function, do what ksh does;
	 * skip the rest of the file.
	 */
	if (argv[1]) {
		skip = SKIPFUNC;
		status = number(argv[1]);
	} else {
		skip = SKIPFUNCDEF;
		status = exitstatus;
	}
	evalskip = skip;

	return status;
}

/* Forward declarations for builtintab[] */
static int breakcmd(int, char **) FAST_FUNC;
static int dotcmd(int, char **) FAST_FUNC;
static int evalcmd(int, char **, int) FAST_FUNC;
static int exitcmd(int, char **) FAST_FUNC;
static int exportcmd(int, char **) FAST_FUNC;
#if ENABLE_ASH_GETOPTS
static int getoptscmd(int, char **) FAST_FUNC;
#endif
#if ENABLE_ASH_HELP
static int helpcmd(int, char **) FAST_FUNC;
#endif
#if MAX_HISTORY
static int historycmd(int, char **) FAST_FUNC;
#endif
#if ENABLE_FEATURE_SH_MATH
static int letcmd(int, char **) FAST_FUNC;
#endif
static int readcmd(int, char **) FAST_FUNC;
static int setcmd(int, char **) FAST_FUNC;
static int shiftcmd(int, char **) FAST_FUNC;
static int timescmd(int, char **) FAST_FUNC;
#if ENABLE_PLATFORM_MINGW32
static int titlecmd(int, char **) FAST_FUNC;
#endif
static int trapcmd(int, char **) FAST_FUNC;
static int umaskcmd(int, char **) FAST_FUNC;
static int unsetcmd(int, char **) FAST_FUNC;
static int ulimitcmd(int, char **) FAST_FUNC;

#define BUILTIN_NOSPEC          "0"
#define BUILTIN_SPECIAL         "1"
#define BUILTIN_REGULAR         "2"
#define BUILTIN_SPEC_REG        "3"
#define BUILTIN_ASSIGN          "4"
#define BUILTIN_SPEC_ASSG       "5"
#define BUILTIN_REG_ASSG        "6"
#define BUILTIN_SPEC_REG_ASSG   "7"

/* Stubs for calling non-FAST_FUNC's */
#if ENABLE_ASH_ECHO
static int FAST_FUNC echocmd(int argc, char **argv)   { return echo_main(argc, argv); }
#endif
#if ENABLE_ASH_PRINTF
static int FAST_FUNC printfcmd(int argc, char **argv) { return printf_main(argc, argv); }
#endif
#if ENABLE_ASH_TEST || BASH_TEST2
static int FAST_FUNC testcmd(int argc, char **argv)   { return test_main2(&groupinfo, argc, argv); }
#endif
#if ENABLE_ASH_SLEEP
static int FAST_FUNC sleepcmd(int argc, char **argv)  { return sleep_main(argc, argv); }
#endif

/* Keep these in proper order since it is searched via bsearch() */
static const struct builtincmd builtintab[] = {
	{ BUILTIN_SPEC_REG      "."       , dotcmd     },
	{ BUILTIN_SPEC_REG      ":"       , truecmd    },
#if ENABLE_ASH_TEST
	{ BUILTIN_REGULAR       "["       , testcmd    },
#endif
#if BASH_TEST2
	{ BUILTIN_REGULAR       "[["      , testcmd    },
#endif
#if ENABLE_ASH_ALIAS
	{ BUILTIN_REG_ASSG      "alias"   , aliascmd   },
#endif
#if JOBS
	{ BUILTIN_REGULAR       "bg"      , fg_bgcmd   },
#endif
	{ BUILTIN_SPEC_REG      "break"   , breakcmd   },
	{ BUILTIN_REGULAR       "cd"      , cdcmd      },
	{ BUILTIN_NOSPEC        "chdir"   , cdcmd      },
#if ENABLE_ASH_CMDCMD
	{ BUILTIN_REGULAR       "command" , commandcmd },
#endif
	{ BUILTIN_SPEC_REG      "continue", breakcmd   },
#if ENABLE_ASH_ECHO
	{ BUILTIN_REGULAR       "echo"    , echocmd    },
#endif
	{ BUILTIN_SPEC_REG      "eval"    , NULL       }, /*evalcmd() has a differing prototype*/
	{ BUILTIN_SPEC_REG      "exec"    , execcmd    },
	{ BUILTIN_SPEC_REG      "exit"    , exitcmd    },
	{ BUILTIN_SPEC_REG_ASSG "export"  , exportcmd  },
	{ BUILTIN_REGULAR       "false"   , falsecmd   },
#if JOBS
	{ BUILTIN_REGULAR       "fg"      , fg_bgcmd   },
#endif
#if ENABLE_ASH_GETOPTS
	{ BUILTIN_REGULAR       "getopts" , getoptscmd },
#endif
	{ BUILTIN_REGULAR       "hash"    , hashcmd    },
#if ENABLE_ASH_HELP
	{ BUILTIN_NOSPEC        "help"    , helpcmd    },
#endif
#if MAX_HISTORY
	{ BUILTIN_NOSPEC        "history" , historycmd },
#endif
#if JOBS || JOBS_WIN32
	{ BUILTIN_REGULAR       "jobs"    , jobscmd    },
	{ BUILTIN_REGULAR       "kill"    , killcmd    },
#endif
#if ENABLE_FEATURE_SH_MATH
	{ BUILTIN_NOSPEC        "let"     , letcmd     },
#endif
	{ BUILTIN_SPEC_REG_ASSG "local"   , localcmd   },
#if ENABLE_ASH_PRINTF
	{ BUILTIN_REGULAR       "printf"  , printfcmd  },
#endif
	{ BUILTIN_REGULAR       "pwd"     , pwdcmd     },
	{ BUILTIN_REGULAR       "read"    , readcmd    },
	{ BUILTIN_SPEC_REG_ASSG "readonly", exportcmd  },
	{ BUILTIN_SPEC_REG      "return"  , returncmd  },
	{ BUILTIN_SPEC_REG      "set"     , setcmd     },
	{ BUILTIN_SPEC_REG      "shift"   , shiftcmd   },
#if ENABLE_ASH_SLEEP
	{ BUILTIN_REGULAR       "sleep"   , sleepcmd   },
#endif
#if BASH_SOURCE
	{ BUILTIN_SPEC_REG      "source"  , dotcmd     },
#endif
#if ENABLE_ASH_TEST
	{ BUILTIN_REGULAR       "test"    , testcmd    },
#endif
	{ BUILTIN_SPEC_REG      "times"   , timescmd   },
#if ENABLE_PLATFORM_MINGW32
	{ BUILTIN_REGULAR       "title"   , titlecmd   },
#endif
	{ BUILTIN_SPEC_REG      "trap"    , trapcmd    },
	{ BUILTIN_REGULAR       "true"    , truecmd    },
	{ BUILTIN_REGULAR       "type"    , typecmd    },
	{ BUILTIN_REGULAR       "ulimit"  , ulimitcmd  },
	{ BUILTIN_REGULAR       "umask"   , umaskcmd   },
#if ENABLE_ASH_ALIAS
	{ BUILTIN_REGULAR       "unalias" , unaliascmd },
#endif
	{ BUILTIN_SPEC_REG      "unset"   , unsetcmd   },
	{ BUILTIN_REGULAR       "wait"    , waitcmd    },
};

/* Should match the above table! */
#define COMMANDCMD (builtintab + \
	/* . : */	2 + \
	/* [ */		1 * ENABLE_ASH_TEST + \
	/* [[ */	1 * BASH_TEST2 + \
	/* alias */	1 * ENABLE_ASH_ALIAS + \
	/* bg */	1 * JOBS + \
	/* break cd cddir  */	3)
#define EVALCMD (COMMANDCMD + \
	/* command */	1 * ENABLE_ASH_CMDCMD + \
	/* continue */	1 + \
	/* echo */	1 * ENABLE_ASH_ECHO + \
	0)
#define EXECCMD (EVALCMD + \
	/* eval */	1)

/*
 * Search the table of builtin commands.
 */
static int
pstrcmp1(const void *a, const void *b)
{
	return strcmp((char*)a, *(char**)b + 1);
}
static struct builtincmd *
find_builtin(const char *name)
{
	struct builtincmd *bp;

	bp = bsearch(
		name, builtintab, ARRAY_SIZE(builtintab), sizeof(builtintab[0]),
		pstrcmp1
	);
	return bp;
}

#if ENABLE_FEATURE_TAB_COMPLETION
static const char * FAST_FUNC
ash_command_name(int i)
{
	int n;

	if (/*i >= 0 &&*/ i < ARRAY_SIZE(builtintab))
		return builtintab[i].name + 1;
	i -= ARRAY_SIZE(builtintab);

	for (n = 0; n < CMDTABLESIZE; n++) {
		struct tblentry *cmdp;
		for (cmdp = cmdtable[n]; cmdp; cmdp = cmdp->next) {
			if (cmdp->cmdtype == CMDFUNCTION && --i < 0)
				return cmdp->cmdname;
		}
	}

# if ENABLE_ASH_ALIAS
	for (n = 0; n < ATABSIZE; n++) {
		struct alias *ap;
		for (ap = atab[n]; ap; ap = ap->next) {
			if (--i < 0)
				return ap->name;
		}
	}
#endif

	return NULL;
}
#endif

/*
 * Execute a simple command.
 */
static void unwindfiles(struct parsefile *stop);
static int
isassignment(const char *p)
{
	const char *q = endofname(p);
	if (p == q)
		return 0;
	return *q == '=';
}
static int FAST_FUNC
bltincmd(int argc UNUSED_PARAM, char **argv UNUSED_PARAM)
{
	/* Preserve exitstatus of a previous possible redirection
	 * as POSIX mandates */
	return back_exitstatus;
}

static int
evalcommand(union node *cmd, int flags)
{
	static const struct builtincmd null_bltin = {
		BUILTIN_REGULAR "", bltincmd
	};
	struct localvar_list *localvar_stop;
	struct parsefile *file_stop;
	struct redirtab *redir_stop;
	union node *argp;
	struct arglist arglist;
	struct arglist varlist;
	char **argv;
	int argc;
	struct strlist *osp;
	const struct strlist *sp;
	struct cmdentry cmdentry;
	struct job *jp;
	char *lastarg;
	const char *path;
	int spclbltin;
	int cmd_flag;
	int status;
	char **nargv;
	smallint cmd_is_exec;
	int vflags;
	int vlocal;

	errlinno = lineno = cmd->ncmd.linno;

	/* First expand the arguments. */
	TRACE(("evalcommand(0x%lx, %d) called\n", (long)cmd, flags));
#if BASH_PROCESS_SUBST
	redir_stop = redirlist;
#endif
	file_stop = g_parsefile;
	back_exitstatus = 0;

	cmdentry.cmdtype = CMDBUILTIN;
	cmdentry.u.cmd = &null_bltin;
	varlist.lastp = &varlist.list;
	*varlist.lastp = NULL;
	arglist.lastp = &arglist.list;
	*arglist.lastp = NULL;

	cmd_flag = 0;
	cmd_is_exec = 0;
	spclbltin = -1;
	vflags = 0;
	vlocal = 0;
	path = NULL;

	argc = 0;
	argp = cmd->ncmd.args;
	osp = fill_arglist(&arglist, &argp);
	if (osp) {
		int pseudovarflag = 0;

		for (;;) {
			find_command(arglist.list->text, &cmdentry,
					cmd_flag | DO_REGBLTIN, pathval());

			vlocal++;

			/* implement bltin and command here */
			if (cmdentry.cmdtype != CMDBUILTIN)
				break;

			pseudovarflag = IS_BUILTIN_ASSIGN(cmdentry.u.cmd);
			if (spclbltin < 0) {
				spclbltin = IS_BUILTIN_SPECIAL(cmdentry.u.cmd);
				vlocal = !spclbltin;
			}
			cmd_is_exec = cmdentry.u.cmd == EXECCMD;
#if ENABLE_ASH_CMDCMD
			if (cmdentry.u.cmd != COMMANDCMD)
				break;

			cmd_flag = parse_command_args(&arglist, &argp, &path);
			if (!cmd_flag)
#endif
				break;
		}

		for (; argp; argp = argp->narg.next)
			expandarg(argp, &arglist,
					pseudovarflag &&
					isassignment(argp->narg.text) ?
					EXP_VARTILDE : EXP_FULL | EXP_TILDE);

		for (sp = arglist.list; sp; sp = sp->next)
			argc++;

		if (cmd_is_exec && argc > 1)
			vflags = VEXPORT;
	}

	localvar_stop = pushlocalvars(vlocal);

#if ENABLE_PLATFORM_MINGW32
# if ENABLE_FEATURE_SH_STANDALONE
	/* Reserve two extra spots at the front for shellexec. */
	nargv = stalloc(sizeof(char *) * (argc + 3));
	argv = nargv = nargv + 2;
# else
	argv = nargv = stalloc(sizeof(char *) * (argc + 1));
# endif
#else
	/* Reserve one extra spot at the front for shellexec. */
	nargv = stalloc(sizeof(char *) * (argc + 2));
	argv = ++nargv;
#endif
	for (sp = arglist.list; sp; sp = sp->next) {
		TRACE(("evalcommand arg: %s\n", sp->text));
		*nargv++ = sp->text;
	}
	*nargv = NULL;

	lastarg = NULL;
	if (iflag && funcline == 0 && argc > 0)
		lastarg = nargv[-1];

	expredir(cmd->ncmd.redirect);
#if !BASH_PROCESS_SUBST
	redir_stop = pushredir(cmd->ncmd.redirect);
#else
	pushredir(cmd->ncmd.redirect);
#endif
	preverrout_fd = 2;
	if (BASH_XTRACEFD && xflag) {
		/* NB: bash closes fd == $BASH_XTRACEFD when it is changed.
		 * we do not emulate this. We only use its value.
		 */
		const char *xtracefd = lookupvar("BASH_XTRACEFD");
		if (xtracefd && is_number(xtracefd))
			preverrout_fd = atoi(xtracefd);

	}
	status = redirectsafe(cmd->ncmd.redirect, REDIR_PUSH | REDIR_SAVEFD2);

	if (status) {
 bail:
		exitstatus = status;

		/* We have a redirection error. */
		if (spclbltin > 0)
			raise_exception(EXERROR); /* does not return */

		goto out;
	}

	for (argp = cmd->ncmd.assign; argp; argp = argp->narg.next) {
		struct strlist **spp;

		spp = varlist.lastp;
		expandarg(argp, &varlist, EXP_VARTILDE);

		if (vlocal)
			mklocal((*spp)->text, VEXPORT);
		else
			setvareq((*spp)->text, vflags);
	}

	/* Print the command if xflag is set. */
	if (xflag && !inps4) {
		const char *pfx = "";

		inps4 = 1;
		fdprintf(preverrout_fd, "%s", expandstr(ps4val(), DQSYNTAX));
		inps4 = 0;

		sp = varlist.list;
		while (sp) {
			char *varval = sp->text;
			char *eq = strchrnul(varval, '=');
			if (*eq)
				eq++;
			fdprintf(preverrout_fd, "%s%.*s%s",
				pfx,
				(int)(eq - varval), varval,
				maybe_single_quote(eq)
			);
			sp = sp->next;
			pfx = " ";
		}

		sp = arglist.list;
		while (sp) {
			fdprintf(preverrout_fd, "%s%s",
				pfx,
				/* always quote if matches reserved word: */
				findkwd(sp->text)
				? single_quote(sp->text)
				: maybe_single_quote(sp->text)
			);
			sp = sp->next;
			pfx = " ";
		}
		safe_write(preverrout_fd, "\n", 1);
	}

	/* Now locate the command. */
	if (cmdentry.cmdtype != CMDBUILTIN
	 || !(IS_BUILTIN_REGULAR(cmdentry.u.cmd))
	) {
		path = path ? path : pathval();
		find_command(argv[0], &cmdentry, cmd_flag | DO_ERR, path);
	}

	jp = NULL;

	/* Execute the command. */
	switch (cmdentry.cmdtype) {
	case CMDUNKNOWN:
		status = 127;
		flush_stdout_stderr();
		goto bail;

	default: {

//TODO: find a better solution for Windows on ARM than ignoring NOFORK
#if ENABLE_FEATURE_SH_STANDALONE \
 && ENABLE_FEATURE_SH_NOFORK \
 && NUM_APPLETS > 1 \
 && !(defined(_ARM64_) && !defined(_UCRT) && ENABLE_PLATFORM_MINGW32)
/* (1) BUG: if variables are set, we need to fork, or save/restore them
 *     around run_nofork_applet() call.
 * (2) Should this check also be done in forkshell()?
 *     (perhaps it should, so that "VAR=VAL nofork" at least avoids exec...)
 */
		/* find_command() encodes applet_no as (-2 - applet_no) */
		int applet_no = (- cmdentry.u.index - 2);
		if (applet_no >= 0 && APPLET_IS_NOFORK(applet_no)) {
			char **sv_environ;
#if ENABLE_PLATFORM_MINGW32
			char *sv_argv0;
#endif

			INT_OFF;
			sv_environ = environ;
			environ = listvars(VEXPORT, VUNSET, varlist.list, /*end:*/ NULL);
			/*
			 * Run <applet>_main().
			 * Signals (^C) can't interrupt here.
			 * Otherwise we can mangle stdio or malloc internal state.
			 * This makes applets which can run for a long time
			 * and/or wait for user input ineligible for NOFORK:
			 * for example, "yes" or "rm" (rm -i waits for input).
			 */
#if ENABLE_PLATFORM_MINGW32
			sv_argv0 = __argv[0];
			argv[0] = (char *)bb_basename(argv[0]);
			__argv[0] = argv[0];
#endif
			exitstatus = run_nofork_applet(applet_no, argv);
			environ = sv_environ;
#if ENABLE_PLATFORM_MINGW32
			__argv[0] = sv_argv0;
#endif
			/*
			 * Try enabling NOFORK for "yes" applet.
			 * ^C _will_ stop it (write returns EINTR),
			 * but this causes stdout FILE to be stuck
			 * and needing clearerr(). What if other applets
			 * also can get EINTRs? Do we need to switch
			 * our signals to SA_RESTART?
			 */
			/*clearerr(stdout);*/
			INT_ON;
			break;
		}
#endif
		/* Can we avoid forking? For example, very last command
		 * in a script or a subshell does not need forking,
		 * we can just exec it.
		 */
#if ENABLE_PLATFORM_MINGW32
		if (!(flags & EV_EXIT) || may_have_traps IF_SUW32(|| delayexit)) {
			/* No, forking off a child is necessary */
			struct forkshell fs;

			INT_OFF;
			memset(&fs, 0, sizeof(fs));
			fs.fpid = FS_SHELLEXEC;
			fs.argv = argv;
			fs.path = (char*)path;
			fs.fd[0] = cmdentry.u.index;
			jp = makejob(/*cmd,*/ 1);
			spawn_forkshell(&fs, jp, cmd, FORK_FG);
			break;
		}
#else
		if (!(flags & EV_EXIT) || may_have_traps) {
			/* No, forking off a child is necessary */
			INT_OFF;
			get_tty_state();
			jp = makejob(1);
			if (forkshell(jp, cmd, FORK_FG) != 0) {
				/* parent */
				break;
			}
			/* child */
			FORCE_INT_ON;
			/* fall through to exec'ing external program */
		}
#endif
		shellexec(argv[0], argv, path, cmdentry.u.index, FALSE);
		/* NOTREACHED */
	} /* default */
	case CMDBUILTIN:
		if (evalbltin(cmdentry.u.cmd, argc, argv, flags)
		 && !(exception_type == EXERROR && spclbltin <= 0)
		) {
 raise:
			longjmp(exception_handler->loc, 1);
		}
		break;

	case CMDFUNCTION:
		if (evalfun(cmdentry.u.func, argc, argv, flags))
			goto raise;
		break;
	} /* switch */

	status = waitforjob(jp);
	if (jp)
		TRACE(("forked child exited with %d\n", status));
	FORCE_INT_ON;

 out:
	if (cmd->ncmd.redirect)
		popredir(/*drop:*/ cmd_is_exec);
	unwindredir(redir_stop);
	unwindfiles(file_stop);
	unwindlocalvars(localvar_stop);
	if (lastarg) {
		/* dsl: I think this is intended to be used to support
		 * '_' in 'vi' command mode during line editing...
		 * However I implemented that within libedit itself.
		 */
		setvar0("_", lastarg);
	}

	return status;
}

static int
evalbltin(const struct builtincmd *cmd, int argc, char **argv, int flags)
{
	char *volatile savecmdname;
	struct jmploc *volatile savehandler;
	struct jmploc jmploc;
	int status;
	int i;

	savecmdname = commandname;
	savehandler = exception_handler;
	i = setjmp(jmploc.loc);
	if (i)
		goto cmddone;
	exception_handler = &jmploc;
	commandname = argv[0];
	argptr = argv + 1;
	optptr = NULL;                  /* initialize nextopt */
	if (cmd == EVALCMD)
		status = evalcmd(argc, argv, flags);
	else
		status = (*cmd->builtin)(argc, argv);
	flush_stdout_stderr();
	status |= ferror(stdout);
	exitstatus = status;
 cmddone:
	clearerr(stdout);
	commandname = savecmdname;
	exception_handler = savehandler;

	return i;
}

static int
goodname(const char *p)
{
	return endofname(p)[0] == '\0';
}

/*
 * Search for a command.  This is called before we fork so that the
 * location of the command will be available in the parent as well as
 * the child.  The check for "goodname" is an overly conservative
 * check that the name will not be subject to expansion.
 */
static void
prehash(union node *n)
{
	struct cmdentry entry;

	if (n->type == NCMD && n->ncmd.args && goodname(n->ncmd.args->narg.text))
		find_command(n->ncmd.args->narg.text, &entry, 0, pathval());
}


/* ============ Builtin commands
 *
 * Builtin commands whose functions are closely tied to evaluation
 * are implemented here.
 */

/*
 * Handle break and continue commands.  Break, continue, and return are
 * all handled by setting the evalskip flag.  The evaluation routines
 * above all check this flag, and if it is set they start skipping
 * commands rather than executing them.  The variable skipcount is
 * the number of loops to break/continue, or the number of function
 * levels to return.  (The latter is always 1.)  It should probably
 * be an error to break out of more loops than exist, but it isn't
 * in the standard shell so we don't make it one here.
 */
static int FAST_FUNC
breakcmd(int argc UNUSED_PARAM, char **argv)
{
	int n = argv[1] ? number(argv[1]) : 1;

	if (n <= 0)
		ash_msg_and_raise_error(msg_illnum, argv[1]);
	if (n > loopnest)
		n = loopnest;
	if (n > 0) {
		evalskip = (**argv == 'c') ? SKIPCONT : SKIPBREAK;
		skipcount = n;
	}
	return 0;
}


/*
 * This implements the input routines used by the parser.
 */

enum {
	INPUT_PUSH_FILE = 1,
	INPUT_NOFILE_OK = 2,
};

static smallint checkkwd;
/* values of checkkwd variable */
#define CHKALIAS        0x1
#define CHKKWD          0x2
#define CHKNL           0x4
#define CHKEOFMARK      0x8

/*
 * Push a string back onto the input at this current parsefile level.
 * We handle aliases this way.
 */
#if !ENABLE_ASH_ALIAS
#define pushstring(s, ap) pushstring(s)
#endif
static void
pushstring(char *s, struct alias *ap)
{
	struct strpush *sp;
	int len;

	len = strlen(s);
	INT_OFF;
	if (g_parsefile->strpush || g_parsefile->spfree) {
		sp = ckzalloc(sizeof(*sp));
		sp->prev = g_parsefile->strpush;
	} else {
		sp = &(g_parsefile->basestrpush);
	}
	g_parsefile->strpush = sp;
	sp->prev_string = g_parsefile->next_to_pgetc;
	sp->prev_left_in_line = g_parsefile->left_in_line;
	sp->unget = g_parsefile->unget;
	sp->spfree = g_parsefile->spfree;
	memcpy(sp->lastc, g_parsefile->lastc, sizeof(sp->lastc));
#if ENABLE_ASH_ALIAS
	sp->ap = ap;
	if (ap) {
		ap->flag |= ALIASINUSE;
		sp->string = s;
	}
#endif
	g_parsefile->next_to_pgetc = s;
	g_parsefile->left_in_line = len;
	g_parsefile->unget = 0;
	g_parsefile->spfree = NULL;
	INT_ON;
}

static void popstring(void)
{
	struct strpush *sp = g_parsefile->strpush;

	INT_OFF;
#if ENABLE_ASH_ALIAS
	if (sp->ap) {
		if (g_parsefile->next_to_pgetc[-1] == ' '
		 || g_parsefile->next_to_pgetc[-1] == '\t'
		) {
			checkkwd |= CHKALIAS;
		}
		if (sp->string != sp->ap->val) {
			free(sp->string);
		}
	}
#endif
	g_parsefile->next_to_pgetc = sp->prev_string;
	g_parsefile->left_in_line = sp->prev_left_in_line;
	g_parsefile->unget = sp->unget;
	memcpy(g_parsefile->lastc, sp->lastc, sizeof(sp->lastc));
	g_parsefile->strpush = sp->prev;
	g_parsefile->spfree = sp;
	INT_ON;
}

#if ENABLE_PLATFORM_MINGW32
/*
 * Wrapper around nonblock_immune_read() to remove CRs, but only from
 * CRLF pairs.  The tricky part is handling a CR at the end of the buffer.
 */
static inline ssize_t
nonblock_immune_wrapper(struct parsefile *pf, char *buffer, size_t count)
{
	int nr, injected_cr;

	// Inject unprocessed CR from previous read into the buffer.
	if (pf->cr)
		*buffer = '\r';
 retry:
	nr = nonblock_immune_read(pf->pf_fd, buffer + pf->cr, count - pf->cr);
	if (nr < 0)
		return nr;

	injected_cr = pf->cr;
	nr += pf->cr;
	pf->cr = 0;

	if (nr > 0) {
		nr = remove_cr(buffer, nr);
		// remove_cr() won't reduce size to zero, so [nr - 1] is OK.
		if (buffer[nr - 1] == '\r') {
			if (nr > 1) {
				// Ignore trailing CR for now: we'll deal with it later.
				pf->cr = 1;
				--nr;
			} else if (injected_cr) {	// nr == 1
				// Buffer only contains an injected CR.  This means the
				// read returned EOF.  Return the buffer as-is.  The
				// next call will detect EOF.
			} else {
				// Buffer only contains a CR from the most recent read.
				// Try another read, treating the CR as injected.  We'll
				// either get more characters or EOF.  Either way we
				// won't end up here again.
				pf->cr = 1;
				goto retry;
			}
		}
	}
	return nr;
}
#endif

static int
preadfd(void)
{
	int nr;
	char *buf = g_parsefile->buf;

	g_parsefile->next_to_pgetc = buf;
#if ENABLE_FEATURE_EDITING
 /* retry: */
	if (!iflag || g_parsefile->pf_fd != STDIN_FILENO)
#if ENABLE_PLATFORM_MINGW32
		nr = nonblock_immune_wrapper(g_parsefile, buf, IBUFSIZ - 1);
#else
		nr = nonblock_immune_read(g_parsefile->pf_fd, buf, IBUFSIZ - 1);
#endif
	else {
# if ENABLE_ASH_IDLE_TIMEOUT
		int timeout = -1;
		const char *tmout_var = lookupvar("TMOUT");
		if (tmout_var) {
			timeout = atoi(tmout_var) * 1000;
			if (timeout <= 0)
				timeout = -1;
		}
		line_input_state->timeout = timeout;
# endif
# if ENABLE_FEATURE_TAB_COMPLETION
		line_input_state->path_lookup = pathval();
# endif
		reinit_unicode_for_ash();
 again:
		/* For shell, LI_INTERRUPTIBLE is set:
		 * read_line_input will abort on either
		 * getting EINTR in poll() and bb_got_signal became != 0,
		 * or if it sees bb_got_signal != 0
		 * (IOW: if signal arrives before poll() is reached).
		 * Interactive testcases:
		 * (while kill -INT $$; do sleep 1; done) &
		 * #^^^ prints ^C, prints prompt, repeats
		 * trap 'echo I' int; (while kill -INT $$; do sleep 1; done) &
		 * #^^^ prints ^C, prints "I", prints prompt, repeats
		 * trap 'echo T' term; (while kill $$; do sleep 1; done) &
		 * #^^^ prints "T", prints prompt, repeats
		 * #(bash 5.0.17 exits after first "T", looks like a bug)
		 */
		bb_got_signal = 0;
		INT_OFF; /* no longjmp'ing out of read_line_input please */
		nr = read_line_input(line_input_state, cmdedit_prompt, buf, IBUFSIZ);
		if (bb_got_signal == SIGINT)
			write(STDOUT_FILENO, "^C\n", 3);
		INT_ON; /* here non-blocked SIGINT will longjmp */
		if (nr == 0) {
			/* ^C pressed, "convert" to SIGINT */
# if !ENABLE_PLATFORM_MINGW32
			write(STDOUT_FILENO, "^C\n", 3);
			raise(SIGINT); /* here non-blocked SIGINT will longjmp */
			/* raise(SIGINT) did not work! (e.g. if SIGINT
			 * is SIG_IGNed on startup, it stays SIG_IGNed)
			 */
# else
			raise_interrupt();
			write(STDOUT_FILENO, "^C\n", 3);
# endif
			if (trap[SIGINT]) {
# if ENABLE_PLATFORM_MINGW32
				pending_int = 1;
				dotrap();
# endif
 empty_line_input:
				buf[0] = '\n';
				buf[1] = '\0';
				return 1;
			}
			exitstatus = 128 + SIGINT;
			/* bash behavior on ^C + ignored SIGINT: */
			goto again;
		}
		if (nr < 0) {
			if (errno == 0) {
				/* ^D pressed */
				nr = 0;
			}
			else if (errno == EINTR) { /* got signal? */
				if (bb_got_signal != SIGINT)
					write(STDOUT_FILENO, "\n", 1);
				goto empty_line_input;
			}
# if ENABLE_ASH_IDLE_TIMEOUT
			else if (errno == EAGAIN && timeout > 0) {
				puts("\007timed out waiting for input: auto-logout");
				exitshell();
			}
# endif
		}
	}
#else
# if ENABLE_PLATFORM_MINGW32
	nr = nonblock_immune_wrapper(g_parsefile, buf, IBUFSIZ - 1);
# else
	nr = nonblock_immune_read(g_parsefile->pf_fd, buf, IBUFSIZ - 1);
# endif
#endif

#if 0 /* disabled: nonblock_immune_read() handles this problem */
	if (nr < 0) {
		if (parsefile->fd == 0 && errno == EWOULDBLOCK) {
			int flags = fcntl(0, F_GETFL);
			if (flags >= 0 && (flags & O_NONBLOCK)) {
				flags &= ~O_NONBLOCK;
				if (fcntl(0, F_SETFL, flags) >= 0) {
					out2str("sh: turning off NDELAY mode\n");
					goto retry;
				}
			}
		}
	}
#endif
	return nr;
}

/*
 * Refill the input buffer and return the next input character:
 *
 * 1) If a string was pushed back on the input, pop it;
 * 2) If we are reading from a string we can't refill the buffer, return EOF.
 * 3) If there is more stuff in this buffer, use it else call read to fill it.
 * 4) Process input up to the next newline, deleting nul characters.
 */
//#define pgetc_debug(...) bb_error_msg(__VA_ARGS__)
#define pgetc_debug(...) ((void)0)
static int __pgetc(void);
static int
preadbuffer(void)
{
	char *q;
	int more;

	if (g_parsefile->buf == NULL) {
		pgetc_debug("preadbuffer PEOF1");
		return PEOF;
	}

	more = g_parsefile->left_in_buffer;
	if (more <= 0) {
		flush_stdout_stderr();
 again:
		more = preadfd();
		if (more <= 0) {
			g_parsefile->left_in_buffer = g_parsefile->left_in_line = 0;
			pgetc_debug("preadbuffer PEOF2");
			return PEOF;
		}
	}

	/* Find out where's the end of line.
	 * Set g_parsefile->left_in_line
	 * and g_parsefile->left_in_buffer acordingly.
	 * NUL chars are deleted.
	 */
	q = g_parsefile->next_to_pgetc;
	for (;;) {
		char c;

		more--;

		c = *q;
		if (c == '\0') {
			memmove(q, q + 1, more);
		} else {
			q++;
			if (c == '\n') {
				g_parsefile->left_in_line = q - g_parsefile->next_to_pgetc - 1;
				break;
			}
		}

		if (more <= 0) {
			g_parsefile->left_in_line = q - g_parsefile->next_to_pgetc - 1;
			if (g_parsefile->left_in_line < 0)
				goto again;
			break;
		}
	}
	g_parsefile->left_in_buffer = more;

	if (vflag) {
		char save = *q;
		*q = '\0';
		out2str(g_parsefile->next_to_pgetc);
		*q = save;
	}

	pgetc_debug("preadbuffer at %d:%p'%s'",
			g_parsefile->left_in_line,
			g_parsefile->next_to_pgetc,
			g_parsefile->next_to_pgetc);
	return (unsigned char)*g_parsefile->next_to_pgetc++;
}

static void
nlprompt(void)
{
	if (trap_depth == 0)
		g_parsefile->linno++;
	setprompt_if(doprompt, 2);
}
static void
nlnoprompt(void)
{
	if (trap_depth == 0)
		g_parsefile->linno++;
	needprompt = doprompt;
}

static void freestrings(struct strpush *sp)
{
	INT_OFF;
	do {
		struct strpush *psp;
#if ENABLE_ASH_ALIAS
		if (sp->ap) {
			sp->ap->flag &= ~ALIASINUSE;
			if (sp->ap->flag & ALIASDEAD) {
				unalias(sp->ap->name);
			}
		}
#endif
		psp = sp;
		sp = sp->spfree;

		if (psp != &(g_parsefile->basestrpush))
			free(psp);
	} while (sp);

	g_parsefile->spfree = NULL;
	INT_ON;
}

static int __pgetc(void)
{
	int c;

	pgetc_debug("pgetc at %d:%p'%s'",
			g_parsefile->left_in_line,
			g_parsefile->next_to_pgetc,
			g_parsefile->next_to_pgetc);
	if (g_parsefile->unget)
		return g_parsefile->lastc[--g_parsefile->unget];

	if (--g_parsefile->left_in_line >= 0)
		c = (unsigned char)*g_parsefile->next_to_pgetc++;
	else {
		if (unlikely(g_parsefile->strpush)) {
			popstring();
			return __pgetc();
		}
		c = preadbuffer();
	}

	g_parsefile->lastc[1] = g_parsefile->lastc[0];
	g_parsefile->lastc[0] = c;

	return c;
}

/*
 * Read a character from the script, returning PEOF on end of file.
 * Nul characters in the input are silently discarded.
 */
static int pgetc(void)
{
	struct strpush *sp = g_parsefile->spfree;

	if (unlikely(sp))
		freestrings(sp);

	return __pgetc();
}

/*
 * Undo a call to pgetc.  Only two characters may be pushed back.
 * PEOF may be pushed back.
 */
static void
pungetc(void)
{
	g_parsefile->unget++;
}

/* This one eats backslash+newline */
static int
pgetc_eatbnl(void)
{
	int c;

	while ((c = pgetc()) == '\\') {
		if (pgetc() != '\n') {
			pungetc();
			break;
		}

		nlprompt();
	}

	return c;
}

struct synstack {
	smalluint syntax;
	uint8_t innerdq   :1;
	uint8_t varpushed :1;
	uint8_t dblquote  :1;
	int varnest;		/* levels of variables expansion */
	int dqvarnest;		/* levels of variables expansion within double quotes */
	int parenlevel;		/* levels of parens in arithmetic */
	struct synstack *prev;
	struct synstack *next;
};

static int
pgetc_top(struct synstack *stack)
{
	return stack->syntax == SQSYNTAX ? pgetc() : pgetc_eatbnl();
}

static void
synstack_push(struct synstack **stack, struct synstack *next, int syntax)
{
	memset(next, 0, sizeof(*next));
	next->syntax = syntax;
	next->next = *stack;
	(*stack)->prev = next;
	*stack = next;
}

static ALWAYS_INLINE void
synstack_pop(struct synstack **stack)
{
	*stack = (*stack)->next;
}

/*
 * To handle the "." command, a stack of input files is used.  Pushfile
 * adds a new entry to the stack and popfile restores the previous level.
 */
static void
pushfile(void)
{
	struct parsefile *pf;

	pf = ckzalloc(sizeof(*pf));
	pf->prev = g_parsefile;
	pf->pf_fd = -1;
	/*pf->strpush = NULL; - ckzalloc did it */
	/*pf->spfree = NULL;*/
	/*pf->basestrpush.prev = NULL;*/
	/*pf->unget = 0;*/
	g_parsefile = pf;
}

static void
popfile(void)
{
	struct parsefile *pf = g_parsefile;

	if (pf == &basepf)
		return;

	INT_OFF;
	if (pf->pf_fd >= 0)
		close(pf->pf_fd);
	free(pf->buf);
	if (g_parsefile->spfree)
		freestrings(g_parsefile->spfree);
	while (pf->strpush) {
		popstring();
		freestrings(g_parsefile->spfree);
	}
	g_parsefile = pf->prev;
	free(pf);
	INT_ON;
}

static void
unwindfiles(struct parsefile *stop)
{
	while (g_parsefile != stop)
		popfile();
}

/*
 * Return to top level.
 */
static void
popallfiles(void)
{
	unwindfiles(&basepf);
}

#if !ENABLE_PLATFORM_MINGW32
/*
 * Close the file(s) that the shell is reading commands from.  Called
 * after a fork is done.
 */
static void
closescript(void)
{
	popallfiles();
	if (g_parsefile->pf_fd > 0) {
		close(g_parsefile->pf_fd);
		g_parsefile->pf_fd = 0;
	}
}
#endif

/*
 * Like setinputfile, but takes an open file descriptor.  Call this with
 * interrupts off.
 */
static void
setinputfd(int fd, int push)
{
	if (push) {
		pushfile();
		g_parsefile->buf = NULL;
	}
	g_parsefile->pf_fd = fd;
	if (g_parsefile->buf == NULL)
		g_parsefile->buf = ckmalloc(IBUFSIZ);
	g_parsefile->left_in_buffer = 0;
	g_parsefile->left_in_line = 0;
	g_parsefile->linno = 1;
}

/*
 * Set the input to take input from a file.  If push is set, push the
 * old input onto the stack first.
 */
static int
setinputfile(const char *fname, int flags)
{
	int fd;

	INT_OFF;
	fd = open(fname, O_RDONLY | O_CLOEXEC);
	if (fd < 0) {
		if (flags & INPUT_NOFILE_OK)
			goto out;
		exitstatus = 127;
		ash_msg_and_raise_perror("can't open '%s'", fname);
	}
	if (fd < 10)
		fd = savefd(fd);
	else if (O_CLOEXEC == 0) /* old libc */
		close_on_exec_on(fd);

	setinputfd(fd, flags & INPUT_PUSH_FILE);
 out:
	INT_ON;
	return fd;
}

/*
 * Like setinputfile, but takes input from a string.
 */
static void
setinputstring(char *string)
{
	INT_OFF;
	pushfile();
	g_parsefile->next_to_pgetc = string;
	g_parsefile->left_in_line = strlen(string);
	g_parsefile->buf = NULL;
	g_parsefile->linno = lineno;
	INT_ON;
}


/*
 * Routines to check for mail.
 */

#if ENABLE_ASH_MAIL

/* Hash of mtimes of mailboxes */
/* Cleared to 0 if MAIL or MAILPATH is changed */
static unsigned mailtime_hash;

/*
 * Print appropriate message(s) if mail has arrived.
 * If mailtime_hash is zero,
 * then the value of MAIL has changed,
 * so we just update the hash value.
 */
static void
chkmail(void)
{
	const char *mpath;
	char *p;
	char *q;
	unsigned new_hash;
	struct stackmark smark;
	struct stat statb;

	setstackmark(&smark);
	mpath = mpathset() ? mpathval() : mailval();
	new_hash = 0;
	for (;;) {
		int len;

		len = padvance_magic(&mpath, nullstr, 2);
		if (len < 0)
			break;
		p = stackblock();
		if (*p == '\0')
			continue;
		for (q = p; *q; q++)
			continue;
#if DEBUG
		if (q[-1] != '/')
			abort();
#endif
		q[-1] = '\0';                   /* delete trailing '/' */
		if (stat(p, &statb) < 0) {
			continue;
		}
		/* Very simplistic "hash": just a sum of all mtimes */
		new_hash += (unsigned)statb.st_mtime;
	}
	if (mailtime_hash != new_hash) {
		if (mailtime_hash != 0)
			out2str("you have mail\n");
		mailtime_hash = new_hash;
	}
	popstackmark(&smark);
}

static void FAST_FUNC
changemail(const char *val UNUSED_PARAM)
{
	mailtime_hash = 0;
}

#else

# define chkmail()  ((void)0)

#endif /* ASH_MAIL */


/* ============ ??? */

/*
 * Set the shell parameters.
 */
static void
setparam(char **argv)
{
	char **newparam;
	char **ap;
	int nparam;

	for (nparam = 0; argv[nparam]; nparam++)
		continue;
	ap = newparam = ckmalloc((nparam + 1) * sizeof(*ap));
	while (*argv) {
		*ap++ = ckstrdup(*argv++);
	}
	*ap = NULL;
	freeparam(&shellparam);
	shellparam.malloced = 1;
	shellparam.nparam = nparam;
	shellparam.p = newparam;
#if ENABLE_ASH_GETOPTS
	shellparam.optind = 1;
	shellparam.optoff = -1;
#endif
}

/*
 * Process shell options.  The global variable argptr contains a pointer
 * to the argument list; we advance it past the options.
 *
 * SUSv3 section 2.8.1 "Consequences of Shell Errors" says:
 * For a non-interactive shell, an error condition encountered
 * by a special built-in ... shall cause the shell to write a diagnostic message
 * to standard error and exit as shown in the following table:
 * Error                                           Special Built-In
 * ...
 * Utility syntax error (option or operand error)  Shall exit
 * ...
 * However, in bug 1142 (http://busybox.net/bugs/view.php?id=1142)
 * we see that bash does not do that (set "finishes" with error code 1 instead,
 * and shell continues), and people rely on this behavior!
 * Testcase:
 * set -o barfoo 2>/dev/null
 * echo $?
 *
 * Oh well. Let's mimic that.
 */
static int
plus_minus_o(char *name, int val)
{
	int i;

	if (name) {
		for (i = 0; i < NOPTS; i++) {
			if (strcmp(name, optnames(i)) == 0) {
				optlist[i] = val;
				return 0;
			}
		}
		ash_msg("illegal option %co %s", val ? '-' : '+', name);
		return 1;
	}
	for (i = 0; i < NOPTS; i++) {
		if (optnames(i)[0] == '\0')
			continue;
		if (val) {
			out1fmt("%-16s%s\n", optnames(i), optlist[i] ? "on" : "off");
		} else {
			out1fmt("set %co %s\n", optlist[i] ? '-' : '+', optnames(i));
		}
	}
	return 0;
}
static void
setoption(int flag, int val)
{
	int i;

	for (i = 0; i < NOPTS; i++) {
		if (optletters(i) == flag && optnames(i)[0] != '\0') {
			optlist[i] = val;
			return;
		}
	}
	ash_msg_and_raise_error("illegal option %c%c", val ? '-' : '+', flag);
	/* NOTREACHED */
}
/* If login_sh is not NULL, we are called to parse command line opts,
 * not "set -opts"
 */
static int
options(int *login_sh)
{
	char *p;
	int val;
	int c;

#if ENABLE_ASH_NOCONSOLE
	noconsole = console_state();
#endif
	if (login_sh != NULL) { /* if we came from startup code */
		minusc = NULL;
#if ENABLE_PLATFORM_MINGW32
		dirarg = NULL;
		title = NULL;
# if ENABLE_SUW32
		delayexit = 0;
# endif
#endif
	}
	while ((p = *argptr) != NULL) {
		c = *p++;
		if (c != '-' && c != '+')
			break;
		argptr++;
		val = 0; /* val = 0 if c == '+' */
		if (c == '-') {
			val = 1;
			if (p[0] == '\0' || LONE_DASH(p)) {
				if (login_sh == NULL) { /* we came from setcmd() */
					/* "-" means turn off -x and -v */
					if (p[0] == '\0')
						xflag = vflag = 0;
					/* "--" means reset params */
					else if (*argptr == NULL)
						setparam(argptr);
				}
				break;    /* "-" or "--" terminates options */
			}
		}
		/* first char was + or - */
		while ((c = *p++) != '\0') {
			if (login_sh != NULL) { /* if we came from startup code */
				/* bash 3.2 indeed handles -c CMD and +c CMD the same */
				if (c == 'c') {
					minusc = p; /* command is after shell args */
					cflag = 1;
					continue;
				}
#if ENABLE_PLATFORM_MINGW32
				/* Undocumented flags;
				 *   -d force current directory
				 *   -t title to display in console window
				 *   -N prompt user before exit
				 * Must appear before -s or -c. */
				if (c == 'd' && val == 1) {
					if (*argptr == NULL)
						ash_msg_and_raise_error(bb_msg_requires_arg, "-d");
					dirarg = *argptr++;
					continue;
				}
				if (c == 't' && val == 1) {
					if (*argptr == NULL)
						ash_msg_and_raise_error(bb_msg_requires_arg, "-t");
					title = *argptr++;
					continue;
				}
# if ENABLE_SUW32
				if (c == 'N' && val == 1) {
					delayexit = 1;
					continue;
				}
# endif
#endif
				if (c == 's') { /* -s, +s */
					sflag = 1;
					continue;
				}
				if (c == 'i') { /* -i, +i */
					iflag = 1;
					continue;
				}
				if (c == 'l') {
					*login_sh = 1; /* -l or +l == --login */
					continue;
				}
				/* bash does not accept +-login, we also won't */
				if (val && (c == '-')) { /* long options */
					if (strcmp(p, "login") == 0) {
						*login_sh = 1;
						break;
					}
/* TODO: --noprofile: e.g. if I want to run emergency shell from sulogin,
 * I want minimal/no shell init scripts - but it insists on running it as "-ash"...
 */
					ash_msg_and_raise_error("bad option '%s'", p - 2);
				}
			}
			if (c == 'o') {
				if (plus_minus_o(*argptr, val)) {
					/* it already printed err message */
					return 1; /* error */
				}
				if (*argptr)
					argptr++;
			} else {
				setoption(c, val);
			}
		}
	}
	return 0;
}

/*
 * The shift builtin command.
 */
static int FAST_FUNC
shiftcmd(int argc UNUSED_PARAM, char **argv)
{
	int n;
	char **ap1, **ap2;

	n = 1;
	if (argv[1])
		n = number(argv[1]);
	if (n > shellparam.nparam)
		return 1;
	INT_OFF;
	shellparam.nparam -= n;
	for (ap1 = shellparam.p; --n >= 0; ap1++) {
		if (shellparam.malloced)
			free(*ap1);
	}
	ap2 = shellparam.p;
	while ((*ap2++ = *ap1++) != NULL)
		continue;
#if ENABLE_ASH_GETOPTS
	shellparam.optind = 1;
	shellparam.optoff = -1;
#endif
	INT_ON;
	return 0;
}

/*
 * POSIX requires that 'set' (but not export or readonly) output the
 * variables in lexicographic order - by the locale's collating order (sigh).
 * Maybe we could keep them in an ordered balanced binary tree
 * instead of hashed lists.
 * For now just roll 'em through qsort for printing...
 */
static int
showvars(const char *sep_prefix, int on, int off)
{
	const char *sep;
	char **ep, **epend;

	ep = listvars(on, off, /*strlist:*/ NULL, &epend);
	qsort(ep, epend - ep, sizeof(char *), vpcmp);

	sep = *sep_prefix ? " " : sep_prefix;

	for (; ep < epend; ep++) {
		const char *p;
		const char *q;

		p = endofname(*ep);
/* Used to have simple "p = strchrnul(*ep, '=')" here instead, but this
 * makes "export -p" to have output not suitable for "eval":
 * import os
 * os.environ["test-test"]="test"
 * if os.fork() == 0:
 *   os.execv("ash", [ 'ash', '-c', 'eval $(export -p); echo OK' ])  # fixes this
 * os.execv("ash", [ 'ash', '-c', 'env | grep test-test' ])
 */
		q = nullstr;
		if (*p == '=')
			q = single_quote(++p);
		out1fmt("%s%s%.*s%s\n", sep_prefix, sep, (int)(p - *ep), *ep, q);
	}
	return 0;
}

/*
 * The set command builtin.
 */
static int FAST_FUNC
setcmd(int argc UNUSED_PARAM, char **argv UNUSED_PARAM)
{
	int retval;

	if (!argv[1])
		return showvars(nullstr, 0, VUNSET);

	INT_OFF;
	retval = options(/*login_sh:*/ NULL);
	if (retval == 0) { /* if no parse error... */
		optschanged();
		if (*argptr != NULL) {
			setparam(argptr);
		}
	}
	INT_ON;
	return retval;
}

#if ENABLE_ASH_RANDOM_SUPPORT
static void FAST_FUNC
change_random(const char *value)
{
	uint32_t t;

	if (value == NULL) {
		/* "get", generate */
		t = next_random(&random_gen);
		/* set without recursion */
		setvar(vrandom.var_text, utoa(t), VNOFUNC);
		vrandom.flags &= ~VNOFUNC;
	} else {
		/* set/reset */
		t = strtoul(value, NULL, 10);
		INIT_RANDOM_T(&random_gen, (t ? t : 1), t);
	}
}
#endif

#if BASH_EPOCH_VARS
static void FAST_FUNC
change_epoch(struct var *vepoch, const char *fmt)
{
	struct timeval tv;
	char buffer[sizeof("%llu.nnnnnn") + sizeof(long long)*3];

	xgettimeofday(&tv);
	sprintf(buffer, fmt, (unsigned long long)tv.tv_sec, (unsigned)tv.tv_usec);
	setvar(vepoch->var_text, buffer, VNOFUNC);
	vepoch->flags &= ~VNOFUNC;
}

static void FAST_FUNC
change_seconds(const char *value UNUSED_PARAM)
{
	change_epoch(&vepochs, "%llu");
}

static void FAST_FUNC
change_realtime(const char *value UNUSED_PARAM)
{
	change_epoch(&vepochr, "%llu.%06u");
}
#endif

#if ENABLE_ASH_GETOPTS
static int
getopts(char *optstr, char *optvar, char **optfirst)
{
	char *p, *q;
	char c = '?';
	int done = 0;
	char sbuf[2];
	char **optnext;
	int ind = shellparam.optind;
	int off = shellparam.optoff;

	sbuf[1] = '\0';

	shellparam.optind = -1;
	optnext = optfirst + ind - 1;

	if (ind <= 1 || off < 0 || (int)strlen(optnext[-1]) < off)
		p = NULL;
	else
		p = optnext[-1] + off;
	if (p == NULL || *p == '\0') {
		/* Current word is done, advance */
		p = *optnext;
		if (p == NULL || *p != '-' || *++p == '\0') {
 atend:
			unsetvar("OPTARG");
			p = NULL;
			done = 1;
			goto out;
		}
		optnext++;
		if (LONE_DASH(p))        /* check for "--" */
			goto atend;
	}

	c = *p++;
	for (q = optstr; *q != c;) {
		if (*q == '\0') {
			/* OPTERR is a bashism */
			const char *cp = lookupvar("OPTERR");
			if ((cp && LONE_CHAR(cp, '0'))
			 || (optstr[0] == ':')
			) {
				sbuf[0] = c;
				/*sbuf[1] = '\0'; - already is */
				setvar0("OPTARG", sbuf);
			} else {
				fprintf(stderr, "Illegal option -%c\n", c);
				unsetvar("OPTARG");
			}
			c = '?';
			goto out;
		}
		if (*++q == ':')
			q++;
	}

	if (*++q == ':') {
		if (*p == '\0' && (p = *optnext) == NULL) {
			/* OPTERR is a bashism */
			const char *cp = lookupvar("OPTERR");
			if ((cp && LONE_CHAR(cp, '0'))
			 || (optstr[0] == ':')
			) {
				sbuf[0] = c;
				/*sbuf[1] = '\0'; - already is */
				setvar0("OPTARG", sbuf);
				c = ':';
			} else {
				fprintf(stderr, "No arg for -%c option\n", c);
				unsetvar("OPTARG");
				c = '?';
			}
			goto out;
		}

		if (p == *optnext)
			optnext++;
		setvar0("OPTARG", p);
		p = NULL;
	} else
		setvar0("OPTARG", nullstr);
 out:
	ind = optnext - optfirst + 1;
	setvar("OPTIND", itoa(ind), VNOFUNC);
	sbuf[0] = c;
	/*sbuf[1] = '\0'; - already is */
	setvar0(optvar, sbuf);

	shellparam.optoff = p ? p - *(optnext - 1) : -1;
	shellparam.optind = ind;

	return done;
}

/*
 * The getopts builtin.  Shellparam.optnext points to the next argument
 * to be processed.  Shellparam.optptr points to the next character to
 * be processed in the current argument.  If shellparam.optnext is NULL,
 * then it's the first time getopts has been called.
 */
static int FAST_FUNC
getoptscmd(int argc, char **argv)
{
	char **optbase;

	if (argc < 3)
		ash_msg_and_raise_error("usage: getopts optstring var [arg]");
	if (argc == 3) {
		optbase = shellparam.p;
		if ((unsigned)shellparam.optind > shellparam.nparam + 1) {
			shellparam.optind = 1;
			shellparam.optoff = -1;
		}
	} else {
		optbase = &argv[3];
		if ((unsigned)shellparam.optind > argc - 2) {
			shellparam.optind = 1;
			shellparam.optoff = -1;
		}
	}

	return getopts(argv[1], argv[2], optbase);
}
#endif /* ASH_GETOPTS */


/* ============ Shell parser */

struct heredoc {
	struct heredoc *next;   /* next here document in list */
	union node *here;       /* redirection node */
	char *eofmark;          /* string indicating end of input */
	smallint striptabs;     /* if set, strip leading tabs */
};

static smallint tokpushback;           /* last token pushed back */
static smallint quoteflag;             /* set if (part of) last token was quoted */
static token_id_t lasttoken;           /* last token read (integer id Txxx) */
static struct heredoc *heredoclist;    /* list of here documents to read */
static char *wordtext;                 /* text of last word returned by readtoken */
static struct nodelist *backquotelist;
static union node *redirnode;
static struct heredoc *heredoc;

static const char *
tokname(char *buf, int tok)
{
	if (tok < TSEMI)
		return tokname_array[tok];
	sprintf(buf, "\"%s\"", tokname_array[tok]);
	return buf;
}

/* raise_error_unexpected_syntax:
 * Called when an unexpected token is read during the parse.  The argument
 * is the token that is expected, or -1 if more than one type of token can
 * occur at this point.
 */
static void raise_error_unexpected_syntax(int) NORETURN;
static void
raise_error_unexpected_syntax(int token)
{
	char msg[64];
	char buf[16];
	int l;

	l = sprintf(msg, "unexpected %s", tokname(buf, lasttoken));
	if (token >= 0)
		sprintf(msg + l, " (expecting %s)", tokname(buf, token));
	raise_error_syntax(msg);
	/* NOTREACHED */
}

/* parsing is heavily cross-recursive, need these forward decls */
static union node *andor(void);
static union node *pipeline(void);
static union node *parse_command(void);
static void parseheredoc(void);
static int readtoken(void);

static union node *
list(int nlflag)
{
	int chknl = nlflag & 1 ? 0 : CHKNL;
	union node *n1, *n2, *n3;
	int tok;

	n1 = NULL;
	for (;;) {
		checkkwd = chknl | CHKKWD | CHKALIAS;
		tok = readtoken();
		switch (tok) {
		case TNL:
			parseheredoc();
			return n1;

		case TEOF:
			if (!n1 && !chknl)
				n1 = NODE_EOF;
 out_eof:
			parseheredoc();
			tokpushback++;
			lasttoken = TEOF;
			return n1;
		}

		tokpushback++;
		if (nlflag == 2 && ((1 << tok) & tokendlist))
			return n1;
		nlflag |= 2;

		n2 = andor();
		tok = readtoken();
		if (tok == TBACKGND) {
			if (n2->type == NPIPE) {
				n2->npipe.pipe_backgnd = 1;
			} else {
				if (n2->type != NREDIR) {
					n3 = stzalloc(sizeof(struct nredir));
					n3->nredir.n = n2;
					/*n3->nredir.redirect = NULL; - stzalloc did it */
					n2 = n3;
				}
				n2->type = NBACKGND;
			}
		}
		if (n1 == NULL) {
			n1 = n2;
		} else {
			n3 = stzalloc(sizeof(struct nbinary));
			n3->type = NSEMI;
			n3->nbinary.ch1 = n1;
			n3->nbinary.ch2 = n2;
			n1 = n3;
		}
		switch (tok) {
		case TEOF:
			goto out_eof;
		case TNL:
			tokpushback = 1;
			/* fall through */
		case TBACKGND:
		case TSEMI:
			break;
		default:
			if (!chknl)
				raise_error_unexpected_syntax(-1);
			tokpushback = 1;
			return n1;
		}
	}
}

static union node *
andor(void)
{
	union node *n1, *n2, *n3;
	int t;

	n1 = pipeline();
	for (;;) {
		t = readtoken();
		if (t == TAND) {
			t = NAND;
		} else if (t == TOR) {
			t = NOR;
		} else {
			tokpushback = 1;
			return n1;
		}
		checkkwd = CHKNL | CHKKWD | CHKALIAS;
		n2 = pipeline();
		n3 = stzalloc(sizeof(struct nbinary));
		n3->type = t;
		n3->nbinary.ch1 = n1;
		n3->nbinary.ch2 = n2;
		n1 = n3;
	}
}

static union node *
pipeline(void)
{
	union node *n1, *n2, *pipenode;
	struct nodelist *lp, *prev;
	int negate;

	negate = 0;
	TRACE(("pipeline: entered\n"));
	if (readtoken() == TNOT) {
		negate = !negate;
		checkkwd = CHKKWD | CHKALIAS;
	} else
		tokpushback = 1;
	n1 = parse_command();
	if (readtoken() == TPIPE) {
		pipenode = stzalloc(sizeof(struct npipe));
		pipenode->type = NPIPE;
		/*pipenode->npipe.pipe_backgnd = 0; - stzalloc did it */
		lp = stzalloc(sizeof(struct nodelist));
		pipenode->npipe.cmdlist = lp;
		lp->n = n1;
		do {
			prev = lp;
			lp = stzalloc(sizeof(struct nodelist));
			checkkwd = CHKNL | CHKKWD | CHKALIAS;
			lp->n = parse_command();
			prev->next = lp;
		} while (readtoken() == TPIPE);
		lp->next = NULL;
		n1 = pipenode;
	}
	tokpushback = 1;
	if (negate) {
		n2 = stzalloc(sizeof(struct nnot));
		n2->type = NNOT;
		n2->nnot.com = n1;
		return n2;
	}
	return n1;
}

static union node *
makename(void)
{
	union node *n;

	n = stzalloc(sizeof(struct narg));
	n->type = NARG;
	/*n->narg.next = NULL; - stzalloc did it */
	n->narg.text = wordtext;
	n->narg.backquote = backquotelist;
	return n;
}

static void
fixredir(union node *n, const char *text, int err)
{
	int fd;

	TRACE(("Fix redir %s %d\n", text, err));
	if (!err)
		n->ndup.vname = NULL;

	if (LONE_DASH(text)) {
		n->ndup.dupfd = -1;
		return;
	}

	fd = bb_strtou(text, NULL, 10);
	if (!errno && fd >= 0)
		n->ndup.dupfd = fd;
	else {
		/* This also fails on very large numbers
		 * which overflow "int" - bb_strtou() does not
		 * silently truncate results to word width.
		 */
		if (err)
			raise_error_syntax("bad fd number");
		n->ndup.vname = makename();
	}
}

static void
parsefname(void)
{
	union node *n = redirnode;

	if (n->type == NHERE)
		checkkwd = CHKEOFMARK;
	if (readtoken() != TWORD)
		raise_error_unexpected_syntax(-1);
	if (n->type == NHERE) {
		struct heredoc *here = heredoc;
		struct heredoc *p;

		if (quoteflag == 0)
			n->type = NXHERE;
		TRACE(("Here document %d\n", n->type));
		rmescapes(wordtext, 0, NULL);
		here->eofmark = wordtext;
		here->next = NULL;
		if (heredoclist == NULL)
			heredoclist = here;
		else {
			for (p = heredoclist; p->next; p = p->next)
				continue;
			p->next = here;
		}
	} else if (n->type == NTOFD || n->type == NFROMFD) {
		fixredir(n, wordtext, 0);
	} else {
		n->nfile.fname = makename();
	}
}

static union node *
simplecmd(void)
{
	union node *args, **app;
	union node *n = NULL;
	union node *vars, **vpp;
	union node **rpp, *redir;
	int savecheckkwd;
	int savelinno;
#if BASH_TEST2
	smallint double_brackets_flag = 0;
#endif
	IF_BASH_FUNCTION(smallint function_flag = 0;)

	args = NULL;
	app = &args;
	vars = NULL;
	vpp = &vars;
	redir = NULL;
	rpp = &redir;

	savecheckkwd = CHKALIAS;
	savelinno = g_parsefile->linno;
	for (;;) {
		int t;
		checkkwd = savecheckkwd;
		t = readtoken();
		switch (t) {
#if BASH_FUNCTION
		case TFUNCTION:
			if (readtoken() != TWORD)
				raise_error_unexpected_syntax(TWORD);
			tokpushback = 1;
			function_flag = 1;
			break;
#endif
#if BASH_TEST2
		case TAND: /* "&&" */
		case TOR: /* "||" */
			if (!double_brackets_flag) {
				tokpushback = 1;
				goto out;
			}
			/* pass "&&" or "||" to [[ ]] as literal args */
			wordtext = (char *) (t == TAND ? "&&" : "||");
#endif
		case TWORD:
			n = stzalloc(sizeof(struct narg));
			n->type = NARG;
			/*n->narg.next = NULL; - stzalloc did it */
			n->narg.text = wordtext;
#if BASH_TEST2
			if (strcmp("[[", wordtext) == 0)
				double_brackets_flag = 1;
			else if (strcmp("]]", wordtext) == 0)
				double_brackets_flag = 0;
#endif
			n->narg.backquote = backquotelist;
			if (savecheckkwd && isassignment(wordtext)) {
				*vpp = n;
				vpp = &n->narg.next;
			} else {
				*app = n;
				app = &n->narg.next;
				savecheckkwd = 0;
			}
#if BASH_FUNCTION
			if (function_flag) {
				checkkwd = CHKNL | CHKKWD;
				t = readtoken();
				tokpushback = 1;
				switch (t) {
				case TBEGIN:
				case TIF:
				case TCASE:
				case TUNTIL:
				case TWHILE:
				case TFOR:
					goto do_func;
				case TLP:
					function_flag = 0;
					break;
# if BASH_TEST2
				case TWORD:
					if (strcmp("[[", wordtext) == 0)
						goto do_func;
					/* fall through */
# endif
				default:
					raise_error_unexpected_syntax(-1);
				}
			}
#endif
			break;
		case TREDIR:
			*rpp = n = redirnode;
			rpp = &n->nfile.next;
			parsefname();   /* read name of redirection file */
			break;
		case TLP:
 IF_BASH_FUNCTION(do_func:)
			if (args && app == &args->narg.next
			 && !vars && !redir
			) {
//				struct builtincmd *bcmd;
//				const char *name;

				/* We have a function */
				if (IF_BASH_FUNCTION(!function_flag &&) readtoken() != TRP)
					raise_error_unexpected_syntax(TRP);
//bash allows functions named "123", "..", "return"!
//				name = n->narg.text;
//				if (!goodname(name)
//				 || ((bcmd = find_builtin(name)) && IS_BUILTIN_SPECIAL(bcmd))
//				) {
//					raise_error_syntax("bad function name");
//				}
				n->type = NDEFUN;
				checkkwd = CHKNL | CHKKWD | CHKALIAS;
				n->ndefun.text = n->narg.text;
				n->ndefun.linno = g_parsefile->linno;
				n->ndefun.body = parse_command();
				return n;
			}
			IF_BASH_FUNCTION(function_flag = 0;)
			/* fall through */
		default:
			tokpushback = 1;
			goto out;
		}
	}
 out:
	*app = NULL;
	*vpp = NULL;
	*rpp = NULL;
	n = stzalloc(sizeof(struct ncmd));
	if (NCMD != 0)
		n->type = NCMD;
	n->ncmd.linno = savelinno;
	n->ncmd.args = args;
	n->ncmd.assign = vars;
	n->ncmd.redirect = redir;
	return n;
}

static union node *
parse_command(void)
{
	union node *n1, *n2;
	union node *ap, **app;
	union node *cp, **cpp;
	union node *redir, **rpp;
	union node **rpp2;
	int t;
	int savelinno;

	redir = NULL;
	rpp2 = &redir;

	savelinno = g_parsefile->linno;

	switch (readtoken()) {
	default:
		raise_error_unexpected_syntax(-1);
		/* NOTREACHED */
	case TIF:
		n1 = stzalloc(sizeof(struct nif));
		n1->type = NIF;
		n1->nif.test = list(0);
		if (readtoken() != TTHEN)
			raise_error_unexpected_syntax(TTHEN);
		n1->nif.ifpart = list(0);
		n2 = n1;
		while (readtoken() == TELIF) {
			n2->nif.elsepart = stzalloc(sizeof(struct nif));
			n2 = n2->nif.elsepart;
			n2->type = NIF;
			n2->nif.test = list(0);
			if (readtoken() != TTHEN)
				raise_error_unexpected_syntax(TTHEN);
			n2->nif.ifpart = list(0);
		}
		if (lasttoken == TELSE)
			n2->nif.elsepart = list(0);
		else {
			n2->nif.elsepart = NULL;
			tokpushback = 1;
		}
		t = TFI;
		break;
	case TWHILE:
	case TUNTIL: {
		int got;
		n1 = stzalloc(sizeof(struct nbinary));
		n1->type = (lasttoken == TWHILE) ? NWHILE : NUNTIL;
		n1->nbinary.ch1 = list(0);
		got = readtoken();
		if (got != TDO) {
			TRACE(("expecting DO got '%s' %s\n", tokname_array[got],
					got == TWORD ? wordtext : ""));
			raise_error_unexpected_syntax(TDO);
		}
		n1->nbinary.ch2 = list(0);
		t = TDONE;
		break;
	}
	case TFOR:
		if (readtoken() != TWORD || quoteflag || !goodname(wordtext))
			raise_error_syntax("bad for loop variable");
		n1 = stzalloc(sizeof(struct nfor));
		n1->type = NFOR;
		n1->nfor.linno = savelinno;
		n1->nfor.var = wordtext;
		checkkwd = CHKNL | CHKKWD | CHKALIAS;
		if (readtoken() == TIN) {
			app = &ap;
			while (readtoken() == TWORD) {
				n2 = stzalloc(sizeof(struct narg));
				n2->type = NARG;
				/*n2->narg.next = NULL; - stzalloc did it */
				n2->narg.text = wordtext;
				n2->narg.backquote = backquotelist;
				*app = n2;
				app = &n2->narg.next;
			}
			*app = NULL;
			n1->nfor.args = ap;
			if (lasttoken != TNL && lasttoken != TSEMI)
				raise_error_unexpected_syntax(-1);
		} else {
			n2 = stzalloc(sizeof(struct narg));
			n2->type = NARG;
			/*n2->narg.next = NULL; - stzalloc did it */
			n2->narg.text = (char *)dolatstr;
			/*n2->narg.backquote = NULL;*/
			n1->nfor.args = n2;
			/*
			 * Newline or semicolon here is optional (but note
			 * that the original Bourne shell only allowed NL).
			 */
			if (lasttoken != TSEMI)
				tokpushback = 1;
		}
		checkkwd = CHKNL | CHKKWD | CHKALIAS;
		if (readtoken() != TDO)
			raise_error_unexpected_syntax(TDO);
		n1->nfor.body = list(0);
		t = TDONE;
		break;
	case TCASE:
		n1 = stzalloc(sizeof(struct ncase));
		n1->type = NCASE;
		n1->ncase.linno = savelinno;
		if (readtoken() != TWORD)
			raise_error_unexpected_syntax(TWORD);
		n1->ncase.expr = n2 = stzalloc(sizeof(struct narg));
		n2->type = NARG;
		/*n2->narg.next = NULL; - stzalloc did it */
		n2->narg.text = wordtext;
		n2->narg.backquote = backquotelist;
		checkkwd = CHKNL | CHKKWD | CHKALIAS;
		if (readtoken() != TIN)
			raise_error_unexpected_syntax(TIN);
		cpp = &n1->ncase.cases;
 next_case:
		checkkwd = CHKNL | CHKKWD;
		t = readtoken();
		while (t != TESAC) {
			if (lasttoken == TLP)
				readtoken();
			*cpp = cp = stzalloc(sizeof(struct nclist));
			cp->type = NCLIST;
			app = &cp->nclist.pattern;
			for (;;) {
				*app = ap = stzalloc(sizeof(struct narg));
				ap->type = NARG;
				/*ap->narg.next = NULL; - stzalloc did it */
				ap->narg.text = wordtext;
				ap->narg.backquote = backquotelist;
				if (readtoken() != TPIPE)
					break;
				app = &ap->narg.next;
				readtoken();
			}
			//ap->narg.next = NULL;
			if (lasttoken != TRP)
				raise_error_unexpected_syntax(TRP);
			cp->nclist.body = list(2);

			cpp = &cp->nclist.next;

			checkkwd = CHKNL | CHKKWD;
			t = readtoken();
			if (t != TESAC) {
				if (t != TENDCASE)
					raise_error_unexpected_syntax(TENDCASE);
				goto next_case;
			}
		}
		*cpp = NULL;
		goto redir;
	case TLP:
		n1 = stzalloc(sizeof(struct nredir));
		n1->type = NSUBSHELL;
		n1->nredir.linno = savelinno;
		n1->nredir.n = list(0);
		/*n1->nredir.redirect = NULL; - stzalloc did it */
		t = TRP;
		break;
	case TBEGIN:
		n1 = list(0);
		t = TEND;
		break;
	IF_BASH_FUNCTION(case TFUNCTION:)
	case TWORD:
	case TREDIR:
		tokpushback = 1;
		return simplecmd();
	}

	if (readtoken() != t)
		raise_error_unexpected_syntax(t);

 redir:
	/* Now check for redirection which may follow command */
	checkkwd = CHKKWD | CHKALIAS;
	rpp = rpp2;
	while (readtoken() == TREDIR) {
		*rpp = n2 = redirnode;
		rpp = &n2->nfile.next;
		parsefname();
	}
	tokpushback = 1;
	*rpp = NULL;
	if (redir) {
		if (n1->type != NSUBSHELL) {
			n2 = stzalloc(sizeof(struct nredir));
			n2->type = NREDIR;
			n2->nredir.linno = savelinno;
			n2->nredir.n = n1;
			n1 = n2;
		}
		n1->nredir.redirect = redir;
	}
	return n1;
}

#if BASH_DOLLAR_SQUOTE
static int
decode_dollar_squote(void)
{
	static const char C_escapes[] ALIGN1 = "nrbtfav""x\\01234567";
	int c, cnt;
	char *p;
	char buf[4];

	c = pgetc();
	p = strchr(C_escapes, c);
	if (p) {
		buf[0] = c;
		p = buf;
		cnt = 3;
		if ((unsigned char)(c - '0') <= 7) { /* \ooo */
			do {
				c = pgetc();
				*++p = c;
			} while ((unsigned char)(c - '0') <= 7 && --cnt);
			pungetc();
		} else if (c == 'x') { /* \xHH */
			do {
				c = pgetc();
				*++p = c;
			} while (isxdigit(c) && --cnt);
			pungetc();
			if (cnt == 3) { /* \x but next char is "bad" */
				c = 'x';
				goto unrecognized;
			}
		} else { /* simple seq like \\ or \t */
			p++;
		}
		*p = '\0';
		p = buf;
		c = bb_process_escape_sequence((void*)&p);
	} else { /* unrecognized "\z": print both chars unless ' or " */
		if (c != '\'' && c != '"') {
 unrecognized:
			c |= 0x100; /* "please encode \, then me" */
		}
	}
	return c;
}
#endif

/* Used by expandstr to get here-doc like behaviour. */
#define FAKEEOFMARK ((struct heredoc*)(uintptr_t)1)

static ALWAYS_INLINE int
realeofmark(struct heredoc *here)
{
	return here && here != FAKEEOFMARK;
}

/*
 * If eofmark is NULL, read a word or a redirection symbol.  If eofmark
 * is not NULL, read a here document.  In the latter case, eofmark is the
 * word which marks the end of the document and striptabs is true if
 * leading tabs should be stripped from the document.  The argument c
 * is the first character of the input token or document.
 *
 * Because C does not have internal subroutines, I have simulated them
 * using goto's to implement the subroutine linkage.  The following macros
 * will run code that appears at the end of readtoken1.
 */
#define CHECKEND()      {goto checkend; checkend_return:;}
#define PARSEREDIR()    {goto parseredir; parseredir_return:;}
#define PARSESUB()      {goto parsesub; parsesub_return:;}
#define PARSEBACKQOLD() {style = OLD; goto parsebackq; parsebackq_oldreturn:;}
#define PARSEBACKQNEW() {style = NEW; goto parsebackq; parsebackq_newreturn:;}
#define PARSEPROCSUB()  {style = PSUB; goto parsebackq; parsebackq_psreturn:;}
#define PARSEARITH()    {goto parsearith; parsearith_return:;}
static int
readtoken1(int c, int syntax, struct heredoc *eofmark)
{
	/* NB: syntax parameter fits into smallint */
	/* c parameter is an unsigned char or PEOF */
	char *out;
	size_t len;
	struct nodelist *bqlist;
	smallint quotef;
	smallint style;
	enum { OLD, NEW, PSUB };
#define oldstyle (style == OLD)
	smallint pssyntax;   /* we are expanding a prompt string */
	IF_BASH_DOLLAR_SQUOTE(smallint bash_dollar_squote = 0;)
	/* syntax stack */
	struct synstack synbase = { };
	struct synstack *synstack = &synbase;

#if ENABLE_ASH_EXPAND_PRMT
	pssyntax = (syntax == PSSYNTAX);
	if (pssyntax)
		syntax = DQSYNTAX;
#else
	pssyntax = 0; /* constant */
#endif
	synstack->syntax = syntax;

	if (syntax == DQSYNTAX)
		synstack->dblquote = 1;
	quotef = 0;
	bqlist = NULL;

	STARTSTACKSTR(out);
 loop:
	/* For each line, until end of word */
	CHECKEND();     /* set c to PEOF if at end of here document */
	for (;;) {      /* until end of line or end of word */
		CHECKSTRSPACE(4, out);  /* permit 4 calls to USTPUTC */
		switch (SIT(c, synstack->syntax)) {
		case CNL:       /* '\n' */
			if (synstack->syntax == BASESYNTAX
			 && !synstack->varnest
			) {
				goto endword;   /* exit outer loop */
			}
			USTPUTC(c, out);
			nlprompt();
			c = pgetc_top(synstack);
			goto loop;              /* continue outer loop */
		case CWORD:
			USTPUTC(c, out);
			break;
		case CCTL:
#if BASH_DOLLAR_SQUOTE
			if (c == '\\' && bash_dollar_squote) {
				c = decode_dollar_squote();
				if (c == '\0') {
					/* skip $'\000', $'\x00' (like bash) */
					break;
				}
				if (c & 0x100) {
					/* Unknown escape. Encode as '\z' */
					c = (unsigned char)c;
					if (eofmark == NULL || synstack->dblquote)
						USTPUTC(CTLESC, out);
					USTPUTC('\\', out);
				}
			}
#endif
			if (!eofmark || synstack->dblquote || synstack->varnest)
				USTPUTC(CTLESC, out);
			USTPUTC(c, out);
			break;
		case CBACK:     /* backslash */
			c = pgetc();
			if (c == PEOF) {
				USTPUTC(CTLESC, out);
				USTPUTC('\\', out);
				pungetc();
			} else {
				if (pssyntax && c == '$') {
					USTPUTC(CTLESC, out);
					USTPUTC('\\', out);
				}
				/* Backslash is retained if we are in "str"
				 * and next char isn't dquote-special.
				 */
				if (synstack->dblquote
				 && c != '\\'
				 && c != '`'
				 && c != '$'
				 && (c != '"' || (eofmark != NULL && !synstack->varnest))
				 && (c != '}' || !synstack->varnest)
				) {
					USTPUTC(CTLESC, out); /* protect '\' from glob */
					USTPUTC('\\', out);
				}
				USTPUTC(CTLESC, out);
				USTPUTC(c, out);
				quotef = 1;
			}
			break;
		case CSQUOTE:
			synstack->syntax = SQSYNTAX;
 quotemark:
			if (eofmark == NULL) {
				USTPUTC(CTLQUOTEMARK, out);
			}
			break;
		case CDQUOTE:
			synstack->syntax = DQSYNTAX;
			synstack->dblquote = 1;
 toggledq:
			if (synstack->varnest)
				synstack->innerdq ^= 1;
			goto quotemark;
		case CENDQUOTE:
			IF_BASH_DOLLAR_SQUOTE(bash_dollar_squote = 0;)
			if (eofmark != NULL && synstack->varnest == 0) {
				USTPUTC(c, out);
				break;
			}

			if (synstack->dqvarnest == 0) {
				synstack->syntax = BASESYNTAX;
				synstack->dblquote = 0;
			}

			quotef = 1;

			if (c == '"')
				goto toggledq;

			goto quotemark;
		case CVAR:      /* '$' */
			PARSESUB();             /* parse substitution */
			break;
		case CENDVAR:   /* '}' */
			if (!synstack->innerdq && synstack->varnest > 0) {
				if (!--synstack->varnest && synstack->varpushed)
					synstack_pop(&synstack);
				else if (synstack->dqvarnest > 0)
					synstack->dqvarnest--;
				c = CTLENDVAR;
			}
			USTPUTC(c, out);
			break;
#if ENABLE_FEATURE_SH_MATH
		case CLP:       /* '(' in arithmetic */
			synstack->parenlevel++;
			USTPUTC(c, out);
			break;
		case CRP:       /* ')' in arithmetic */
			if (synstack->parenlevel > 0) {
				synstack->parenlevel--;
			} else {
				if (pgetc_eatbnl() == ')') {
					c = CTLENDARI;
					synstack_pop(&synstack);
				} else {
					/*
					 * unbalanced parens
					 * (don't 2nd guess - no error)
					 */
					pungetc();
				}
			}
			USTPUTC(c, out);
			break;
#endif
		case CBQUOTE:   /* '`' */
			if (checkkwd & CHKEOFMARK) {
				quotef = 1;
				USTPUTC('`', out);
				break;
			}

			PARSEBACKQOLD();
			break;
		case CENDFILE:
			goto endword;           /* exit outer loop */
		default:
			if (synstack->varnest == 0) {
#if BASH_REDIR_OUTPUT
				if (c == '&') {
//Can't call pgetc_eatbnl() here, this requires three-deep pungetc()
					if (pgetc() == '>')
						c = 0x100 + '>'; /* flag &> */
					pungetc();
				}
#endif
#if BASH_PROCESS_SUBST
				if (c == '<' || c == '>') {
					if (pgetc() == '(') {
						PARSEPROCSUB();
						break;
					}
					pungetc();
				}
#endif
				goto endword;   /* exit outer loop */
			}
			USTPUTC(c, out);
		}
		c = pgetc_top(synstack);
	} /* for (;;) */
 endword:

#if ENABLE_FEATURE_SH_MATH
	if (synstack->syntax == ARISYNTAX)
		raise_error_syntax("missing '))'");
#endif
	if (synstack->syntax != BASESYNTAX && eofmark == NULL)
		raise_error_syntax("unterminated quoted string");
	if (synstack->varnest != 0) {
		/* { */
		raise_error_syntax("missing '}'");
	}
	USTPUTC('\0', out);
	len = out - (char *)stackblock();
	out = stackblock();
	if (eofmark == NULL) {
		if ((c == '>' || c == '<' IF_BASH_REDIR_OUTPUT( || c == 0x100 + '>'))
		 && quotef == 0
		) {
			if (isdigit_str(out)) {
				PARSEREDIR(); /* passed as params: out, c */
				lasttoken = TREDIR;
				return lasttoken;
			}
			/* else: non-number X seen, interpret it
			 * as "NNNX>file" = "NNNX >file" */
		}
		pungetc();
	}
	quoteflag = quotef;
	backquotelist = bqlist;
	grabstackblock(len);
	wordtext = out;
	lasttoken = TWORD;
	return lasttoken;
/* end of readtoken routine */

/*
 * Check to see whether we are at the end of the here document.  When this
 * is called, c is set to the first character of the next input line.  If
 * we are at the end of the here document, this routine sets the c to PEOF.
 */
checkend: {
	if (realeofmark(eofmark)) {
		int markloc;
		char *p;

		if (eofmark->striptabs) {
			while (c == '\t')
				if (eofmark->here->type == NHERE)
					c = pgetc();  /* dash always does pgetc() */
				else /* NXHERE */
					c = pgetc_eatbnl();
				/* (see heredoc_bkslash_newline3a.tests) */
		}

		markloc = out - (char *)stackblock();
		for (p = eofmark->eofmark; STPUTC(c, out), *p; p++) {
			if (c != *p)
				goto more_heredoc;
			/* dash still has this not fixed (as of 2025-08)
			 * cat <<EOF
			 * ...
			 * EO\
			 * F
			 * (see heredoc_bkslash_newline2.tests)
			 */
			if (eofmark->here->type == NHERE)
				c = pgetc(); /* dash always does pgetc() */
			else /* NXHERE */
				c = pgetc_eatbnl();
		}

		if (c == '\n' || c == PEOF) {
			c = PEOF;
			if (trap_depth == 0)
				g_parsefile->linno++;
			needprompt = doprompt;
		} else {
			int len_here;
 more_heredoc:
			p = (char *)stackblock() + markloc + 1;
			len_here = out - p;

			if (len_here) {
				len_here -= (c >= PEOF);
				c = p[-1];

				if (len_here) {
					char *str;

					str = alloca(len_here + 1);
					*(char *)mempcpy(str, p, len_here) = '\0';

					pushstring(str, NULL);
				}
			}
		}

		STADJUST((char *)stackblock() + markloc - out, out);
	}
	goto checkend_return;
}

/*
 * Parse a redirection operator.  The variable "out" points to a string
 * specifying the fd to be redirected.  The variable "c" contains the
 * first character of the redirection operator.
 */
parseredir: {
	/* out is already checked to be a valid number or "" */
	int fd = (*out == '\0' ? -1 : atoi(out));
	union node *np;

	np = stzalloc(sizeof(struct nfile));
	if (c == '>') {
		np->nfile.fd = 1;
		c = pgetc_eatbnl();
		if (c == '>')
			np->type = NAPPEND;
		else if (c == '|')
			np->type = NCLOBBER;
		else if (c == '&')
			np->type = NTOFD;
			/* it also can be NTO2 (>&file), but we can't figure it out yet */
		else {
			np->type = NTO;
			pungetc();
		}
	}
#if BASH_REDIR_OUTPUT
	else if (c == 0x100 + '>') { /* this flags &> redirection */
		np->nfile.fd = 1;
		pgetc(); /* this is '>', no need to check */
		np->type = NTO2;
	}
#endif
	else { /* c == '<' */
		/*np->nfile.fd = 0; - stzalloc did it */
		c = pgetc_eatbnl();
		switch (c) {
		case '<':
			if (sizeof(struct nfile) != sizeof(struct nhere)) {
				np = stzalloc(sizeof(struct nhere));
				/*np->nfile.fd = 0; - stzalloc did it */
			}
			np->type = NHERE;
			heredoc = stzalloc(sizeof(struct heredoc));
			heredoc->here = np;
			c = pgetc_eatbnl();
			if (c == '-') {
				heredoc->striptabs = 1;
			} else {
				/*heredoc->striptabs = 0; - stzalloc did it */
				pungetc();
			}
			break;

		case '&':
			np->type = NFROMFD;
			break;

		case '>':
			np->type = NFROMTO;
			break;

		default:
			np->type = NFROM;
			pungetc();
			break;
		}
	}
	if (fd >= 0)
		np->nfile.fd = fd;
	redirnode = np;
	goto parseredir_return;
}

/*
 * Parse a substitution.  At this point, we have read the dollar sign
 * and nothing else.
 */

/* is_special(c) evaluates to 1 for c in "!#$*-0123456789?@"; 0 otherwise
 * (assuming ascii char codes, as the original implementation did) */
#define is_special(c) \
	(((unsigned)(c) - 33 < 32) \
			&& ((0xc1ff920dU >> ((unsigned)(c) - 33)) & 1))
parsesub: {
	unsigned char subtype;
	int typeloc;

	c = pgetc_eatbnl();
	if ((checkkwd & CHKEOFMARK)
	 || (c != '(' && c != '{' && !is_name(c) && !is_special(c))
	) {
#if BASH_DOLLAR_SQUOTE
		if (synstack->syntax != DQSYNTAX && c == '\'')
			bash_dollar_squote = 1;
		else
#endif
			USTPUTC('$', out);
		pungetc();
	} else if (c == '(') {
		/* $(command) or $((arith)) */
		if (pgetc_eatbnl() == '(') {
#if ENABLE_FEATURE_SH_MATH
			PARSEARITH();
#else
			raise_error_syntax("support for $((arith)) is disabled");
#endif
		} else {
			pungetc();
			PARSEBACKQNEW();
		}
	} else {
		/* $VAR, $<specialchar>, ${...}, or PEOF */
		smalluint newsyn = synstack->syntax;

		USTPUTC(CTLVAR, out);
		typeloc = out - (char *)stackblock();
		STADJUST(1, out);
		subtype = VSNORMAL;
		if (c == '{') {
			c = pgetc_eatbnl();
			subtype = 0;
		}
 varname:
		if (is_name(c)) {
			/* $[{[#]]NAME[}] */
			do {
				STPUTC(c, out);
				c = pgetc_eatbnl();
			} while (is_in_name(c));
		} else if (isdigit(c)) {
			/* $[{[#]]NUM[}] */
			do {
				STPUTC(c, out);
				c = pgetc_eatbnl();
			} while ((subtype == 0 || subtype == VSLENGTH) && isdigit(c));
		} else if (c != '}') {
			/* $[{[#]]<specialchar>[}] */
			int cc = c;

			c = pgetc_eatbnl();
			if (!subtype && cc == '#') {
				subtype = VSLENGTH;
				if (c == '_' || isalnum(c))
					goto varname;
				cc = c;
				c = pgetc_eatbnl();
				if (cc == '}' || c != '}') {
					pungetc();
					subtype = 0;
					c = cc;
					cc = '#';
				}
			}

			if (!is_special(cc)) {
				if (subtype == VSLENGTH)
					subtype = 0;
				goto badsub;
			}

			USTPUTC(cc, out);
		} else
			goto badsub;

		if (subtype == 0) {
			static const char types[] ALIGN1 = "}-+?=";
			/* ${VAR...} but not $VAR or ${#VAR} */
			/* c == first char after VAR */
			int cc = c;

			switch (c) {
			case ':':
				c = pgetc_eatbnl();
#if BASH_SUBSTR
				/* This check is only needed to not misinterpret
				 * ${VAR:-WORD}, ${VAR:+WORD}, ${VAR:=WORD}, ${VAR:?WORD}
				 * constructs.
				 */
				if (!strchr(types, c)) {
					subtype = VSSUBSTR;
					pungetc();
					break; /* "goto badsub" is bigger (!) */
				}
#endif
				subtype = VSNUL;
				/*FALLTHROUGH*/
			default: {
				const char *p = strchr(types, c);
				if (p == NULL)
					break;
				subtype |= p - types + VSNORMAL;
				break;
			}
			case '%':
			case '#':
				subtype = (c == '#' ? VSTRIMLEFT : VSTRIMRIGHT);
				c = pgetc_eatbnl();
				if (c == cc)
					subtype++;
				else
					pungetc();

				newsyn = BASESYNTAX;
				break;
#if BASH_PATTERN_SUBST
			case '/':
				/* ${v/[/]pattern/repl} */
//TODO: encode pattern and repl separately.
// Currently cases like: v=1;echo ${v/$((1/1))/ONE}
// are broken (should print "ONE")
				subtype = VSREPLACE;
				newsyn = BASESYNTAX;
				c = pgetc_eatbnl();
				if (c != '/')
					goto badsub;
				subtype++; /* VSREPLACEALL */
				break;
#endif
			}
		} else {
			if (subtype == VSLENGTH && c != '}')
				subtype = 0;
 badsub:
			pungetc();
		}

		if (newsyn == ARISYNTAX)
			newsyn = DQSYNTAX;

		if ((newsyn != synstack->syntax || synstack->innerdq)
		 && subtype != VSNORMAL
		) {
			synstack_push(&synstack,
				synstack->prev ?: alloca(sizeof(*synstack)),
				newsyn);

			synstack->varpushed = 1;
			synstack->dblquote = newsyn != BASESYNTAX;
		}

		((unsigned char *)stackblock())[typeloc] = subtype;
		if (subtype != VSNORMAL) {
			synstack->varnest++;
			if (synstack->dblquote)
				synstack->dqvarnest++;
		}
		STPUTC('=', out);
	}
	goto parsesub_return;
}

/*
 * Called to parse command substitutions.  Newstyle is set if the command
 * is enclosed inside $(...); nlpp is a pointer to the head of the linked
 * list of commands (passed by reference), and savelen is the number of
 * characters on the top of the stack which must be preserved.
 */
parsebackq: {
	struct nodelist **nlpp;
	union node *n;
	char *str;
	size_t savelen;
	struct heredoc *saveheredoclist;
	smallint saveprompt = 0;

	str = NULL;
	savelen = out - (char *)stackblock();
	if (savelen > 0) {
		/*
		 * FIXME: this can allocate very large block on stack and SEGV.
		 * Example:
		 * echo "..<100kbytes>..`true` $(true) `true` ..."
		 * allocates 100kb for every command subst. With about
		 * a hundred command substitutions stack overflows.
		 * With larger prepended string, SEGV happens sooner.
		 */
		str = alloca(savelen);
		memcpy(str, stackblock(), savelen);
	}

	if (oldstyle) {
		/* We must read until the closing backquote, giving special
		 * treatment to some slashes, and then push the string and
		 * reread it as input, interpreting it normally.
		 */
		char *pout;
		size_t psavelen;
		char *pstr;

		STARTSTACKSTR(pout);
		for (;;) {
			int pc;

			setprompt_if(needprompt, 2);
			pc = pgetc_eatbnl();
			switch (pc) {
			case '`':
				goto done;

			case '\\':
				pc = pgetc(); /* not pgetc_eatbnl! */
				if (pc != '\\' && pc != '`' && pc != '$'
				 && (!synstack->dblquote || pc != '"')
				) {
					STPUTC('\\', pout);
				}
				break;

			case PEOF:
				raise_error_syntax("EOF in backquote substitution");

			case '\n':
				nlnoprompt();
				break;

			default:
				break;
			}
			STPUTC(pc, pout);
		}
 done:
		STPUTC('\0', pout);
		psavelen = pout - (char *)stackblock();
		if (psavelen > 0) {
			pstr = grabstackstr(pout);
			setinputstring(pstr);
		}
	}
	nlpp = &bqlist;
	while (*nlpp)
		nlpp = &(*nlpp)->next;
	*nlpp = stzalloc(sizeof(**nlpp));
	/* (*nlpp)->next = NULL; - stzalloc did it */

	saveheredoclist = heredoclist;
	heredoclist = NULL;

	if (oldstyle) {
		saveprompt = doprompt;
		doprompt = 0;
	}

	n = list(2);

	if (oldstyle)
		doprompt = saveprompt;
	else {
		if (readtoken() != TRP)
			raise_error_unexpected_syntax(TRP);
		setinputstring(nullstr);
	}

	parseheredoc();
	heredoclist = saveheredoclist;

	(*nlpp)->n = n;
	/* Start reading from old file again. */
	popfile();
	/* Ignore any pushed back tokens left from the backquote parsing. */
	if (oldstyle)
		tokpushback = 0;
	out = growstackto(savelen + 1);
	if (str) {
		memcpy(out, str, savelen);
		STADJUST(savelen, out);
	}
#if BASH_PROCESS_SUBST
	if (style == PSUB)
		USTPUTC(c == '<' ? CTLFROMPROC : CTLTOPROC, out);
	else
#endif
		USTPUTC(CTLBACKQ, out);
	if (oldstyle)
		goto parsebackq_oldreturn;
#if BASH_PROCESS_SUBST
	else if (style == PSUB)
		goto parsebackq_psreturn;
#endif
	goto parsebackq_newreturn;
}

#if ENABLE_FEATURE_SH_MATH
/*
 * Parse an arithmetic expansion (indicate start of one and set state)
 */
parsearith: {

	synstack_push(&synstack,
			synstack->prev ?: alloca(sizeof(*synstack)),
			ARISYNTAX);
	synstack->dblquote = 1;
	USTPUTC(CTLARI, out);
	goto parsearith_return;
}
#endif
} /* end of readtoken */

/*
 * Read the next input token.
 * If the token is a word, we set backquotelist to the list of cmds in
 *      backquotes.  We set quoteflag to true if any part of the word was
 *      quoted.
 * If the token is TREDIR, then we set redirnode to a structure containing
 *      the redirection.
 *
 * [Change comment:  here documents and internal procedures]
 * [Readtoken shouldn't have any arguments.  Perhaps we should make the
 *  word parsing code into a separate routine.  In this case, readtoken
 *  doesn't need to have any internal procedures, but parseword does.
 *  We could also make parseoperator in essence the main routine, and
 *  have parseword (readtoken1?) handle both words and redirection.]
 */
#define NEW_xxreadtoken
#ifdef NEW_xxreadtoken
/* singles must be first! */
static const char xxreadtoken_chars[7] ALIGN1 = {
	'\n', '(', ')', /* singles */
	'&', '|', ';',  /* doubles */
	0
};

#define xxreadtoken_singles 3
#define xxreadtoken_doubles 3

static const char xxreadtoken_tokens[] ALIGN1 = {
	TNL, TLP, TRP,          /* only single occurrence allowed */
	TBACKGND, TPIPE, TSEMI, /* if single occurrence */
	TEOF,                   /* corresponds to trailing nul */
	TAND, TOR, TENDCASE     /* if double occurrence */
};

static int
xxreadtoken(void)
{
	int c;

	if (tokpushback) {
		tokpushback = 0;
		return lasttoken;
	}
	setprompt_if(needprompt, 2);
	for (;;) {                      /* until token or start of word found */
		c = pgetc_eatbnl();
		if (c == ' ' || c == '\t')
			continue;

		if (c == '#') {
			while ((c = pgetc()) != '\n' && c != PEOF)
				continue;
			pungetc();
		} else if (c == '\\') {
			break; /* return readtoken1(...) */
		} else {
			const char *p;

			p = xxreadtoken_chars + sizeof(xxreadtoken_chars) - 1;
			if (c != PEOF) {
				if (c == '\n') {
					nlnoprompt();
				}

				p = strchr(xxreadtoken_chars, c);
				if (p == NULL)
					break; /* return readtoken1(...) */

				if ((int)(p - xxreadtoken_chars) >= xxreadtoken_singles) {
					int cc = pgetc_eatbnl();
					if (cc == c) {    /* double occurrence? */
						p += xxreadtoken_doubles + 1;
					} else {
						pungetc();
#if BASH_REDIR_OUTPUT
						if (c == '&' && cc == '>') /* &> */
							break; /* return readtoken1(...) */
#endif
					}
				}
			}
			lasttoken = xxreadtoken_tokens[p - xxreadtoken_chars];
			return lasttoken;
		}
	} /* for (;;) */

	return readtoken1(c, BASESYNTAX, NULL);
}
#else /* old xxreadtoken */
#define RETURN(token)   return lasttoken = token
static int
xxreadtoken(void)
{
	int c;

	if (tokpushback) {
		tokpushback = 0;
		return lasttoken;
	}
	setprompt_if(needprompt, 2);
	for (;;) {      /* until token or start of word found */
		c = pgetc_eatbnl();
		switch (c) {
		case ' ': case '\t':
			continue;
		case '#':
			while ((c = pgetc()) != '\n' && c != PEOF)
				continue;
			pungetc();
			continue;
		case '\n':
			nlnoprompt();
			RETURN(TNL);
		case PEOF:
			RETURN(TEOF);
		case '&':
			if (pgetc_eatbnl() == '&')
				RETURN(TAND);
			pungetc();
			RETURN(TBACKGND);
		case '|':
			if (pgetc_eatbnl() == '|')
				RETURN(TOR);
			pungetc();
			RETURN(TPIPE);
		case ';':
			if (pgetc_eatbnl() == ';')
				RETURN(TENDCASE);
			pungetc();
			RETURN(TSEMI);
		case '(':
			RETURN(TLP);
		case ')':
			RETURN(TRP);
		}
		break;
	}
	return readtoken1(c, BASESYNTAX, NULL);
#undef RETURN
}
#endif /* old xxreadtoken */

static int
readtoken(void)
{
	int t;
	int kwd = checkkwd;
#if DEBUG
	smallint alreadyseen = tokpushback;
#endif

#if ENABLE_ASH_ALIAS
 top:
#endif

	t = xxreadtoken();

	/*
	 * eat newlines
	 */
	if (kwd & CHKNL) {
		while (t == TNL) {
			parseheredoc();
			checkkwd = 0;
			t = xxreadtoken();
		}
	}

	kwd |= checkkwd;
	checkkwd = 0;

	if (t != TWORD || quoteflag) {
		goto out;
	}

	/*
	 * check for keywords
	 */
	if (kwd & CHKKWD) {
		const char *const *pp;

		pp = findkwd(wordtext);
		if (pp) {
			lasttoken = t = pp - tokname_array;
			TRACE(("keyword '%s' recognized\n", tokname_array[t]));
			goto out;
		}
	}

	if (kwd & CHKALIAS) {
#if ENABLE_ASH_ALIAS
		struct alias *ap;
		ap = lookupalias(wordtext, 1);
		if (ap != NULL) {
			if (*ap->val) {
				pushstring(ap->val, ap);
			}
			goto top;
		}
#endif
	}
 out:
#if DEBUG
	if (!alreadyseen)
		TRACE(("token '%s' %s\n", tokname_array[t], t == TWORD ? wordtext : ""));
	else
		TRACE(("reread token '%s' %s\n", tokname_array[t], t == TWORD ? wordtext : ""));
#endif
	return t;
}

/*
 * Read and parse a command.  Returns NODE_EOF on end of file.
 * (NULL is a valid parse tree indicating a blank line.)
 */
static union node *
parsecmd(int interact)
{
	tokpushback = 0;
	checkkwd = 0;
	heredoclist = 0;
	doprompt = interact;
	setprompt_if(doprompt, doprompt);
	needprompt = 0;
	return list(1);
}

/*
 * Input any here documents.
 */
static void
parseheredoc(void)
{
	struct heredoc *here;
	union node *n;

	here = heredoclist;
	heredoclist = NULL;

	while (here) {
		tokpushback = 0;
		setprompt_if(needprompt, 2);
		if (here->here->type == NHERE)
			readtoken1(pgetc(), SQSYNTAX, here);
		else
			readtoken1(pgetc_eatbnl(), DQSYNTAX, here);
		n = stzalloc(sizeof(struct narg));
		n->narg.type = NARG;
		/*n->narg.next = NULL; - stzalloc did it */
		n->narg.text = wordtext;
		n->narg.backquote = backquotelist;
		here->here->nhere.doc = n;
		here = here->next;
	}
}

static const char *
expandstr(const char *ps, int syntax_type)
{
	struct parsefile *file_stop;
	struct jmploc *volatile savehandler;
	struct heredoc *saveheredoclist;
	const char *result;
	int saveprompt;
	struct jmploc jmploc;
	union node n;
	int err;

	file_stop = g_parsefile;

	/* XXX Fix (char *) cast. */
	setinputstring((char *)ps);

	saveheredoclist = heredoclist;
	heredoclist = NULL;
	saveprompt = doprompt;
	doprompt = 0;
	result = ps;
	savehandler = exception_handler;
	err = setjmp(jmploc.loc);
	if (err)
		goto out;

	/* readtoken1() might die horribly.
	 * Try a prompt with syntactically wrong command:
	 * PS1='$(date "+%H:%M:%S) > '
	 */
	exception_handler = &jmploc;
	readtoken1(pgetc_eatbnl(), syntax_type, FAKEEOFMARK);
	n.narg.type = NARG;
	n.narg.next = NULL;
	n.narg.text = wordtext;
	n.narg.backquote = backquotelist;

	/* expandarg() might fail too:
	 * PS1='$((123+))'
	 */
	expandarg(&n, NULL, EXP_QUOTED);
	result = stackblock();

out:
	exception_handler = savehandler;
	if (err && exception_type != EXERROR)
		longjmp(exception_handler->loc, 1);

	doprompt = saveprompt;
	/* Try: PS1='`xxx(`' */
	unwindfiles(file_stop);
	heredoclist = saveheredoclist;

	return result;
}

static inline int
parser_eof(void)
{
	return tokpushback && lasttoken == TEOF;
}

/*
 * Execute a command or commands contained in a string.
 */
static int
evalstring(char *s, int flags)
{
	struct jmploc *volatile savehandler;
	struct jmploc jmploc;
	int ex;

	union node *n;
	struct stackmark smark;
	int status;

	s = sstrdup(s);
#if ENABLE_PLATFORM_MINGW32
	remove_cr(s, strlen(s)+1);
#endif
	setinputstring(s);
	setstackmark(&smark);

	status = 0;
	/* On exception inside execution loop, we must popfile().
	 * Try interactively:
	 *	readonly a=a
	 *	command eval "a=b"  # throws "is read only" error
	 * "command BLTIN" is not supposed to abort (even in non-interactive use).
	 * But if we skip popfile(), we hit EOF in eval's string, and exit.
	 */
	savehandler = exception_handler;
	ex = setjmp(jmploc.loc);
	if (ex)
		goto out;
	exception_handler = &jmploc;

	while ((n = parsecmd(0)) != NODE_EOF) {
		int i;

		i = evaltree(n, flags & ~(parser_eof() ? 0 : EV_EXIT));
		if (n)
			status = i;
		popstackmark(&smark);
		if (evalskip)
			break;
	}
 out:
	popstackmark(&smark);
	popfile();
	stunalloc(s);

	exception_handler = savehandler;
	if (ex)
		longjmp(exception_handler->loc, ex);

	return status;
}

/*
 * The eval command.
 */
static int FAST_FUNC
evalcmd(int argc UNUSED_PARAM, char **argv, int flags)
{
	char *p;
	char *concat;

	if (argv[1]) {
		p = argv[1];
		argv += 2;
		if (argv[0]) {
			STARTSTACKSTR(concat);
			for (;;) {
				concat = stack_putstr(p, concat);
				p = *argv++;
				if (p == NULL)
					break;
				STPUTC(' ', concat);
			}
			STPUTC('\0', concat);
			p = grabstackstr(concat);
		}
		return evalstring(p, flags & EV_TESTED);
	}
	return 0;
}

/*
 * Read and execute commands.
 * "Top" is nonzero for the top level command loop;
 * it turns on prompting if the shell is interactive.
 */
static int
cmdloop(int top)
{
	union node *n;
	struct stackmark smark;
	int inter;
	int status = 0;
	int numeof = 0;

	TRACE(("cmdloop(%d) called\n", top));
	for (;;) {
		int skip;

		setstackmark(&smark);
#if JOBS || JOBS_WIN32
		if (doing_jobctl)
			showjobs(SHOW_CHANGED|SHOW_STDERR);
#endif
		inter = 0;
		if (iflag && top) {
			inter++;
			chkmail();
#if ENABLE_PLATFORM_MINGW32
			terminal_mode(TRUE);
#endif
		}
		n = parsecmd(inter);
#if DEBUG
		if (DEBUG > 2 && debug && (n != NODE_EOF))
			showtree(n);
#endif
		if (n == NODE_EOF) {
			if (!top || numeof >= 50)
				break;
			if (!stoppedjobs()) {
				if (!iflag)
					break;
				if (!Iflag) {
					newline_and_flush(stderr);
					break;
				}
				/* "set -o ignoreeof" active, do not exit command loop on ^D */
				out2str("\nUse \"exit\" to leave shell.\n");
			}
			numeof++;
		} else {
			int i;

#if !ENABLE_PLATFORM_MINGW32
			/* job_warning can only be 2,1,0. Here 2->1, 1/0->0 */
			job_warning >>= 1;
#endif
			numeof = 0;
			i = evaltree(n, 0);
			if (n)
				status = i;
		}
		popstackmark(&smark);
		skip = evalskip;

		if (skip) {
			evalskip &= ~(SKIPFUNC | SKIPFUNCDEF);
			break;
		}
	}
	return status;
}

/*
 * Take commands from a file.  To be compatible we should do a path
 * search for the file, which is necessary to find sub-commands.
 */
static char *
find_dot_file(char *basename)
{
	char *fullname;
	const char *path;
	struct stat statb;
	int len;

	/* don't try this for absolute or relative paths */
	if (strchr(basename, '/') IF_PLATFORM_MINGW32(|| strchr(basename, '\\')))
		return basename;

	path = pathval();
	while ((len = padvance(&path, basename)) >= 0) {
		fullname = stackblock();
		if ((!pathopt || *pathopt == 'f')
		 && !stat(fullname, &statb) && S_ISREG(statb.st_mode)
		) {
			/* This will be freed by the caller. */
			return stalloc(len);
		}
	}
	/* not found in PATH */

#if ENABLE_ASH_BASH_SOURCE_CURDIR
	return basename;
#else
	ash_msg_and_raise_error("%s: not found", basename);
	/* NOTREACHED */
#endif
}

static int FAST_FUNC
dotcmd(int argc_ UNUSED_PARAM, char **argv_ UNUSED_PARAM)
{
	/* "false; . empty_file; echo $?" should print 0, not 1: */
	int status = 0;
	char *fullname;
	char **argv;
	char *args_need_save;
	volatile struct shparam saveparam;

//???
//	struct strlist *sp;
//	for (sp = cmdenviron; sp; sp = sp->next)
//		setvareq(ckstrdup(sp->text), VSTRFIXED | VTEXTFIXED);

	nextopt(nullstr); /* handle possible "--" */
	argv = argptr;

	if (!argv[0]) {
		/* bash says: "bash: .: filename argument required" */
		return 2; /* bash compat */
	}

	/* This aborts if file isn't found, which is POSIXly correct.
	 * bash returns exitcode 1 instead.
	 */
	fullname = find_dot_file(argv[0]);
	argv++;
	args_need_save = argv[0];
	if (args_need_save) { /* ". FILE ARGS", and ARGS are not empty */
		int argc;
		saveparam = shellparam;
		shellparam.malloced = 0;
		argc = 1;
		while (argv[argc])
			argc++;
		shellparam.nparam = argc;
		shellparam.p = argv;
	};

	/* This aborts if file can't be opened, which is POSIXly correct.
	 * bash returns exitcode 1 instead.
	 */
	setinputfile(fullname, INPUT_PUSH_FILE);
	commandname = fullname;
	status = cmdloop(0);
	popfile();

	if (args_need_save) {
		freeparam(&shellparam);
		shellparam = saveparam;
	};

	return status;
}

static int FAST_FUNC
exitcmd(int argc UNUSED_PARAM, char **argv)
{
	if (stoppedjobs())
		return 0;

	if (argv[1])
		savestatus = number(argv[1]);

//TODO: this script
// trap 'echo trap:$FUNCNAME' EXIT
// f() { exit; }
// f
//prints "trap:f" in bash. We can call exitshell() here to achieve this.
//For now, keeping dash code:
	raise_exception(EXEXIT);
	/* NOTREACHED */
}

/*
 * Read a file containing shell functions.
 */
static void
readcmdfile(char *name)
{
	setinputfile(name, INPUT_PUSH_FILE);
	cmdloop(0);
	popfile();
}


/* ============ find_command inplementation */

static int test_exec(/*const char *fullname,*/ struct stat *statb)
{
	/*
	 * TODO: use faccessat(AT_FDCWD, fullname, X_OK, AT_EACCESS)
	 * instead: executability may depend on ACLs, capabilities
	 * and who knows what else, not just mode bits.
	 * (faccessat2 syscall was added to Linux in May 14 2020)
	 */
	mode_t stmode;
	uid_t euid;
	enum { ANY_IX = S_IXUSR | S_IXGRP | S_IXOTH };

	/* Do we already know with no extra syscalls? */
	if (!S_ISREG(statb->st_mode))
		return 0; /* not a regular file */
	if ((statb->st_mode & ANY_IX) == 0)
		return 0; /* no one can execute */
	if ((statb->st_mode & ANY_IX) == ANY_IX)
		return 1; /* anyone can execute */

	/* Executability depends on our euid/egid/supplementary groups */
	stmode = S_IXOTH;
	euid = get_cached_euid(&groupinfo.euid);
	if (euid == 0)
		/* for root user, any X bit is good enough */
		stmode = ANY_IX;
	else if (statb->st_uid == euid)
		stmode = S_IXUSR;
	else if (statb->st_gid == get_cached_egid(&groupinfo.egid))
		stmode = S_IXGRP;
	else if (is_in_supplementary_groups(&groupinfo, statb->st_gid))
		stmode = S_IXGRP;

	return statb->st_mode & stmode;
}

/*
 * Resolve a command name.  If you change this routine, you may have to
 * change the shellexec routine as well.
 */
static void
find_command(char *name, struct cmdentry *entry, int act, const char *path)
{
	struct tblentry *cmdp;
	int idx;
	int prev;
	char *fullname;
	struct stat statb;
	int e;
	int updatetbl;
	struct builtincmd *bcmd;
	int len;

#if !ENABLE_PLATFORM_MINGW32
	/* If name contains a slash, don't use PATH or hash table */
	if (strchr(name, '/') != NULL) {
		entry->u.index = -1;
		if (act & DO_ABS) {
			while (stat(name, &statb) < 0) {
#ifdef SYSV
				if (errno == EINTR)
					continue;
#endif
 absfail:
				entry->cmdtype = CMDUNKNOWN;
				return;
			}
			if (!test_exec(/*name,*/ &statb))
				goto absfail;
		}
		entry->cmdtype = CMDNORMAL;
		return;
	}
#else /* ENABLE_PLATFORM_MINGW32 */
	/* If name contains a slash or drive prefix, don't use PATH or hash table */
	if (has_path(name)) {
		entry->u.index = -1;
		entry->cmdtype = CMDNORMAL;
		fullname = stack_add_ext_space(name);
		if (add_win32_extension(fullname)) {
			return;
		} else if (unix_path(name)) {
			name = (char *)bb_basename(name);
			if (
# if ENABLE_FEATURE_SH_STANDALONE
					find_applet_by_name_for_sh(name, path) >= 0 ||
# endif
					!find_builtin(bb_basename(name))
			) {
				act |= DO_NOFUNC;
			} else if (act & DO_ABS) {
				entry->cmdtype = CMDUNKNOWN;
				return;
			}
		} else if (act & DO_ABS) {
			entry->cmdtype = CMDUNKNOWN;
			return;
		} else {
			return;
		}
	}
#endif /* ENABLE_PLATFORM_MINGW32 */

/* #if ENABLE_FEATURE_SH_STANDALONE... moved after builtin check */

	updatetbl = (path == pathval());
	if (!updatetbl)
		act |= DO_ALTPATH;

	/* If name is in the table, check answer will be ok */
	cmdp = cmdlookup(name, 0);
	if (cmdp != NULL) {
		int bit;

		switch (cmdp->cmdtype) {
		default:
#if DEBUG
			abort();
#endif
		case CMDNORMAL:
			bit = DO_ALTPATH | DO_REGBLTIN;
			break;
		case CMDFUNCTION:
			bit = DO_NOFUNC;
			break;
		case CMDBUILTIN:
			bit = IS_BUILTIN_REGULAR(cmdp->param.cmd) ? 0 : DO_REGBLTIN;
			break;
		}
		if (act & bit) {
			if (act & bit & DO_REGBLTIN)
				goto fail;

			updatetbl = 0;
			cmdp = NULL;
		} else if (cmdp->rehash == 0)
			/* if not invalidated by cd, we're done */
			goto success;
	}

	/* If %builtin not in path, check for builtin next */
	bcmd = find_builtin(name);
	if (bcmd) {
		if (IS_BUILTIN_REGULAR(bcmd))
			goto builtin_success;
		if (act & DO_ALTPATH)
			goto builtin_success;
		if (builtinloc <= 0)
			goto builtin_success;
	}

	if (act & DO_REGBLTIN)
		goto fail;

#if ENABLE_FEATURE_SH_STANDALONE
	{
		int applet_no = find_applet_by_name_for_sh(name, path);
		if (applet_no >= 0) {
			entry->cmdtype = CMDNORMAL;
			entry->u.index = -2 - applet_no;
			return;
		}
	}
#endif

	/* We have to search path. */
	prev = -1;              /* where to start */
	if (cmdp && cmdp->rehash) {     /* doing a rehash */
		if (cmdp->cmdtype == CMDBUILTIN)
			prev = builtinloc;
		else
			prev = cmdp->param.index;
	}

	e = ENOENT;
	idx = -1;
 loop:
	while ((len = padvance(&path, name)) >= 0) {
		const char *lpathopt = pathopt;

		fullname = stackblock();
		idx++;
		if (lpathopt) {
			if (*lpathopt == 'b') {
				if (bcmd)
					goto builtin_success;
				continue;
			} else if (!(act & DO_NOFUNC)) {
				/* handled below */
			} else {
				/* ignore unimplemented options */
				continue;
			}
		}
		/* if rehash, don't redo absolute path names */
		if (!is_relative_path(fullname) && idx <= prev) {
			if (idx < prev)
				continue;
			TRACE(("searchexec \"%s\": no change\n", name));
			goto success;
		}
#if ENABLE_PLATFORM_MINGW32
		add_win32_extension(fullname);
#endif
		while (stat(fullname, &statb) < 0) {
#ifdef SYSV
			if (errno == EINTR)
				continue;
#endif
			if (errno != ENOENT && errno != ENOTDIR)
				e = errno;
			goto loop;
		}
		if (lpathopt) {          /* this is a %func directory */
			stalloc(len);
			/* NB: stalloc will return space pointed by fullname
			 * (because we don't have any intervening allocations
			 * between stunalloc above and this stalloc) */
			readcmdfile(fullname);
			cmdp = cmdlookup(name, 0);
			if (cmdp == NULL || cmdp->cmdtype != CMDFUNCTION)
				ash_msg_and_raise_error("%s not defined in %s", name, fullname);
			stunalloc(fullname);
			goto success;
		}
		e = EACCES;     /* if we fail, this will be the error */
		if (!test_exec(/*fullname,*/ &statb))
			continue;
		TRACE(("searchexec \"%s\" returns \"%s\"\n", name, fullname));
		if (!updatetbl) {
			entry->cmdtype = CMDNORMAL;
			entry->u.index = idx;
			return;
		}
		INT_OFF;
		cmdp = cmdlookup(name, 1);
		cmdp->cmdtype = CMDNORMAL;
		cmdp->param.index = idx;
		INT_ON;
		goto success;
	}

	/* We failed.  If there was an entry for this command, delete it */
	if (cmdp && updatetbl)
		delete_cmd_entry();
	if (act & DO_ERR) {
#if ENABLE_ASH_BASH_NOT_FOUND_HOOK
		struct tblentry *hookp = cmdlookup("command_not_found_handle", 0);
		if (hookp && hookp->cmdtype == CMDFUNCTION) {
			char *argv[3];
			argv[0] = (char*) "command_not_found_handle";
			argv[1] = name;
			argv[2] = NULL;
			evalfun(hookp->param.func, 2, argv, 0);
			entry->cmdtype = CMDUNKNOWN;
			return;
		}
#endif
		ash_msg("%s: %s", name, errmsg(e, "not found"));
	}
 fail:
	entry->cmdtype = CMDUNKNOWN;
	return;

 builtin_success:
	if (!updatetbl) {
		entry->cmdtype = CMDBUILTIN;
		entry->u.cmd = bcmd;
		return;
	}
	INT_OFF;
	cmdp = cmdlookup(name, 1);
	cmdp->cmdtype = CMDBUILTIN;
	cmdp->param.cmd = bcmd;
	INT_ON;
 success:
	cmdp->rehash = 0;
	entry->cmdtype = cmdp->cmdtype;
	entry->u = cmdp->param;
}

/*
 * The trap builtin.
 */
static int FAST_FUNC
trapcmd(int argc UNUSED_PARAM, char **argv UNUSED_PARAM)
{
	char *action;
	char **ap;
	int signo, exitcode;

	nextopt(nullstr);
	ap = argptr;
	if (!*ap) {
		for (signo = 0; signo <= NTRAP_LAST; signo++) {
			char *tr = trap_ptr[signo];
			if (tr) {
				/* note: bash adds "SIG", but only if invoked
				 * as "bash". If called as "sh", or if set -o posix,
				 * then it prints short signal names.
				 * We are printing short names: */
				out1fmt("trap -- %s %s\n",
						single_quote(tr),
						(signo == NTRAP_ERR) ? "ERR" : get_signame(signo));
		/* trap_ptr != trap only if we are in special-cased `trap` code.
		 * In this case, we will exit very soon, no need to free(). */
				/* if (trap_ptr != trap && tp[0]) */
				/*	free(tr); */
			}
		}
		/*
		if (trap_ptr != trap) {
			free(trap_ptr);
			trap_ptr = trap;
		}
		*/
		return 0;
	}

	/* Why the second check?
	 * "trap NUM [sig2]..." is the same as "trap - NUM [sig2]..."
	 * In this case, NUM is signal no, not an action.
	 */
	action = NULL;
	if (ap[1] && !is_number(ap[0]))
		action = *ap++;

	exitcode = 0;
	while (*ap) {
		signo = strcmp(*ap, "ERR") == 0 ? NTRAP_ERR : get_signum(*ap);
		if (signo < 0) {
			/* Mimic bash message exactly */
			ash_msg("%s: invalid signal specification", *ap);
			exitcode = 1;
			goto next;
		}
		INT_OFF;
		if (action) {
			if (LONE_DASH(action))
				action = NULL;
			else {
#if !ENABLE_PLATFORM_MINGW32
				if (action[0]) /* not NULL and not "" and not "-" */
					may_have_traps = 1;
#endif
				action = ckstrdup(action);
			}
		}
		free(trap[signo]);
		trap[signo] = action;
#if ENABLE_PLATFORM_MINGW32
		if (signo == SIGINT) {
			// trap '' INT disables Ctrl-C, anything else enables it
			if (action && action[0] == '\0') {
				SetConsoleCtrlHandler(NULL, TRUE);
# if ENABLE_FEATURE_EDITING
				if (line_input_state) {
					line_input_state->flags |= IGNORE_CTRL_C;
				}
# endif
			} else {
				SetConsoleCtrlHandler(NULL, FALSE);
# if ENABLE_FEATURE_EDITING
				if (line_input_state) {
					line_input_state->flags &= ~IGNORE_CTRL_C;
				}
# endif
			}
		}
#else
		if (signo != 0 && signo < NSIG)
			setsignal(signo);
#endif
		INT_ON;
 next:
		ap++;
	}
#if ENABLE_PLATFORM_MINGW32
	may_have_traps = trap[SIGINT] && trap[SIGINT][0] != '\0';
#endif
	return exitcode;
}


/* ============ Builtins */

#if ENABLE_ASH_HELP
static int FAST_FUNC
helpcmd(int argc UNUSED_PARAM, char **argv UNUSED_PARAM)
{
	unsigned col;
	unsigned i;

	out1fmt(
		"Built-in commands:\n"
		"------------------\n");
	for (col = 0, i = 0; i < ARRAY_SIZE(builtintab); i++) {
		col += out1fmt("%c%s", ((col == 0) ? '\t' : ' '),
					builtintab[i].name + 1);
		if (col > 60) {
			out1fmt("\n");
			col = 0;
		}
	}
# if ENABLE_FEATURE_SH_STANDALONE
	{
		const char *a = applet_names;
		while (*a) {
			if (prefer_applet(a, pathval())) {
				col += out1fmt("%c%s", ((col == 0) ? '\t' : ' '), a);
				if (col > 60) {
					out1fmt("\n");
					col = 0;
				}
			}
			while (*a++ != '\0')
				continue;
		}
	}
# endif
	newline_and_flush(stdout);
	return EXIT_SUCCESS;
}
#endif

#if MAX_HISTORY
static int FAST_FUNC
historycmd(int argc UNUSED_PARAM, char **argv UNUSED_PARAM)
{
	show_history(line_input_state);
	return EXIT_SUCCESS;
}
#endif

/*
 * The export and readonly commands.
 */
static int FAST_FUNC
exportcmd(int argc UNUSED_PARAM, char **argv)
{
	struct var *vp;
	char *name;
	const char *p;
	char **aptr;
	char opt;
	int flag;
	int flag_off;

	/* "readonly" in bash accepts, but ignores -n.
	 * We do the same: it saves a conditional in nextopt's param.
	 */
	flag_off = 0;
	while ((opt = nextopt("np")) != '\0') {
		if (opt == 'n')
			flag_off = VEXPORT;
	}
	flag = VEXPORT;
	if (argv[0][0] == 'r') {
		flag = VREADONLY;
		flag_off = 0; /* readonly ignores -n */
	}
	flag_off = ~flag_off;

	/*if (opt_p_not_specified) - bash doesn't check this. Try "export -p NAME" */
	{
		aptr = argptr;
		name = *aptr;
		if (name) {
			do {
				p = strchr(name, '=');
				if (p != NULL) {
					p++;
				} else {
					vp = *findvar(name);
					if (vp) {
#if ENABLE_PLATFORM_MINGW32
						if (is_bb_var(name) == BB_VAR_EXACT) {
							if (flag_off == ~VEXPORT)
								unsetenv(name);
							else if (flag == VEXPORT && !(vp->flags & VUNSET))
								putenv(vp->var_text);
						}
#endif
						vp->flags = ((vp->flags | flag) & flag_off);
#if ENABLE_PLATFORM_MINGW32
						/* Unexporting a variable imported from the
						 * environment restores its original value and
						 * removes the VIMPORT flag. */
						if ((vp->flags & VIMPORT) && (flag_off == ~VEXPORT)) {
							vp->flags &= ~VIMPORT;
							p = getenv(name);
						} else
#endif
						continue;
					}
				}
				setvar(name, p, (flag & flag_off));
			} while ((name = *++aptr) != NULL);
			return 0;
		}
	}

	/* No arguments. Show the list of exported or readonly vars.
	 * -n is ignored.
	 */
	showvars(argv[0], flag, 0);
	return 0;
}

/*
 * Delete a function if it exists.
 */
static void
unsetfunc(const char *name)
{
	struct tblentry *cmdp;

	cmdp = cmdlookup(name, 0);
	if (cmdp != NULL && cmdp->cmdtype == CMDFUNCTION)
		delete_cmd_entry();
}

/*
 * The unset builtin command.  We unset the function before we unset the
 * variable to allow a function to be unset when there is a readonly variable
 * with the same name.
 */
static int FAST_FUNC
unsetcmd(int argc UNUSED_PARAM, char **argv UNUSED_PARAM)
{
	char **ap;
	int i;
	int flag = 0;

	while ((i = nextopt("vf")) != 0) {
		flag = i;
	}

	for (ap = argptr; *ap; ap++) {
		if (flag != 'f') {
			unsetvar(*ap);
			continue;
		}
		if (flag != 'v')
			unsetfunc(*ap);
	}
	return 0;
}

static const unsigned char timescmd_str[] ALIGN1 = {
	' ',  offsetof(struct tms, tms_utime),
	'\n', offsetof(struct tms, tms_stime),
	' ',  offsetof(struct tms, tms_cutime),
	'\n', offsetof(struct tms, tms_cstime),
	0
};
static int FAST_FUNC
timescmd(int argc UNUSED_PARAM, char **argv UNUSED_PARAM)
{
	unsigned clk_tck;
	const unsigned char *p;
	struct tms buf;

	clk_tck = bb_clk_tck();

	times(&buf);
	p = timescmd_str;
	do {
		unsigned sec, frac;
		unsigned long t;
		t = *(clock_t *)(((char *) &buf) + p[1]);
		sec = t / clk_tck;
		frac = t % clk_tck;
		out1fmt("%um%u.%03us%c",
			sec / 60, sec % 60,
			(frac * 1000) / clk_tck,
			p[0]);
		p += 2;
	} while (*p);

	return 0;
}

#if ENABLE_PLATFORM_MINGW32
static int FAST_FUNC
titlecmd(int argc UNUSED_PARAM, char **argv UNUSED_PARAM)
{
	if (*argptr == NULL) {
		char buffer[256];
		if (get_title(buffer, sizeof(buffer)))
			puts(buffer);
	} else {
		set_title(*argptr);
	}
	return 0;
}
#endif

#if ENABLE_FEATURE_SH_MATH
/*
 * The let builtin. Partially stolen from GNU Bash, the Bourne Again SHell.
 * Copyright (C) 1987, 1989, 1991 Free Software Foundation, Inc.
 *
 * Copyright (C) 2003 Vladimir Oleynik <dzo@simtreas.ru>
 */
static int FAST_FUNC
letcmd(int argc UNUSED_PARAM, char **argv)
{
	arith_t i;

	argv++;
	if (!*argv)
		ash_msg_and_raise_error("expression expected");
	do {
		i = ash_arith(*argv);
	} while (*++argv);

	return !i;
}
#endif

/*
 * The read builtin. Options:
 *      -r              Do not interpret '\' specially
 *      -s              Turn off echo (tty only)
 *      -n NCHARS       Read NCHARS max
 *      -p PROMPT       Display PROMPT on stderr (if input is from tty)
 *      -t SECONDS      Timeout after SECONDS (tty or pipe only)
 *      -u FD           Read from given FD instead of fd 0
 *      -d DELIM        End on DELIM char, not newline
 * This uses unbuffered input, which may be avoidable in some cases.
 * TODO: bash also has:
 *      -a ARRAY        Read into array[0],[1],etc
 *      -e              Use line editing (tty only)
 */
static int FAST_FUNC
readcmd(int argc UNUSED_PARAM, char **argv UNUSED_PARAM)
{
	struct builtin_read_params params;
	const char *r;
	int i;

	memset(&params, 0, sizeof(params));

	while ((i = nextopt("p:u:rt:n:sd:")) != '\0') {
		switch (i) {
		case 'p':
			params.opt_p = optionarg;
			break;
		case 'n':
			params.opt_n = optionarg;
			break;
		case 's':
			params.read_flags |= BUILTIN_READ_SILENT;
			break;
		case 't':
			params.opt_t = optionarg;
			break;
		case 'r':
			params.read_flags |= BUILTIN_READ_RAW;
			break;
		case 'u':
			params.opt_u = optionarg;
			break;
#if BASH_READ_D
		case 'd':
			params.opt_d = optionarg;
			break;
#endif
		default:
			break;
		}
	}

	if (!ENABLE_ASH_BASH_COMPAT && !argptr) {
		bb_simple_error_msg("read: need variable name");
		return 1;
	}
	params.argv = argptr;
	params.setvar = setvar0;
	params.ifs = bltinlookup("IFS"); /* can be NULL */

	/* "read -s" needs to save/restore termios, can't allow ^C
	 * to jump out of it.
	 */
 again:
	INT_OFF;
	r = shell_builtin_read(&params);
	INT_ON;

#if !ENABLE_PLATFORM_MINGW32
	if ((uintptr_t)r == 1 && errno == EINTR) {
		/* To get SIGCHLD: sleep 1 & read x; echo $x
		 * Correct behavior is to not exit "read"
		 */
		if (pending_sig == 0)
			goto again;
	}

	if ((uintptr_t)r == 2) /* -t SEC timeout? */
		/* bash: "The exit status is greater than 128 if the timeout is exceeded." */
		/* The actual value observed with bash 5.2.15: */
		return 128 + SIGALRM;
#else /* ENABLE_PLATFORM_MINGW32 */
	if ((uintptr_t)r == 2) {
		/* Timeout, return 128 + SIGALRM */
		return 142;
	} else if ((uintptr_t)r == 3) {
		/* ^C pressed, propagate event */
		if (trap[SIGINT]) {
			write(STDOUT_FILENO, "^C", 2);
			pending_int = 1;
			dotrap();
			if (!(rootshell && iflag))
				return (uintptr_t)0;
			else
				goto again;
		} else if (iflag) {
			raise_interrupt();
		} else {
			GenerateConsoleCtrlEvent(CTRL_C_EVENT, 0);
			exitshell();
		}
		return (uintptr_t)r;
	}
#endif

	if ((uintptr_t)r > 1)
		ash_msg_and_raise_error(r);

	return (uintptr_t)r;
}

static int FAST_FUNC
umaskcmd(int argc UNUSED_PARAM, char **argv UNUSED_PARAM)
{
	static const char permuser[3] ALIGN1 = "ogu";

	mode_t mask;
	int symbolic_mode = 0;

	while (nextopt("S") != '\0') {
		symbolic_mode = 1;
	}

	INT_OFF;
	mask = umask(0);
	umask(mask);
	INT_ON;

	if (*argptr == NULL) {
		if (symbolic_mode) {
			char buf[sizeof(",u=rwx,g=rwx,o=rwx")];
			char *p = buf;
			int i;

			i = 2;
			for (;;) {
				*p++ = ',';
				*p++ = permuser[i];
				*p++ = '=';
				/* mask is 0..0uuugggooo. i=2 selects uuu bits */
				if (!(mask & 0400)) *p++ = 'r';
				if (!(mask & 0200)) *p++ = 'w';
				if (!(mask & 0100)) *p++ = 'x';
				mask <<= 3;
				if (--i < 0)
					break;
			}
			*p = '\0';
			puts(buf + 1);
		} else {
			out1fmt("%04o\n", mask);
		}
	} else {
		char *modestr = *argptr;
		/* numeric umasks are taken as-is */
		/* symbolic umasks are inverted: "umask a=rx" calls umask(222) */
		if (!isdigit(modestr[0]))
			mask ^= 0777;
		mask = bb_parse_mode(modestr, mask);
		if ((unsigned)mask > 0777) {
			ash_msg_and_raise_error("illegal mode: %s", modestr);
		}
		if (!isdigit(modestr[0]))
			mask ^= 0777;
		umask(mask);
#if ENABLE_PLATFORM_MINGW32
		setvareq(xasprintf("BB_UMASK=0%o", mask), VEXPORT|VNOSAVE);
#endif
	}
	return 0;
}

static int FAST_FUNC
ulimitcmd(int argc UNUSED_PARAM, char **argv)
{
	return shell_builtin_ulimit(argv);
}

/* ============ main() and helpers */

/*
 * This routine is called when an error or an interrupt occurs in an
 * interactive shell and control is returned to the main command loop
 * but prior to exitshell.
 */
static void
exitreset(void)
{
	/* from eval.c: */
	if (savestatus >= 0) {
		if (exception_type == EXEXIT || evalskip == SKIPFUNCDEF)
			exitstatus = savestatus;
		savestatus = -1;
	}
	evalskip = 0;
	loopnest = 0;
	inps4 = 0;

	/* from expand.c: */
	ifsfree();

	/* from redir.c: */
	unwindredir(NULL);
}

/*
 * This routine is called when an error or an interrupt occurs in an
 * interactive shell and control is returned to the main command loop.
 * (In dash, this function is auto-generated by build machinery).
 */
static void
reset(void)
{
	/* from input.c: */
	g_parsefile->left_in_buffer = 0;
	g_parsefile->left_in_line = 0;      /* clear input buffer */
	g_parsefile->unget = 0;
	popallfiles();

	/* from var.c: */
	unwindlocalvars(NULL);
}

/*
 * Called to exit the shell.
 */
static void
exitshell(void)
{
	struct jmploc loc;
	char *p;

#if ENABLE_FEATURE_EDITING_SAVE_ON_EXIT
	if (line_input_state) {
		const char *hp;
# if ENABLE_FEATURE_SH_HISTFILESIZE
// in bash:
// HISTFILESIZE controls the on-disk history file size (in lines, 0=no history):
// "When this variable is assigned a value, the history file is truncated, if necessary"
// but we do it only at exit, not on assignment:
		/* Use HISTFILESIZE to limit file size */
		hp = lookupvar("HISTFILESIZE");
		if (hp)
			line_input_state->max_history = size_from_HISTFILESIZE(hp);
# endif
		/* HISTFILE: "If unset, the command history is not saved when a shell exits." */
		hp = lookupvar("HISTFILE");
		line_input_state->hist_file = hp;
		save_history(line_input_state); /* no-op if hist_file is NULL or "" */
	}
#endif

	savestatus = exitstatus;
	TRACE(("pid %d, exitshell(%d)\n", getpid(), savestatus));
	if (setjmp(loc.loc))
		goto out;
	exception_handler = &loc;
	p = trap[0];
	if (p) {
		trap[0] = NULL;
		evalskip = 0;
		trap_depth++;
		evalstring(p, 0);
		trap_depth--;
		evalskip = SKIPFUNCDEF;
		/*free(p); - we'll exit soon */
	}
 out:
#if ENABLE_SUW32
	if (delayexit) {
#define EXIT_MSG "Press any key to exit..."
		console_write(EXIT_MSG, sizeof(EXIT_MSG) - 1);
		_getch();
	}
#endif
	exitreset();
	/* dash wraps setjobctl(0) in "if (setjmp(loc.loc) == 0) {...}".
	 * our setjobctl(0) does not panic if tcsetpgrp fails inside it.
	 */
	setjobctl(0);
	flush_stdout_stderr();
	_exit(exitstatus);
	/* NOTREACHED */
}

#if ENABLE_PLATFORM_MINGW32
/* We need to see if HOME is *really* unset */
# undef getenv
static void setvar_if_unset(const char *key, const char *value)
{
	if (!getenv(key) || getuid() == 0)
		setvar(key, value, VEXPORT);
}
#endif

/* Don't inline: conserve stack of caller from having our locals too */
static NOINLINE void
init(void)
{
#if ENABLE_PLATFORM_MINGW32
	int import = 0;
#else
	/* we will never free this */
	basepf.next_to_pgetc = basepf.buf = ckzalloc(IBUFSIZ);
	basepf.linno = 1;

	sigmode[SIGCHLD - 1] = S_DFL; /* ensure we install handler even if it is SIG_IGNed */
	setsignal(SIGCHLD);
#endif

	{
		char **envp;
		const char *p;

		initvar();

#if ENABLE_PLATFORM_MINGW32
		/*
		 * case insensitive env names from Windows world
		 *
		 * Some standard env names such as PATH is named Path and so on
		 * ash itself is case sensitive, so "Path" will confuse it, as
		 * MSVC getenv() is case insensitive.
		 *
		 * We may end up having both Path and PATH. Then Path will be chosen
		 * because it appears first.
		 */
		if (windows_env()) {
			/*
			 * If we get here it's because the environment suggests we
			 * haven't been invoked from an earlier instance of BusyBox.
			 */
			char *start, *end;
			struct passwd *pw;

			/* mintty sets HOME:  unset it */
			const char *tty = getenv("TERM_PROGRAM");
			if (tty && strcmp(tty, "mintty") == 0) {
				unsetenv("HOME");
			}

			import = VIMPORT;
			for (envp = environ; envp && *envp; envp++) {
				if (!(end=strchr(*envp, '=')))
					continue;

				/* check for invalid characters in name */
				start = (char *)endofname(*envp);
				if (*start != '=') {
					/* Make a copy of the original variable */
					setvareq(xstrdup(*envp), VEXPORT|VNOSAVE);

					/* Replace invalid characters with underscores */
					for (; start < end; start++) {
						if (!isalnum(*start)) {
							*start = '_';
						}
					}
				}

				/* make all variable names uppercase */
				for (start = *envp;start < end;start++)
					*start = toupper(*start);
			}

			/* Initialise some variables normally set at login, but
			 * only if someone hasn't already set them or we're root. */
			pw = getpwuid(getuid());
			if (pw) {
				setvar_if_unset("USER",     pw->pw_name);
				setvar_if_unset("LOGNAME",  pw->pw_name);
				setvar_if_unset("HOME",     pw->pw_dir);
			}
			setvar_if_unset("SHELL",   DEFAULT_SHELL);
		}
#endif
		for (envp = environ; envp && *envp; envp++) {
/* Used to have
 *			p = endofname(*envp);
 *			if (p != *envp && *p == '=') {
 * here to weed out badly-named variables, but this breaks
 * scenarios where people do want them passed to children:
 * import os
 * os.environ["test-test"]="test"
 * if os.fork() == 0:
 *   os.execv("ash", [ 'ash', '-c', 'eval $(export -p); echo OK' ])  # fixes this
 * os.execv("ash", [ 'ash', '-c', 'env | grep test-test' ])  # breaks this
 */
			if (strchr(*envp, '=')) {
#if !ENABLE_PLATFORM_MINGW32
				setvareq(*envp, VEXPORT|VTEXTFIXED);
#else
				setvareq(*envp, VEXPORT|import);
#endif
			}
		}

		setvareq((char*)defifsvar, VTEXTFIXED);
		setvareq((char*)defoptindvar, VTEXTFIXED);

		setvar0("PPID", utoa(getppid()));
#if BASH_SHLVL_VAR
		p = lookupvar("SHLVL");
		setvar("SHLVL", utoa((p ? atoi(p) : 0) + 1), VEXPORT);
#endif
#if BASH_HOSTNAME_VAR
		if (!lookupvar("HOSTNAME")) {
			struct utsname uts;
			uname(&uts);
			setvar0("HOSTNAME", uts.nodename);
		}
#endif
		p = lookupvar("PWD");
		if (p) {
			struct stat st1, st2;
			if (p[0] != '/' || stat(p, &st1) || stat(".", &st2)
			 || st1.st_dev != st2.st_dev || st1.st_ino != st2.st_ino
			) {
				p = NULL;
			}
		}
		setpwd(p, 0);
	}
}

//usage:#define ash_trivial_usage
//usage:	"[-il] [-|+Cabefmnuvx] [-|+o OPT]... [-c 'SCRIPT' [ARG0 ARGS] | FILE ARGS | -s ARGS]"
////////	comes from ^^^^^^^^^^optletters
//usage:#define ash_full_usage "\n\n"
//usage:	"Unix shell interpreter"

/*
 * Process the shell command line arguments.
 */
static int
procargs(char **argv)
{
	int i;
	const char *xminusc;
	char **xargv;
	int login_sh;

	xargv = argv;
<<<<<<< HEAD
#if ENABLE_PLATFORM_MINGW32
	login_sh = applet_name[0] == 'l';
#else
	login_sh = xargv[0] && xargv[0][0] == '-';
#endif
=======
	login_sh = /*xargv[0] &&*/ xargv[0][0] == '-';
>>>>>>> 53b3854e
#if NUM_SCRIPTS > 0
	if (minusc)
		goto setarg0;
#endif
	arg0 = xargv[0];
	/* if (xargv[0]) - mmm, this is always true! */
		xargv++;
	argptr = xargv;
	for (i = 0; i < NOPTS; i++)
		optlist[i] = 2;
	if (options(&login_sh)) {
		/* it already printed err message */
		raise_exception(EXERROR); /* does not return */
	}
	xargv = argptr;
	xminusc = minusc;
	if (*xargv == NULL) {
		if (xminusc)
			ash_msg_and_raise_error(bb_msg_requires_arg, "-c");
		sflag = 1;
	}
	if (iflag == 2 /* no explicit -i given */
	 && sflag == 1 /* -s given (or implied) */
#if !ENABLE_PLATFORM_MINGW32
	 && !minusc /* bash compat: ash -sc 'echo $-' is not interactive (dash is) */
#endif
	 && isatty(0) && isatty(1) /* we are on tty */
	) {
		iflag = 1;
	}
	if (mflag == 2)
		mflag = iflag;
	/* Unset options which weren't explicitly set or unset */
	for (i = 0; i < NOPTS; i++)
		optlist[i] &= 1; /* same effect as "if (optlist[i] == 2) optlist[i] = 0;" */
#if DEBUG == 2
	debug = 1;
#endif
	/* POSIX 1003.2: first arg after "-c CMD" is $0, remainder $1... */
	if (xminusc) {
		minusc = *xargv++;
		if (*xargv)
			goto setarg0;
	} else if (!sflag) {
		setinputfile(*xargv, 0);
#if ENABLE_PLATFORM_MINGW32
		bs_to_slash(*xargv);
#endif
 setarg0:
		arg0 = *xargv++;
	}

	shellparam.p = xargv;
#if ENABLE_ASH_GETOPTS
	shellparam.optind = 1;
	shellparam.optoff = -1;
#endif
	/* assert(shellparam.malloced == 0 && shellparam.nparam == 0); */
	while (*xargv) {
		shellparam.nparam++;
		xargv++;
	}

	/* Interactive bash re-enables SIGHUP which is SIG_IGNed on entry.
	 * Try:
	 * trap '' hup; bash; echo RET	# type "kill -hup $$", see SIGHUP having effect
	 * trap '' hup; bash -c 'kill -hup $$; echo ALIVE'  # here SIGHUP is SIG_IGNed
	 * NB: must do it before setting up signals (in optschanged())
	 * and reading .profile etc (after we return from here):
	 */
#if !ENABLE_PLATFORM_MINGW32
	if (iflag)
		signal(SIGHUP, SIG_DFL);
#endif

	optschanged();

	return login_sh;
}

/*
 * Read /etc/profile, ~/.profile, $ENV.
 */
static void
read_profile(const char *name)
{
	name = expandstr(name, DQSYNTAX);
	if (setinputfile(name, INPUT_PUSH_FILE | INPUT_NOFILE_OK) < 0)
		return;
	cmdloop(0);
	popfile();
}

#if PROFILE
static short profile_buf[16384];
extern int etext();
#endif

/*
 * Main routine.  We initialize things, parse the arguments, execute
 * profiles if we're a login shell, and then call cmdloop to execute
 * commands.  The setjmp call sets up the location to jump to when an
 * exception occurs.  When an exception occurs the variable "state"
 * is used to figure out how far we had gotten.
 */
int ash_main(int argc, char **argv) MAIN_EXTERNALLY_VISIBLE;
#if NUM_SCRIPTS > 0
int ash_main(int argc, char **argv)
#else
int ash_main(int argc UNUSED_PARAM, char **argv)
#endif
/* note: 'argc' is used only if embedded scripts are enabled */
{
	volatile smallint state;
	struct jmploc jmploc;
	struct stackmark smark;
	int login_sh;

#if ENABLE_PLATFORM_MINGW32
	INIT_G_memstack();

	/* from init() */
	basepf.next_to_pgetc = basepf.buf = ckzalloc(IBUFSIZ);
	basepf.linno = 1;

	if (argc == 3 && !strcmp(argv[1], "--fs")) {
		forkshell_init(argv[2]);
		/* only reached in case of error */
		bb_error_msg_and_die("forkshell failed");
	}
#endif

	/* Initialize global data */
	INIT_G_misc();
#if !ENABLE_PLATFORM_MINGW32
	INIT_G_memstack();
#endif
	INIT_G_var();
#if ENABLE_ASH_ALIAS
	INIT_G_alias();
#endif
	INIT_G_cmdtable();

#if PROFILE
	monitor(4, etext, profile_buf, sizeof(profile_buf), 50);
#endif

	state = 0;
	if (setjmp(jmploc.loc)) {
		smallint e;
		smallint s;

		exitreset();

		e = exception_type;
		s = state;
		if (e == EXEND || e == EXEXIT || s == 0 || iflag == 0 || shlvl) {
			exitshell();
		}

		reset();

		if (e == EXINT) {
			newline_and_flush(stderr);
		}

		popstackmark(&smark);
		FORCE_INT_ON; /* enable interrupts */
		if (s == 1)
			goto state1;
		if (s == 2)
			goto state2;
		if (s == 3)
			goto state3;
		goto state4;
	}
	exception_handler = &jmploc;
	rootpid = getpid();

	init();
	setstackmark(&smark);

#if ENABLE_PLATFORM_MINGW32
	SetConsoleCtrlHandler(ctrl_handler, TRUE);
#endif

#if NUM_SCRIPTS > 0
	if (argc < 0)
		/* Non-NULL minusc tells procargs that an embedded script is being run */
		minusc = get_script_content(-argc - 1);
#endif
	login_sh = procargs(argv);
#if DEBUG
	TRACE(("Shell args: "));
	trace_puts_args(argv);
#endif

#if ENABLE_PLATFORM_MINGW32
	if (!dirarg && !login_sh && iflag) {
		char *cwd = getcwd(NULL, 0);
		if (cwd) {
			chdir(cwd);
			setpwd(NULL, 0);
			free(cwd);
		}
	}

	if (title)
		set_title(title);
#endif

	if (login_sh) {
		const char *hp;

#if ENABLE_PLATFORM_MINGW32
		if (!dirarg) {
			hp = lookupvar("HOME");
			if (hp == NULL || *hp == '\0')
				hp = xgetpwuid(getuid())->pw_dir;
			chdir(hp);
			setpwd(NULL, 0);
		}
#endif

		state = 1;
#if ENABLE_PLATFORM_MINGW32
		hp = concat_path_file(get_system_drive(), "/etc/profile");
		read_profile(hp);
		free((void *)hp);

		hp = exe_relative_path("/etc/profile");
		read_profile(hp);
		free((void *)hp);
#else
		read_profile("/etc/profile");
#endif
 state1:
		state = 2;
		hp = lookupvar("HOME");
		if (hp)
			read_profile("$HOME/.profile");
	}
 state2:
	state = 3;
#if ENABLE_PLATFORM_MINGW32
	if (dirarg) {
		chdir(dirarg);
		setpwd(NULL, 0);
	}
#endif
	if (iflag
#if ENABLE_PLATFORM_POSIX
#ifndef linux
	 && getuid() == geteuid() && getgid() == getegid()
#endif
#endif
	) {
		const char *shinit = lookupvar("ENV");
		if (shinit != NULL && *shinit != '\0')
			read_profile(shinit);
	}
	popstackmark(&smark);
 state3:
	state = 4;
	if (minusc) {
		/* evalstring pushes parsefile stack.
		 * Ensure we don't falsely claim that 0 (stdin)
		 * is one of stacked source fds.
		 * Testcase: ash -c 'exec 1>&0' must not complain. */

		// if (!sflag) g_parsefile->pf_fd = -1;
		// ^^ not necessary since now we special-case fd 0
		// in save_fd_on_redirect()

		lineno = 0; // bash compat
		// dash: evalstring(minusc, sflag ? 0 : EV_EXIT);
		// The above makes
		//  ash -sc 'echo $-'
		// continue reading input from stdin after running 'echo'.
		// bash does not do this: it prints "hBcs" and exits.
#if !ENABLE_PLATFORM_MINGW32
		evalstring(minusc, EV_EXIT);
#else
		evalstring(minusc, sflag ? 0 : EV_EXIT);
#endif
	}

	if (sflag || minusc == NULL) {
#if MAX_HISTORY > 0 && ENABLE_FEATURE_EDITING_SAVEHISTORY
		if (line_input_state) {
			const char *hp = lookupvar("HISTFILE");
			if (!hp) {
				hp = lookupvar("HOME");
				if (hp) {
					INT_OFF;
					hp = concat_path_file(hp, ".ash_history");
					setvar0("HISTFILE", hp);
					free((char*)hp);
					INT_ON;
					hp = lookupvar("HISTFILE");
				}
			}
			if (hp)
				line_input_state->hist_file = xstrdup(hp);
# if ENABLE_FEATURE_SH_HISTFILESIZE
			hp = lookupvar("HISTSIZE");
			/* Using HISTFILESIZE above to limit max_history would be WRONG:
			 * users may set HISTFILESIZE=0 in their profile scripts
			 * to prevent _saving_ of history files, but still want to have
			 * non-zero history limit for in-memory list.
			 */
			line_input_state->max_history = size_from_HISTFILESIZE(hp);
# endif
		}
#endif
 state4: /* XXX ??? - why isn't this before the "if" statement */
		cmdloop(1);
	}
#if PROFILE
	monitor(0);
#endif
#ifdef GPROF
	{
		extern void _mcleanup(void);
		_mcleanup();
	}
#endif
	TRACE(("End of main reached\n"));
	exitshell();
	/* NOTREACHED */
}

#if ENABLE_PLATFORM_MINGW32
static void
forkshell_openhere(struct forkshell *fs)
{
	const char *p = fs->path;
	size_t len = strlen(p);
	int pip[2];

	pip[0] = fs->fd[0];
	pip[1] = fs->fd[1];

	TRACE(("ash: subshell: %s\n",__PRETTY_FUNCTION__));

	close(pip[0]);
	ignoresig(SIGINT);  //signal(SIGINT, SIG_IGN);
	ignoresig(SIGQUIT); //signal(SIGQUIT, SIG_IGN);
	ignoresig(SIGHUP);  //signal(SIGHUP, SIG_IGN);
	ignoresig(SIGTSTP); //signal(SIGTSTP, SIG_IGN);
	signal(SIGPIPE, SIG_DFL);
	xwrite(pip[1], p, len);
	_exit_SUCCESS();
}

static void
forkshell_evalbackcmd(struct forkshell *fs)
{
#if BASH_PROCESS_SUBST
	/* determine end of pipe used by parent (ip) and child (ic) */
	const int ctl = fs->fd[2];
	const int ip = (ctl == CTLTOPROC);
	const int ic = !(ctl == CTLTOPROC);
#else
	const int ip = 0;
	const int ic = 1;
#endif
	union node *n = fs->n;
	int pip[2];

	pip[ip] = fs->fd[ip];
	pip[ic] = fs->fd[ic];

	FORCE_INT_ON;
	close(pip[ip]);
	if (pip[ic] != ic) {
		/*close(ic);*/
		dup2_or_raise(pip[ic], ic);
		close(pip[ic]);
	}
	eflag = 0;
	ifsfree();
	evaltreenr(n, EV_EXIT);
	/* NOTREACHED */
}

static void
forkshell_evalsubshell(struct forkshell *fs)
{
	union node *n = fs->n;
	int flags = fs->flags;

	TRACE(("ash: subshell: %s\n",__PRETTY_FUNCTION__));
	INT_ON;
	flags |= EV_EXIT;
	if (fs->mode)
		flags &= ~EV_TESTED;
	expredir(n->nredir.redirect);
	redirect(n->nredir.redirect, 0);
	evaltreenr(n->nredir.n, flags);
	/* never returns */
}

static void
forkshell_evalpipe(struct forkshell *fs)
{
	union node *n = fs->n;
	int flags = fs->flags;
	int prevfd = fs->fd[2];
	int pip[2] = {fs->fd[0], fs->fd[1]};

	TRACE(("ash: subshell: %s\n",__PRETTY_FUNCTION__));
	INT_ON;
	if (pip[1] >= 0) {
		close(pip[0]);
	}
	if (prevfd > 0) {
		dup2(prevfd, 0);
		close(prevfd);
	}
	if (pip[1] > 1) {
		dup2(pip[1], 1);
		close(pip[1]);
	}
	evaltreenr(n, flags);
}

static void
forkshell_shellexec(struct forkshell *fs)
{
	int idx = fs->fd[0];
	char **argv = fs->argv;
	char *path = fs->path;

	FORCE_INT_ON;
	shellexec(argv[0], argv, path, idx, TRUE);
}

static void
forkshell_child(struct forkshell *fs)
{
	switch ( fs->fpid ) {
	case FS_OPENHERE:
		forkshell_openhere(fs);
		break;
	case FS_EVALBACKCMD:
		forkshell_evalbackcmd(fs);
		break;
	case FS_EVALSUBSHELL:
		forkshell_evalsubshell(fs);
		break;
	case FS_EVALPIPE:
		forkshell_evalpipe(fs);
		break;
	case FS_SHELLEXEC:
		forkshell_shellexec(fs);
		break;
	}
}

/*
 * Reinitialise the builtin environment variables in varinit.  Their
 * current settings have been copied from the parent in vartab.  Look
 * these up using the names from varinit_data, copy the details from
 * vartab to varinit and replace the old copy in vartab with the new
 * one in varinit.
 *
 * Also reinitialise the function pointers and line number variable.
 */
static void
reinitvar(void)
{
	int i;
	const char *name;
	struct var **old;

	for (i=0; i<ARRAY_SIZE(varinit); ++i) {
		if (i == LINENO_INDEX)
			name = "LINENO=";
		else if (i == FUNCNAME_INDEX)
			name = "FUNCNAME=";
		else
			name = varinit_data[i].var_text;
		if ((old = findvar(name)) != NULL) {
			varinit[i] = **old;
			*old = varinit+i;
		}
		varinit[i].var_func = varinit_data[i].var_func;
	}
	vlineno.var_text = linenovar;
	vfuncname.var_text = funcnamevar;
}

static void
spawn_forkshell(struct forkshell *fs, struct job *jp, union node *n, int mode)
{
	struct forkshell *new;
	char buf[32];
	const char *argv[] = { "sh", "--fs", NULL, NULL };
	intptr_t ret;

	new = forkshell_prepare(fs);
	if (new == NULL)
		goto fail;

	new->mode = mode;
	new->nprocs = jp == NULL ? 0 : jp->nprocs;
#if JOBS_WIN32
	new->jpnull = jp == NULL;
#endif
	sprintf(buf, "%p", new->hMapFile);
	argv[2] = buf;
	ret = spawnve(P_NOWAIT, bb_busybox_exec_path, (char *const *)argv, NULL);
	CloseHandle(new->hMapFile);
	UnmapViewOfFile(new);
	if (ret == -1) {
 fail:
		if (jp)
			freejob(jp);
		ash_msg_and_raise_error("unable to spawn shell");
	}
	forkparent(jp, n, mode, (HANDLE)ret);
}

/*
 * forkshell_prepare() and friends
 *
 * The sequence is as follows:
 * - funcblocksize is initialized
 * - forkshell_size(fs) is called to calculate the exact memory needed
 * - a new struct is allocated
 * - funcblock, funcstring, relocate are initialized from the new block
 * - forkshell_copy(fs) is called to copy recursively everything over
 *   it will record all relocations along the way
 *
 * When this memory is mapped elsewhere, pointer fixup will be needed
 */

/* redefine without test that fs_size is nonzero */
#undef SAVE_PTR
#undef SAVE_PTR2
#undef SAVE_PTR3
#define SAVE_PTR(dst,note,flag) {MARK_PTR(dst,note,flag);}

static int align_len(const char *s)
{
	return s ? SHELL_ALIGN(strlen(s)+1) : 0;
}

struct datasize {
	int funcblocksize;
	int funcstringsize;
};

#define SLIST_SIZE_BEGIN(name,type) \
static struct datasize \
name(struct datasize ds, type *p) \
{ \
	while (p) { \
		ds.funcblocksize += sizeof(type);
		/* do something here with p */
#define SLIST_SIZE_END() \
		p = p->next; \
	} \
	return ds; \
}

#define SLIST_COPY_BEGIN(name,type) \
static type * \
name(type *vp) \
{ \
	type *start; \
	type **vpp; \
	vpp = &start; \
	while (vp) { \
		*vpp = funcblock; \
		funcblock = (char *) funcblock + sizeof(type);
		/* do something here with vpp and vp */
#define SLIST_COPY_END() \
		SAVE_PTR((*vpp)->next, "(*vpp)->next", NO_FREE); \
		vp = vp->next; \
		vpp = &(*vpp)->next; \
	} \
	*vpp = NULL; \
	return start; \
}

/*
 * struct var
 */
SLIST_SIZE_BEGIN(var_size,struct var)
ds.funcstringsize += align_len(p->var_text);
SLIST_SIZE_END()

SLIST_COPY_BEGIN(var_copy,struct var)
(*vpp)->var_text = nodeckstrdup(vp->var_text);
(*vpp)->flags = vp->flags;
(*vpp)->var_func = NULL;
SAVE_PTR((*vpp)->var_text, xasprintf("(*vpp)->var_text '%s'", vp->var_text ?: "NULL"), FREE);
SLIST_COPY_END()

/*
 * struct tblentry
 */
static struct datasize
tblentry_size(struct datasize ds, struct tblentry *tep)
{
	while (tep) {
		ds.funcblocksize += sizeof(struct tblentry) + align_len(tep->cmdname);
		/* CMDBUILTIN, e->param.cmd needs no pointer relocation */
		if (tep->cmdtype == CMDFUNCTION) {
			ds.funcblocksize += offsetof(struct funcnode, n);
			ds.funcblocksize = calcsize(ds.funcblocksize, &tep->param.func->n);
		}
		tep = tep->next;
	}
	return ds;
}

static struct tblentry *
tblentry_copy(struct tblentry *tep)
{
	struct tblentry *start;
	struct tblentry **newp;
	int size;

	newp = &start;
	while (tep) {
		*newp = funcblock;
		size = sizeof(struct tblentry) + align_len(tep->cmdname);

		funcblock = (char *) funcblock + size;
		memcpy(*newp, tep, sizeof(struct tblentry)+strlen(tep->cmdname));
		switch (tep->cmdtype) {
		case CMDBUILTIN:
			/* Save index of builtin, not pointer; fixed by forkshell_init() */
			(*newp)->param.index = tep->param.cmd - builtintab;
			break;
		case CMDFUNCTION:
			(*newp)->param.func = funcblock;
			funcblock = (char *) funcblock + offsetof(struct funcnode, n);
			copynode(&tep->param.func->n);
			SAVE_PTR((*newp)->param.func, "param.func", NO_FREE);
			break;
		default:
			break;
		}
		SAVE_PTR((*newp)->next, xasprintf("cmdname '%s'", tep->cmdname), FREE);
		tep = tep->next;
		newp = &(*newp)->next;
	}
	*newp = NULL;
	return start;
}

static struct datasize
cmdtable_size(struct datasize ds)
{
	int i;
	ds.funcblocksize += sizeof(struct tblentry *)*CMDTABLESIZE;
	for (i = 0; i < CMDTABLESIZE; i++)
		ds = tblentry_size(ds, cmdtable[i]);
	return ds;
}

static struct tblentry **
cmdtable_copy(void)
{
	struct tblentry **new = funcblock;
	int i;

	funcblock = (char *) funcblock + sizeof(struct tblentry *)*CMDTABLESIZE;
	for (i = 0; i < CMDTABLESIZE; i++) {
		new[i] = tblentry_copy(cmdtable[i]);
		SAVE_PTR(new[i], xasprintf("cmdtable[%d]", i), FREE);
	}
	return new;
}

#if ENABLE_ASH_ALIAS
/*
 * struct alias
 */
SLIST_SIZE_BEGIN(alias_size,struct alias)
ds.funcstringsize += align_len(p->name);
ds.funcstringsize += align_len(p->val);
SLIST_SIZE_END()

SLIST_COPY_BEGIN(alias_copy,struct alias)
(*vpp)->name = nodeckstrdup(vp->name);
(*vpp)->val = nodeckstrdup(vp->val);
(*vpp)->flag = vp->flag;
SAVE_PTR((*vpp)->name, xasprintf("(*vpp)->name '%s'", vp->name ?: "NULL"), FREE);
SAVE_PTR((*vpp)->val, xasprintf("(*vpp)->val '%s'", vp->val ?: "NULL"), FREE);
SLIST_COPY_END()

static struct datasize
atab_size(struct datasize ds)
{
	int i;
	ds.funcblocksize += sizeof(struct alias *)*ATABSIZE;
	for (i = 0; i < ATABSIZE; i++)
		ds = alias_size(ds, atab[i]);
	return ds;
}

static struct alias **
atab_copy(void)
{
	struct alias **new = funcblock;
	int i;

	funcblock = (char *) funcblock + sizeof(struct alias *)*ATABSIZE;
	for (i = 0; i < ATABSIZE; i++) {
		new[i] = alias_copy(atab[i]);
		SAVE_PTR(new[i], xasprintf("atab[%d]", i), FREE);
	}
	return new;
}
#endif

/*
 * char **
 */
static struct datasize
argv_size(struct datasize ds, char **p)
{
	if (p) {
		while (*p) {
			ds.funcblocksize += sizeof(char *);
			ds.funcstringsize += align_len(*p);
			p++;
		}
		// Allow two extra elements for tryexec().
		ds.funcblocksize += 3 * sizeof(char *);
	}
	return ds;
}

static char **
argv_copy(char **p)
{
	char **new, **start = funcblock;
#if FORKSHELL_DEBUG
	int i = 0;
#endif

	if (p) {
		// Allow two extra elements for tryexec().
		funcblock = (char *) funcblock + 2 * sizeof(char *);
		while (*p) {
			new = funcblock;
			funcblock = (char *) funcblock + sizeof(char *);
			*new = nodeckstrdup(*p);
			SAVE_PTR(*new, xasprintf("argv[%d] '%s'", i++, *p), FREE);
			p++;
		}
		new = funcblock;
		funcblock = (char *) funcblock + sizeof(char *);
		*new = NULL;
		return start + 2;
	}
	return NULL;
}

#if MAX_HISTORY
static struct datasize
history_size(struct datasize ds)
{
	int i;
	line_input_t *st = line_input_state;

	ds.funcblocksize += sizeof(char *) * st->cnt_history;
	for (i = 0; i < st->cnt_history; i++) {
		ds.funcstringsize += align_len(st->history[i]);
	}
	return ds;
}

static char **
history_copy(void)
{
	line_input_t *st = line_input_state;
	char **new = funcblock;
	int i;

	funcblock = (char *)funcblock + sizeof(char *) * st->cnt_history;
	for (i = 0; i < st->cnt_history; i++) {
		new[i] = nodeckstrdup(st->history[i]);
		SAVE_PTR(new[i],
			xasprintf("history[%d] '%s'", i, st->history[i]), FREE);
	}
	return new;
}
#endif

#if JOBS_WIN32
/*
 * struct procstat
 */
static struct datasize
procstat_size(struct datasize ds, int nj)
{
	struct job *jp = jobtab + nj;

	if (jp->ps != &jp->ps0)
		ds.funcblocksize += sizeof(struct procstat) * jp->nprocs;

	for (int i = 0; i < jp->nprocs; i++)
		ds.funcstringsize += align_len(jp->ps[i].ps_cmd);

	return ds;
}

static struct procstat *
procstat_copy(int nj)
{
	struct job *jp = jobtab + nj;
	struct procstat *new = funcblock;

	funcblock = (char *)funcblock + sizeof(struct procstat) * jp->nprocs;
	memcpy(new, jp->ps, sizeof(struct procstat) * jp->nprocs);

	for (int i = 0; i < jp->nprocs; i++) {
		new[i].ps_cmd = nodeckstrdup(jp->ps[i].ps_cmd);
		SAVE_PTR(new[i].ps_cmd,
				xasprintf("jobtab[%d].ps[%d].ps_cmd '%s'",
							nj, i, jp->ps[i].ps_cmd), FREE);
	}
	return new;
}

/*
 * struct jobs
 */
static struct datasize
jobtab_size(struct datasize ds)
{
	ds.funcblocksize += sizeof(struct job) * njobs;
	for (int i = 0; i < njobs; i++) {
		if (jobtab[i].used)
			ds = procstat_size(ds, i);
	}
	return ds;
}

static struct job *
jobtab_copy(void)
{
	struct job *new = funcblock;
	int i;

	funcblock = (char *)funcblock + sizeof(struct job) * njobs;
	memcpy(new, jobtab, sizeof(struct job) * njobs);

	for (i = 0; i < njobs; i++) {
		if (!jobtab[i].used)
			continue;

		if (jobtab[i].ps == &jobtab[i].ps0) {
			new[i].ps0.ps_cmd = nodeckstrdup(jobtab[i].ps0.ps_cmd);
			SAVE_PTR(new[i].ps0.ps_cmd,
					xasprintf("jobtab[%d].ps0.ps_cmd '%s'",
								i, jobtab[i].ps0.ps_cmd), FREE);
			new[i].ps = &new[i].ps0;
		} else if (jobtab[i].nprocs) {
			new[i].ps = procstat_copy(i);
		} else {
			new[i].ps = NULL;
		}
		SAVE_PTR(new[i].ps, xasprintf("jobtab[%d].ps", i), FREE);

		if (jobtab[i].prev_job) {
			new[i].prev_job = new + (jobtab[i].prev_job - jobtab);
			SAVE_PTR(new[i].prev_job,
						xasprintf("jobtab[%d].prev_job", i), FREE);
		}
	}
	return new;
}
#endif

/*
 * struct redirtab
 */
static int
redirtab_size(int funcblocksize, struct redirtab *rdtp)
{
	while (rdtp) {
		funcblocksize += sizeof(*rdtp)+sizeof(rdtp->two_fd[0])*rdtp->pair_count;
		rdtp = rdtp->next;
	}
	return funcblocksize;
}

static struct redirtab *
redirtab_copy(struct redirtab *rdtp)
{
	struct redirtab *start;
	struct redirtab **vpp;

	vpp = &start;
	while (rdtp) {
		int size = sizeof(*rdtp)+sizeof(rdtp->two_fd[0])*rdtp->pair_count;
		*vpp = funcblock;
		funcblock = (char *) funcblock + size;
		memcpy(*vpp, rdtp, size);
		SAVE_PTR((*vpp)->next, "(*vpp)->next", NO_FREE);
		rdtp = rdtp->next;
		vpp = &(*vpp)->next;
	}
	*vpp = NULL;
	return start;
}

static struct datasize
globals_var_size(struct datasize ds)
{
	int i;

	ds.funcblocksize += sizeof(struct globals_var);
	ds.funcstringsize += align_len(funcname);
	ds = argv_size(ds, shellparam.p);
	ds.funcblocksize = redirtab_size(ds.funcblocksize, redirlist);
	for (i = 0; i < VTABSIZE; i++)
		ds = var_size(ds, vartab[i]);
	return ds;
}

#undef funcname
#undef shellparam
#undef redirlist
#undef vartab
static struct globals_var *
globals_var_copy(void)
{
	int i;
	struct globals_var *gvp, *new;

	gvp = ash_ptr_to_globals_var;
	new = funcblock;
	funcblock = (char *) funcblock + sizeof(struct globals_var);
	memcpy(new, gvp, sizeof(struct globals_var));

	new->funcname = nodeckstrdup(gvp->funcname);
	SAVE_PTR(new->funcname, xasprintf("funcname '%s'", gvp->funcname ?: "NULL"), FREE);

	/* shparam */
	new->shellparam.malloced = 0;
	new->shellparam.p = argv_copy(gvp->shellparam.p);
	SAVE_PTR(new->shellparam.p, "shellparam.p", NO_FREE);

	new->redirlist = redirtab_copy(gvp->redirlist);
	SAVE_PTR(new->redirlist, "redirlist", NO_FREE);

	for (i = 0; i < VTABSIZE; i++) {
		new->vartab[i] = var_copy(gvp->vartab[i]);
		SAVE_PTR(new->vartab[i], xasprintf("vartab[%d]", i), FREE);
	}

	return new;
}

static struct datasize
globals_misc_size(struct datasize ds)
{
	ds.funcblocksize += sizeof(struct globals_misc);
	ds.funcstringsize += align_len(minusc);
	if (curdir != nullstr)
		ds.funcstringsize += align_len(curdir);
	if (physdir != nullstr)
		ds.funcstringsize += align_len(physdir);
	ds.funcstringsize += align_len(arg0);
	ds.funcstringsize += align_len(commandname);
	for (int i = 0; i < ARRAY_SIZE(trap); i++)
		ds.funcstringsize += align_len(trap[i]);
	return ds;
}

#undef minusc
#undef curdir
#undef physdir
#undef arg0
#undef commandname
#undef nullstr
#undef trap
static struct globals_misc *
globals_misc_copy(void)
{
	struct globals_misc *p = ash_ptr_to_globals_misc;
	struct globals_misc *new = funcblock;

	funcblock = (char *) funcblock + sizeof(struct globals_misc);
	memcpy(new, p, sizeof(struct globals_misc));

	new->minusc = nodeckstrdup(p->minusc);
	new->curdir = p->curdir != p->nullstr ? nodeckstrdup(p->curdir) : new->nullstr;
	new->physdir = p->physdir != p->nullstr ? nodeckstrdup(p->physdir) : new->nullstr;
	new->arg0 = nodeckstrdup(p->arg0);
	new->commandname = nodeckstrdup(p->commandname);
	SAVE_PTR(new->minusc, xasprintf("minusc '%s'", p->minusc ?: "NULL"), FREE);
	SAVE_PTR(new->curdir,
			xasprintf("curdir '%s'", new->curdir ?: "NULL"), FREE);
	SAVE_PTR(new->physdir,
			xasprintf("physdir '%s'", new->physdir ?: "NULL"), FREE);
	SAVE_PTR(new->arg0, xasprintf("arg0 '%s'", p->arg0 ?: "NULL"), FREE);
	SAVE_PTR(new->commandname,
			xasprintf("commandname '%s'", p->commandname ?: "NULL"), FREE);
	for (int i = 0; i < ARRAY_SIZE(p->trap); i++) {
		new->trap[i] = nodeckstrdup(p->trap[i]);
		SAVE_PTR(new->trap[i], xasprintf("trap[%d]", i), FREE);
	}
	return new;
}

static struct datasize
forkshell_size(struct forkshell *fs)
{
	struct datasize ds = {0, 0};

	ds.funcstringsize += align_len(fs->path);
	if (fs->fpid == FS_OPENHERE)
		return ds;

	ds = globals_var_size(ds);
	ds = globals_misc_size(ds);
	ds = cmdtable_size(ds);

	ds.funcblocksize = calcsize(ds.funcblocksize, fs->n);
	ds = argv_size(ds, fs->argv);

	if ((ENABLE_ASH_ALIAS || MAX_HISTORY || JOBS_WIN32) &&
				fs->fpid != FS_SHELLEXEC) {
#if ENABLE_ASH_ALIAS
		ds = atab_size(ds);
#endif
#if MAX_HISTORY
		if (line_input_state)
			ds = history_size(ds);
#endif
#if JOBS_WIN32
		ds = jobtab_size(ds);
#endif
	}
	return ds;
}

static void
forkshell_copy(struct forkshell *fs, struct forkshell *new)
{
	memcpy(new, fs, sizeof(struct forkshell)); /* non-pointer stuff */

	new->path = nodeckstrdup(fs->path);
	SAVE_PTR(new->path, xasprintf("path '%s'", fs->path ?: "NULL"), FREE);
	if (fs->fpid == FS_OPENHERE)
		return;

	new->gvp = globals_var_copy();
	new->gmp = globals_misc_copy();
	new->cmdtable = cmdtable_copy();
	SAVE_PTR(new->gvp, "gvp", NO_FREE);
	SAVE_PTR(new->gmp, "gmp", NO_FREE);
	SAVE_PTR(new->cmdtable, "cmdtable", NO_FREE);

	new->n = copynode(fs->n);
	new->argv = argv_copy(fs->argv);
	SAVE_PTR(new->n, "n", NO_FREE);
	SAVE_PTR(new->argv, "argv", NO_FREE);

	if ((ENABLE_ASH_ALIAS || MAX_HISTORY || JOBS_WIN32) &&
					fs->fpid != FS_SHELLEXEC) {
#if ENABLE_ASH_ALIAS
		new->atab = atab_copy();
		SAVE_PTR(new->atab, "atab", NO_FREE);
#endif
#if MAX_HISTORY
		if (line_input_state) {
			new->history = history_copy();
			SAVE_PTR(new->history, "history", NO_FREE);
			new->cnt_history = line_input_state->cnt_history;
		}
#endif
#if JOBS_WIN32
		if (njobs) {
			new->jobtab = jobtab_copy();
			SAVE_PTR(new->jobtab, "jobtab", NO_FREE);
			new->njobs = njobs;
			if (curjob) {
				new->curjob = new->jobtab + (curjob - jobtab);
				SAVE_PTR(new->curjob, "curjob", NO_FREE);
			}
		}
#endif
	}
}

#if FORKSHELL_DEBUG
#define NUM_BLOCKS FUNCSTRING
enum {GVP, GMP, CMDTABLE, NODE, ARGV, ATAB, HISTORY, JOBTAB, FUNCSTRING};

/* fp0 and notes can each be NULL */
static void
forkshell_print(FILE *fp0, struct forkshell *fs, const char **notes)
{
	FILE *fp;
	void *lfuncblock;
	char *lfuncstring;
	char *lrelocate;
	char *s;
	int count, i, total, bitmapsize;
	int size[NUM_BLOCKS];
	char *lptr[NUM_BLOCKS+1];
	const char *fsname[] = {
		"FS_OPENHERE",
		"FS_EVALBACKCMD",
		"FS_EVALSUBSHELL",
		"FS_EVALPIPE",
		"FS_SHELLEXEC"
	};

	if (fp0 != NULL) {
		fp = fp0;
	}
	else {
		char name[64];
		static int num = 0;

		sprintf(name, "fs_%d_%03d.out", getpid(), ++num % 100);
		if ((fp=fopen(name, "w")) == NULL)
			return;
	}

	bitmapsize = (fs->relocatesize + 7)/8;
	total = sizeof(struct forkshell) + fs->funcblocksize +
				fs->funcstringsize + bitmapsize;
	fprintf(fp, "total size    %6d = %d + %d + %d + %d = %d\n",
				fs->size + bitmapsize,
				(int)sizeof(struct forkshell), fs->funcblocksize,
				fs->funcstringsize, bitmapsize, total);

	lfuncblock = (char *)(fs + 1);
	lfuncstring = (char *)lfuncblock + fs->funcblocksize;
	lrelocate = (char *)lfuncstring + fs->funcstringsize;

	/* funcblocksize is zero for FS_OPENHERE */
	if (fs->funcblocksize != 0) {
		/* Depending on the configuration and the type of forkshell
		 * some items may not be present. */
		lptr[FUNCSTRING] = lfuncstring;
#if JOBS_WIN32
		lptr[JOBTAB] = fs->jobtab ? (char *)fs->jobtab : lptr[FUNCSTRING];
#else
		lptr[JOBTAB] = lptr[FUNCSTRING];
#endif
#if MAX_HISTORY
		lptr[HISTORY] = fs->history ? (char *)fs->history : lptr[JOBTAB];
#else
		lptr[HISTORY] = lptr[JOBTAB];
#endif
		lptr[ATAB] = IF_ASH_ALIAS(fs->atab ? (char *)fs->atab :) lptr[HISTORY];
		lptr[ARGV] = fs->argv ? (char *)fs->argv : lptr[ATAB];
		lptr[NODE] = fs->n ? (char *)fs->n : lptr[ARGV];
		lptr[CMDTABLE] = (char *)fs->cmdtable;
		lptr[GMP] = (char *)fs->gmp;
		lptr[GVP] = (char *)fs->gvp;

		fprintf(fp, "funcblocksize %6d = ", fs->funcblocksize);
		total = 0;
		for (i=0; i<NUM_BLOCKS; ++i) {
			size[i] = (int)(lptr[i+1] - lptr[i]);
			total += size[i];
			fprintf(fp, "%d %c ", size[i], i == NUM_BLOCKS - 1 ? '=' : '+');
		}
		fprintf(fp, "%d\n\n", total);
	}
	else {
		fprintf(fp, "\n");
	}

	fprintf(fp, "%s\n\n", fsname[fs->fpid]);
	fprintf(fp, "--- relocate ---\n");
	count = 0;
	for (i = 0; i < fs->relocatesize; ++i) {
		if (lrelocate[i/8] & (1 << i % 8)) {
			char **ptr = (char **)((char *)fs + i * sizeof(char *));
			fprintf(fp, "%p %p %s\n", ptr, *ptr,
					notes && notes[i] ? notes[i] : "");
			++count;
		}
	}
	fprintf(fp, "--- %d relocations ---\n\n", count);

	fprintf(fp, "--- funcstring ---\n");
	count = 0;
	s = lfuncstring;
	while (s-lfuncstring < fs->funcstringsize) {
		if (!*s) {
			++s;
			continue;
		}
		fprintf(fp, "%p '%s'\n", s, s);
		s += strlen(s)+1;
		++count;
	}
	fprintf(fp, "--- %d strings ---\n", count);

	if (fp0 == NULL)
		fclose(fp);
}
#endif

static struct forkshell *
forkshell_prepare(struct forkshell *fs)
{
	struct forkshell *new;
	struct datasize ds;
	int size, relocatesize, bitmapsize;
	HANDLE h;
	SECURITY_ATTRIBUTES sa;
#if FORKSHELL_DEBUG
	char *relocate;
	char name[64];
	FILE *fp;
	static int num = 0;
#endif

	/* calculate size of structure, funcblock and funcstring */
	ds = forkshell_size(fs);
	size = sizeof(struct forkshell) + ds.funcblocksize + ds.funcstringsize;
	relocatesize = (sizeof(struct forkshell) + ds.funcblocksize)/sizeof(char *);
	bitmapsize = (relocatesize + 7)/8;

	/* Allocate shared memory region */
	memset(&sa, 0, sizeof(sa));
	sa.nLength = sizeof(sa);
	sa.lpSecurityDescriptor = NULL;
	sa.bInheritHandle = TRUE;
	h = CreateFileMapping(INVALID_HANDLE_VALUE, &sa, PAGE_READWRITE, 0,
			size+bitmapsize, NULL);

	/* Initialise pointers */
	new = (struct forkshell *)MapViewOfFile(h, FILE_MAP_WRITE, 0,0, 0);
	if (new == NULL)
		return NULL;
	fs_size = size;
	fs_start = new;
	funcblock = (char *)(new + 1);
	funcstring_end = (char *)new + size;
#if FORKSHELL_DEBUG
	fs_funcstring = (char *)new + sizeof(struct forkshell) + ds.funcblocksize;
	relocate = (char *)new + size;
	annot = (const char **)xzalloc(sizeof(char *)*relocatesize);
	annot_free = xzalloc(relocatesize);
#endif

	/* Now pack them all */
	forkshell_copy(fs, new);

	/* Finish it up */
	new->size = size;
	new->relocatesize = relocatesize;
	new->old_base = (char *)new;
	new->hMapFile = h;
#if FORKSHELL_DEBUG
	sprintf(name, "fs_%d_%03d.out", getpid(), ++num % 100);
	if ((fp=fopen(name, "w")) != NULL) {
		int i;

		new->funcblocksize = (char *)funcblock - (char *)(new + 1);
		new->funcstringsize = (char *)new + size - funcstring_end;

		/* perform some sanity checks on pointers */
		fprintf(fp, "forkshell   %p  %6d\n", new, (int)sizeof(*new));
		fprintf(fp, "funcblock   %p  %6d\n", new+1, new->funcblocksize);
		fprintf(fp, "funcstring  %p  %6d\n", funcstring_end,
				new->funcstringsize);
		if ((char *)funcblock != funcstring_end)
			fprintf(fp, "   funcstring != end funcblock + 1 %p\n", funcblock);
		fprintf(fp, "relocate    %p  %6d\n\n", relocate, bitmapsize);

		forkshell_print(fp, new, annot);

		for (i = 0; i < relocatesize; ++i) {
			if (annot_free[i]) {
				free((void *)annot[i]);
			}
		}
		free(annot);
		free(annot_free);
		annot = NULL;
		fclose(fp);
	}
#endif
	return new;
}

#undef trap_ptr
static void
forkshell_init(const char *idstr)
{
	struct forkshell *fs;
	void *map_handle;
	HANDLE h;
	int i;
	char **ptr;
	char *lrelocate;
	struct jmploc jmploc;

	if (sscanf(idstr, "%p", &map_handle) != 1)
		return;

	h = (HANDLE)map_handle;
	fs = (struct forkshell *)MapViewOfFile(h, FILE_MAP_WRITE, 0,0, 0);
	if (!fs)
		return;

	/* this memory can't be freed */
	sticky_mem_start = fs;
	sticky_mem_end = (char *) fs + fs->size;

	/* pointer fixup */
	lrelocate = (char *)fs + fs->size;
	for (i = 0; i < fs->relocatesize; i++) {
		if (lrelocate[i/8] & (1 << i % 8)) {
			ptr = (char **)((char *)fs + i * sizeof(char *));
			if (*ptr)
				*ptr = (char *)fs + (*ptr - fs->old_base);
		}
	}

	if (fs->fpid == FS_OPENHERE)
		goto end;

	/* Now fix up stuff that can't be transferred */
	for (i = 0; i < CMDTABLESIZE; i++) {
		struct tblentry *e = fs->cmdtable[i];
		while (e) {
			if (e->cmdtype == CMDBUILTIN)
				e->param.cmd = builtintab + e->param.index;
			e = e->next;
		}
	}
	fs->gmp->trap_ptr = fs->gmp->trap;

	/* Set global variables */
	ASSIGN_CONST_PTR(&ash_ptr_to_globals_var, fs->gvp);
	ASSIGN_CONST_PTR(&ash_ptr_to_globals_misc, fs->gmp);
	cmdtable = fs->cmdtable;
#if ENABLE_ASH_ALIAS
	atab = fs->atab;	/* will be NULL for FS_SHELLEXEC */
#endif
#if MAX_HISTORY
	if (fs->cnt_history) {
		line_input_state = new_line_input_t(FOR_SHELL);
		line_input_state->cnt_history = fs->cnt_history;
		for (i = 0; i < line_input_state->cnt_history; i++)
			line_input_state->history[i] = fs->history[i];
	}
#endif
#if JOBS_WIN32
	jobtab = fs->jobtab;
	njobs = fs->njobs;
	curjob = fs->curjob;
#endif

	CLEAR_RANDOM_T(&random_gen); /* or else $RANDOM repeats in child */

	reinitvar();

	if (setjmp(jmploc.loc)) {
		exitreset();
		exitshell();
	}
	exception_handler = &jmploc;

	shlvl++;
	if (fs->mode == FORK_BG) {
		SetConsoleCtrlHandler(NULL, TRUE);
		if (fs->nprocs == 0) {
			close(0);
			if (open(bb_dev_null, O_RDONLY) != 0)
				ash_msg_and_raise_perror("can't open '%s'", bb_dev_null);
		}
	}
	else {
		SetConsoleCtrlHandler(ctrl_handler, TRUE);
	}

	if (fs->n && fs->n->type == NCMD        /* is it single cmd? */
	/* && n->ncmd.args->type == NARG - always true? */
	 && fs->n->ncmd.args && strcmp(fs->n->ncmd.args->narg.text, "trap") == 0
	 && fs->n->ncmd.args->narg.next == NULL /* "trap" with no arguments */
	/* && n->ncmd.args->narg.backquote == NULL - do we need to check this? */
	) {
		TRACE(("Trap hack\n"));
		/* Save trap handler strings for trap builtin to print */
		fs->gmp->trap_ptr = xmemdup(fs->gmp->trap, sizeof(fs->gmp->trap));
		/* Fall through into clearing traps */
	}
	clear_traps();
#if JOBS_WIN32
	/* do job control only in root shell */
	doing_jobctl = 0;

	if (fs->n && fs->n->type == NCMD && fs->n->ncmd.args &&
			strcmp(fs->n->ncmd.args->narg.text, "jobs") == 0) {
		TRACE(("Job hack\n"));
		if (!fs->jpnull)
			freejob(curjob);
		goto end;
	}
	for (struct job *jp = curjob; jp; jp = jp->prev_job)
		freejob(jp);
#endif
 end:
	forkshell_child(fs);
}

#undef free
static void
sticky_free(void *base)
{
	if (base >= sticky_mem_start && base < sticky_mem_end)
		return;
	free(base);
}
#endif

/*-
 * Copyright (c) 1989, 1991, 1993, 1994
 *      The Regents of the University of California.  All rights reserved.
 *
 * This code is derived from software contributed to Berkeley by
 * Kenneth Almquist.
 *
 * Redistribution and use in source and binary forms, with or without
 * modification, are permitted provided that the following conditions
 * are met:
 * 1. Redistributions of source code must retain the above copyright
 *    notice, this list of conditions and the following disclaimer.
 * 2. Redistributions in binary form must reproduce the above copyright
 *    notice, this list of conditions and the following disclaimer in the
 *    documentation and/or other materials provided with the distribution.
 * 3. Neither the name of the University nor the names of its contributors
 *    may be used to endorse or promote products derived from this software
 *    without specific prior written permission.
 *
 * THIS SOFTWARE IS PROVIDED BY THE REGENTS AND CONTRIBUTORS ''AS IS'' AND
 * ANY EXPRESS OR IMPLIED WARRANTIES, INCLUDING, BUT NOT LIMITED TO, THE
 * IMPLIED WARRANTIES OF MERCHANTABILITY AND FITNESS FOR A PARTICULAR PURPOSE
 * ARE DISCLAIMED.  IN NO EVENT SHALL THE REGENTS OR CONTRIBUTORS BE LIABLE
 * FOR ANY DIRECT, INDIRECT, INCIDENTAL, SPECIAL, EXEMPLARY, OR CONSEQUENTIAL
 * DAMAGES (INCLUDING, BUT NOT LIMITED TO, PROCUREMENT OF SUBSTITUTE GOODS
 * OR SERVICES; LOSS OF USE, DATA, OR PROFITS; OR BUSINESS INTERRUPTION)
 * HOWEVER CAUSED AND ON ANY THEORY OF LIABILITY, WHETHER IN CONTRACT, STRICT
 * LIABILITY, OR TORT (INCLUDING NEGLIGENCE OR OTHERWISE) ARISING IN ANY WAY
 * OUT OF THE USE OF THIS SOFTWARE, EVEN IF ADVISED OF THE POSSIBILITY OF
 * SUCH DAMAGE.
 */<|MERGE_RESOLUTION|>--- conflicted
+++ resolved
@@ -4247,12 +4247,8 @@
 	struct job *prev_job;   /* previous job */
 };
 
-<<<<<<< HEAD
-static struct job *makejob(/*union node *,*/ int);
+static struct job *makejob(int);
 #if !ENABLE_PLATFORM_MINGW32
-=======
-static struct job *makejob(int);
->>>>>>> 53b3854e
 static int forkshell(struct job *, union node *, int);
 #endif
 static int waitforjob(struct job *);
@@ -7414,8 +7410,7 @@
 	if (pipe(pip) < 0)
 		ash_msg_and_raise_perror("can't create pipe");
 	/* process substitution uses NULL job, like openhere() */
-<<<<<<< HEAD
-	jp = (ctl == CTLBACKQ) ? makejob(/*n,*/ 1) : NULL;
+	jp = (ctl == CTLBACKQ) ? makejob(1) : NULL;
 #if ENABLE_PLATFORM_MINGW32
 	memset(&fs, 0, sizeof(fs));
 	fs.fpid = FS_EVALBACKCMD;
@@ -7425,9 +7420,6 @@
 	fs.fd[2] = ctl;
 	spawn_forkshell(&fs, jp, n, FORK_NOJOB);
 #else
-=======
-	jp = (ctl == CTLBACKQ) ? makejob(1) : NULL;
->>>>>>> 53b3854e
 	if (forkshell(jp, n, FORK_NOJOB) == 0) {
 		/* child */
 		FORCE_INT_ON;
@@ -10750,8 +10742,7 @@
 	INT_OFF;
 	if (backgnd == FORK_FG)
 		get_tty_state();
-<<<<<<< HEAD
-	jp = makejob(/*n,*/ 1);
+	jp = makejob(1);
 #if ENABLE_PLATFORM_MINGW32
 	memset(&fs, 0, sizeof(fs));
 	fs.fpid = FS_EVALSUBSHELL;
@@ -10759,9 +10750,6 @@
 	fs.flags = flags;
 	spawn_forkshell(&fs, jp, n, backgnd);
 #else
-=======
-	jp = makejob(1);
->>>>>>> 53b3854e
 	if (forkshell(jp, n, backgnd) == 0) {
 		/* child */
 		INT_ON;
@@ -16212,15 +16200,11 @@
 	int login_sh;
 
 	xargv = argv;
-<<<<<<< HEAD
 #if ENABLE_PLATFORM_MINGW32
 	login_sh = applet_name[0] == 'l';
 #else
-	login_sh = xargv[0] && xargv[0][0] == '-';
-#endif
-=======
 	login_sh = /*xargv[0] &&*/ xargv[0][0] == '-';
->>>>>>> 53b3854e
+#endif
 #if NUM_SCRIPTS > 0
 	if (minusc)
 		goto setarg0;
