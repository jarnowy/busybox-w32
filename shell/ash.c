--- conflicted
+++ resolved
@@ -5406,15 +5406,15 @@
 	char *fname;
 	int f;
 
-<<<<<<< HEAD
+	fname = redir->nfile.expfname;
 #if ENABLE_PLATFORM_MINGW32
 	/* Support for /dev/null */
 	switch (redir->nfile.type) {
 		case NFROM:
-			if (!strcmp(redir->nfile.expfname, "/dev/null"))
+			if (!strcmp(fname, "/dev/null"))
 				return open("nul",O_RDWR);
-			if (!strncmp(redir->nfile.expfname, "/dev/", 5)) {
-				ash_msg("Unhandled device %s\n", redir->nfile.expfname);
+			if (!strncmp(fname, "/dev/", 5)) {
+				ash_msg("Unhandled device %s\n", fname);
 				return -1;
 			}
 			break;
@@ -5423,18 +5423,15 @@
 		case NTO:
 		case NCLOBBER:
 		case NAPPEND:
-			if (!strcmp(redir->nfile.expfname, "/dev/null"))
+			if (!strcmp(fname, "/dev/null"))
 				return open("nul",O_RDWR);
-			if (!strncmp(redir->nfile.expfname, "/dev/", 5)) {
-				ash_msg("Unhandled device %s\n", redir->nfile.expfname);
+			if (!strncmp(fname, "/dev/", 5)) {
+				ash_msg("Unhandled device %s\n", fname);
 				return -1;
 			}
 			break;
 	}
 #endif
-=======
-	fname = redir->nfile.expfname;
->>>>>>> 6d463de4
 	switch (redir->nfile.type) {
 	case NFROM:
 		f = open(fname, O_RDONLY);
