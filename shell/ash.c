--- conflicted
+++ resolved
@@ -16385,13 +16385,9 @@
 	int i;
 	int login_sh;
 
-<<<<<<< HEAD
-	xargv = argv;
 #if ENABLE_PLATFORM_MINGW32
 	login_sh = applet_name[0] == 'l';
 #else
-=======
->>>>>>> f5e1bf96
 	login_sh = /*xargv[0] &&*/ xargv[0][0] == '-';
 #endif
 #if NUM_SCRIPTS > 0
