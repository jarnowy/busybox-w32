/* vi: set sw=4 ts=4: */
/*
 * ash shell port for busybox
 *
 * This code is derived from software contributed to Berkeley by
 * Kenneth Almquist.
 *
 * Original BSD copyright notice is retained at the end of this file.
 *
 * Copyright (c) 1989, 1991, 1993, 1994
 *      The Regents of the University of California.  All rights reserved.
 *
 * Copyright (c) 1997-2005 Herbert Xu <herbert@gondor.apana.org.au>
 * was re-ported from NetBSD and debianized.
 *
 * Licensed under GPLv2 or later, see file LICENSE in this source tree.
 */

/*
 * MinGW notes
 *
 * - Environment variables from Windows will all be turned to uppercase.
 * - PATH accepts both ; and : as separator, but can't be mixed
 * - command without ".exe" extension is still understood as executable
 * - shell scripts on the path are detected by the presence of '#!'
 * - both / and \ are supported in PATH. Usually you must use /
 * - job control doesn't work, though the jobs builtin is available
 * - trap doesn't work for signals, only EXIT
 * - /dev/null is supported for redirection
 */

//config:config SHELL_ASH
//config:	bool #hidden option
//config:	depends on !NOMMU
//config:
//config:config ASH
//config:	bool "ash (80 kb)"
//config:	default y
//config:	depends on !NOMMU
//config:	select SHELL_ASH
//config:	help
//config:	The most complete and most pedantically correct shell included with
//config:	busybox. This shell is actually a derivative of the Debian 'dash'
//config:	shell (by Herbert Xu), which was created by porting the 'ash' shell
//config:	(written by Kenneth Almquist) from NetBSD.
//config:
//config:# ash options
//config:# note: Don't remove !NOMMU part in the next line; it would break
//config:# menuconfig's indenting.
//config:if !NOMMU && (SHELL_ASH || ASH || SH_IS_ASH || BASH_IS_ASH)
//config:
//config:config ASH_OPTIMIZE_FOR_SIZE
//config:	bool "Optimize for size instead of speed"
//config:	default y
//config:	depends on SHELL_ASH
//config:
//config:config ASH_INTERNAL_GLOB
//config:	bool "Use internal glob() implementation"
//config:	default y	# Y is bigger, but because of uclibc glob() bug, let Y be default for now
//config:	depends on SHELL_ASH
//config:	help
//config:	Do not use glob() function from libc, use internal implementation.
//config:	Use this if you are getting "glob.h: No such file or directory"
//config:	or similar build errors.
//config:	Note that as of now (2017-01), uclibc and musl glob() both have bugs
//config:	which would break ash if you select N here.
//config:
//config:config ASH_BASH_COMPAT
//config:	bool "bash-compatible extensions"
//config:	default y
//config:	depends on SHELL_ASH
//config:
//config:config ASH_BASH_SOURCE_CURDIR
//config:	bool "'source' and '.' builtins search current directory after $PATH"
//config:	default n   # do not encourage non-standard behavior
//config:	depends on ASH_BASH_COMPAT
//config:	help
//config:	This is not compliant with standards. Avoid if possible.
//config:
//config:config ASH_BASH_NOT_FOUND_HOOK
//config:	bool "command_not_found_handle hook support"
//config:	default y
//config:	depends on ASH_BASH_COMPAT
//config:	help
//config:	Enable support for the 'command_not_found_handle' hook function,
//config:	from GNU bash, which allows for alternative command not found
//config:	handling.
//config:
//config:config ASH_JOB_CONTROL
//config:	bool "Job control"
//config:	default y
//config:	depends on SHELL_ASH
//config:
//config:config ASH_ALIAS
//config:	bool "Alias support"
//config:	default y
//config:	depends on SHELL_ASH
//config:
//config:config ASH_RANDOM_SUPPORT
//config:	bool "Pseudorandom generator and $RANDOM variable"
//config:	default y
//config:	depends on SHELL_ASH
//config:	help
//config:	Enable pseudorandom generator and dynamic variable "$RANDOM".
//config:	Each read of "$RANDOM" will generate a new pseudorandom value.
//config:	You can reset the generator by using a specified start value.
//config:	After "unset RANDOM" the generator will switch off and this
//config:	variable will no longer have special treatment.
//config:
//config:config ASH_EXPAND_PRMT
//config:	bool "Expand prompt string"
//config:	default y
//config:	depends on SHELL_ASH
//config:	help
//config:	$PS# may contain volatile content, such as backquote commands.
//config:	This option recreates the prompt string from the environment
//config:	variable each time it is displayed.
//config:
//config:config ASH_IDLE_TIMEOUT
//config:	bool "Idle timeout variable $TMOUT"
//config:	default y
//config:	depends on SHELL_ASH
//config:	help
//config:	Enable bash-like auto-logout after $TMOUT seconds of idle time.
//config:
//config:config ASH_MAIL
//config:	bool "Check for new mail in interactive shell"
//config:	default y
//config:	depends on SHELL_ASH
//config:	help
//config:	Enable "check for new mail" function:
//config:	if set, $MAIL file and $MAILPATH list of files
//config:	are checked for mtime changes, and "you have mail"
//config:	message is printed if change is detected.
//config:
//config:config ASH_ECHO
//config:	bool "echo builtin"
//config:	default y
//config:	depends on SHELL_ASH
//config:
//config:config ASH_PRINTF
//config:	bool "printf builtin"
//config:	default y
//config:	depends on SHELL_ASH
//config:
//config:config ASH_TEST
//config:	bool "test builtin"
//config:	default y
//config:	depends on SHELL_ASH
//config:
//
////config:config ASH_SLEEP
////config:	bool "sleep builtin"
////config:	default y
////config:	depends on SHELL_ASH
////config:
//^^^^^^^^^^^^^^^^^^^^^^^^^^^^^^^^^^
//Disabled for now. Has a few annoying problems:
// * sleepcmd() -> sleep_main(), the parsing of bad arguments exits the shell.
// * sleep_for_duration() in sleep_main() has to be interruptible for
//   ^C traps to work, which may be a problem for other users
//   of sleep_for_duration().
// * BUT, if sleep_for_duration() is interruptible, then SIGCHLD interrupts it
//   as well (try "/bin/sleep 1 & sleep 10").
// * sleep_main() must not allocate anything as ^C in ash longjmp's.
//   (currently, allocations are only on error paths, in message printing).
//
//config:config ASH_HELP
//config:	bool "help builtin"
//config:	default y
//config:	depends on SHELL_ASH
//config:
//config:config ASH_GETOPTS
//config:	bool "getopts builtin"
//config:	default y
//config:	depends on SHELL_ASH
//config:
//config:config ASH_CMDCMD
//config:	bool "command builtin"
//config:	default y
//config:	depends on SHELL_ASH
//config:	help
//config:	Enable support for the 'command' builtin, which allows
//config:	you to run the specified command or builtin,
//config:	even when there is a function with the same name.
//config:
//config:
//config:config ASH_NOCONSOLE
//config:	bool "'noconsole' option"
//config:	default y
//config:	depends on (ASH || SH_IS_ASH || BASH_IS_ASH) && PLATFORM_MINGW32
//config:	help
//config:	Enable support for the 'noconsole' option, which attempts to
//config:	conceal the console normally associated with a command line
//config:	application.  This may be useful when running a shell script
//config:	from a GUI application.  Also the 'noiconify' option, which
//config:	controls whether the console is iconified or hidden.
//config:
//config:config ASH_GLOB_OPTIONS
//config:	bool "Globbing options"
//config:	default y
//config:	depends on (ASH || SH_IS_ASH || BASH_IS_ASH) && PLATFORM_MINGW32
//config:	help
//config:	Enable support for options to control globbing:
//config:	- 'nocaseglob' allows case-insensitive filename globbing
//config:	- 'nohiddenglob' allows hidden files to be omitted from globbing
//config:	- 'nohidsysglob' allows hidden system files to be omitted
//config:
//config:endif # ash options

//applet:IF_ASH(APPLET(ash, BB_DIR_BIN, BB_SUID_DROP))
//                      APPLET_ODDNAME:name  main location    suid_type     help
//applet:IF_SH_IS_ASH(  APPLET_ODDNAME(sh,   ash, BB_DIR_BIN, BB_SUID_DROP, ash))
//applet:IF_PLATFORM_MINGW32(
//applet:IF_SH_IS_ASH(  APPLET_ODDNAME(lash, ash, BB_DIR_BIN, BB_SUID_DROP, ash))
//applet:)
//applet:IF_BASH_IS_ASH(APPLET_ODDNAME(bash, ash, BB_DIR_BIN, BB_SUID_DROP, ash))

//kbuild:lib-$(CONFIG_SHELL_ASH) += ash.o ash_ptr_hack.o shell_common.o
//kbuild:lib-$(CONFIG_ASH_RANDOM_SUPPORT) += random.o

/*
 * DEBUG=1 to compile in debugging ('set -o debug' turns on)
 * DEBUG=2 to compile in and turn on debugging.
 * When debugging is on ("set -o debug" was executed, or DEBUG=2),
 * debugging info is written to ./trace, quit signal generates core dump.
 */
#define DEBUG 0
/* Tweak debug output verbosity here */
#define DEBUG_TIME 0
#define DEBUG_PID 1
#define DEBUG_SIG 1
#define DEBUG_INTONOFF 0

#define PROFILE 0

/*
 * Only one of JOBS or JOBS_WIN32 is enabled at a time (or neither).
 * JOBS_WIN32 doesn't enable job control, just some job-related features.
 */
#if ENABLE_PLATFORM_MINGW32
#define JOBS_WIN32 ENABLE_ASH_JOB_CONTROL
#define JOBS 0
#else
#define JOBS_WIN32 0
#define JOBS ENABLE_ASH_JOB_CONTROL
#endif

#include <fnmatch.h>
#include <sys/times.h>
#include <sys/utsname.h> /* for setting $HOSTNAME */
#include "busybox.h" /* for applet_names */
#if ENABLE_FEATURE_SH_EMBEDDED_SCRIPTS
# include "embedded_scripts.h"
#else
# define NUM_SCRIPTS 0
#endif
#if ENABLE_PLATFORM_MINGW32
# include <conio.h>
# include "lazyload.h"
#endif

/* So far, all bash compat is controlled by one config option */
/* Separate defines document which part of code implements what */
/* function keyword */
#define    BASH_FUNCTION        ENABLE_ASH_BASH_COMPAT
#define IF_BASH_FUNCTION            IF_ASH_BASH_COMPAT
/* &>file */
#define    BASH_REDIR_OUTPUT    ENABLE_ASH_BASH_COMPAT
#define IF_BASH_REDIR_OUTPUT        IF_ASH_BASH_COMPAT
/* $'...' */
#define    BASH_DOLLAR_SQUOTE   ENABLE_ASH_BASH_COMPAT
#define IF_BASH_DOLLAR_SQUOTE       IF_ASH_BASH_COMPAT
#define    BASH_PATTERN_SUBST   ENABLE_ASH_BASH_COMPAT
#define IF_BASH_PATTERN_SUBST       IF_ASH_BASH_COMPAT
#define    BASH_SUBSTR          ENABLE_ASH_BASH_COMPAT
#define IF_BASH_SUBSTR              IF_ASH_BASH_COMPAT
/* BASH_TEST2: [[ EXPR ]]
 * Status of [[ support:
 *   && and || work as they should
 *   = is glob match operator, not equality operator: STR = GLOB
 *   == same as =
 *   =~ is regex match operator: STR =~ REGEX
 * TODO:
 * singleword+noglob expansion:
 *   v='a b'; [[ $v = 'a b' ]]; echo 0:$?
 *   [[ /bin/n* ]]; echo 0:$?
 * quoting needs to be considered (-f is an operator, "-f" and ""-f are not; etc)
 * ( ) < > should not have special meaning (IOW: should not require quoting)
 * in word = GLOB, quoting should be significant on char-by-char basis: a*cd"*"
 */
#define    BASH_TEST2           (ENABLE_ASH_BASH_COMPAT * ENABLE_ASH_TEST)
#define    BASH_SOURCE          ENABLE_ASH_BASH_COMPAT
#define    BASH_PIPEFAIL        ENABLE_ASH_BASH_COMPAT
#define    BASH_HOSTNAME_VAR    ENABLE_ASH_BASH_COMPAT
#define    BASH_EPOCH_VARS      ENABLE_ASH_BASH_COMPAT
#define    BASH_SHLVL_VAR       ENABLE_ASH_BASH_COMPAT
#define    BASH_XTRACEFD        ENABLE_ASH_BASH_COMPAT
#define    BASH_READ_D          ENABLE_ASH_BASH_COMPAT
#define IF_BASH_READ_D              IF_ASH_BASH_COMPAT
#define    BASH_WAIT_N          ENABLE_ASH_BASH_COMPAT
/* <(...) and >(...) */
#if HAVE_DEV_FD
# define    BASH_PROCESS_SUBST   ENABLE_ASH_BASH_COMPAT
# define IF_BASH_PROCESS_SUBST       IF_ASH_BASH_COMPAT
#else
# define    BASH_PROCESS_SUBST 0
# define IF_BASH_PROCESS_SUBST(...)
#endif

#if defined(__ANDROID_API__) && __ANDROID_API__ <= 24
/* Bionic at least up to version 24 has no glob() */
# undef  ENABLE_ASH_INTERNAL_GLOB
# define ENABLE_ASH_INTERNAL_GLOB 1
#endif

#if !ENABLE_ASH_INTERNAL_GLOB && defined(__UCLIBC__)
# error uClibc glob() is buggy, use ASH_INTERNAL_GLOB.
# error The bug is: for "$PWD"/<pattern> ash will escape e.g. dashes in "$PWD"
# error with backslash, even ones which do not need to be: "/a-b" -> "/a\-b"
# error glob() should unbackslash them and match. uClibc does not unbackslash,
# error fails to match dirname, subsequently not expanding <pattern> in it.
// Testcase:
// if (glob("/etc/polkit\\-1", 0, NULL, &pglob)) - this returns 0 on uclibc, no bug
// if (glob("/etc/polkit\\-1/*", 0, NULL, &pglob)) printf("uclibc bug!\n");
#endif

#if !ENABLE_ASH_INTERNAL_GLOB
# include <glob.h>
#endif

#include "unicode.h"
#include "shell_common.h"
#if ENABLE_FEATURE_SH_MATH
# include "math.h"
#else
typedef long arith_t;
# define ARITH_FMT "%ld"
#endif
#if ENABLE_ASH_RANDOM_SUPPORT
# include "random.h"
#else
# define CLEAR_RANDOM_T(rnd) ((void)0)
#endif

#include "NUM_APPLETS.h"
#if NUM_APPLETS == 1
/* STANDALONE does not make sense, and won't compile */
# undef CONFIG_FEATURE_SH_STANDALONE
# undef ENABLE_FEATURE_SH_STANDALONE
# undef IF_FEATURE_SH_STANDALONE
# undef IF_NOT_FEATURE_SH_STANDALONE
# define ENABLE_FEATURE_SH_STANDALONE 0
# define IF_FEATURE_SH_STANDALONE(...)
# define IF_NOT_FEATURE_SH_STANDALONE(...) __VA_ARGS__
#endif

#ifndef F_DUPFD_CLOEXEC
# define F_DUPFD_CLOEXEC F_DUPFD
#endif
#ifndef O_CLOEXEC
# define O_CLOEXEC 0
#endif
#ifndef PIPE_BUF
# define PIPE_BUF 4096           /* amount of buffering in a pipe */
#endif

#ifndef unlikely
# define unlikely(cond) (cond)
#endif

#if !ENABLE_PLATFORM_MINGW32
# define is_relative_path(path) ((path)[0] != '/')
#endif

#if !BB_MMU
# error "Do not even bother, ash will not run on NOMMU machine"
#endif

#if ENABLE_PLATFORM_MINGW32
# define FORKSHELL_DEBUG 0

union node;
struct strlist;
struct job;

#if defined(_WIN64)
# define ALIGN64 ALIGNED(16)
#else
# define ALIGN64
#endif

struct forkshell {
	/* filled by forkshell_copy() */
	struct globals_misc *gmp;
	struct globals_var *gvp;
	struct tblentry **cmdtable;
#if ENABLE_ASH_ALIAS
	struct alias **atab;
#endif
#if MAX_HISTORY
	char **history;
	int cnt_history;
#endif
#if JOBS_WIN32
	struct job *jobtab;
	unsigned njobs;
	struct job *curjob;
#endif
	HANDLE hMapFile;
	char *old_base;
	int size;
# if FORKSHELL_DEBUG
	int funcblocksize;
	int funcstringsize;
# endif
	int relocatesize;

	/* type of forkshell */
	int fpid;

	/* generic data, used by forkshell_child */
	int mode;
	int nprocs;
#if JOBS_WIN32
	int jpnull;
#endif

	/* optional data, used by forkshell_child */
	int flags;
	int fd[3];
	union node *n;
	char **argv;
	char *path;
} ALIGN64;

enum {
	FS_OPENHERE,
	FS_EVALBACKCMD,
	FS_EVALSUBSHELL,
	FS_EVALPIPE,
	FS_SHELLEXEC
};

static struct forkshell* forkshell_prepare(struct forkshell *fs);
static void forkshell_init(const char *idstr);
static void *sticky_mem_start, *sticky_mem_end;
static void sticky_free(void *p);
# define free(p) sticky_free(p)
#if !JOBS && !JOBS_WIN32
#define spawn_forkshell(fs, jp, n, mode) spawn_forkshell(fs, jp, mode)
#endif
static void spawn_forkshell(struct forkshell *fs, struct job *jp,
							union node *n, int mode);
# if FORKSHELL_DEBUG
static void forkshell_print(FILE *fp0, struct forkshell *fs, const char **notes);
# endif
#endif

/* ============ Hash table sizes. Configurable. */

#define VTABSIZE 39
#define ATABSIZE 39
#define CMDTABLESIZE 31         /* should be prime */


/* ============ Shell options */

/* If you add/change options here, update --help text too */
static const char *const optletters_optnames[] ALIGN_PTR = {
	"e"   "errexit",
	"f"   "noglob",
/* bash has '-o ignoreeof', but no short synonym -I for it */
/* (in bash, set -I disables invisible variables (what's that?)) */
	"I"   "ignoreeof",
/* The below allowed this invocation:
 * ash -c 'set -i; echo $-; sleep 5; echo $-'
 * to be ^C-ed and get to interactive ash prompt.
 * bash does not support such "set -i".
 * In our code, this is denoted by empty long name:
 */
	"i"   "",
/* (removing "i" altogether would remove it from "$-", not good) */
	"m"   "monitor",
	"n"   "noexec",
/* Ditto: bash has no "set -s", "set -c" */
#if !ENABLE_PLATFORM_MINGW32
	"s"   "",
#else
	"s"   "stdin",
#endif
	"c"   "",
	"x"   "xtrace",
	"v"   "verbose",
	"C"   "noclobber",
	"a"   "allexport",
	"b"   "notify",
	"u"   "nounset",
	"E"   "errtrace",
	"\0"  "vi"
#if BASH_PIPEFAIL
	,"\0"  "pipefail"
#endif
#if DEBUG
	,"\0"  "nolog"
	,"\0"  "debug"
#endif
#if ENABLE_PLATFORM_MINGW32
	,"X"   "winxp"
#endif
#if ENABLE_ASH_NOCONSOLE
	,"\0"  "noconsole"
	,"\0"  "noiconify"
#endif
#if ENABLE_ASH_GLOB_OPTIONS
	,"\0"  "nocaseglob"
	,"\0"  "nohiddenglob"
	,"\0"  "nohidsysglob"
#endif
};
//bash 4.4.23 also has these opts (with these defaults):
//braceexpand           on
//emacs                 on
//errtrace              off
//functrace             off
//hashall               on
//histexpand            off
//history               on
//interactive-comments  on
//keyword               off
//onecmd                off
//physical              off
//posix                 off
//privileged            off

#define optletters(n)  optletters_optnames[n][0]
#define optnames(n)   (optletters_optnames[n] + 1)

enum { NOPTS = ARRAY_SIZE(optletters_optnames) };


/* ============ Parser data */

struct strlist {
	struct strlist *next;
	char *text;
};

struct alias;

struct strpush {
	struct strpush *prev;   /* preceding string on stack */
	char *prev_string;
	int prev_left_in_line;
#if ENABLE_ASH_ALIAS
	struct alias *ap;       /* if push was associated with an alias */
#endif
	char *string;           /* remember the string since it may change */

	/* Delay freeing so we can stop nested aliases. */
	struct strpush *spfree;

	/* Remember last two characters for pungetc. */
	int lastc[2];

	/* Number of outstanding calls to pungetc. */
	int unget;
};

/*
 * The parsefile structure pointed to by the global variable parsefile
 * contains information about the current file being read.
 */
struct parsefile {
	struct parsefile *prev; /* preceding file on stack */
	int linno;              /* current line */
	int pf_fd;              /* file descriptor (or -1 if string) */
	int left_in_line;       /* number of chars left in this line */
	int left_in_buffer;     /* number of chars left in this buffer past the line */
	char *next_to_pgetc;    /* next char in buffer */
	char *buf;              /* input buffer */
	struct strpush *strpush; /* for pushing strings at this level */
	struct strpush basestrpush; /* so pushing one is fast */

	/* Delay freeing so we can stop nested aliases. */
	struct strpush *spfree;

	/* Remember last two characters for pungetc. */
	int lastc[2];

	/* Number of outstanding calls to pungetc. */
	int unget;

#if ENABLE_PLATFORM_MINGW32
	/* True if a trailing CR from a previous read was left unprocessed. */
	int cr;
#endif
};


/* ============ Misc data */

#define msg_illnum "Illegal number: %s"

/*
 * We enclose jmp_buf in a structure so that we can declare pointers to
 * jump locations.  The global variable handler contains the location to
 * jump to when an exception occurs, and the global variable exception_type
 * contains a code identifying the exception.  To implement nested
 * exception handlers, the user should save the value of handler on entry
 * to an inner scope, set handler to point to a jmploc structure for the
 * inner scope, and restore handler on exit from the scope.
 */
struct jmploc {
	jmp_buf loc;
};

struct globals_misc {
	uint8_t exitstatus;     /* exit status of last command */
	uint8_t back_exitstatus;/* exit status of backquoted command */
#if !ENABLE_PLATFORM_MINGW32
	smallint job_warning;   /* user was warned about stopped jobs (can be 2, 1 or 0). */
#endif
	smallint inps4;		/* Prevent PS4 nesting. */
#if !ENABLE_PLATFORM_MINGW32
	smallint vforked;
#endif
	int savestatus;         /* exit status of last command outside traps */
	int rootpid;            /* pid of main shell */
	/* shell level: 0 for the main shell, 1 for its children, and so on */
	int shlvl;
#if ENABLE_PLATFORM_MINGW32
	int loopnest;           /* current loop nesting level */
#endif
#define rootshell (!shlvl)
	int errlinno;

	char *minusc;  /* argument to -c option */
#if ENABLE_PLATFORM_MINGW32
	char *dirarg;  /* argument to -d option */
	char *title;   /* argument to -t option */
#if ENABLE_SUW32
	int delayexit; /* set by -N option */
# endif
#endif

	char *curdir; // = nullstr;     /* current working directory */
	char *physdir; // = nullstr;    /* physical working directory */

	char *arg0; /* value of $0 */

	struct jmploc *exception_handler;

	/*volatile*/ int suppress_int; /* counter */
	/* ^^^^^^^ removed "volatile" since on x86, gcc turns suppress_int++
	 * into ridiculous 3-insn sequence otherwise.
	 * We don't change suppress_int asyncronously (in a signal handler),
	 * but we do read it async.
	 */
	volatile /*sig_atomic_t*/ smallint pending_int; /* 1 = got SIGINT */
#if !ENABLE_PLATFORM_MINGW32
	volatile /*sig_atomic_t*/ smallint gotsigchld;  /* 1 = got SIGCHLD */
	volatile /*sig_atomic_t*/ smallint pending_sig;	/* last pending signal */
#endif
	smallint exception_type; /* kind of exception: */
#define EXINT 0         /* SIGINT received */
#define EXERROR 1       /* a generic error */
#define EXEND 3         /* exit the shell */
#define EXEXIT 4        /* exit the shell via exitcmd */

	char nullstr[1];        /* zero length string */

	char optlist[NOPTS];
#define eflag optlist[0]
#define fflag optlist[1]
#define Iflag optlist[2]
#define iflag optlist[3]
#define mflag optlist[4]
#define nflag optlist[5]
#define sflag optlist[6]
#define cflag optlist[7]
#define xflag optlist[8]
#define vflag optlist[9]
#define Cflag optlist[10]
#define aflag optlist[11]
#define bflag optlist[12]
#define uflag optlist[13]
#define Eflag optlist[14]
#define viflag optlist[15]
#if BASH_PIPEFAIL
# define pipefail optlist[16]
#else
# define pipefail 0
#endif
#if DEBUG
# define nolog optlist[16 + BASH_PIPEFAIL]
# define debug optlist[17 + BASH_PIPEFAIL]
#endif
#if ENABLE_PLATFORM_MINGW32
# define winxp optlist[16 + BASH_PIPEFAIL + 2*(DEBUG != 0)]
# if ENABLE_ASH_NOCONSOLE
#  define noconsole optlist[17 + BASH_PIPEFAIL + 2*(DEBUG != 0)]
#  define noiconify optlist[18 + BASH_PIPEFAIL + 2*(DEBUG != 0)]
# endif
# if ENABLE_ASH_GLOB_OPTIONS
#  define nocaseglob optlist[17 + BASH_PIPEFAIL + 2*(DEBUG != 0) + 2*ENABLE_ASH_NOCONSOLE]
#  define nohiddenglob optlist[18 + BASH_PIPEFAIL + 2*(DEBUG != 0) + 2*ENABLE_ASH_NOCONSOLE]
#  define nohidsysglob optlist[19 + BASH_PIPEFAIL + 2*(DEBUG != 0) + 2*ENABLE_ASH_NOCONSOLE]
# endif
#endif

	/* trap handler commands */
#if !ENABLE_PLATFORM_MINGW32
	/*
	 * Sigmode records the current value of the signal handlers for the various
	 * modes.  A value of zero means that the current handler is not known.
	 * S_HARD_IGN indicates that the signal was ignored on entry to the shell.
	 */
	char sigmode[NSIG - 1];
#define S_DFL      1            /* default signal handling (SIG_DFL) */
#define S_CATCH    2            /* signal is caught */
#define S_IGN      3            /* signal is ignored (SIG_IGN) */
#define S_HARD_IGN 4            /* signal is ignored permanently (it was SIG_IGN on entry to shell) */

	/* indicates specified signal received */
	uint8_t gotsig[NSIG - 1]; /* offset by 1: "signal" 0 is meaningless */
#endif
	uint8_t may_have_traps; /* 0: definitely no traps are set, 1: some traps may be set */
	char *trap[NSIG + 1];
/* trap[0] is EXIT trap, trap[NTRAP_ERR] is ERR trap, other trap[i] are signal traps */
#define NTRAP_ERR  NSIG
#define NTRAP_LAST NSIG

	char **trap_ptr;        /* used only by "trap hack" */

	char *commandname;             /* currently executing command */
	struct parsefile *g_parsefile; /* = &basepf, current input file */
	struct parsefile basepf;       /* top level input file */

	/* Rarely referenced stuff */

	struct jmploc main_handler;

	/* Cached supplementary group array (for testing executable'ity of files) */
	struct cached_groupinfo groupinfo;

#if ENABLE_ASH_RANDOM_SUPPORT
	random_t random_gen;
#endif
	pid_t backgndpid;        /* pid of last background process */
};
extern struct globals_misc *BB_GLOBAL_CONST ash_ptr_to_globals_misc;
#define G_misc (*ash_ptr_to_globals_misc)
#define exitstatus        (G_misc.exitstatus )
#define back_exitstatus   (G_misc.back_exitstatus )
#define job_warning       (G_misc.job_warning)
#define inps4       (G_misc.inps4      )
#if !ENABLE_PLATFORM_MINGW32
#define vforked     (G_misc.vforked    )
#else
#define vforked     0
#endif
#define savestatus  (G_misc.savestatus )
#define rootpid     (G_misc.rootpid    )
#define shlvl       (G_misc.shlvl      )
#define errlinno    (G_misc.errlinno   )
#if ENABLE_PLATFORM_MINGW32
#define loopnest    (G_misc.loopnest   )
#endif
#define minusc      (G_misc.minusc     )
#if ENABLE_PLATFORM_MINGW32
#define dirarg      (G_misc.dirarg     )
#define title       (G_misc.title      )
#define delayexit   (G_misc.delayexit  )
#endif
#define curdir      (G_misc.curdir     )
#define physdir     (G_misc.physdir    )
#define arg0        (G_misc.arg0       )
#define exception_handler (G_misc.exception_handler)
#define exception_type    (G_misc.exception_type   )
#define suppress_int      (G_misc.suppress_int     )
#define pending_int       (G_misc.pending_int      )
#define gotsigchld        (G_misc.gotsigchld       )
#define pending_sig       (G_misc.pending_sig      )
#define nullstr     (G_misc.nullstr    )
#define optlist     (G_misc.optlist    )
#define sigmode     (G_misc.sigmode    )
#define gotsig      (G_misc.gotsig     )
#define may_have_traps    (G_misc.may_have_traps   )
#define trap        (G_misc.trap       )
#define trap_ptr    (G_misc.trap_ptr   )
#define commandname (G_misc.commandname)
#define g_parsefile (G_misc.g_parsefile  )
#define basepf      (G_misc.basepf     )
#define main_handler      (G_misc.main_handler     )
#define groupinfo   (G_misc.groupinfo  )
#define random_gen  (G_misc.random_gen )
#define backgndpid  (G_misc.backgndpid )

#if ENABLE_PLATFORM_MINGW32
#undef got_sigchld
#undef pending_sig
#define pending_sig       (0)
#endif

#define INIT_G_misc() do { \
	XZALLOC_CONST_PTR(&ash_ptr_to_globals_misc, sizeof(G_misc)); \
	savestatus = -1; \
	curdir = nullstr; \
	physdir = nullstr; \
	trap_ptr = trap; \
	g_parsefile = &basepf; \
	groupinfo.euid = -1; \
	groupinfo.egid = -1; \
} while (0)


/* ============ DEBUG */
#if DEBUG
static void trace_printf(const char *fmt, ...);
static void trace_vprintf(const char *fmt, va_list va);
# define TRACE(param)    trace_printf param
# define TRACEV(param)   trace_vprintf param
# if ENABLE_PLATFORM_MINGW32 && defined(close)
#  undef close
# endif
# define close(fd) do { \
	int dfd = (fd); \
	if (close(dfd) < 0) \
		bb_error_msg("bug on %d: closing %d(0x%x)", \
			__LINE__, dfd, dfd); \
} while (0)
#else
# define TRACE(param)
# define TRACEV(param)
#endif


/* ============ Utility functions */
#define is_name(c)      ((c) == '_' || isalpha((unsigned char)(c)))
#define is_in_name(c)   ((c) == '_' || isalnum((unsigned char)(c)))

static int
isdigit_str(const char *str)
{
	while (isdigit(*str))
		str++;
	return (*str == '\0');
}

static const char *
var_end(const char *var)
{
	while (*var)
		if (*var++ == '=')
			break;
	return var;
}

#if !ENABLE_PLATFORM_MINGW32
/* Our signal logic never blocks individual signals
 * using signal mask - only by setting SIG_IGN handler.
 * Therefore just unmasking all of them instead of "restore old mask"
 * approach is safe, modulo a case where the shell itself inherited
 * a _masked_ signal.
 */
static void
sigclearmask(void)
{
	sigprocmask_allsigs(SIG_UNBLOCK);
}
#endif

/* Reset handler when entering a subshell */
static void
reset_exception_handler(void)
{
	exception_handler = &main_handler;
}


/* ============ Interrupts / exceptions */

static void exitshell(void) NORETURN;

/*
 * These macros allow the user to suspend the handling of interrupt signals
 * over a period of time.  This is similar to SIGHOLD or to sigblock, but
 * much more efficient and portable.  (But hacking the kernel is so much
 * more fun than worrying about efficiency and portability. :-))
 */
#if DEBUG_INTONOFF
# define INTOFF do { \
	TRACE(("%s:%d INTOFF(%d)\n", __func__, __LINE__, suppress_int)); \
	suppress_int++; \
	barrier(); \
} while (0)
#else
# define INTOFF do { \
	suppress_int++; \
	barrier(); \
} while (0)
#endif

/*
 * Called to raise an exception.  Since C doesn't include exceptions, we
 * just do a longjmp to the exception handler.  The type of exception is
 * stored in the global variable "exception_type".
 */
static void raise_exception(int) NORETURN;
static void
raise_exception(int e)
{
#if DEBUG
	if (exception_handler == NULL)
		abort();
#endif

	if (vforked)
		_exit(exitstatus);

	INTOFF;
	exception_type = e;
	longjmp(exception_handler->loc, 1);
}
#if DEBUG
#define raise_exception(e) do { \
	TRACE(("raising exception %d on line %d\n", (e), __LINE__)); \
	raise_exception(e); \
} while (0)
#endif

/*
 * Called when a SIGINT is received.  (If the user specifies
 * that SIGINT is to be trapped or ignored using the trap builtin, then
 * this routine is not called.)  suppress_int is nonzero when interrupts
 * are held using the INTOFF macro.  (The test for iflag is just
 * defensive programming.)
 */
static void raise_interrupt(void) IF_NOT_PLATFORM_MINGW32(NORETURN);
static void
raise_interrupt(void)
{
#if ENABLE_PLATFORM_MINGW32
	/* Contrary to the comment above on Windows raise_interrupt() is
	 * called when SIGINT is trapped or ignored.  We detect this here
	 * and return without doing anything. */
	if (trap[SIGINT])
		return;
#endif
	pending_int = 0;
#if !ENABLE_PLATFORM_MINGW32
	/* Signal is not automatically unmasked after it is raised,
	 * do it ourself - unmask all signals */
	sigprocmask_allsigs(SIG_UNBLOCK);
#endif
	/* pending_sig = 0; - now done in signal_handler() */

	if (!(rootshell && iflag)) {
#if !ENABLE_PLATFORM_MINGW32
		/* Kill ourself with SIGINT */
		signal(SIGINT, SIG_DFL);
		raise(SIGINT);
#else
		fflush_all();
		kill(-getpid(), SIGINT);
		_exit(SIGINT << 24);
#endif
	}
#if ENABLE_PLATFORM_MINGW32
	if (iflag)
		write(STDOUT_FILENO, "^C", 2);
#endif
	/* bash: ^C even on empty command line sets $? */
	exitstatus = SIGINT + 128;
	raise_exception(EXINT);
	/* NOTREACHED */
}
#if DEBUG
#define raise_interrupt() do { \
	TRACE(("raising interrupt on line %d\n", __LINE__)); \
	raise_interrupt(); \
} while (0)
#endif

static IF_NOT_ASH_OPTIMIZE_FOR_SIZE(inline) void
int_on(void)
{
	barrier();
	if (--suppress_int == 0 && pending_int)
		raise_interrupt(); /* does not return */
	barrier();
}
#if DEBUG_INTONOFF
# define INTON do { \
	TRACE(("%s:%d INTON(%d)\n", __func__, __LINE__, suppress_int-1)); \
	int_on(); \
} while (0)
#else
# define INTON int_on()
#endif
static IF_NOT_ASH_OPTIMIZE_FOR_SIZE(inline) void
force_int_on(void)
{
	barrier();
	suppress_int = 0;
	if (pending_int)
		raise_interrupt(); /* does not return */
	barrier();
}
#define FORCEINTON force_int_on()

#define SAVE_INT(v) ((v) = suppress_int)

#define RESTORE_INT(v) do { \
	barrier(); \
	suppress_int = (v); \
	if (suppress_int == 0 && pending_int) \
		raise_interrupt(); /* does not return */ \
	barrier(); \
} while (0)


/* ============ Stdout/stderr output */

static void
outstr(const char *p, FILE *file)
{
	INTOFF;
	fputs(p, file);
	INTON;
}

static void
flush_stdout_stderr(void)
{
	INTOFF;
	fflush_all();
	INTON;
}

/* Was called outcslow(c,FILE*), but c was always '\n' */
static void
newline_and_flush(FILE *dest)
{
	INTOFF;
	putc('\n', dest);
	fflush(dest);
	INTON;
}

static int out1fmt(const char *, ...) __attribute__((__format__(__printf__,1,2)));
static int
out1fmt(const char *fmt, ...)
{
	va_list ap;
	int r;

	INTOFF;
	va_start(ap, fmt);
	r = vprintf(fmt, ap);
	va_end(ap);
	INTON;
	return r;
}

static int fmtstr(char *, size_t, const char *, ...) __attribute__((__format__(__printf__,3,4)));
static int
fmtstr(char *outbuf, size_t length, const char *fmt, ...)
{
	va_list ap;
	int ret;

	INTOFF;
	va_start(ap, fmt);
	ret = vsnprintf(outbuf, length, fmt, ap);
	va_end(ap);
	INTON;
	return ret > (int)length ? length : ret;
}

static void
out1str(const char *p)
{
	outstr(p, stdout);
}

static void
out2str(const char *p)
{
	outstr(p, stderr);
	flush_stdout_stderr();
}


/* ============ Parser structures */

/* control characters in argument strings */
#define CTL_FIRST CTLESC
#define CTLESC       ((unsigned char)'\201')    /* escape next character */
#define CTLVAR       ((unsigned char)'\202')    /* variable defn */
#define CTLENDVAR    ((unsigned char)'\203')
#define CTLBACKQ     ((unsigned char)'\204')
#define CTLARI       ((unsigned char)'\205')    /* arithmetic expression */
#define CTLENDARI    ((unsigned char)'\206')
#define CTLQUOTEMARK ((unsigned char)'\207')
#define CTL_LAST CTLQUOTEMARK
#if BASH_PROCESS_SUBST
# define CTLTOPROC    ((unsigned char)'\210')
# define CTLFROMPROC  ((unsigned char)'\211')
# undef CTL_LAST
# define CTL_LAST CTLFROMPROC
#endif

/* ${VAR[ops]} encoding is CTLVAR,<type_byte>,"VARNAME=",<ops_encoded(details?)>,CTLENDVAR */
/* variable type byte (follows CTLVAR) */
#define VSTYPE         0x0f     /* type of variable substitution */
#define VSNUL          0x10     /* colon: the op is one of :- :+ :? := */
/* values of VSTYPE field. The first 5 must be in this order, "}-+?=" string is used elsewhere to index into them */
#define VSNORMAL        0x1     /* $var or ${var} */
#define VSMINUS         0x2     /* ${var[:]-text} */
#define VSPLUS          0x3     /* ${var[:]+text} */
#define VSQUESTION      0x4     /* ${var[:]?message} */
#define VSASSIGN        0x5     /* ${var[:]=text} */
#define VSTRIMRIGHT     0x6     /* ${var%pattern} */
#define VSTRIMRIGHTMAX  0x7     /* ${var%%pattern} */
#define VSTRIMLEFT      0x8     /* ${var#pattern} */
#define VSTRIMLEFTMAX   0x9     /* ${var##pattern} */
#define VSLENGTH        0xa     /* ${#var} */
#if BASH_SUBSTR
#define VSSUBSTR        0xb     /* ${var:position:length} */
#endif
#if BASH_PATTERN_SUBST
#define VSREPLACE       0xc     /* ${var/pattern/replacement} */
#define VSREPLACEALL    0xd     /* ${var//pattern/replacement} */
#endif
static const char vstype_suffix[][3] ALIGN1 = {
	[VSNORMAL       - VSNORMAL] = "}", // $var or ${var}
	[VSMINUS        - VSNORMAL] = "-", // ${var-text}
	[VSPLUS         - VSNORMAL] = "+", // ${var+text}
	[VSQUESTION     - VSNORMAL] = "?", // ${var?message}
	[VSASSIGN       - VSNORMAL] = "=", // ${var=text}
	[VSTRIMRIGHT    - VSNORMAL] = "%", // ${var%pattern}
	[VSTRIMRIGHTMAX - VSNORMAL] = "%%",// ${var%%pattern}
	[VSTRIMLEFT     - VSNORMAL] = "#", // ${var#pattern}
	[VSTRIMLEFTMAX  - VSNORMAL] = "##",// ${var##pattern}
	[VSLENGTH       - VSNORMAL] = "",  // ${#var}
#if BASH_SUBSTR
	[VSSUBSTR       - VSNORMAL] = ":", // ${var:position:length}
#endif
#if BASH_PATTERN_SUBST
	[VSREPLACE      - VSNORMAL] = "/", // ${var/pattern/replacement}
	[VSREPLACEALL   - VSNORMAL] = "//",// ${var//pattern/replacement}
#endif
};

static const char dolatstr[] ALIGN1 = {
	CTLQUOTEMARK, CTLVAR, VSNORMAL, '@', '=', CTLQUOTEMARK, '\0'
};
#define DOLATSTRLEN 6

#define NCMD      0
#define NPIPE     1
#define NREDIR    2
#define NBACKGND  3
#define NSUBSHELL 4
#define NAND      5
#define NOR       6
#define NSEMI     7
#define NIF       8
#define NWHILE    9
#define NUNTIL   10
#define NFOR     11
#define NCASE    12
#define NCLIST   13
#define NDEFUN   14
#define NARG     15
#define NTO      16
#if BASH_REDIR_OUTPUT
#define NTO2     17
#endif
#define NCLOBBER 18
#define NFROM    19
#define NFROMTO  20
#define NAPPEND  21
#define NTOFD    22
#define NFROMFD  23
#define NHERE    24
#define NXHERE   25
#define NNOT     26
#define N_NUMBER 27

union node;

struct ncmd {
	smallint type; /* Nxxxx */
	int linno;
	union node *assign;
	union node *args;
	union node *redirect;
};

struct npipe {
	smallint type;
	smallint pipe_backgnd;
	struct nodelist *cmdlist;
};

struct nredir {
	smallint type;
	int linno;
	union node *n;
	union node *redirect;
};

struct nbinary {
	smallint type;
	union node *ch1;
	union node *ch2;
};

struct nif {
	smallint type;
	union node *test;
	union node *ifpart;
	union node *elsepart;
};

struct nfor {
	smallint type;
	int linno;
	union node *args;
	union node *body;
	char *var;
};

struct ncase {
	smallint type;
	int linno;
	union node *expr;
	union node *cases;
};

struct nclist {
	smallint type;
	union node *next;
	union node *pattern;
	union node *body;
};

struct ndefun {
	smallint type;
	int linno;
	char *text;
	union node *body;
};

struct narg {
	smallint type;
	union node *next;
	char *text;
	struct nodelist *backquote;
};

/* nfile and ndup layout must match!
 * NTOFD (>&fdnum) uses ndup structure, but we may discover mid-flight
 * that it is actually NTO2 (>&file), and change its type.
 */
struct nfile {
	smallint type;
	union node *next;
	int fd;
	int _unused_dupfd;
	union node *fname;
	char *expfname;
};

struct ndup {
	smallint type;
	union node *next;
	int fd;
	int dupfd;
	union node *vname;
	char *_unused_expfname;
};

struct nhere {
	smallint type;
	union node *next;
	int fd;
	union node *doc;
};

struct nnot {
	smallint type;
	union node *com;
};

union node {
	smallint type;
	struct ncmd ncmd;
	struct npipe npipe;
	struct nredir nredir;
	struct nbinary nbinary;
	struct nif nif;
	struct nfor nfor;
	struct ncase ncase;
	struct nclist nclist;
	struct ndefun ndefun;
	struct narg narg;
	struct nfile nfile;
	struct ndup ndup;
	struct nhere nhere;
	struct nnot nnot;
};

/*
 * NODE_EOF is returned by parsecmd when it encounters an end of file.
 * It must be distinct from NULL.
 */
#define NODE_EOF ((union node *) -1L)

struct nodelist {
	struct nodelist *next;
	union node *n;
};

struct funcnode {
	int count;
	union node n;
};

/*
 * Free a parse tree.
 */
static void
freefunc(struct funcnode *f)
{
	if (f && --f->count < 0)
		free(f);
}


/* ============ Debugging output */

#if DEBUG

static FILE *tracefile;

static void
trace_printf(const char *fmt, ...)
{
	va_list va;

	if (debug != 1)
		return;
	if (DEBUG_TIME)
		fprintf(tracefile, "%u ", (int) time(NULL));
	if (DEBUG_PID)
		fprintf(tracefile, "[%u] ", (int) getpid());
	if (DEBUG_SIG)
		fprintf(tracefile, "pending s:%d i:%d(supp:%d) ", pending_sig, pending_int, suppress_int);
	va_start(va, fmt);
	vfprintf(tracefile, fmt, va);
	va_end(va);
}

static void
trace_vprintf(const char *fmt, va_list va)
{
	if (debug != 1)
		return;
	vfprintf(tracefile, fmt, va);
	fprintf(tracefile, "\n");
}

static void
trace_puts(const char *s)
{
	if (debug != 1)
		return;
	fputs(s, tracefile);
}

static void
trace_puts_quoted(char *s)
{
	char *p;
	char c;

	if (debug != 1)
		return;
	putc('"', tracefile);
	for (p = s; *p; p++) {
		switch ((unsigned char)*p) {
		case '\n': c = 'n'; goto backslash;
		case '\t': c = 't'; goto backslash;
		case '\r': c = 'r'; goto backslash;
		case '\"': c = '\"'; goto backslash;
		case '\\': c = '\\'; goto backslash;
		case CTLESC: c = 'e'; goto backslash;
		case CTLVAR: c = 'v'; goto backslash;
		case CTLBACKQ: c = 'q'; goto backslash;
#if BASH_PROCESS_SUBST
		case CTLTOPROC: c = 'p'; goto backslash;
		case CTLFROMPROC: c = 'P'; goto backslash;
#endif
 backslash:
			putc('\\', tracefile);
			putc(c, tracefile);
			break;
		default:
			if (*p >= ' ' && *p <= '~')
				putc(*p, tracefile);
			else {
				putc('\\', tracefile);
				putc((*p >> 6) & 03, tracefile);
				putc((*p >> 3) & 07, tracefile);
				putc(*p & 07, tracefile);
			}
			break;
		}
	}
	putc('"', tracefile);
}

static void
trace_puts_args(char **ap)
{
	if (debug != 1)
		return;
	if (!*ap)
		return;
	while (1) {
		trace_puts_quoted(*ap);
		if (!*++ap) {
			putc('\n', tracefile);
			break;
		}
		putc(' ', tracefile);
	}
}

static void
opentrace(void)
{
	char s[100];
#ifdef O_APPEND
	int flags;
#endif

	if (debug != 1) {
		if (tracefile)
			fflush(tracefile);
		/* leave open because libedit might be using it */
		return;
	}
	strcpy(s, "./trace");
	if (tracefile) {
		if (!freopen(s, "a", tracefile)) {
			fprintf(stderr, "Can't re-open %s\n", s);
			debug = 0;
			return;
		}
	} else {
		tracefile = fopen(s, "a");
		if (tracefile == NULL) {
			fprintf(stderr, "Can't open %s\n", s);
			debug = 0;
			return;
		}
	}
#ifdef O_APPEND
	flags = fcntl(fileno(tracefile), F_GETFL);
	if (flags >= 0)
		fcntl(fileno(tracefile), F_SETFL, flags | O_APPEND);
#endif
	setlinebuf(tracefile);
	fputs("\nTracing started.\n", tracefile);
}

static void
indent(int amount, char *pfx, FILE *fp)
{
	int i;

	for (i = 0; i < amount; i++) {
		if (pfx && i == amount - 1)
			fputs(pfx, fp);
		putc('\t', fp);
	}
}

/* little circular references here... */
static void shtree(union node *n, int ind, char *pfx, FILE *fp);

static void
sharg(union node *arg, FILE *fp)
{
	char *p;
	struct nodelist *bqlist;
	unsigned char subtype;

	if (arg->type != NARG) {
		out1fmt("<node type %d>\n", arg->type);
		abort();
	}
	bqlist = arg->narg.backquote;
	for (p = arg->narg.text; *p; p++) {
		switch ((unsigned char)*p) {
		case CTLESC:
			p++;
			putc(*p, fp);
			break;
		case CTLVAR:
			putc('$', fp);
			putc('{', fp);
			subtype = *++p;
			if (subtype == VSLENGTH)
				putc('#', fp);

			while (*p != '=') {
				putc(*p, fp);
				p++;
			}

			if (subtype & VSNUL)
				putc(':', fp);
#if 1
			fputs(vstype_suffix[(subtype & VSTYPE) - VSNORMAL], fp);
#else
			switch (subtype & VSTYPE) {
			case VSNORMAL:
				putc('}', fp);
				break;
			case VSMINUS:
				putc('-', fp);
				break;
			case VSPLUS:
				putc('+', fp);
				break;
			case VSQUESTION:
				putc('?', fp);
				break;
			case VSASSIGN:
				putc('=', fp);
				break;
			case VSTRIMLEFT:
				putc('#', fp);
				break;
			case VSTRIMLEFTMAX:
				putc('#', fp);
				putc('#', fp);
				break;
			case VSTRIMRIGHT:
				putc('%', fp);
				break;
			case VSTRIMRIGHTMAX:
				putc('%', fp);
				putc('%', fp);
				break;
			case VSLENGTH:
				break;
			default:
				out1fmt("<subtype %d>", subtype);
			}
#endif
			break;
		case CTLENDVAR:
			putc('}', fp);
			break;
#if BASH_PROCESS_SUBST
		case CTLTOPROC:
			putc('>', fp);
			goto backq;
		case CTLFROMPROC:
			putc('<', fp);
			goto backq;
#endif
		case CTLBACKQ:
			putc('$', fp);
 IF_BASH_PROCESS_SUBST(backq:)
			putc('(', fp);
			shtree(bqlist->n, -1, NULL, fp);
			putc(')', fp);
			break;
		default:
			putc(*p, fp);
			break;
		}
	}
}

static void
shcmd(union node *cmd, FILE *fp)
{
	union node *np;
	int first;
	const char *s;
	int dftfd;

	first = 1;
	for (np = cmd->ncmd.args; np; np = np->narg.next) {
		if (!first)
			putc(' ', fp);
		sharg(np, fp);
		first = 0;
	}
	for (np = cmd->ncmd.redirect; np; np = np->nfile.next) {
		if (!first)
			putc(' ', fp);
		dftfd = 0;
		switch (np->nfile.type) {
		case NTO:      s = ">>"+1; dftfd = 1; break;
		case NCLOBBER: s = ">|"; dftfd = 1; break;
		case NAPPEND:  s = ">>"; dftfd = 1; break;
#if BASH_REDIR_OUTPUT
		case NTO2:
#endif
		case NTOFD:    s = ">&"; dftfd = 1; break;
		case NFROM:    s = "<"; break;
		case NFROMFD:  s = "<&"; break;
		case NFROMTO:  s = "<>"; break;
		default:       s = "*error*"; break;
		}
		if (np->nfile.fd != dftfd)
			fprintf(fp, "%d", np->nfile.fd);
		fputs(s, fp);
		if (np->nfile.type == NTOFD || np->nfile.type == NFROMFD) {
			fprintf(fp, "%d", np->ndup.dupfd);
		} else {
			sharg(np->nfile.fname, fp);
		}
		first = 0;
	}
}

static void
shtree(union node *n, int ind, char *pfx, FILE *fp)
{
	struct nodelist *lp;
	const char *s;

	if (n == NULL)
		return;

	indent(ind, pfx, fp);

	if (n == NODE_EOF) {
		fputs("<EOF>", fp);
		return;
	}

	switch (n->type) {
	case NSEMI:
		s = "; ";
		goto binop;
	case NAND:
		s = " && ";
		goto binop;
	case NOR:
		s = " || ";
 binop:
		shtree(n->nbinary.ch1, ind, NULL, fp);
		/* if (ind < 0) */
			fputs(s, fp);
		shtree(n->nbinary.ch2, ind, NULL, fp);
		break;
	case NCMD:
		shcmd(n, fp);
		if (ind >= 0)
			putc('\n', fp);
		break;
	case NPIPE:
		for (lp = n->npipe.cmdlist; lp; lp = lp->next) {
			shtree(lp->n, 0, NULL, fp);
			if (lp->next)
				fputs(" | ", fp);
		}
		if (n->npipe.pipe_backgnd)
			fputs(" &", fp);
		if (ind >= 0)
			putc('\n', fp);
		break;
	default:
		fprintf(fp, "<node type %d>", n->type);
		if (ind >= 0)
			putc('\n', fp);
		break;
	}
}

static void
showtree(union node *n)
{
	trace_puts("showtree called\n");
	shtree(n, 1, NULL, stderr);
}

#endif /* DEBUG */


/* ============ Message printing */

static void
ash_vmsg(const char *msg, va_list ap)
{
//In dash, the order/format is different:
// arg0: LINENO: [commandname:] MSG
//If you fix it, change testsuite to match
	fprintf(stderr, "%s: ", arg0);
	if (commandname && strcmp(arg0, commandname) != 0)
		fprintf(stderr, "%s: ", commandname);
	if (!iflag || g_parsefile->pf_fd > 0)
		fprintf(stderr, "line %d: ", errlinno);
	vfprintf(stderr, msg, ap);
	newline_and_flush(stderr);
}

/*
 * Exverror is called to raise the error exception.  If the second argument
 * is not NULL then error prints an error message using printf style
 * formatting.  It then raises the error exception.
 */
static void ash_vmsg_and_raise(int, const char *, va_list) NORETURN;
static void
ash_vmsg_and_raise(int cond, const char *msg, va_list ap)
{
#if DEBUG
	if (msg) {
		TRACE(("ash_vmsg_and_raise(%d):", cond));
		TRACEV((msg, ap));
	} else
		TRACE(("ash_vmsg_and_raise(%d):NULL\n", cond));
	if (msg)
#endif
		ash_vmsg(msg, ap);

	flush_stdout_stderr();
	raise_exception(cond);
	/* NOTREACHED */
}

/* This function is called sh_error() in dash */
static void ash_msg_and_raise_error(const char *, ...) NORETURN;
static void
ash_msg_and_raise_error(const char *msg, ...)
{
	va_list ap;

	exitstatus = 2;

	va_start(ap, msg);
	ash_vmsg_and_raise(EXERROR, msg, ap);
	/* NOTREACHED */
	va_end(ap);
}

/*
 * 'fmt' must be a string literal.
 */
#define ash_msg_and_raise_perror(fmt, ...) ash_msg_and_raise_error(fmt ": "STRERROR_FMT, ##__VA_ARGS__ STRERROR_ERRNO)

static void raise_error_syntax(const char *) NORETURN;
static void
raise_error_syntax(const char *msg)
{
	errlinno = g_parsefile->linno;
	ash_msg_and_raise_error("syntax error: %s", msg);
	/* NOTREACHED */
}

static void ash_msg_and_raise(int, const char *, ...) NORETURN;
static void
ash_msg_and_raise(int cond, const char *msg, ...)
{
	va_list ap;

	va_start(ap, msg);
	ash_vmsg_and_raise(cond, msg, ap);
	/* NOTREACHED */
	va_end(ap);
}

/*
 * error/warning routines for external builtins
 */
static void
ash_msg(const char *fmt, ...)
{
	va_list ap;

	va_start(ap, fmt);
	ash_vmsg(fmt, ap);
	va_end(ap);
}

/*
 * Types of operations (passed to the errmsg routine).
 */
#define E_OPEN 01	/* opening a file */
#define E_CREAT 02	/* creating a file */
#define E_EXEC 04	/* executing a program */
/*
 * Return a string describing an error.  The returned string may be a
 * pointer to a static buffer that will be overwritten on the next call.
 * Action describes the operation that got the error.
 */
static const char *
errmsg(int e, int action)
{
	if (e != ENOENT && e != ENOTDIR)
		return strerror(e);

	if (action & E_OPEN)
		return "no such file";
	else if (action & E_CREAT)
		return "nonexistent directory";
	else
		return "not found";
}

static int sh_open_fail(const char *, int, int) NORETURN;
static int sh_open_fail(const char *pathname, int flags, int e)
{
	const char *word;
	int action;

	word = "open";
	action = E_OPEN;
	if (flags & O_CREAT) {
		word = "create";
		action = E_CREAT;
	}

	ash_msg_and_raise_error("can't %s %s: %s", word, pathname, errmsg(e, action));
}

static int sh_open(const char *pathname, int flags, int mayfail)
{
	int fd;
	int e;

	do {
		fd = open(pathname, flags, 0666);
		e = errno;
	} while (fd < 0 && e == EINTR && !pending_sig);

	if (mayfail || fd >= 0)
		return fd;

	sh_open_fail(pathname, flags, e);
}


/* ============ Memory allocation */

#if 0
/* I consider these wrappers nearly useless:
 * ok, they return you to nearest exception handler, but
 * how much memory do you leak in the process, making
 * memory starvation worse?
 */
static void *
ckrealloc(void * p, size_t nbytes)
{
	p = realloc(p, nbytes);
	if (!p)
		ash_msg_and_raise_error(bb_msg_memory_exhausted);
	return p;
}

static void *
ckmalloc(size_t nbytes)
{
	return ckrealloc(NULL, nbytes);
}

static void *
ckzalloc(size_t nbytes)
{
	return memset(ckmalloc(nbytes), 0, nbytes);
}

static char *
ckstrdup(const char *s)
{
	char *p = strdup(s);
	if (!p)
		ash_msg_and_raise_error(bb_msg_memory_exhausted);
	return p;
}
#else
/* Using bbox equivalents. They exit if out of memory */
# define ckrealloc xrealloc
# define ckmalloc  xmalloc
# define ckzalloc  xzalloc
# define ckstrdup  xstrdup
#endif

/*
 * It appears that grabstackstr() will barf with such alignments
 * because stalloc() will return a string allocated in a new stackblock.
 */
#define SHELL_ALIGN(nbytes) (((nbytes) + SHELL_SIZE) & ~SHELL_SIZE)
enum {
	/* Most machines require the value returned from malloc to be aligned
	 * in some way.  The following macro will get this right
	 * on many machines.  */
	SHELL_SIZE = sizeof(union { int i; char *cp; double d; }) - 1,
	/* Minimum size of a block */
	MINSIZE = SHELL_ALIGN(504),
};

struct stack_block {
	struct stack_block *prev;
	char space[MINSIZE];
};

struct stackmark {
	struct stack_block *stackp;
	char *stacknxt;
	size_t stacknleft;
};

struct globals_memstack {
	struct stack_block *g_stackp; // = &stackbase;
	char *g_stacknxt; // = stackbase.space;
	char *sstrend; // = stackbase.space + MINSIZE;
	size_t g_stacknleft; // = MINSIZE;
	struct stack_block stackbase;
};
extern struct globals_memstack *BB_GLOBAL_CONST ash_ptr_to_globals_memstack;
#define G_memstack (*ash_ptr_to_globals_memstack)
#define g_stackp     (G_memstack.g_stackp    )
#define g_stacknxt   (G_memstack.g_stacknxt  )
#define sstrend      (G_memstack.sstrend     )
#define g_stacknleft (G_memstack.g_stacknleft)
#define stackbase    (G_memstack.stackbase   )
#define INIT_G_memstack() do { \
	XZALLOC_CONST_PTR(&ash_ptr_to_globals_memstack, sizeof(G_memstack)); \
	g_stackp = &stackbase; \
	g_stacknxt = stackbase.space; \
	g_stacknleft = MINSIZE; \
	sstrend = stackbase.space + MINSIZE; \
} while (0)

#define stackblock()     ((void *)g_stacknxt)
#define stackblocksize() g_stacknleft

/*
 * Parse trees for commands are allocated in lifo order, so we use a stack
 * to make this more efficient, and also to avoid all sorts of exception
 * handling code to handle interrupts in the middle of a parse.
 *
 * The size 504 was chosen because the Ultrix malloc handles that size
 * well.
 */
static void *
stalloc(size_t nbytes)
{
	char *p;
	size_t aligned;

	aligned = SHELL_ALIGN(nbytes);
	if (aligned > g_stacknleft) {
		size_t len;
		size_t blocksize;
		struct stack_block *sp;

		blocksize = aligned;
		if (blocksize < MINSIZE)
			blocksize = MINSIZE;
		len = sizeof(struct stack_block) - MINSIZE + blocksize;
		if (len < blocksize)
			ash_msg_and_raise_error(bb_msg_memory_exhausted);
		INTOFF;
		sp = ckmalloc(len);
		sp->prev = g_stackp;
		g_stacknxt = sp->space;
		g_stacknleft = blocksize;
		sstrend = g_stacknxt + blocksize;
		g_stackp = sp;
		INTON;
	}
	p = g_stacknxt;
	g_stacknxt += aligned;
	g_stacknleft -= aligned;
	return p;
}

static void *
stzalloc(size_t nbytes)
{
	return memset(stalloc(nbytes), 0, nbytes);
}

static void
stunalloc(void *p)
{
#if DEBUG
	if (!p || (g_stacknxt < (char *)p) || ((char *)p < g_stackp->space)) {
		write(STDERR_FILENO, "stunalloc\n", 10);
		abort();
	}
#endif
	g_stacknleft += g_stacknxt - (char *)p;
	g_stacknxt = p;
}

/*
 * Like strdup but works with the ash stack.
 */
static char *
sstrdup(const char *p)
{
	size_t len = strlen(p) + 1;
	return memcpy(stalloc(len), p, len);
}

static ALWAYS_INLINE void
grabstackblock(size_t len)
{
	stalloc(len);
}

static void
pushstackmark(struct stackmark *mark, size_t len)
{
	mark->stackp = g_stackp;
	mark->stacknxt = g_stacknxt;
	mark->stacknleft = g_stacknleft;
	grabstackblock(len);
}

static void
setstackmark(struct stackmark *mark)
{
	pushstackmark(mark, g_stacknxt == g_stackp->space && g_stackp != &stackbase);
}

static void
popstackmark(struct stackmark *mark)
{
	struct stack_block *sp;

	if (!mark->stackp)
		return;

	INTOFF;
	while (g_stackp != mark->stackp) {
		sp = g_stackp;
		g_stackp = sp->prev;
		free(sp);
	}
	g_stacknxt = mark->stacknxt;
	g_stacknleft = mark->stacknleft;
	sstrend = mark->stacknxt + mark->stacknleft;
	INTON;
}

/*
 * When the parser reads in a string, it wants to stick the string on the
 * stack and only adjust the stack pointer when it knows how big the
 * string is.  Stackblock (defined in stack.h) returns a pointer to a block
 * of space on top of the stack and stackblocklen returns the length of
 * this block.  Growstackblock will grow this space by at least one byte,
 * possibly moving it (like realloc).  Grabstackblock actually allocates the
 * part of the block that has been used.
 */
static void
growstackblock(size_t min)
{
	size_t newlen;

	newlen = g_stacknleft * 2;
	if (newlen < g_stacknleft)
		ash_msg_and_raise_error(bb_msg_memory_exhausted);
	min = SHELL_ALIGN(min | 128);
	if (newlen < min)
		newlen += min;

	if (g_stacknxt == g_stackp->space && g_stackp != &stackbase) {
		struct stack_block *sp;
		struct stack_block *prevstackp;
		size_t grosslen;

		INTOFF;
		sp = g_stackp;
		prevstackp = sp->prev;
		grosslen = newlen + sizeof(struct stack_block) - MINSIZE;
		sp = ckrealloc(sp, grosslen);
		sp->prev = prevstackp;
		g_stackp = sp;
		g_stacknxt = sp->space;
		g_stacknleft = newlen;
		sstrend = sp->space + newlen;
		INTON;
	} else {
		char *oldspace = g_stacknxt;
		size_t oldlen = g_stacknleft;
		char *p = stalloc(newlen);

		/* free the space we just allocated */
		g_stacknxt = memcpy(p, oldspace, oldlen);
		g_stacknleft += newlen;
	}
}

/*
 * The following routines are somewhat easier to use than the above.
 * The user declares a variable of type STACKSTR, which may be declared
 * to be a register.  The macro STARTSTACKSTR initializes things.  Then
 * the user uses the macro STPUTC to add characters to the string.  In
 * effect, STPUTC(c, p) is the same as *p++ = c except that the stack is
 * grown as necessary.  When the user is done, she can just leave the
 * string there and refer to it using stackblock().  Or she can allocate
 * the space for it using grabstackstr().  If it is necessary to allow
 * someone else to use the stack temporarily and then continue to grow
 * the string, the user should use grabstack to allocate the space, and
 * then call ungrabstr(p) to return to the previous mode of operation.
 *
 * USTPUTC is like STPUTC except that it doesn't check for overflow.
 * CHECKSTACKSPACE can be called before USTPUTC to ensure that there
 * is space for at least one character.
 */
static void *
growstackstr(void)
{
	size_t len = stackblocksize();
	growstackblock(0);
	return (char *)stackblock() + len;
}

static char *
growstackto(size_t len)
{
	if (stackblocksize() < len)
		growstackblock(len);
	return stackblock();
}

/*
 * Called from CHECKSTRSPACE.
 */
static char *
makestrspace(size_t newlen, char *p)
{
	size_t len = p - g_stacknxt;

	return growstackto(len + newlen) + len;
}

static char *
stnputs(const char *s, size_t n, char *p)
{
	p = makestrspace(n, p);
	p = (char *)mempcpy(p, s, n);
	return p;
}

static char *
stack_putstr(const char *s, char *p)
{
	return stnputs(s, strlen(s), p);
}

static char *
_STPUTC(int c, char *p)
{
	if (p == sstrend)
		p = growstackstr();
	*p++ = c;
	return p;
}

#define STARTSTACKSTR(p)        ((p) = stackblock())
#define STPUTC(c, p)            ((p) = _STPUTC((c), (p)))
#define CHECKSTRSPACE(n, p) do { \
	char *q = (p); \
	size_t l = (n); \
	size_t m = sstrend - q; \
	if (l > m) \
		(p) = makestrspace(l, q); \
} while (0)
#define USTPUTC(c, p)           (*(p)++ = (c))
#define STACKSTRNUL(p) do { \
	if ((p) == sstrend) \
		(p) = growstackstr(); \
	*(p) = '\0'; \
} while (0)
#define STUNPUTC(p)             (--(p))
#define STTOPC(p)               ((p)[-1])
#define STADJUST(amount, p)     ((p) += (amount))

#define grabstackstr(p)         stalloc((char *)(p) - (char *)stackblock())
#define ungrabstackstr(s, p)    stunalloc(s)
#define stackstrend()           ((void *)sstrend)


/* ============ String helpers */

/*
 * prefix -- see if pfx is a prefix of string.
 */
static ALWAYS_INLINE char *
prefix(const char *string, const char *pfx)
{
	return is_prefixed_with(string, pfx);
#if 0  /* dash implementation: */
	while (*pfx) {
		if (*pfx++ != *string++)
			return NULL;
	}
	return (char *) string;
#endif
}
/*
 * Check for a valid number.  This should be elsewhere.
 */
static int
is_number(const char *p)
{
	do {
		if (!isdigit(*p))
			return 0;
	} while (*++p != '\0');
	return 1;
}

/*
 * Convert a string of digits to an integer, printing an error message on
 * failure.
 */
static int
number(const char *s)
{
	if (!is_number(s))
		ash_msg_and_raise_error(msg_illnum, s);
	return atoi(s);
}

/*
 * Produce a single quoted string suitable as input to the shell.
 * The return string is allocated on the stack.
 */
static char *
single_quote(const char *s)
{
	char *p;

	STARTSTACKSTR(p);

	do {
		char *q;
		size_t len;

		len = strchrnul(s, '\'') - s;

		q = p = makestrspace(len + 3, p);

		*q++ = '\'';
		q = (char *)mempcpy(q, s, len);
		*q++ = '\'';
		s += len;

		STADJUST(q - p, p);

		if (*s != '\'')
			break;
		len = 0;
		do len++; while (*++s == '\'');

		q = p = makestrspace(len + 3, p);

		*q++ = '"';
		q = (char *)mempcpy(q, s - len, len);
		*q++ = '"';

		STADJUST(q - p, p);
	} while (*s);

	USTPUTC('\0', p);

	return stackblock();
}

/*
 * Produce a possibly single quoted string suitable as input to the shell.
 * If quoting was done, the return string is allocated on the stack,
 * otherwise a pointer to the original string is returned.
 */
static const char *
maybe_single_quote(const char *s)
{
	const char *p = s;

	while (*p) {
		/* Assuming ACSII */
		/* quote ctrl_chars space !"#$%&'()* */
		if (*p < '+')
			goto need_quoting;
		/* quote ;<=>? */
		if (*p >= ';' && *p <= '?')
			goto need_quoting;
		/* quote `[\ */
		if (*p == '`')
			goto need_quoting;
		if (*p == '[')
			goto need_quoting;
		if (*p == '\\')
			goto need_quoting;
		/* quote {|}~ DEL and high bytes */
		if (*p > 'z')
			goto need_quoting;
		/* Not quoting these: +,-./ 0-9 :@ A-Z ]^_ a-z */
		/* TODO: maybe avoid quoting % */
		p++;
	}
	return s;

 need_quoting:
	return single_quote(s);
}

#if ENABLE_PLATFORM_MINGW32
/* Copy path to a string on the stack long enough to allow a file extension
 * to be added. */
static char *
stack_add_ext_space(const char *path)
{
	char *p = growstackto(strlen(path) + 5);
	strcpy(p, path);
	return p;
}
#endif


/* ============ nextopt */

static char **argptr;                  /* argument list for builtin commands */
static char *optionarg;                /* set by nextopt (like getopt) */
static char *optptr;                   /* used by nextopt */

/*
 * XXX - should get rid of. Have all builtins use getopt(3).
 * The library getopt must have the BSD extension static variable
 * "optreset", otherwise it can't be used within the shell safely.
 *
 * Standard option processing (a la getopt) for builtin routines.
 * The only argument that is passed to nextopt is the option string;
 * the other arguments are unnecessary. It returns the character,
 * or '\0' on end of input.
 */
static int
nextopt(const char *optstring)
{
	char *p;
	const char *q;
	char c;

	p = optptr;
	if (p == NULL || *p == '\0') {
		/* We ate entire "-param", take next one */
		p = *argptr;
		if (p == NULL)
			return '\0';
		if (*p != '-')
			return '\0';
		if (*++p == '\0') /* just "-" ? */
			return '\0';
		argptr++;
		if (LONE_DASH(p)) /* "--" ? */
			return '\0';
		/* p => next "-param" */
	}
	/* p => some option char in the middle of a "-param" */
	c = *p++;
	for (q = optstring; *q != c;) {
		if (*q == '\0')
			ash_msg_and_raise_error("illegal option -%c", c);
		if (*++q == ':')
			q++;
	}
	if (*++q == ':') {
		if (*p == '\0') {
			p = *argptr++;
			if (p == NULL)
				ash_msg_and_raise_error("no arg for -%c option", c);
		}
		optionarg = p;
		p = NULL;
	}
	optptr = p;
	return c;
}


/* ============ Shell variables */

struct shparam {
	int nparam;             /* # of positional parameters (without $0) */
#if ENABLE_ASH_GETOPTS
	int optind;             /* next parameter to be processed by getopts */
	int optoff;             /* used by getopts */
#endif
	unsigned char malloced; /* if parameter list dynamically allocated */
	char **p;               /* parameter list */
};

/*
 * Free the list of positional parameters.
 */
static void
freeparam(volatile struct shparam *param)
{
	if (param->malloced) {
		char **ap, **ap1;
		ap = ap1 = param->p;
		while (*ap)
			free(*ap++);
		free(ap1);
	}
}

#if ENABLE_ASH_GETOPTS
static void FAST_FUNC getoptsreset(const char *value);
#endif

struct var {
	struct var *next;               /* next entry in hash list */
	int flags;                      /* flags are defined above */
	const char *var_text;           /* name=value */
	void (*var_func)(const char *) FAST_FUNC; /* function to be called when  */
					/* the variable gets set/unset */
};

struct localvar {
	struct localvar *next;          /* next local variable in list */
	struct var *vp;                 /* the variable that was made local */
	int flags;                      /* saved flags */
	const char *text;               /* saved text */
};

/* flags */
#define VEXPORT         0x01    /* variable is exported */
#define VREADONLY       0x02    /* variable cannot be modified */
#define VSTRFIXED       0x04    /* variable struct is statically allocated */
#define VTEXTFIXED      0x08    /* text is statically allocated */
#define VSTACK          0x10    /* text is allocated on the stack */
#define VUNSET          0x20    /* the variable is not set */
#define VNOFUNC         0x40    /* don't call the callback function */
#define VNOSET          0x80    /* do not set variable - just readonly test */
#define VNOSAVE         0x100   /* when text is on the heap before setvareq */
#if ENABLE_ASH_RANDOM_SUPPORT || BASH_EPOCH_VARS
# define VDYNAMIC       0x200   /* dynamic variable */
#else
# define VDYNAMIC       0
#endif
#if ENABLE_PLATFORM_MINGW32
# define VIMPORT        0x400   /* variable was imported from environment */
#endif

/* Need to be before varinit_data[] */
#if ENABLE_LOCALE_SUPPORT
static void FAST_FUNC
change_lc_all(const char *value)
{
	if (value && *value != '\0')
		setlocale(LC_ALL, value);
}
static void FAST_FUNC
change_lc_ctype(const char *value)
{
	if (value && *value != '\0')
		setlocale(LC_CTYPE, value);
}
#endif
#if ENABLE_ASH_MAIL
static void changemail(const char *var_value) FAST_FUNC;
#endif
static void changepath(const char *) FAST_FUNC;
#if ENABLE_ASH_RANDOM_SUPPORT
static void change_random(const char *) FAST_FUNC;
#endif
#if BASH_EPOCH_VARS
static void change_seconds(const char *) FAST_FUNC;
static void change_realtime(const char *) FAST_FUNC;
#endif

#if ENABLE_PLATFORM_MINGW32
static void FAST_FUNC
change_terminal_mode(const char *newval UNUSED_PARAM)
{
	terminal_mode(TRUE);
}

static void clearcmdentry(void);
static void FAST_FUNC
change_override_applets(const char *newval UNUSED_PARAM)
{
	clearcmdentry();
}

# define LINENO_INDEX (5 + 2 * ENABLE_ASH_MAIL + ENABLE_ASH_GETOPTS)
# define FUNCNAME_INDEX (LINENO_INDEX + 1)
#endif

static const struct {
	int flags;
	const char *var_text;
	void (*var_func)(const char *) FAST_FUNC;
} varinit_data[] ALIGN_PTR = {
	/*
	 * Note: VEXPORT would not work correctly here for NOFORK applets:
	 * some environment strings may be constant.
	 */
	{ VSTRFIXED|VTEXTFIXED       , defifsvar   , NULL            },
#if ENABLE_ASH_MAIL
	{ VSTRFIXED|VTEXTFIXED|VUNSET, "MAIL"      , changemail      },
	{ VSTRFIXED|VTEXTFIXED|VUNSET, "MAILPATH"  , changemail      },
#endif
	{ VSTRFIXED|VTEXTFIXED       , bb_PATH_root_path, changepath },
	{ VSTRFIXED|VTEXTFIXED       , "PS1=$ "    , NULL            },
	{ VSTRFIXED|VTEXTFIXED       , "PS2=> "    , NULL            },
	{ VSTRFIXED|VTEXTFIXED       , "PS4=+ "    , NULL            },
#if ENABLE_ASH_GETOPTS
	{ VSTRFIXED|VTEXTFIXED       , defoptindvar, getoptsreset    },
#endif
	{ VSTRFIXED|VTEXTFIXED       , NULL /* inited to linenovar */, NULL },
	{ VSTRFIXED|VTEXTFIXED       , NULL /* inited to funcnamevar */, NULL },
#if ENABLE_ASH_RANDOM_SUPPORT
	{ VSTRFIXED|VTEXTFIXED|VUNSET|VDYNAMIC, "RANDOM", change_random },
#endif
#if BASH_EPOCH_VARS
	{ VSTRFIXED|VTEXTFIXED|VUNSET|VDYNAMIC, "EPOCHSECONDS", change_seconds },
	{ VSTRFIXED|VTEXTFIXED|VUNSET|VDYNAMIC, "EPOCHREALTIME", change_realtime },
#endif
#if ENABLE_LOCALE_SUPPORT
	{ VSTRFIXED|VTEXTFIXED|VUNSET, "LC_ALL"    , change_lc_all   },
	{ VSTRFIXED|VTEXTFIXED|VUNSET, "LC_CTYPE"  , change_lc_ctype },
#endif
#if ENABLE_FEATURE_EDITING_SAVEHISTORY
	{ VSTRFIXED|VTEXTFIXED|VUNSET, "HISTFILE"  , NULL            },
#endif
#if ENABLE_PLATFORM_MINGW32
	{ VSTRFIXED|VTEXTFIXED|VUNSET, BB_SKIP_ANSI_EMULATION, change_terminal_mode },
	{ VSTRFIXED|VTEXTFIXED|VUNSET, BB_TERMINAL_MODE, change_terminal_mode },
	{ VSTRFIXED|VTEXTFIXED|VUNSET, BB_OVERRIDE_APPLETS, change_override_applets },
	{ VSTRFIXED|VTEXTFIXED|VUNSET, BB_CRITICAL_ERROR_DIALOGS, change_critical_error_dialogs },
#endif
};

struct redirtab;

struct globals_var {
	struct shparam shellparam;      /* $@ current positional parameters */
	struct redirtab *redirlist;
	int preverrout_fd;   /* stderr fd: usually 2, unless redirect moved it */
	struct var *vartab[VTABSIZE];
	struct var varinit[ARRAY_SIZE(varinit_data)];
	int lineno;
	char linenovar[sizeof("LINENO=") + sizeof(int)*3];
	char funcnamevar[sizeof("FUNCNAME=") + 64];
	char *funcname;
	unsigned trap_depth;
	bool in_trap_ERR; /* ERR cannot recurse, no need to be a counter */
};
extern struct globals_var *BB_GLOBAL_CONST ash_ptr_to_globals_var;
#define G_var (*ash_ptr_to_globals_var)
#define shellparam    (G_var.shellparam   )
//#define redirlist     (G_var.redirlist    )
#define preverrout_fd (G_var.preverrout_fd)
#define vartab        (G_var.vartab       )
#define varinit       (G_var.varinit      )
#define lineno        (G_var.lineno       )
#define linenovar     (G_var.linenovar    )
#define funcnamevar   (G_var.funcnamevar  )
#define funcname      (G_var.funcname     )
#define trap_depth    (G_var.trap_depth   )
#define in_trap_ERR   (G_var.in_trap_ERR  )
#define vifs      varinit[0]
#if ENABLE_ASH_MAIL
# define vmail    varinit[1]
# define vmpath   varinit[2]
#endif
#define VAR_OFFSET1 (ENABLE_ASH_MAIL*2)
#define vpath     varinit[VAR_OFFSET1 + 1]
#define vps1      varinit[VAR_OFFSET1 + 2]
#define vps2      varinit[VAR_OFFSET1 + 3]
#define vps4      varinit[VAR_OFFSET1 + 4]
#if ENABLE_ASH_GETOPTS
# define voptind  varinit[VAR_OFFSET1 + 5]
#endif
#define VAR_OFFSET2 (VAR_OFFSET1 + ENABLE_ASH_GETOPTS)
#define vlineno   varinit[VAR_OFFSET2 + 5]
#define vfuncname varinit[VAR_OFFSET2 + 6]
#if ENABLE_ASH_RANDOM_SUPPORT
# define vrandom  varinit[VAR_OFFSET2 + 7]
#endif
#define VAR_OFFSET3 (VAR_OFFSET2 + ENABLE_ASH_RANDOM_SUPPORT)
#if BASH_EPOCH_VARS
# define vepochs  varinit[VAR_OFFSET3 + 7]
# define vepochr  varinit[VAR_OFFSET3 + 8]
#endif
#define INIT_G_var() do { \
	unsigned i; \
	XZALLOC_CONST_PTR(&ash_ptr_to_globals_var, sizeof(G_var)); \
	for (i = 0; i < ARRAY_SIZE(varinit_data); i++) { \
		varinit[i].flags    = varinit_data[i].flags; \
		varinit[i].var_text = varinit_data[i].var_text; \
		varinit[i].var_func = varinit_data[i].var_func; \
	} \
	strcpy(linenovar, "LINENO="); \
	vlineno.var_text = linenovar; \
	strcpy(funcnamevar, "FUNCNAME="); \
	vfuncname.var_text = funcnamevar; \
} while (0)

/*
 * The following macros access the values of the above variables.
 * They have to skip over the name.  They return the null string
 * for unset variables.
 */
#define ifsval()        (vifs.var_text + 4)
#define ifsset()        ((vifs.flags & VUNSET) == 0)
#if ENABLE_ASH_MAIL
# define mailval()      (vmail.var_text + 5)
# define mpathval()     (vmpath.var_text + 9)
# define mpathset()     ((vmpath.flags & VUNSET) == 0)
#endif
#define pathval()       (vpath.var_text + 5)
#define ps1val()        (vps1.var_text + 4)
#define ps2val()        (vps2.var_text + 4)
#define ps4val()        (vps4.var_text + 4)
#if ENABLE_ASH_GETOPTS
# define optindval()    (voptind.var_text + 7)
#endif

#if ENABLE_ASH_GETOPTS
static void FAST_FUNC
getoptsreset(const char *value)
{
	shellparam.optind = 1;
	if (is_number(value))
		shellparam.optind = number(value) ?: 1;
	shellparam.optoff = -1;
}
#endif

/*
 * Find the appropriate entry in the hash table from the name.
 */
static struct var **
hashvar(const char *p)
{
	unsigned hashval;

	hashval = ((unsigned char) *p) << 4;
	while (*p && *p != '=')
		hashval += (unsigned char) *p++;
	return &vartab[hashval % VTABSIZE];
}

static int
vpcmp(const void *a, const void *b)
{
	return varcmp(*(const char **)a, *(const char **)b);
}

/*
 * This routine initializes the builtin variables.
 */
static void
initvar(void)
{
	struct var *vp;
	struct var *end;
	struct var **vpp;

	/*
	 * PS1 depends on uid
	 */
#if ENABLE_FEATURE_EDITING && ENABLE_FEATURE_EDITING_FANCY_PROMPT
	vps1.var_text = "PS1=\\w \\$ ";
#else
	if (!get_cached_euid(&groupinfo.euid));
		vps1.var_text = "PS1=# ";
#endif
	vp = varinit;
	end = vp + ARRAY_SIZE(varinit);
	do {
		vpp = hashvar(vp->var_text);
		vp->next = *vpp;
		*vpp = vp;
	} while (++vp < end);
}

static struct var **
findvar(const char *name)
{
	struct var **vpp;

	for (vpp = hashvar(name); *vpp; vpp = &(*vpp)->next) {
		if (varcmp((*vpp)->var_text, name) == 0) {
			break;
		}
	}
	return vpp;
}

/*
 * Find the value of a variable.  Returns NULL if not set.
 */
static const char* FAST_FUNC
lookupvar(const char *name)
{
	struct var *v;

	v = *findvar(name);
	if (v) {
#if ENABLE_ASH_RANDOM_SUPPORT || BASH_EPOCH_VARS
	/*
	 * Dynamic variables are implemented roughly the same way they are
	 * in bash. Namely, they're "special" so long as they aren't unset.
	 * As soon as they're unset, they're no longer dynamic, and dynamic
	 * lookup will no longer happen at that point. -- PFM.
	 */
		if (v->flags & VDYNAMIC)
			v->var_func(NULL);
#endif
		if (!(v->flags & VUNSET)) {
			if (v->var_text == linenovar) {
				fmtstr(linenovar+7, sizeof(linenovar)-7, "%d", lineno);
			} else
			if (v->var_text == funcnamevar) {
				safe_strncpy(funcnamevar+9, funcname ? funcname : "", sizeof(funcnamevar)-9);
			}
			return var_end(v->var_text);
		}
	}
	return NULL;
}

#if ENABLE_UNICODE_SUPPORT
static void
reinit_unicode_for_ash(void)
{
	/* Unicode support should be activated even if LANG is set
	 * _during_ shell execution, not only if it was set when
	 * shell was started. Therefore, re-check LANG every time:
	 */
	if (ENABLE_FEATURE_CHECK_UNICODE_IN_ENV
	 || ENABLE_UNICODE_USING_LOCALE
	) {
		const char *s = lookupvar("LC_ALL");
		if (!s) s = lookupvar("LC_CTYPE");
		if (!s) s = lookupvar("LANG");
		reinit_unicode(s);
	}
}
#else
# define reinit_unicode_for_ash() ((void)0)
#endif

/*
 * Search the environment of a builtin command.
 */
static ALWAYS_INLINE const char *
bltinlookup(const char *name)
{
	return lookupvar(name);
}

#if ENABLE_PLATFORM_MINGW32
static char *
fix_pathvar(const char *path, int len)
{
	char *newpath = xstrdup(path);
	char *p;
	int modified = FALSE;

	p = newpath + len;
	while (*p) {
		if (*p != ':' && *p != ';') {
			/* skip drive */
			if (isalpha(*p) && p[1] == ':')
				p += 2;
			/* skip through path component */
			for (; *p != '\0' && *p != ':' && *p != ';'; ++p)
				continue;
		}
		/* *p is ':', ';' or '\0' here */
		if (*p == ':') {
			*p++ = ';';
			modified = TRUE;
		}
		else if (*p == ';') {
			++p;
		}
	}

	if (!modified) {
		free(newpath);
		newpath = NULL;
	}
	return newpath;
}

#define BB_VAR_EXACT	1	/* exact match for name */
#define BB_VAR_ASSIGN	-1	/* matches name followed by '=' */

/* Match variables that should be placed in the environment immediately
 * they're exported and removed immediately they're no longer exported */
static int
is_bb_var(const char *s)
{
	const char *p;
	int len;

	for (p = bbvar; *p; p += len + 1) {
		len = strlen(p);
		if (strncmp(s, p, len) == 0) {
			if (s[len] == '\0')
				return BB_VAR_EXACT;
			else if (s[len] == '=')
				return BB_VAR_ASSIGN;
		}
	}
	return FALSE;
}
#endif

/*
 * Same as setvar except that the variable and value are passed in
 * the first argument as name=value.  Since the first argument will
 * be actually stored in the table, it should not be a string that
 * will go away.
 * Called with interrupts off.
 */
static struct var *
setvareq(char *s, int flags)
{
	struct var *vp, **vpp;
#if ENABLE_PLATFORM_MINGW32
	const char *paths = "PATH=\0""CDPATH=\0""MANPATH=\0";
	const char *p;
	int len;

	for (p = paths; *p; p += len + 1) {
		len = strlen(p);
		if (strncmp(s, p, len) == 0) {
			char *newpath = fix_pathvar(s, len);
			if (newpath) {
				if ((flags & (VTEXTFIXED|VSTACK|VNOSAVE)) == VNOSAVE)
					free(s);
				flags |= VNOSAVE;
				flags &= ~(VTEXTFIXED|VSTACK);
				s = newpath;
			}
			break;
		}
	}
#endif

	flags |= (VEXPORT & (((unsigned) (1 - aflag)) - 1));
	vpp = findvar(s);
	vp = *vpp;
	if (vp) {
		if ((vp->flags & (VREADONLY|VDYNAMIC)) == VREADONLY) {
			const char *n;

			if (flags & VNOSAVE)
				free(s);
			n = vp->var_text;
			exitstatus = 1;
			ash_msg_and_raise_error("%.*s: is read only", strchrnul(n, '=') - n, n);
		}

		if (flags & VNOSET)
			goto out;

		if (vp->var_func && !(flags & VNOFUNC))
			vp->var_func(var_end(s));

		if (!(vp->flags & (VTEXTFIXED|VSTACK)))
			free((char*)vp->var_text);

#if ENABLE_PLATFORM_MINGW32
		if ((flags & VUNSET) && (vp->flags & VEXPORT) &&
				is_bb_var(s) == BB_VAR_EXACT)
			unsetenv(s);
#endif
		if (((flags & (VEXPORT|VREADONLY|VSTRFIXED|VUNSET)) | (vp->flags & VSTRFIXED)) == VUNSET) {
			*vpp = vp->next;
			free(vp);
 out_free:
			if ((flags & (VTEXTFIXED|VSTACK|VNOSAVE)) == VNOSAVE)
				free(s);
			goto out;
		}

		flags |= vp->flags & ~(VTEXTFIXED|VSTACK|VNOSAVE|VUNSET);
#if ENABLE_ASH_RANDOM_SUPPORT || BASH_EPOCH_VARS
		if (flags & VUNSET)
			flags &= ~VDYNAMIC;
#endif
	} else {
		/* variable s is not found */
		if (flags & VNOSET)
			goto out;
		if ((flags & (VEXPORT|VREADONLY|VSTRFIXED|VUNSET)) == VUNSET)
			goto out_free;
		vp = ckzalloc(sizeof(*vp));
		vp->next = *vpp;
		/*vp->func = NULL; - ckzalloc did it */
		*vpp = vp;
	}
	if (!(flags & (VTEXTFIXED|VSTACK|VNOSAVE)))
		s = ckstrdup(s);
	vp->var_text = s;
	vp->flags = flags;
#if ENABLE_PLATFORM_MINGW32
	if ((flags & VEXPORT) && is_bb_var(s) == BB_VAR_ASSIGN)
		putenv(s);
#endif

 out:
	return vp;
}

/*
 * Set the value of a variable.  The flags argument is ored with the
 * flags of the variable.  If val is NULL, the variable is unset.
 */
static struct var *
setvar(const char *name, const char *val, int flags)
{
	const char *q;
	char *p;
	char *nameeq;
	size_t namelen;
	size_t vallen;
	struct var *vp;

	q = endofname(name);
	p = strchrnul(q, '=');
	namelen = p - name;
	if (!namelen || p != q)
		ash_msg_and_raise_error("%.*s: bad variable name", namelen, name);
	vallen = 0;
	if (val == NULL) {
		flags |= VUNSET;
	} else {
		vallen = strlen(val);
	}

	INTOFF;
	nameeq = ckzalloc(namelen + vallen + 2);
	p = mempcpy(nameeq, name, namelen);
	if (val) {
		*p++ = '=';
		strcpy(p, val);
	}
	vp = setvareq(nameeq, flags | VNOSAVE);
	INTON;

	return vp;
}

static void FAST_FUNC
setvar0(const char *name, const char *val)
{
	setvar(name, val, 0);
}

/*
 * Unset the specified variable.
 */
static void
unsetvar(const char *s)
{
	setvar(s, NULL, 0);
}

/*
 * Generate a list of variables satisfying the given conditions.
 */
#if !ENABLE_FEATURE_SH_NOFORK
# define listvars(on, off, lp, end) listvars(on, off, end)
#endif
static char **
listvars(int on, int off, struct strlist *lp, char ***end)
{
	struct var **vpp;
	struct var *vp;
	char **ep;
	int mask;

	STARTSTACKSTR(ep);
	vpp = vartab;
	mask = on | off;
	do {
		for (vp = *vpp; vp; vp = vp->next) {
			if ((vp->flags & mask) == on) {
#if ENABLE_FEATURE_SH_NOFORK
				/* If variable with the same name is both
				 * exported and temporarily set for a command:
				 *  export ZVAR=5
				 *  ZVAR=6 printenv
				 * then "ZVAR=6" will be both in vartab and
				 * lp lists. Do not pass it twice to printenv.
				 */
				struct strlist *lp1 = lp;
				while (lp1) {
					if (strcmp(lp1->text, vp->var_text) == 0)
						goto skip;
					lp1 = lp1->next;
				}
#endif
				if (ep == stackstrend())
					ep = growstackstr();
				*ep++ = (char*)vp->var_text;
#if ENABLE_FEATURE_SH_NOFORK
 skip: ;
#endif
			}
		}
	} while (++vpp < vartab + VTABSIZE);

#if ENABLE_FEATURE_SH_NOFORK
	while (lp) {
		if (ep == stackstrend())
			ep = growstackstr();
		*ep++ = lp->text;
		lp = lp->next;
	}
#endif

	if (ep == stackstrend())
		ep = growstackstr();
	if (end)
		*end = ep;
	*ep++ = NULL;
	return grabstackstr(ep);
}

#if ENABLE_PLATFORM_MINGW32
/* Adjust directory separator in variables imported from the environment */
static void
setwinxp(int on)
{
	static smallint is_winxp = 1;
	struct var **vpp;
	struct var *vp;

	if (on == is_winxp)
		return;
	is_winxp = on;

	for (vpp = vartab; vpp < vartab + VTABSIZE; vpp++) {
		for (vp = *vpp; vp; vp = vp->next) {
			if ((vp->flags & VIMPORT)) {
				char *end = strchr(vp->var_text, '=');
				if (!end || is_prefixed_with(vp->var_text, "COMSPEC=") ||
						is_prefixed_with(vp->var_text, "SYSTEMROOT="))
					continue;
				if (!on)
					bs_to_slash(end + 1);
				else
					slash_to_bs(end + 1);
			}
		}
	}
}

# if ENABLE_ASH_NOCONSOLE
/*
 * Console state is either:
 *  0 normal
 *  1 iconified/hidden
 *  2 unknown
 */
static int console_state(void)
{
	DECLARE_PROC_ADDR(BOOL, ShowWindow, HWND, int);

	if (INIT_PROC_ADDR(user32.dll, ShowWindow)) {
		BOOL visible = IsWindowVisible(GetConsoleWindow());
		BOOL iconified = IsIconic(GetConsoleWindow());

		return !visible || iconified;
	}
	return 2;
}

static void hide_console(int hide)
{
	// Switch console state if it's known and isn't the required state
	if (console_state() == !hide)
		ShowWindow(GetConsoleWindow(), hide ?
						(noiconify ? SW_HIDE : SW_MINIMIZE) : SW_NORMAL);
}
# endif
#endif


/* ============ Path search helper */
static const char *
legal_pathopt(const char *opt, const char *term, int magic)
{
	switch (magic) {
	case 0:
		opt = NULL;
		break;

	case 1:
		opt = prefix(opt, "builtin") ?: prefix(opt, "func");
		break;

	default:
		opt += strcspn(opt, term);
		break;
	}

	if (opt && *opt == '%')
		opt++;

	return opt;
}

/*
 * The variable path (passed by reference) should be set to the start
 * of the path before the first call; padvance will update
 * this value as it proceeds.  Successive calls to padvance will return
 * the possible path expansions in sequence.  If an option (indicated by
 * a percent sign) appears in the path entry then the global variable
 * pathopt will be set to point to it; otherwise pathopt will be set to
 * NULL.
 *
 * If magic is 0 then pathopt recognition will be disabled.  If magic is
 * 1 we shall recognise %builtin/%func.  Otherwise we shall accept any
 * pathopt.
 */
static const char *pathopt;     /* set by padvance */

static int
padvance_magic(const char **path, const char *name, int magic)
{
	const char *term = "%"PATH_SEP_STR;
	const char *lpathopt;
	const char *p;
	char *q;
	const char *start;
	size_t qlen;
	size_t len;

	if (*path == NULL)
		return -1;

	lpathopt = NULL;
	start = *path;

	if (*start == '%' && (p = legal_pathopt(start + 1, term, magic))) {
		lpathopt = start + 1;
		start = p;
		term = PATH_SEP_STR;
	}

	len = strcspn(start, term);
	p = start + len;

	if (*p == '%') {
		size_t extra = strchrnul(p, PATH_SEP) - p;

		if (legal_pathopt(p + 1, term, magic))
			lpathopt = p + 1;
		else
			len += extra;

		p += extra;
	}

	pathopt = lpathopt;
	*path = *p == PATH_SEP ? p + 1 : NULL;

	/* "2" is for '/' and '\0' */
	/* reserve space for suffix on WIN32 */
	qlen = len + strlen(name) + 2 IF_PLATFORM_MINGW32(+ 4);
	q = growstackto(qlen);

	if (len) {
		q = mempcpy(q, start, len);
#if ENABLE_PLATFORM_MINGW32
		if (q[-1] != '/' && q[-1] != '\\')
#endif
		*q++ = '/';
	}
	strcpy(q, name);

	return qlen;
}

static int
padvance(const char **path, const char *name)
{
	return padvance_magic(path, name, 1);
}


/* ============ Prompt */

static smallint doprompt;                   /* if set, prompt the user */
static smallint needprompt;                 /* true if interactive and at start of line */

#if ENABLE_FEATURE_EDITING
static line_input_t *line_input_state;
static const char *cmdedit_prompt;
static void
putprompt(const char *s)
{
	if (ENABLE_ASH_EXPAND_PRMT) {
		free((char*)cmdedit_prompt);
		cmdedit_prompt = ckstrdup(s);
		return;
	}
	cmdedit_prompt = s;
}
#else
static void
putprompt(const char *s)
{
	out2str(s);
}
#endif

/* expandstr() needs parsing machinery, so it is far away ahead... */
static const char *expandstr(const char *ps, int syntax_type);
/* Values for syntax param */
#define BASESYNTAX 0    /* not in quotes */
#define DQSYNTAX   1    /* in double quotes */
#define SQSYNTAX   2    /* in single quotes */
#define ARISYNTAX  3    /* in arithmetic */
#if ENABLE_ASH_EXPAND_PRMT
# define PSSYNTAX  4    /* prompt. never passed to SIT() */
#endif
/* PSSYNTAX expansion is identical to DQSYNTAX, except keeping '\$' as '\$' */

/*
 * called by editline -- any expansions to the prompt should be added here.
 */
static void
setprompt_if(smallint do_set, int whichprompt)
{
	const char *prompt;
	IF_ASH_EXPAND_PRMT(struct stackmark smark;)

	if (!do_set)
		return;

	needprompt = 0;

	switch (whichprompt) {
	case 1:
		prompt = ps1val();
		break;
	case 2:
		prompt = ps2val();
		break;
	default:                        /* 0 */
		prompt = nullstr;
	}
#if ENABLE_ASH_EXPAND_PRMT
	pushstackmark(&smark, stackblocksize());
	putprompt(expandstr(prompt, PSSYNTAX));
	popstackmark(&smark);
#else
	putprompt(prompt);
#endif
}


/* ============ The cd and pwd commands */

#define CD_PHYSICAL 1
#define CD_PRINT 2
#define CD_PRINT_ALL 4

static int
cdopt(void)
{
	int flags = 0;
	int i, j;

	j = 'L';
#if ENABLE_PLATFORM_MINGW32
	while ((i = nextopt("LPa")) != '\0') {
		if (i == 'a')
			flags |= CD_PRINT_ALL;
		else
#else
	while ((i = nextopt("LP")) != '\0') {
#endif
		if (i != j) {
			flags ^= CD_PHYSICAL;
			j = i;
		}
	}

	return flags;
}

/*
 * Update curdir (the name of the current directory) in response to a
 * cd command.
 */
static const char *
updatepwd(const char *dir)
{
#if ENABLE_PLATFORM_MINGW32
	/*
	 * Due to Windows drive notion, getting pwd is a completely
	 * different thing. Handle it in a separate routine
	 */

	char *new;
	char *p;
	char *cdcomppath;
	const char *lim;
	int len;
	char buffer[PATH_MAX];
	/*
	 * There are five cases that make some kind of sense
	 *
	 * Absolute paths:
	 *    c:/path
	 *    //host/share
	 *
	 * Relative to current working directory of other drive:
	 *    c:path
	 *
	 * Relative to current root (drive/share):
	 *    /path
	 *
	 * Relative to current working directory of current root (drive/share):
	 *    path
	 */
	enum {ABS_DRIVE, ABS_SHARE, REL_OTHER, REL_ROOT, REL_CWD} target;

	/* skip multiple leading separators unless dir is a UNC path */
	if (is_dir_sep(*dir) && unc_root_len(dir) == 0) {
		while (is_dir_sep(dir[1]))
			++dir;
	}

	len = strlen(dir);
	if (len >= 2 && has_dos_drive_prefix(dir))
		target = len >= 3 && is_dir_sep(dir[2]) ? ABS_DRIVE : REL_OTHER;
	else if (unc_root_len(dir) != 0)
		target = ABS_SHARE;
	else if (is_dir_sep(*dir))
		target = REL_ROOT;
	else
		target = REL_CWD;

	cdcomppath = sstrdup(dir);
	STARTSTACKSTR(new);

	switch (target) {
	case REL_OTHER:
		/* c:path */
		if (get_drive_cwd(dir, buffer, PATH_MAX) == NULL)
			return 0;
		new = stack_putstr(buffer, new);
		len = 2;
		cdcomppath += len;
		dir += len;
		break;
	case REL_CWD:
	case REL_ROOT:
		/* path or /path */
		len = root_len(curdir);
		if (len == 0)
			return 0;
		new = target == REL_CWD ? stack_putstr(curdir, new) :
									stnputs(curdir, len, new);
		break;
	default:
		/* //host/share or c:/path */
		len = root_len(dir);
		if (len == 0)
			return 0;
		new = stnputs(dir, len, new);
		cdcomppath += len;
		dir += len;
		break;
	}

	new = makestrspace(strlen(dir) + 2, new);
	lim = (char *)stackblock() + len + 1;

	if (!is_dir_sep(*dir)) {
		if (!is_dir_sep(new[-1]))
			USTPUTC('/', new);
		if (new > lim && is_dir_sep(*lim))
			lim++;
	} else {
		USTPUTC('/', new);
		cdcomppath++;
		if (is_dir_sep(dir[1]) && !is_dir_sep(dir[2])) {
			USTPUTC('/', new);
			cdcomppath++;
			lim++;
		}
	}
	p = strtok(cdcomppath, "/\\");
	while (p) {
		switch (*p) {
		case '.':
			if (p[1] == '.' && p[2] == '\0') {
				while (new > lim) {
					STUNPUTC(new);
					if (is_dir_sep(new[-1]))
						break;
				}
				break;
			}
			if (p[1] == '\0')
				break;
			/* fall through */
		default:
			new = stack_putstr(p, new);
			USTPUTC('/', new);
		}
		p = strtok(NULL, "/\\");
	}
	if (new > lim)
		STUNPUTC(new);
	*new = 0;
	strip_dot_space((char *)stackblock());
	fix_path_case((char *)stackblock());
	return bs_to_slash((char *)stackblock());
#else
	char *new;
	char *p;
	char *cdcomppath;
	const char *lim;

	cdcomppath = sstrdup(dir);
	STARTSTACKSTR(new);
	if (*dir != '/') {
		if (curdir == nullstr)
			return 0;
		new = stack_putstr(curdir, new);
	}
	new = makestrspace(strlen(dir) + 2, new);
	lim = (char *)stackblock() + 1;
	if (*dir != '/') {
		if (new[-1] != '/')
			USTPUTC('/', new);
		if (new > lim && *lim == '/')
			lim++;
	} else {
		USTPUTC('/', new);
		cdcomppath++;
		if (dir[1] == '/' && dir[2] != '/') {
			USTPUTC('/', new);
			cdcomppath++;
			lim++;
		}
	}
	p = strtok_r(cdcomppath, "/", &cdcomppath);
	while (p) {
		switch (*p) {
		case '.':
			if (p[1] == '.' && p[2] == '\0') {
				while (new > lim) {
					STUNPUTC(new);
					if (new[-1] == '/')
						break;
				}
				break;
			}
			if (p[1] == '\0')
				break;
			/* fall through */
		default:
			new = stack_putstr(p, new);
			USTPUTC('/', new);
		}
		p = strtok_r(NULL, "/", &cdcomppath);
	}
	if (new > lim)
		STUNPUTC(new);
	*new = 0;
	return stackblock();
#endif
}

/*
 * Find out what the current directory is. If we already know the current
 * directory, this routine returns immediately.
 */
static char *
getpwd(void)
{
	char *dir = getcwd(NULL, 0); /* huh, using glibc extension? */
	return dir ? dir : nullstr;
}

static void
setpwd(const char *val, int setold)
{
	char *oldcur, *dir;

	oldcur = dir = curdir;

	if (setold) {
		setvar("OLDPWD", oldcur, VEXPORT);
	}
	INTOFF;
	if (physdir != nullstr) {
		if (physdir != oldcur)
			free(physdir);
		physdir = nullstr;
	}
	if (oldcur == val || !val) {
		char *s = getpwd();
		physdir = s;
		if (!val)
			dir = s;
	} else
		dir = ckstrdup(val);
	if (oldcur != dir && oldcur != nullstr) {
		free(oldcur);
	}
	curdir = dir;
	INTON;
	setvar("PWD", dir, VEXPORT);
}

static void hashcd(void);

/*
 * Actually do the chdir.  We also call hashcd to let other routines
 * know that the current directory has changed.
 */
static int
docd(const char *dest, int flags)
{
	const char *dir = NULL;
	int err;

	TRACE(("docd(\"%s\", %d) called\n", dest, flags));

	INTOFF;
	if (!(flags & CD_PHYSICAL)) {
		dir = updatepwd(dest);
		if (dir)
			dest = dir;
	}
	err = chdir(dest);
	if (err)
		goto out;
	setpwd(dir, 1);
	hashcd();
 out:
	INTON;
	return err;
}

static int FAST_FUNC
cdcmd(int argc UNUSED_PARAM, char **argv UNUSED_PARAM)
{
	const char *dest;
	const char *path;
	const char *p;
	char c;
	struct stat statb;
	int flags;
	int len;

	flags = cdopt();
	dest = *argptr;
	if (!dest)
		dest = bltinlookup("HOME");
	else if (LONE_DASH(dest)) {
		dest = bltinlookup("OLDPWD");
		flags |= CD_PRINT;
	}
	if (!dest)
		dest = nullstr;
	if (!is_relative_path(dest))
		goto step6;
	if (*dest == '.') {
		c = dest[1];
 dotdot:
		switch (c) {
		case '\0':
		case '/':
			goto step6;
		case '.':
			c = dest[2];
			if (c != '.')
				goto dotdot;
		}
	}
	if (!*dest)
		dest = ".";
	path = bltinlookup("CDPATH");
	while (p = path, (len = padvance_magic(&path, dest, 0)) >= 0) {
		c = *p;
		p = stalloc(len);

		if (stat(p, &statb) >= 0 && S_ISDIR(statb.st_mode)) {
			if (c && c != PATH_SEP)
				flags |= CD_PRINT;
 docd:
			if (!docd(p, flags))
				goto out;
			goto err;
		}
	}

 step6:
	p = dest;
	goto docd;

 err:
	ash_msg_and_raise_perror("can't cd to %s", dest);
	/* NOTREACHED */
 out:
	if (flags & CD_PRINT)
		out1fmt("%s\n", curdir);
	return 0;
}

#if ENABLE_PLATFORM_MINGW32
static void
print_all_cwd(void)
{
	FILE *mnt;
	struct mntent *entry;
	char buffer[PATH_MAX];

	mnt = setmntent(bb_path_mtab_file, "r");
	if (mnt) {
		while ((entry=getmntent(mnt)) != NULL) {
			entry->mnt_dir[2] = '\0';
			if (get_drive_cwd(entry->mnt_dir, buffer, PATH_MAX) != NULL)
				out1fmt("%s\n", buffer);
		}
		endmntent(mnt);
	}
}
#endif

static int FAST_FUNC
pwdcmd(int argc UNUSED_PARAM, char **argv UNUSED_PARAM)
{
	int flags;
	const char *dir = curdir;

	flags = cdopt();
#if ENABLE_PLATFORM_MINGW32
	if (flags & CD_PRINT_ALL) {
		print_all_cwd();
		return 0;
	}
#endif
	if (flags) {
		if (physdir == nullstr)
			setpwd(dir, 0);
		dir = physdir;
	}
	out1fmt("%s\n", dir);
	return 0;
}


/* ============ ... */

#define IBUFSIZ (ENABLE_FEATURE_EDITING ? CONFIG_FEATURE_EDITING_MAX_LEN : 1024)

/* Syntax classes */
#define CWORD     0             /* character is nothing special */
#define CNL       1             /* newline character */
#define CBACK     2             /* a backslash character */
#define CSQUOTE   3             /* single quote */
#define CDQUOTE   4             /* double quote */
#define CENDQUOTE 5             /* a terminating quote */
#define CBQUOTE   6             /* backwards single quote */
#define CVAR      7             /* a dollar sign */
#define CENDVAR   8             /* a '}' character */
#define CLP       9             /* a left paren in arithmetic */
#define CRP      10             /* a right paren in arithmetic */
#define CENDFILE 11             /* end of file */
#define CCTL     12             /* like CWORD, except it must be escaped */
#define CSPCL    13             /* these terminate a word */

#define PEOF     256

#define USE_SIT_FUNCTION ENABLE_ASH_OPTIMIZE_FOR_SIZE

#if ENABLE_FEATURE_SH_MATH
# define SIT_ITEM(a,b,c,d) (a | (b << 4) | (c << 8) | (d << 12))
#else
# define SIT_ITEM(a,b,c,d) (a | (b << 4) | (c << 8))
#endif
static const uint16_t S_I_T[] ALIGN2 = {
	SIT_ITEM(CSPCL   , CWORD    , CWORD, CWORD  ),    /* 0, ' ' */
	SIT_ITEM(CNL     , CNL      , CNL  , CNL    ),    /* 1, \n */
	SIT_ITEM(CWORD   , CCTL     , CCTL , CWORD  ),    /* 2, !*-/:=?[]~ */
	SIT_ITEM(CDQUOTE , CENDQUOTE, CWORD, CWORD  ),    /* 3, '"' */
	SIT_ITEM(CVAR    , CVAR     , CWORD, CVAR   ),    /* 4, $ */
	SIT_ITEM(CSQUOTE , CWORD    , CENDQUOTE, CWORD),  /* 5, "'" */
	SIT_ITEM(CSPCL   , CWORD    , CWORD, CLP    ),    /* 6, ( */
	SIT_ITEM(CSPCL   , CWORD    , CWORD, CRP    ),    /* 7, ) */
	SIT_ITEM(CBACK   , CBACK    , CCTL , CBACK  ),    /* 8, \ */
	SIT_ITEM(CBQUOTE , CBQUOTE  , CWORD, CBQUOTE),    /* 9, ` */
	SIT_ITEM(CENDVAR , CENDVAR  , CWORD, CENDVAR),    /* 10, } */
#if !USE_SIT_FUNCTION
	SIT_ITEM(CENDFILE, CENDFILE , CENDFILE, CENDFILE),/* 11, PEOF */
	SIT_ITEM(CWORD   , CWORD    , CWORD, CWORD  ),    /* 12, 0-9A-Za-z */
	SIT_ITEM(CCTL    , CCTL     , CCTL , CCTL   )     /* 13, CTLESC ... */
#endif
#undef SIT_ITEM
};
/* Constants below must match table above */
enum {
	CSPCL_CWORD_CWORD_CWORD            , /*  0 */
	CNL_CNL_CNL_CNL                    , /*  1 */
	CWORD_CCTL_CCTL_CWORD              , /*  2 */
	CDQUOTE_CENDQUOTE_CWORD_CWORD      , /*  3 */
	CVAR_CVAR_CWORD_CVAR               , /*  4 */
	CSQUOTE_CWORD_CENDQUOTE_CWORD      , /*  5 */
	CSPCL_CWORD_CWORD_CLP              , /*  6 */
	CSPCL_CWORD_CWORD_CRP              , /*  7 */
	CBACK_CBACK_CCTL_CBACK             , /*  8 */
	CBQUOTE_CBQUOTE_CWORD_CBQUOTE      , /*  9 */
	CENDVAR_CENDVAR_CWORD_CENDVAR      , /* 10 */
	CENDFILE_CENDFILE_CENDFILE_CENDFILE, /* 11 */
	CWORD_CWORD_CWORD_CWORD            , /* 12 */
	CCTL_CCTL_CCTL_CCTL                , /* 13 */
};

/* c in SIT(c, syntax) must be an *unsigned char* or PEOF,
 * caller must ensure proper cast on it if c is *char_ptr!
 */
#if USE_SIT_FUNCTION

static int
SIT(int c, int syntax)
{
	/* Used to also have '/' in this string: "\t\n !\"$&'()*-/:;<=>?[\\]`|}~" */
	static const char spec_symbls[] ALIGN1 = "\t\n !\"$&'()*-:;<=>?[\\]`|}~";
	/*
	 * This causes '/' to be prepended with CTLESC in dquoted string,
	 * making "./file"* treated incorrectly because we feed
	 * ".\/file*" string to glob(), confusing it (see expandmeta func).
	 * The "homegrown" glob implementation is okay with that,
	 * but glibc one isn't. With '/' always treated as CWORD,
	 * both work fine.
	 */
	static const uint8_t syntax_index_table[] ALIGN1 = {
		0, 1, 0, 2, 3, 4, 0, 5,         /* "\t\n !\"$&'" */
		6, 7, 2, 2,/*2,*/2, 0, 0,       /* "()*-/:;<" */
		2, 0, 2, 2, 8, 2, 9, 0,         /* "=>?[\\]`|" */
		10, 2                           /* "}~" */
	};
	const char *s;
	int indx;

	if (c == PEOF)
		return CENDFILE;
	/* Cast is purely for paranoia here,
	 * just in case someone passed signed char to us */
	if ((unsigned char)c >= CTL_FIRST
	 && (unsigned char)c <= CTL_LAST
	) {
		return CCTL;
	}
	s = strchrnul(spec_symbls, c);
	if (*s == '\0')
		return CWORD;
	indx = syntax_index_table[s - spec_symbls];
	return (S_I_T[indx] >> (syntax*4)) & 0xf;
}

#else   /* !USE_SIT_FUNCTION */

static const uint8_t syntax_index_table[] ALIGN1 = {
	/* BASESYNTAX_DQSYNTAX_SQSYNTAX_ARISYNTAX */
	/*   0      */ CWORD_CWORD_CWORD_CWORD,
	/*   1      */ CWORD_CWORD_CWORD_CWORD,
	/*   2      */ CWORD_CWORD_CWORD_CWORD,
	/*   3      */ CWORD_CWORD_CWORD_CWORD,
	/*   4      */ CWORD_CWORD_CWORD_CWORD,
	/*   5      */ CWORD_CWORD_CWORD_CWORD,
	/*   6      */ CWORD_CWORD_CWORD_CWORD,
	/*   7      */ CWORD_CWORD_CWORD_CWORD,
	/*   8      */ CWORD_CWORD_CWORD_CWORD,
	/*   9 "\t" */ CSPCL_CWORD_CWORD_CWORD,
	/*  10 "\n" */ CNL_CNL_CNL_CNL,
	/*  11      */ CWORD_CWORD_CWORD_CWORD,
	/*  12      */ CWORD_CWORD_CWORD_CWORD,
	/*  13      */ CWORD_CWORD_CWORD_CWORD,
	/*  14      */ CWORD_CWORD_CWORD_CWORD,
	/*  15      */ CWORD_CWORD_CWORD_CWORD,
	/*  16      */ CWORD_CWORD_CWORD_CWORD,
	/*  17      */ CWORD_CWORD_CWORD_CWORD,
	/*  18      */ CWORD_CWORD_CWORD_CWORD,
	/*  19      */ CWORD_CWORD_CWORD_CWORD,
	/*  20      */ CWORD_CWORD_CWORD_CWORD,
	/*  21      */ CWORD_CWORD_CWORD_CWORD,
	/*  22      */ CWORD_CWORD_CWORD_CWORD,
	/*  23      */ CWORD_CWORD_CWORD_CWORD,
	/*  24      */ CWORD_CWORD_CWORD_CWORD,
	/*  25      */ CWORD_CWORD_CWORD_CWORD,
	/*  26      */ CWORD_CWORD_CWORD_CWORD,
	/*  27      */ CWORD_CWORD_CWORD_CWORD,
	/*  28      */ CWORD_CWORD_CWORD_CWORD,
	/*  29      */ CWORD_CWORD_CWORD_CWORD,
	/*  30      */ CWORD_CWORD_CWORD_CWORD,
	/*  31      */ CWORD_CWORD_CWORD_CWORD,
	/*  32  " " */ CSPCL_CWORD_CWORD_CWORD,
	/*  33  "!" */ CWORD_CCTL_CCTL_CWORD,
	/*  34  """ */ CDQUOTE_CENDQUOTE_CWORD_CWORD,
	/*  35  "#" */ CWORD_CWORD_CWORD_CWORD,
	/*  36  "$" */ CVAR_CVAR_CWORD_CVAR,
	/*  37  "%" */ CWORD_CWORD_CWORD_CWORD,
	/*  38  "&" */ CSPCL_CWORD_CWORD_CWORD,
	/*  39  "'" */ CSQUOTE_CWORD_CENDQUOTE_CWORD,
	/*  40  "(" */ CSPCL_CWORD_CWORD_CLP,
	/*  41  ")" */ CSPCL_CWORD_CWORD_CRP,
	/*  42  "*" */ CWORD_CCTL_CCTL_CWORD,
	/*  43  "+" */ CWORD_CWORD_CWORD_CWORD,
	/*  44  "," */ CWORD_CWORD_CWORD_CWORD,
	/*  45  "-" */ CWORD_CCTL_CCTL_CWORD,
	/*  46  "." */ CWORD_CWORD_CWORD_CWORD,
/* "/" was CWORD_CCTL_CCTL_CWORD, see comment in SIT() function why this is changed: */
	/*  47  "/" */ CWORD_CWORD_CWORD_CWORD,
	/*  48  "0" */ CWORD_CWORD_CWORD_CWORD,
	/*  49  "1" */ CWORD_CWORD_CWORD_CWORD,
	/*  50  "2" */ CWORD_CWORD_CWORD_CWORD,
	/*  51  "3" */ CWORD_CWORD_CWORD_CWORD,
	/*  52  "4" */ CWORD_CWORD_CWORD_CWORD,
	/*  53  "5" */ CWORD_CWORD_CWORD_CWORD,
	/*  54  "6" */ CWORD_CWORD_CWORD_CWORD,
	/*  55  "7" */ CWORD_CWORD_CWORD_CWORD,
	/*  56  "8" */ CWORD_CWORD_CWORD_CWORD,
	/*  57  "9" */ CWORD_CWORD_CWORD_CWORD,
	/*  58  ":" */ CWORD_CCTL_CCTL_CWORD,
	/*  59  ";" */ CSPCL_CWORD_CWORD_CWORD,
	/*  60  "<" */ CSPCL_CWORD_CWORD_CWORD,
	/*  61  "=" */ CWORD_CCTL_CCTL_CWORD,
	/*  62  ">" */ CSPCL_CWORD_CWORD_CWORD,
	/*  63  "?" */ CWORD_CCTL_CCTL_CWORD,
	/*  64  "@" */ CWORD_CWORD_CWORD_CWORD,
	/*  65  "A" */ CWORD_CWORD_CWORD_CWORD,
	/*  66  "B" */ CWORD_CWORD_CWORD_CWORD,
	/*  67  "C" */ CWORD_CWORD_CWORD_CWORD,
	/*  68  "D" */ CWORD_CWORD_CWORD_CWORD,
	/*  69  "E" */ CWORD_CWORD_CWORD_CWORD,
	/*  70  "F" */ CWORD_CWORD_CWORD_CWORD,
	/*  71  "G" */ CWORD_CWORD_CWORD_CWORD,
	/*  72  "H" */ CWORD_CWORD_CWORD_CWORD,
	/*  73  "I" */ CWORD_CWORD_CWORD_CWORD,
	/*  74  "J" */ CWORD_CWORD_CWORD_CWORD,
	/*  75  "K" */ CWORD_CWORD_CWORD_CWORD,
	/*  76  "L" */ CWORD_CWORD_CWORD_CWORD,
	/*  77  "M" */ CWORD_CWORD_CWORD_CWORD,
	/*  78  "N" */ CWORD_CWORD_CWORD_CWORD,
	/*  79  "O" */ CWORD_CWORD_CWORD_CWORD,
	/*  80  "P" */ CWORD_CWORD_CWORD_CWORD,
	/*  81  "Q" */ CWORD_CWORD_CWORD_CWORD,
	/*  82  "R" */ CWORD_CWORD_CWORD_CWORD,
	/*  83  "S" */ CWORD_CWORD_CWORD_CWORD,
	/*  84  "T" */ CWORD_CWORD_CWORD_CWORD,
	/*  85  "U" */ CWORD_CWORD_CWORD_CWORD,
	/*  86  "V" */ CWORD_CWORD_CWORD_CWORD,
	/*  87  "W" */ CWORD_CWORD_CWORD_CWORD,
	/*  88  "X" */ CWORD_CWORD_CWORD_CWORD,
	/*  89  "Y" */ CWORD_CWORD_CWORD_CWORD,
	/*  90  "Z" */ CWORD_CWORD_CWORD_CWORD,
	/*  91  "[" */ CWORD_CCTL_CCTL_CWORD,
	/*  92  "\" */ CBACK_CBACK_CCTL_CBACK,
	/*  93  "]" */ CWORD_CCTL_CCTL_CWORD,
	/*  94  "^" */ CWORD_CWORD_CWORD_CWORD,
	/*  95  "_" */ CWORD_CWORD_CWORD_CWORD,
	/*  96  "`" */ CBQUOTE_CBQUOTE_CWORD_CBQUOTE,
	/*  97  "a" */ CWORD_CWORD_CWORD_CWORD,
	/*  98  "b" */ CWORD_CWORD_CWORD_CWORD,
	/*  99  "c" */ CWORD_CWORD_CWORD_CWORD,
	/* 100  "d" */ CWORD_CWORD_CWORD_CWORD,
	/* 101  "e" */ CWORD_CWORD_CWORD_CWORD,
	/* 102  "f" */ CWORD_CWORD_CWORD_CWORD,
	/* 103  "g" */ CWORD_CWORD_CWORD_CWORD,
	/* 104  "h" */ CWORD_CWORD_CWORD_CWORD,
	/* 105  "i" */ CWORD_CWORD_CWORD_CWORD,
	/* 106  "j" */ CWORD_CWORD_CWORD_CWORD,
	/* 107  "k" */ CWORD_CWORD_CWORD_CWORD,
	/* 108  "l" */ CWORD_CWORD_CWORD_CWORD,
	/* 109  "m" */ CWORD_CWORD_CWORD_CWORD,
	/* 110  "n" */ CWORD_CWORD_CWORD_CWORD,
	/* 111  "o" */ CWORD_CWORD_CWORD_CWORD,
	/* 112  "p" */ CWORD_CWORD_CWORD_CWORD,
	/* 113  "q" */ CWORD_CWORD_CWORD_CWORD,
	/* 114  "r" */ CWORD_CWORD_CWORD_CWORD,
	/* 115  "s" */ CWORD_CWORD_CWORD_CWORD,
	/* 116  "t" */ CWORD_CWORD_CWORD_CWORD,
	/* 117  "u" */ CWORD_CWORD_CWORD_CWORD,
	/* 118  "v" */ CWORD_CWORD_CWORD_CWORD,
	/* 119  "w" */ CWORD_CWORD_CWORD_CWORD,
	/* 120  "x" */ CWORD_CWORD_CWORD_CWORD,
	/* 121  "y" */ CWORD_CWORD_CWORD_CWORD,
	/* 122  "z" */ CWORD_CWORD_CWORD_CWORD,
	/* 123  "{" */ CWORD_CWORD_CWORD_CWORD,
	/* 124  "|" */ CSPCL_CWORD_CWORD_CWORD,
	/* 125  "}" */ CENDVAR_CENDVAR_CWORD_CENDVAR,
	/* 126  "~" */ CWORD_CCTL_CCTL_CWORD,
	/* 127  del */ CWORD_CWORD_CWORD_CWORD,
	/* 128 0x80 */ CWORD_CWORD_CWORD_CWORD,
	/* 129 CTLESC       */ CCTL_CCTL_CCTL_CCTL,
	/* 130 CTLVAR       */ CCTL_CCTL_CCTL_CCTL,
	/* 131 CTLENDVAR    */ CCTL_CCTL_CCTL_CCTL,
	/* 132 CTLBACKQ     */ CCTL_CCTL_CCTL_CCTL,
	/* 133 CTLARI       */ CCTL_CCTL_CCTL_CCTL,
	/* 134 CTLENDARI    */ CCTL_CCTL_CCTL_CCTL,
	/* 135 CTLQUOTEMARK */ CCTL_CCTL_CCTL_CCTL,
#if BASH_PROCESS_SUBST
	/* 136 CTLTOPROC    */ CCTL_CCTL_CCTL_CCTL,
	/* 137 CTLFROMPROC  */ CCTL_CCTL_CCTL_CCTL,
#else
	/* 136      */ CWORD_CWORD_CWORD_CWORD,
	/* 137      */ CWORD_CWORD_CWORD_CWORD,
#endif
	/* 138      */ CWORD_CWORD_CWORD_CWORD,
	/* 139      */ CWORD_CWORD_CWORD_CWORD,
	/* 140      */ CWORD_CWORD_CWORD_CWORD,
	/* 141      */ CWORD_CWORD_CWORD_CWORD,
	/* 142      */ CWORD_CWORD_CWORD_CWORD,
	/* 143      */ CWORD_CWORD_CWORD_CWORD,
	/* 144      */ CWORD_CWORD_CWORD_CWORD,
	/* 145      */ CWORD_CWORD_CWORD_CWORD,
	/* 146      */ CWORD_CWORD_CWORD_CWORD,
	/* 147      */ CWORD_CWORD_CWORD_CWORD,
	/* 148      */ CWORD_CWORD_CWORD_CWORD,
	/* 149      */ CWORD_CWORD_CWORD_CWORD,
	/* 150      */ CWORD_CWORD_CWORD_CWORD,
	/* 151      */ CWORD_CWORD_CWORD_CWORD,
	/* 152      */ CWORD_CWORD_CWORD_CWORD,
	/* 153      */ CWORD_CWORD_CWORD_CWORD,
	/* 154      */ CWORD_CWORD_CWORD_CWORD,
	/* 155      */ CWORD_CWORD_CWORD_CWORD,
	/* 156      */ CWORD_CWORD_CWORD_CWORD,
	/* 157      */ CWORD_CWORD_CWORD_CWORD,
	/* 158      */ CWORD_CWORD_CWORD_CWORD,
	/* 159      */ CWORD_CWORD_CWORD_CWORD,
	/* 160      */ CWORD_CWORD_CWORD_CWORD,
	/* 161      */ CWORD_CWORD_CWORD_CWORD,
	/* 162      */ CWORD_CWORD_CWORD_CWORD,
	/* 163      */ CWORD_CWORD_CWORD_CWORD,
	/* 164      */ CWORD_CWORD_CWORD_CWORD,
	/* 165      */ CWORD_CWORD_CWORD_CWORD,
	/* 166      */ CWORD_CWORD_CWORD_CWORD,
	/* 167      */ CWORD_CWORD_CWORD_CWORD,
	/* 168      */ CWORD_CWORD_CWORD_CWORD,
	/* 169      */ CWORD_CWORD_CWORD_CWORD,
	/* 170      */ CWORD_CWORD_CWORD_CWORD,
	/* 171      */ CWORD_CWORD_CWORD_CWORD,
	/* 172      */ CWORD_CWORD_CWORD_CWORD,
	/* 173      */ CWORD_CWORD_CWORD_CWORD,
	/* 174      */ CWORD_CWORD_CWORD_CWORD,
	/* 175      */ CWORD_CWORD_CWORD_CWORD,
	/* 176      */ CWORD_CWORD_CWORD_CWORD,
	/* 177      */ CWORD_CWORD_CWORD_CWORD,
	/* 178      */ CWORD_CWORD_CWORD_CWORD,
	/* 179      */ CWORD_CWORD_CWORD_CWORD,
	/* 180      */ CWORD_CWORD_CWORD_CWORD,
	/* 181      */ CWORD_CWORD_CWORD_CWORD,
	/* 182      */ CWORD_CWORD_CWORD_CWORD,
	/* 183      */ CWORD_CWORD_CWORD_CWORD,
	/* 184      */ CWORD_CWORD_CWORD_CWORD,
	/* 185      */ CWORD_CWORD_CWORD_CWORD,
	/* 186      */ CWORD_CWORD_CWORD_CWORD,
	/* 187      */ CWORD_CWORD_CWORD_CWORD,
	/* 188      */ CWORD_CWORD_CWORD_CWORD,
	/* 189      */ CWORD_CWORD_CWORD_CWORD,
	/* 190      */ CWORD_CWORD_CWORD_CWORD,
	/* 191      */ CWORD_CWORD_CWORD_CWORD,
	/* 192      */ CWORD_CWORD_CWORD_CWORD,
	/* 193      */ CWORD_CWORD_CWORD_CWORD,
	/* 194      */ CWORD_CWORD_CWORD_CWORD,
	/* 195      */ CWORD_CWORD_CWORD_CWORD,
	/* 196      */ CWORD_CWORD_CWORD_CWORD,
	/* 197      */ CWORD_CWORD_CWORD_CWORD,
	/* 198      */ CWORD_CWORD_CWORD_CWORD,
	/* 199      */ CWORD_CWORD_CWORD_CWORD,
	/* 200      */ CWORD_CWORD_CWORD_CWORD,
	/* 201      */ CWORD_CWORD_CWORD_CWORD,
	/* 202      */ CWORD_CWORD_CWORD_CWORD,
	/* 203      */ CWORD_CWORD_CWORD_CWORD,
	/* 204      */ CWORD_CWORD_CWORD_CWORD,
	/* 205      */ CWORD_CWORD_CWORD_CWORD,
	/* 206      */ CWORD_CWORD_CWORD_CWORD,
	/* 207      */ CWORD_CWORD_CWORD_CWORD,
	/* 208      */ CWORD_CWORD_CWORD_CWORD,
	/* 209      */ CWORD_CWORD_CWORD_CWORD,
	/* 210      */ CWORD_CWORD_CWORD_CWORD,
	/* 211      */ CWORD_CWORD_CWORD_CWORD,
	/* 212      */ CWORD_CWORD_CWORD_CWORD,
	/* 213      */ CWORD_CWORD_CWORD_CWORD,
	/* 214      */ CWORD_CWORD_CWORD_CWORD,
	/* 215      */ CWORD_CWORD_CWORD_CWORD,
	/* 216      */ CWORD_CWORD_CWORD_CWORD,
	/* 217      */ CWORD_CWORD_CWORD_CWORD,
	/* 218      */ CWORD_CWORD_CWORD_CWORD,
	/* 219      */ CWORD_CWORD_CWORD_CWORD,
	/* 220      */ CWORD_CWORD_CWORD_CWORD,
	/* 221      */ CWORD_CWORD_CWORD_CWORD,
	/* 222      */ CWORD_CWORD_CWORD_CWORD,
	/* 223      */ CWORD_CWORD_CWORD_CWORD,
	/* 224      */ CWORD_CWORD_CWORD_CWORD,
	/* 225      */ CWORD_CWORD_CWORD_CWORD,
	/* 226      */ CWORD_CWORD_CWORD_CWORD,
	/* 227      */ CWORD_CWORD_CWORD_CWORD,
	/* 228      */ CWORD_CWORD_CWORD_CWORD,
	/* 229      */ CWORD_CWORD_CWORD_CWORD,
	/* 230      */ CWORD_CWORD_CWORD_CWORD,
	/* 231      */ CWORD_CWORD_CWORD_CWORD,
	/* 232      */ CWORD_CWORD_CWORD_CWORD,
	/* 233      */ CWORD_CWORD_CWORD_CWORD,
	/* 234      */ CWORD_CWORD_CWORD_CWORD,
	/* 235      */ CWORD_CWORD_CWORD_CWORD,
	/* 236      */ CWORD_CWORD_CWORD_CWORD,
	/* 237      */ CWORD_CWORD_CWORD_CWORD,
	/* 238      */ CWORD_CWORD_CWORD_CWORD,
	/* 239      */ CWORD_CWORD_CWORD_CWORD,
	/* 230      */ CWORD_CWORD_CWORD_CWORD,
	/* 241      */ CWORD_CWORD_CWORD_CWORD,
	/* 242      */ CWORD_CWORD_CWORD_CWORD,
	/* 243      */ CWORD_CWORD_CWORD_CWORD,
	/* 244      */ CWORD_CWORD_CWORD_CWORD,
	/* 245      */ CWORD_CWORD_CWORD_CWORD,
	/* 246      */ CWORD_CWORD_CWORD_CWORD,
	/* 247      */ CWORD_CWORD_CWORD_CWORD,
	/* 248      */ CWORD_CWORD_CWORD_CWORD,
	/* 249      */ CWORD_CWORD_CWORD_CWORD,
	/* 250      */ CWORD_CWORD_CWORD_CWORD,
	/* 251      */ CWORD_CWORD_CWORD_CWORD,
	/* 252      */ CWORD_CWORD_CWORD_CWORD,
	/* 253      */ CWORD_CWORD_CWORD_CWORD,
	/* 254      */ CWORD_CWORD_CWORD_CWORD,
	/* 255      */ CWORD_CWORD_CWORD_CWORD,
	/* PEOF */     CENDFILE_CENDFILE_CENDFILE_CENDFILE,
};

#if 1
# define SIT(c, syntax) ((S_I_T[syntax_index_table[c]] >> ((syntax)*4)) & 0xf)
#else /* debug version, caught one signed char bug */
# define SIT(c, syntax) \
	({ \
		if ((c) < 0 || (c) > (PEOF + ENABLE_ASH_ALIAS)) \
			bb_error_msg_and_die("line:%d c:%d", __LINE__, (c)); \
		if ((syntax) < 0 || (syntax) > (2 + ENABLE_FEATURE_SH_MATH)) \
			bb_error_msg_and_die("line:%d c:%d", __LINE__, (c)); \
		((S_I_T[syntax_index_table[c]] >> ((syntax)*4)) & 0xf); \
	})
#endif

#endif  /* !USE_SIT_FUNCTION */


/* ============ Alias handling */

#if ENABLE_ASH_ALIAS

#define ALIASINUSE 1
#define ALIASDEAD  2

struct alias {
	struct alias *next;
	char *name;
	char *val;
	int flag;
};

static struct alias **atab; // [ATABSIZE];
#define INIT_G_alias() do { \
	atab = xzalloc(ATABSIZE * sizeof(atab[0])); \
} while (0)

static struct alias **
__lookupalias(const char *name)
{
	unsigned int hashval;
	struct alias **app;
	const char *p;
	unsigned int ch;

	p = name;

	ch = (unsigned char)*p;
	hashval = ch << 4;
	while (ch) {
		hashval += ch;
		ch = (unsigned char)*++p;
	}
	app = &atab[hashval % ATABSIZE];

	for (; *app; app = &(*app)->next) {
		if (strcmp(name, (*app)->name) == 0) {
			break;
		}
	}

	return app;
}

static struct alias *
lookupalias(const char *name, int check)
{
	struct alias *ap = *__lookupalias(name);

	if (check && ap && (ap->flag & ALIASINUSE))
		return NULL;
	return ap;
}

static struct alias *
freealias(struct alias *ap)
{
	struct alias *next;

	if (ap->flag & ALIASINUSE) {
		ap->flag |= ALIASDEAD;
		return ap;
	}

	next = ap->next;
	free(ap->name);
	free(ap->val);
	free(ap);
	return next;
}

static void
setalias(const char *name, const char *val)
{
	struct alias *ap, **app;

	app = __lookupalias(name);
	ap = *app;
	INTOFF;
	if (ap) {
		if (!(ap->flag & ALIASINUSE)) {
			free(ap->val);
		}
		ap->val = ckstrdup(val);
		ap->flag &= ~ALIASDEAD;
	} else {
		/* not found */
		ap = ckzalloc(sizeof(struct alias));
		ap->name = ckstrdup(name);
		ap->val = ckstrdup(val);
		/*ap->flag = 0; - ckzalloc did it */
		/*ap->next = NULL;*/
		*app = ap;
	}
	INTON;
}

static int
unalias(const char *name)
{
	struct alias **app;

	app = __lookupalias(name);

	if (*app) {
		INTOFF;
		*app = freealias(*app);
		INTON;
		return 0;
	}

	return 1;
}

static void
rmaliases(void)
{
	struct alias *ap, **app;
	int i;

	INTOFF;
	for (i = 0; i < ATABSIZE; i++) {
		app = &atab[i];
		for (ap = *app; ap; ap = *app) {
			*app = freealias(*app);
			if (ap == *app) {
				app = &ap->next;
			}
		}
	}
	INTON;
}

static void
printalias(const struct alias *ap)
{
	out1fmt("%s=%s\n", ap->name, single_quote(ap->val));
}

/*
 * TODO - sort output
 */
static int FAST_FUNC
aliascmd(int argc UNUSED_PARAM, char **argv)
{
	char *n, *v;
	int ret = 0;
	struct alias *ap;

	if (!argv[1]) {
		int i;

		for (i = 0; i < ATABSIZE; i++) {
			for (ap = atab[i]; ap; ap = ap->next) {
				printalias(ap);
			}
		}
		return 0;
	}
	while ((n = *++argv) != NULL) {
		v = strchr(n+1, '=');
		if (v == NULL) { /* n+1: funny ksh stuff */
			ap = *__lookupalias(n);
			if (ap == NULL) {
				fprintf(stderr, "%s: %s not found\n", "alias", n);
				ret = 1;
			} else
				printalias(ap);
		} else {
			*v++ = '\0';
			setalias(n, v);
		}
	}

	return ret;
}

static int FAST_FUNC
unaliascmd(int argc UNUSED_PARAM, char **argv UNUSED_PARAM)
{
	int i;

	while (nextopt("a") != '\0') {
		rmaliases();
		return 0;
	}
	for (i = 0; *argptr; argptr++) {
		if (unalias(*argptr)) {
			fprintf(stderr, "%s: %s not found\n", "unalias", *argptr);
			i = 1;
		}
	}

	return i;
}

#endif /* ASH_ALIAS */

/* Mode argument to forkshell.  Don't change FORK_FG or FORK_BG. */
#define FORK_FG    0
#define FORK_BG    1
#define FORK_NOJOB 2

/* mode flags for showjob(s) */
#define SHOW_ONLY_PGID  0x01    /* show only pgid (jobs -p) */
#define SHOW_PIDS       0x02    /* show individual pids, not just one line per job */
#define SHOW_CHANGED    0x04    /* only jobs whose state has changed */
#define SHOW_STDERR     0x08    /* print to stderr (else stdout) */

/*
 * A job structure contains information about a job.  A job is either a
 * single process or a set of processes contained in a pipeline.  In the
 * latter case, pidlist will be non-NULL, and will point to a -1 terminated
 * array of pids.
 */
struct procstat {
	pid_t   ps_pid;         /* process id */
	int     ps_status;      /* last process status from wait() */
#if ENABLE_PLATFORM_POSIX || JOBS_WIN32
	char    *ps_cmd;        /* text of command being run */
#endif
#if ENABLE_PLATFORM_MINGW32
	HANDLE  ps_proc;
#endif
};

struct job {
	struct procstat ps0;    /* status of process */
	struct procstat *ps;    /* status of processes when more than one */
#if JOBS
	int stopstatus;         /* status of a stopped job */
#endif
	unsigned nprocs;        /* number of processes */

#define JOBRUNNING      0       /* at least one proc running */
#define JOBSTOPPED      1       /* all procs are stopped */
#define JOBDONE         2       /* all procs are completed */
	unsigned
		state: 8,
#if JOBS || ENABLE_PLATFORM_MINGW32
		sigint: 1,      /* job was killed by SIGINT */
#endif
#if JOBS
		jobctl: 1,      /* job running under job control */
#endif
		waited: 1,      /* true if this entry has been waited for */
		used: 1,        /* true if this entry is in used */
		changed: 1;     /* true if status has changed */
	struct job *prev_job;   /* previous job */
};

#if !ENABLE_PLATFORM_MINGW32
static int forkshell(struct job *, union node *, int);
#endif
static int waitforjob(struct job *);

#if !JOBS && !JOBS_WIN32
enum { jobctl = 0 };
#define setjobctl(on) do {} while (0)
#elif JOBS_WIN32
static smallint jobctl; //references:8
#define setjobctl(on) do { if (rootshell) jobctl = on; } while (0)
#else /* JOBS */
static smallint jobctl; //references:8
static void setjobctl(int);
#endif

#if !ENABLE_PLATFORM_MINGW32
/*
 * Ignore a signal.
 */
static void
ignoresig(int signo)
{
	/* Avoid unnecessary system calls. Is it already SIG_IGNed? */
	if (sigmode[signo - 1] != S_IGN && sigmode[signo - 1] != S_HARD_IGN) {
		/* No, need to do it */
		signal(signo, SIG_IGN);
	}
	if (!vforked)
		sigmode[signo - 1] = S_HARD_IGN;
}

/*
 * Only one usage site - in setsignal()
 * This function is called onsig() in dash
 */
static void
signal_handler(int signo)
{
	// parent momentarily has vforked == 1 too, but it masks
	// all signals until after it resets vforked to 0.
	if (vforked)
		/* We are vfork child, DO NOT MODIFY ANY VARIABLES! */
		return;

	if (signo == SIGCHLD) {
		gotsigchld = 1;
		if (!trap[SIGCHLD])
			return;
	}
#if ENABLE_FEATURE_EDITING
	bb_got_signal = signo; /* for read_line_input / read builtin: "we got a signal" */
#endif
	gotsig[signo - 1] = 1;
	pending_sig = signo;

	if (signo == SIGINT && !trap[SIGINT]) {
		if (!suppress_int) {
			pending_sig = 0;
			raise_interrupt(); /* does not return */
		}
		pending_int = 1;
	}
}

/*
 * Set the signal handler for the specified signal.  The routine figures
 * out what it should be set to.
 */
static void
setsignal(int signo)
{
	int lvforked;
	char *t;
	char cur_act, new_act;
	struct sigaction act;

	lvforked = vforked;

	t = trap[signo];
	new_act = S_DFL;
	if (t != NULL) { /* trap for this sig is set */
		new_act = S_CATCH;
		if (t[0] == '\0') /* trap is "": ignore this sig */
			new_act = S_IGN;
	}

	if (rootshell && new_act == S_DFL && !lvforked) {
		switch (signo) {
		case SIGINT:
			if (iflag || minusc || sflag == 0)
				new_act = S_CATCH;
			break;
		case SIGQUIT:
#if DEBUG
			if (debug)
				break;
#endif
			/* man bash:
			 * "In all cases, bash ignores SIGQUIT. Non-builtin
			 * commands run by bash have signal handlers
			 * set to the values inherited by the shell
			 * from its parent". */
			new_act = S_IGN;
			break;
		case SIGTERM:
			if (iflag)
				new_act = S_IGN;
			break;
#if JOBS
		case SIGTSTP:
		case SIGTTOU:
			if (mflag)
				new_act = S_IGN;
			break;
#endif
		}
	}
	/* if !rootshell, we reset SIGQUIT to DFL,
	 * whereas we have to restore it to what shell got on entry.
	 * This is handled by the fact that if signal was IGNored on entry,
	 * then cur_act is S_HARD_IGN and we never change its sigaction
	 * (see code below).
	 */

	if (signo == SIGCHLD)
		new_act = S_CATCH;

	t = &sigmode[signo - 1];
	cur_act = *t;
	if (cur_act == 0) {
		/* current setting is not yet known */
		if (sigaction(signo, NULL, &act)) {
			/* pretend it worked; maybe we should give a warning,
			 * but other shells don't. We don't alter sigmode,
			 * so we retry every time.
			 * btw, in Linux it never fails. --vda */
			return;
		}
		if (act.sa_handler == SIG_IGN) {
			cur_act = S_HARD_IGN;
			if (mflag
			 && (signo == SIGTSTP || signo == SIGTTIN || signo == SIGTTOU)
			) {
				cur_act = S_IGN;   /* don't hard ignore these */
			}
		}
		if (act.sa_handler == SIG_DFL && new_act == S_DFL) {
			/* installing SIG_DFL over SIG_DFL is a no-op */
			/* saves one sigaction call in each "sh -c SCRIPT" invocation */
			*t = S_DFL;
			return;
		}
	}
	if (cur_act == S_HARD_IGN || cur_act == new_act)
		return;

	if (!lvforked)
		*t = new_act;
	act.sa_handler = SIG_DFL;
	switch (new_act) {
	case S_CATCH:
		act.sa_handler = signal_handler;
		break;
	case S_IGN:
		act.sa_handler = SIG_IGN;
		break;
	}
	/* flags and mask matter only if !DFL and !IGN, but we do it
	 * for all cases for more deterministic behavior:
	 */
	act.sa_flags = 0; //TODO: why not SA_RESTART?
	sigfillset(&act.sa_mask);

	sigaction_set(signo, &act);
}
#else
#define setsignal(s)
#define ignoresig(s)
#endif

/* mode flags for set_curjob */
#define CUR_DELETE 2
#define CUR_RUNNING 1
#define CUR_STOPPED 0

#if JOBS
/* pgrp of shell on invocation */
static int initialpgrp; //references:2
static int ttyfd = -1; //5
#endif
/* array of jobs */
static struct job *jobtab; //5
/* size of array */
static unsigned njobs; //4
/* current job */
static struct job *curjob; //lots

#if 0
/* Bash has a feature: it restores termios after a successful wait for
 * a foreground job which had at least one stopped or sigkilled member.
 * The probable rationale is that SIGSTOP and SIGKILL can preclude task from
 * properly restoring tty state. Should we do this too?
 * A reproducer: ^Z an interactive python:
 *
 * # python
 * Python 2.7.12 (...)
 * >>> ^Z
 *	{ python leaves tty in -icanon -echo state. We do survive that... }
 *  [1]+  Stopped                    python
 *	{ ...however, next program (python #2) does not survive it well: }
 * # python
 * Python 2.7.12 (...)
 * >>> Traceback (most recent call last):
 *	{ above, I typed "qwerty<CR>", but -echo state is still in effect }
 *   File "<stdin>", line 1, in <module>
 * NameError: name 'qwerty' is not defined
 *
 * The implementation below is modeled on bash code and seems to work.
 * However, I'm not sure we should do this. For one: what if I'd fg
 * the stopped python instead? It'll be confused by "restored" tty state.
 */
static struct termios shell_tty_info;
static void
get_tty_state(void)
{
	if (rootshell && ttyfd >= 0)
		tcgetattr(ttyfd, &shell_tty_info);
}
static void
set_tty_state(void)
{
	/* if (rootshell) - caller ensures this */
	if (ttyfd >= 0)
		tcsetattr(ttyfd, TCSADRAIN, &shell_tty_info);
}
static int
job_signal_status(struct job *jp)
{
	int status;
	unsigned i;
	struct procstat *ps = jp->ps;
	for (i = 0; i < jp->nprocs; i++) {
		status = ps[i].ps_status;
		if (WIFSIGNALED(status) || WIFSTOPPED(status))
			return status;
	}
	return 0;
}
static void
restore_tty_if_stopped_or_signaled(struct job *jp)
{
//TODO: check what happens if we come from waitforjob() in expbackq()
	if (rootshell) {
		int s = job_signal_status(jp);
		if (s) /* WIFSIGNALED(s) || WIFSTOPPED(s) */
			set_tty_state();
	}
}
#else
# define get_tty_state() ((void)0)
# define restore_tty_if_stopped_or_signaled(jp) ((void)0)
#endif

static void
set_curjob(struct job *jp, unsigned mode)
{
	struct job *jp1;
	struct job **jpp, **curp;

	/* first remove from list */
	jpp = curp = &curjob;
	while (1) {
		jp1 = *jpp;
		if (jp1 == jp)
			break;
		jpp = &jp1->prev_job;
	}
	*jpp = jp1->prev_job;

	/* Then re-insert in correct position */
	jpp = curp;
	switch (mode) {
	default:
#if DEBUG
		abort();
#endif
	case CUR_DELETE:
		/* job being deleted */
		break;
	case CUR_RUNNING:
		/* newly created job or backgrounded job,
		 * put after all stopped jobs.
		 */
		while (1) {
			jp1 = *jpp;
#if JOBS
			if (!jp1 || jp1->state != JOBSTOPPED)
#endif
				break;
			jpp = &jp1->prev_job;
		}
		/* FALLTHROUGH */
#if JOBS
	case CUR_STOPPED:
#endif
		/* newly stopped job - becomes curjob */
		jp->prev_job = *jpp;
		*jpp = jp;
		break;
	}
}

#if JOBS || ENABLE_PLATFORM_MINGW32 || DEBUG
static int
jobno(const struct job *jp)
{
	return jp - jobtab + 1;
}
#endif

/*
 * Convert a job name to a job structure.
 */
#if !JOBS
#define getjob(name, getctl) getjob(name)
#endif
static struct job *
getjob(const char *name, int getctl)
{
	struct job *jp;
#if ENABLE_PLATFORM_POSIX || JOBS_WIN32
	struct job *found;
#endif
	const char *err_msg = "%s: no such job";
	unsigned num;
	int c;
	const char *p;

	jp = curjob;
	p = name;
	if (!p)
		goto currentjob;

	if (*p != '%')
		goto err;

	c = *++p;
	if (!c)
		goto currentjob;

	if (!p[1]) {
		if (c == '+' || c == '%') {
 currentjob:
			err_msg = "No current job";
			goto check;
		}
		if (c == '-') {
			if (jp)
				jp = jp->prev_job;
			err_msg = "No previous job";
 check:
			if (!jp)
				goto err;
			goto gotit;
		}
	}

	if (is_number(p)) {
		num = atoi(p);
		if (num > 0 && num <= njobs) {
			jp = jobtab + num - 1;
			if (jp->used)
				goto gotit;
			goto err;
		}
	}

#if ENABLE_PLATFORM_POSIX || JOBS_WIN32
	found = NULL;
	while (jp) {
		if (*p == '?'
		 ? strstr(jp->ps[0].ps_cmd, p + 1)
		 : prefix(jp->ps[0].ps_cmd, p)
		) {
			if (found)
				goto err;
			found = jp;
			err_msg = "%s: ambiguous";
		}
		jp = jp->prev_job;
	}
	if (!found)
		goto err;
	jp = found;
#else
	goto err;
#endif

 gotit:
#if JOBS
	err_msg = "job %s not created under job control";
	if (getctl && jp->jobctl == 0)
		goto err;
#endif
	return jp;
 err:
	ash_msg_and_raise_error(err_msg, name);
}

/*
 * Mark a job structure as unused.
 */
static void
freejob(struct job *jp)
{
#if ENABLE_PLATFORM_POSIX || JOBS_WIN32
	struct procstat *ps;
	int i;
#endif

	INTOFF;
#if ENABLE_PLATFORM_POSIX || JOBS_WIN32
	for (i = jp->nprocs, ps = jp->ps; --i >= 0; ps++) {
		if (ps->ps_cmd != nullstr)
			free(ps->ps_cmd);
	}
#endif
	if (jp->ps != &jp->ps0)
		free(jp->ps);
	jp->used = 0;
	set_curjob(jp, CUR_DELETE);
	INTON;
}

#if JOBS
static void
xtcsetpgrp(int fd, pid_t pgrp)
{
	int err;

	sigblockall(NULL);
	err = tcsetpgrp(fd, pgrp);
	sigclearmask();
	// Unmasking signals would cause any arrived signal to trigger, so why?
	// Generally yes, but there are exceptions. Such as:
	// """
	// Attempts to use tcsetpgrp() from a process which is a member of
	// a background process group on a fd associated with its controlling
	// terminal shall cause the process group to be sent a SIGTTOU signal.
	// If the calling thread is blocking SIGTTOU signals or the process
	// is ignoring SIGTTOU signals, the process shall be allowed
	// to perform the operation, and no signal is sent."""

	if (err)
		ash_msg_and_raise_perror("can't set tty process group");
}

/*
 * Turn job control on and off.
 *
 * Note:  This code assumes that the third arg to ioctl is a character
 * pointer, which is true on Berkeley systems but not System V.  Since
 * System V doesn't have job control yet, this isn't a problem now.
 *
 * Called with interrupts off.
 */
static void
setjobctl(int on)
{
	int fd;
	int pgrp;

	if (on == jobctl || rootshell == 0)
		return;
	if (on) {
		int ofd;
		ofd = fd = sh_open(_PATH_TTY, O_RDWR, 1);
		if (fd < 0) {
	/* BTW, bash will try to open(ttyname(0)) if open("/dev/tty") fails.
	 * That sometimes helps to acquire controlling tty.
	 * Obviously, a workaround for bugs when someone
	 * failed to provide a controlling tty to bash! :) */
			fd = 2;
			while (!isatty(fd))
				if (--fd < 0)
					goto out;
		}
		/* fd is a tty at this point */
		fd = fcntl(fd, F_DUPFD_CLOEXEC, 10);
		if (ofd >= 0) /* if it is "/dev/tty", close. If 0/1/2, don't */
			close(ofd);
		if (fd < 0)
			goto out; /* F_DUPFD failed */
		if (F_DUPFD_CLOEXEC == F_DUPFD) /* if old libc (w/o F_DUPFD_CLOEXEC) */
			close_on_exec_on(fd);
		while (1) { /* while we are in the background */
			pgrp = tcgetpgrp(fd);
			if (pgrp < 0) {
 out:
				ash_msg("can't access tty; job control turned off");
				mflag = on = 0;
				goto close;
			}
			if (pgrp == getpgrp())
				break;
			killpg(0, SIGTTIN);
		}
		initialpgrp = pgrp;

		setsignal(SIGTSTP);
		setsignal(SIGTTOU);
		setsignal(SIGTTIN);
		pgrp = rootpid;
		setpgid(0, pgrp);
		xtcsetpgrp(fd, pgrp);
	} else {
		/* turning job control off */
		fd = ttyfd;
		pgrp = initialpgrp;
		/* was xtcsetpgrp, but this can make exiting ash
		 * loop forever if pty is already deleted */
		tcsetpgrp(fd, pgrp);
		setpgid(0, pgrp);
		setsignal(SIGTSTP);
		setsignal(SIGTTOU);
		setsignal(SIGTTIN);
 close:
		if (fd >= 0)
			close(fd);
		fd = -1;
	}
	ttyfd = fd;
	jobctl = on;
}
#endif

#if JOBS || JOBS_WIN32
static int FAST_FUNC
killcmd(int argc, char **argv)
{
	if (argv[1] && strcmp(argv[1], "-l") != 0) {
		int i = 1;
		do {
			if (argv[i][0] == '%') {
				/*
				 * "kill %N" - job kill
				 * Converting to pgrp / pid kill
				 */
				struct job *jp;
				char *dst;
				int j, n;

				jp = getjob(argv[i], 0);
				/*
				 * In jobs started under job control, we signal
				 * entire process group by kill -PGRP_ID.
				 * This happens, f.e., in interactive shell.
				 *
				 * Otherwise, we signal each child via
				 * kill PID1 PID2 PID3.
				 * Testcases:
				 * sh -c 'sleep 1|sleep 1 & kill %1'
				 * sh -c 'true|sleep 2 & sleep 1; kill %1'
				 * sh -c 'true|sleep 1 & sleep 2; kill %1'
				 */
				n = jp->nprocs; /* can't be 0 (I hope) */
#if !ENABLE_PLATFORM_MINGW32
				if (jp->jobctl)
					n = 1;
#endif
				dst = alloca(n * sizeof(int)*4);
				argv[i] = dst;
				for (j = 0; j < n; j++) {
					struct procstat *ps = &jp->ps[j];
					/* Skip non-running and not-stopped members
					 * (i.e. dead members) of the job
					 */
					if (ps->ps_status != -1 && !WIFSTOPPED(ps->ps_status))
						continue;
					/*
					 * kill_main has matching code to expect
					 * leading space. Needed to not confuse
					 * negative pids with "kill -SIGNAL_NO" syntax
					 */
#if !ENABLE_PLATFORM_MINGW32
					dst += sprintf(dst, jp->jobctl ? " -%u" : " %u", (int)ps->ps_pid);
#else
					dst += sprintf(dst, " -%u", (int)ps->ps_pid);
#endif
				}
				*dst = '\0';
			}
		} while (argv[++i]);
	}
	return kill_main(argc, argv);
}
#endif

#if JOBS
static void
showpipe(struct job *jp /*, FILE *out*/)
{
	struct procstat *ps;
	struct procstat *psend;

	psend = jp->ps + jp->nprocs;
	for (ps = jp->ps + 1; ps < psend; ps++)
		printf(" | %s", ps->ps_cmd);
	newline_and_flush(stdout);
	flush_stdout_stderr();
}


static int
restartjob(struct job *jp, int mode)
{
	struct procstat *ps;
	int i;
	int status;
	pid_t pgid;

	INTOFF;
	if (jp->state == JOBDONE)
		goto out;
	jp->state = JOBRUNNING;
	pgid = jp->ps[0].ps_pid;
	if (mode == FORK_FG) {
		get_tty_state();
		xtcsetpgrp(ttyfd, pgid);
	}
	killpg(pgid, SIGCONT);
	ps = jp->ps;
	i = jp->nprocs;
	do {
		if (WIFSTOPPED(ps->ps_status)) {
			ps->ps_status = -1;
		}
		ps++;
	} while (--i);
 out:
	status = (mode == FORK_FG) ? waitforjob(jp) : 0;
	INTON;
	return status;
}

static int FAST_FUNC
fg_bgcmd(int argc UNUSED_PARAM, char **argv)
{
	struct job *jp;
	int mode;
	int retval;

	mode = (**argv == 'f') ? FORK_FG : FORK_BG;
	nextopt(nullstr);
	argv = argptr;
	do {
		jp = getjob(*argv, 1);
		if (mode == FORK_BG) {
			set_curjob(jp, CUR_RUNNING);
			printf("[%d] ", jobno(jp));
		}
		out1str(jp->ps[0].ps_cmd);
		showpipe(jp /*, stdout*/);
		retval = restartjob(jp, mode);
	} while (*argv && *++argv);
	return retval;
}
#endif

static int
sprint_status48(char *os, int status, int sigonly)
{
	char *s = os;
	int st;

	if (!WIFEXITED(status)) {
#if JOBS
		if (WIFSTOPPED(status))
			st = WSTOPSIG(status);
		else
#endif
			st = WTERMSIG(status);
		if (sigonly) {
			if (st == SIGINT || st == SIGPIPE)
				goto out;
#if JOBS
			if (WIFSTOPPED(status))
				goto out;
#endif
		}
		st &= 0x7f;
		s = stpncpy(s, strsignal(st), 32);
		if (WCOREDUMP(status)) {
			s = stpcpy(s, " (core dumped)");
		}
	} else if (!sigonly) {
		st = WEXITSTATUS(status);
		s += fmtstr(s, 16, (st ? "Done(%d)" : "Done"), st);
	}
 out:
	return s - os;
}

<<<<<<< HEAD
#if ENABLE_PLATFORM_MINGW32
static BOOL WINAPI ctrl_handler(DWORD dwCtrlType)
{
	if (dwCtrlType == CTRL_C_EVENT || dwCtrlType == CTRL_BREAK_EVENT) {
# if ENABLE_FEATURE_EDITING
		bb_got_signal = SIGINT; /* for read_line_input: "we got a signal" */
# endif
		if (!suppress_int && !(rootshell && iflag))
			raise_interrupt();
		pending_int = 1;
		return TRUE;
	}
	return FALSE;
}

/*
 * Windows does not know about parent-child relationship
 * They don't support waitpid(-1)
 */
static pid_t
waitpid_child(int *status, int wait_flags)
{
	struct job *jb;
	int pid_nr = 0;
	static HANDLE *proclist = NULL;
	static int pid_max = 0;
	pid_t pid = -1;
	DWORD win_status, idx;
	int i;

	for (jb = curjob; jb; jb = jb->prev_job) {
		if (jb->state != JOBDONE) {
			if (pid_nr + jb->nprocs > pid_max) {
				pid_max = pid_nr + jb->nprocs;
				proclist = ckrealloc(proclist, sizeof(*proclist) * pid_max);
			}

			for (i = 0; i < jb->nprocs; ++i) {
				if (jb->ps[i].ps_proc) {
					proclist[pid_nr++] = jb->ps[i].ps_proc;
				}
			}
		}
	}

	if (pid_nr) {
		idx = WaitForMultipleObjects(pid_nr, proclist, FALSE,
					wait_flags & WNOHANG ? 0 : INFINITE);
		if (idx < pid_nr) {
			GetExitCodeProcess(proclist[idx], &win_status);
			*status = exit_code_to_wait_status(win_status);
			pid = GetProcessId(proclist[idx]);
		}
	}
	return pid;
}
#define waitpid(p, s, f) waitpid_child(s, f)
#endif

#define DOWAIT_NONBLOCK 0
#define DOWAIT_BLOCK    1
#define DOWAIT_BLOCK_OR_SIG 2
=======
/* Inside dowait(): */
#define DOWAIT_NONBLOCK 0	/* waitpid() will use WNOHANG and won't wait for signals */
#define DOWAIT_BLOCK    1	/* waitpid() will NOT use WNOHANG */
#define DOWAIT_CHILD_OR_SIG 2	/* waitpid() will use WNOHANG and if got 0, will wait for signals, then loop back */
>>>>>>> b4cedd4c
#if BASH_WAIT_N
# define DOWAIT_JOBSTATUS 0x10  /* OR this to get job's exitstatus instead of pid */
#endif

static int
waitproc(int block, int *status)
{
#if !ENABLE_PLATFORM_MINGW32
	sigset_t oldmask;
	int flags = block == DOWAIT_BLOCK ? 0 : WNOHANG;
	int err;

#if JOBS
	if (jobctl)
		flags |= WUNTRACED;
#endif

	do {
		gotsigchld = 0;
		do
			err = waitpid(-1, status, flags);
		while (err < 0 && errno == EINTR);

		/* Return if error (for example, ECHILD); or if pid found;
		 * or if "block" is DOWAIT_NONBLOCK (=0), in this case return -1.
		 */
		if (err || (err = -!block))
			break;

		/* "block" is DOWAIT_CHILD_OR_SIG. All children are running
		 * (waitpid(WNOHAG) above returned 0), wait for signals:
		 */

		//simpler, but unsafe: a signal can set pending_sig after check, but before pause():
		//while (!gotsigchld && !pending_sig)
		//	pause();

		sigblockall(&oldmask);

		while (!gotsigchld && !pending_sig)
			sigsuspend(&oldmask);

		sigclearmask();
	} while (gotsigchld);
	/* If we fall off the loop, err is 0, which means we got a !SIGCHLD signal */

	return err;
#else
	int flags = block == DOWAIT_BLOCK ? 0 : WNOHANG;
	*status = 0;
	return waitpid(-1, status, flags);
#endif
}

static int waitone(int block, struct job *job)
{
	int pid;
	int status;
	struct job *jp;
	struct job *thisjob = NULL;
#if BASH_WAIT_N
	bool want_jobexitstatus = (block & DOWAIT_JOBSTATUS);
	block = (block & ~DOWAIT_JOBSTATUS);
#endif

	TRACE(("dowait(0x%x) called\n", block));

	/* It's wrong to call waitpid() outside of INTOFF region:
	 * signal can arrive just after syscall return and handler can
	 * longjmp away, losing stop/exit notification processing.
	 * Thus, for "jobs" builtin, and for waiting for a fg job,
	 * we call waitpid() (blocking or non-blocking) inside INTOFF.
	 *
	 * However, for "wait" builtin it is wrong to simply call waitpid()
	 * in INTOFF region: "wait" needs to wait for any running job
	 * to change state, but should exit on any trap too.
	 * In INTOFF region, a signal just before syscall entry can set
	 * pending_sig variables, but we can't check them, and we would
	 * either enter a sleeping waitpid() (BUG), or need to busy-loop.
	 *
	 * Because of this, we run inside INTOFF, but use a special routine
	 * which combines waitpid() and sigsuspend().
	 * This is the reason why we need to have a handler for SIGCHLD:
	 * SIG_DFL handler does not wake sigsuspend().
	 */
	INTOFF;
	pid = waitproc(block, &status);
	TRACE(("wait returns pid %d, status=%d\n", pid, status));
	if (pid <= 0)
		goto out;

	for (jp = curjob; jp; jp = jp->prev_job) {
		int jobstate;
		struct procstat *sp;
		struct procstat *spend;
		if (jp->state == JOBDONE)
			continue;
		jobstate = JOBDONE;
		spend = jp->ps + jp->nprocs;
		sp = jp->ps;
		do {
			if (sp->ps_pid == pid) {
				TRACE(("Job %d: changing status of proc %d from 0x%x to 0x%x\n", jobno(jp), pid, sp->ps_status, status));
				sp->ps_status = status;
				thisjob = jp;
#if ENABLE_PLATFORM_MINGW32
				CloseHandle(ps->ps_proc);
				ps->ps_proc = NULL;
#endif
			}
			if (sp->ps_status == -1)
				jobstate = JOBRUNNING;
#if JOBS
			if (jobstate == JOBRUNNING)
				continue;
			if (WIFSTOPPED(sp->ps_status)) {
				jp->stopstatus = sp->ps_status;
				jobstate = JOBSTOPPED;
			}
#endif
		} while (++sp < spend);
		if (!thisjob)
			continue;

		/* Found the job where one of its processes changed its state.
		 * Is there at least one live and running process in this job? */
		if (jobstate != JOBRUNNING) {
			/* No. All live processes in the job are stopped
			 * (JOBSTOPPED) or there are no live processes (JOBDONE)
			 */
			thisjob->changed = 1;
			if (thisjob->state != jobstate) {
				TRACE(("Job %d: changing state from %d to %d\n", jobno(thisjob), thisjob->state, jobstate));
				thisjob->state = jobstate;
#if JOBS
				if (jobstate == JOBSTOPPED)
					set_curjob(thisjob, CUR_STOPPED);
#endif
			}
		}
		goto out;
	}
	/* The process wasn't found in job list */
 out:
	INTON;

#if BASH_WAIT_N
	if (want_jobexitstatus) {
		pid = -1;
		if (thisjob && thisjob->state == JOBDONE)
			pid = thisjob->ps[thisjob->nprocs - 1].ps_status;
	}
#endif
	if (thisjob && thisjob == job) {
		char s[48 + 1];
		int len;

		len = sprint_status48(s, status, 1);
		if (len) {
			s[len] = '\n';
			s[len + 1] = '\0';
			out2str(s);
		}
	}
	return pid;
}

static int dowait(int block, struct job *jp)
{
#if !ENABLE_PLATFORM_MINGW32
	smallint gotchld = *(volatile smallint *)&gotsigchld;
	int rpid;
	int pid;

	if (jp && jp->state != JOBRUNNING)
		block = DOWAIT_NONBLOCK;

	if (block == DOWAIT_NONBLOCK && !gotchld)
		return 1;

	rpid = 1;

	do {
		pid = waitone(block, jp);
		rpid &= !!pid;

		if (!pid || (jp && jp->state != JOBRUNNING))
			block = DOWAIT_NONBLOCK;
	} while (pid >= 0);

	return rpid;
#else
	int pid = 1;

	while (jp ? jp->state == JOBRUNNING : pid > 0)
		pid = waitone(block, jp);

	return pid;
#endif
}

#if JOBS || JOBS_WIN32
static void
showjob(struct job *jp, int mode)
{
	struct procstat *ps;
	struct procstat *psend;
	int col;
	int indent_col;
	char s[16 + 16 + 48];
	FILE *out = (mode & SHOW_STDERR ? stderr : stdout);

	ps = jp->ps;

	if (mode & SHOW_ONLY_PGID) { /* jobs -p */
		/* just output process (group) id of pipeline */
		fprintf(out, "%"PID_FMT"d\n", ps->ps_pid);
		return;
	}

	col = fmtstr(s, 16, "[%d]   ", jobno(jp));
	indent_col = col;

	if (jp == curjob)
		s[col - 3] = '+';
	else if (curjob && jp == curjob->prev_job)
		s[col - 3] = '-';

	if (mode & SHOW_PIDS)
		col += fmtstr(s + col, 16, "%"PID_FMT"d ", ps->ps_pid);

	psend = ps + jp->nprocs;

	if (jp->state == JOBRUNNING) {
		strcpy(s + col, "Running");
		col += sizeof("Running") - 1;
	} else {
		int status = psend[-1].ps_status;
#if !ENABLE_PLATFORM_MINGW32
		if (jp->state == JOBSTOPPED)
			status = jp->stopstatus;
#endif
		col += sprint_status48(s + col, status, 0);
	}
	/* By now, "[JOBID]*  [maybe PID] STATUS" is printed */

	/* This loop either prints "<cmd1> | <cmd2> | <cmd3>" line
	 * or prints several "PID             | <cmdN>" lines,
	 * depending on SHOW_PIDS bit.
	 * We do not print status of individual processes
	 * between PID and <cmdN>. bash does it, but not very well:
	 * first line shows overall job status, not process status,
	 * making it impossible to know 1st process status.
	 */
	goto start;
	do {
		/* for each process */
		s[0] = '\0';
		col = 33;
		if (mode & SHOW_PIDS)
			col = fmtstr(s, 48, "\n%*c%"PID_FMT"d ", indent_col, ' ', ps->ps_pid) - 1;
 start:
#if ENABLE_PLATFORM_POSIX || JOBS_WIN32
		fprintf(out, "%s%*c%s%s",
				s,
				33 - col >= 0 ? 33 - col : 0, ' ',
				ps == jp->ps ? "" : "| ",
				ps->ps_cmd
		);
#else
		fprintf(out, "%s", s);
#endif
	} while (++ps != psend);
	newline_and_flush(out);

	jp->changed = 0;

	if (jp->state == JOBDONE) {
		TRACE(("showjob: freeing job %d\n", jobno(jp)));
		freejob(jp);
	}
}

/*
 * Print a list of jobs.  If "change" is nonzero, only print jobs whose
 * statuses have changed since the last call to showjobs.
 */
static void
showjobs(int mode)
{
	struct job *jp;

	TRACE(("showjobs(0x%x) called\n", mode));

	/* Handle all finished jobs */
	dowait(DOWAIT_NONBLOCK, NULL);

	for (jp = curjob; jp; jp = jp->prev_job) {
		if (!(mode & SHOW_CHANGED) || jp->changed) {
			showjob(jp, mode);
		}
	}
}

static int FAST_FUNC
jobscmd(int argc UNUSED_PARAM, char **argv)
{
	int mode, m;

	mode = 0;
	while ((m = nextopt("lp")) != '\0') {
		if (m == 'l')
			mode |= SHOW_PIDS;
		else
			mode |= SHOW_ONLY_PGID;
	}

	argv = argptr;
	if (*argv) {
		do
			showjob(getjob(*argv, 0), mode);
		while (*++argv);
	} else {
		showjobs(mode);
	}

	return 0;
}
#endif /* JOBS */

/* Called only on finished or stopped jobs (no members are running) */
static int
getstatus(struct job *job)
{
	int status;
	int retval;
	struct procstat *ps;

	/* Fetch last member's status */
	ps = job->ps + job->nprocs - 1;
	status = ps->ps_status;
	if (pipefail) {
		/* "set -o pipefail" mode: use last _nonzero_ status */
		while (status == 0 && --ps >= job->ps)
			status = ps->ps_status;
	}

	retval = WEXITSTATUS(status);
	if (!WIFEXITED(status)) {
#if JOBS
		retval = WSTOPSIG(status);
		if (!WIFSTOPPED(status))
#endif
		{
			/* XXX: limits number of signals */
			retval = WTERMSIG(status);
#if JOBS || ENABLE_PLATFORM_MINGW32
			if (retval == SIGINT)
				job->sigint = 1;
#endif
		}
		retval |= 128;
	}
	TRACE(("getstatus: job %d, nproc %d, status 0x%x, retval 0x%x\n",
		jobno(job), job->nprocs, status, retval));
	return retval;
}

static int FAST_FUNC
waitcmd(int argc UNUSED_PARAM, char **argv)
{
	struct job *job;
	int retval;
	struct job *jp;
#if BASH_WAIT_N
	int status;
	char one = nextopt("n");
#else
	nextopt(nullstr);
#endif
	retval = 0;

	argv = argptr;
	if (!argv[0]) {
		/* wait for all jobs / one job if -n */
		for (;;) {
			jp = curjob;
#if BASH_WAIT_N
			if (one && !jp)
				/* exitcode of "wait -n" with nothing to wait for is 127, not 0 */
				retval = 127;
#endif
			while (1) {
				if (!jp) /* no running procs */
					goto ret;
				if (jp->state == JOBRUNNING)
					break;
				jp->waited = 1;
				jp = jp->prev_job;
			}
	/* man bash:
	 * "When bash is waiting for an asynchronous command via
	 * the wait builtin, the reception of a signal for which a trap
	 * has been set will cause the wait builtin to return immediately
	 * with an exit status greater than 128, immediately after which
	 * the trap is executed."
	 */
#if BASH_WAIT_N
			status = dowait(DOWAIT_CHILD_OR_SIG | DOWAIT_JOBSTATUS, NULL);
#else
			dowait(DOWAIT_CHILD_OR_SIG, NULL);
#endif
			/* if child sends us a signal *and immediately exits*,
			 * dowait() returns pid > 0. Check this case,
			 * not "if (dowait() < 0)"!
			 */
			if (pending_sig)
				goto sigout;
#if BASH_WAIT_N
			if (one) {
				/* wait -n waits for one _job_, not one _process_.
				 *  date; sleep 3 & sleep 2 | sleep 1 & wait -n; date
				 * should wait for 2 seconds. Not 1 or 3.
				 */
				if (status != -1 && !WIFSTOPPED(status)) {
					retval = WEXITSTATUS(status);
					if (WIFSIGNALED(status))
						retval = 128 | WTERMSIG(status);
					goto ret;
				}
			}
#endif
		}
	}

	retval = 127;
	do {
		if (**argv != '%') {
			pid_t pid = number(*argv);
			job = curjob;
			while (1) {
				if (!job)
					goto repeat;
				if (job->ps[job->nprocs - 1].ps_pid == pid)
					break;
				job = job->prev_job;
			}
		} else {
			job = getjob(*argv, 0);
		}
		/* loop until process terminated or stopped */
		dowait(DOWAIT_CHILD_OR_SIG, job);
		if (pending_sig)
			goto sigout;
		job->waited = 1;
		retval = getstatus(job);
 repeat: ;
	} while (*++argv);

 ret:
	return retval;
 sigout:
	retval = 128 | pending_sig;
	return retval;
}

static struct job *
growjobtab(void)
{
	size_t len;
	ptrdiff_t offset;
	struct job *jp, *jq;

	len = njobs * sizeof(*jp);
	jq = jobtab;
	jp = ckrealloc(jq, len + 4 * sizeof(*jp));

	offset = (char *)jp - (char *)jq;
	if (offset) {
		/* Relocate pointers */
		size_t l = len;

		jq = (struct job *)((char *)jq + l);
		while (l) {
			l -= sizeof(*jp);
			jq--;
#define joff(p) ((struct job *)((char *)(p) + l))
#define jmove(p) (p) = (void *)((char *)(p) + offset)
			if (joff(jp)->ps == &jq->ps0)
				jmove(joff(jp)->ps);
			if (joff(jp)->prev_job)
				jmove(joff(jp)->prev_job);
		}
		if (curjob)
			jmove(curjob);
#undef joff
#undef jmove
	}

	njobs += 4;
	jobtab = jp;
	jp = (struct job *)((char *)jp + len);
	jq = jp + 3;
	do {
		jq->used = 0;
	} while (--jq >= jp);
	return jp;
}

/*
 * Return a new job structure.
 * Called with interrupts off.
 */
static struct job *
makejob(int nprocs)
{
	int i;
	struct job *jp;

	for (i = njobs, jp = jobtab; ; jp++) {
		if (--i < 0) {
			jp = growjobtab();
			break;
		}
		if (jp->used == 0)
			break;
		if (jp->state != JOBDONE || !jp->waited)
			continue;
#if JOBS || JOBS_WIN32
		if (jobctl)
			continue;
#endif
		freejob(jp);
		break;
	}
	memset(jp, 0, sizeof(*jp));
#if JOBS
	/* jp->jobctl is a bitfield.
	 * "jp->jobctl |= jobctl" likely to give awful code */
	if (jobctl)
		jp->jobctl = 1;
#endif
	jp->prev_job = curjob;
	curjob = jp;
	jp->used = 1;
	jp->ps = &jp->ps0;
	if (nprocs > 1) {
		jp->ps = ckmalloc(nprocs * sizeof(struct procstat));
	}
	TRACE(("makejob(%d) returns %%%d\n", nprocs,
				jobno(jp)));
	return jp;
}

#if JOBS || JOBS_WIN32
/*
 * Return a string identifying a command (to be printed by the
 * jobs command).
 */
static char *cmdnextc;

static void
cmdputs(const char *s)
{
	const char *p, *str;
	char cc[2];
	char *nextc;
	unsigned char c;
	unsigned char subtype = 0;
	int quoted = 0;

	cc[1] = '\0';
	nextc = makestrspace((strlen(s) + 1) * 8, cmdnextc);
	p = s;
	while ((c = *p++) != '\0') {
		str = NULL;
		switch (c) {
		case CTLESC:
			c = *p++;
			break;
		case CTLVAR:
			subtype = *p++;
			if ((subtype & VSTYPE) == VSLENGTH)
				str = "${#";
			else
				str = "${";
			goto dostr;
		case CTLENDVAR:
			str = "\"}";
			str += !(quoted & 1);
			quoted >>= 1;
			subtype = 0;
			goto dostr;
#if BASH_PROCESS_SUBST
		case CTLBACKQ:
			c = '$';
			str = "(...)";
			break;
		case CTLTOPROC:
			c = '>';
			str = "(...)";
			break;
		case CTLFROMPROC:
			c = '<';
			str = "(...)";
			break;
#else
		case CTLBACKQ:
			str = "$(...)";
			goto dostr;
#endif
#if ENABLE_FEATURE_SH_MATH
		case CTLARI:
			str = "$((";
			goto dostr;
		case CTLENDARI:
			str = "))";
			goto dostr;
#endif
		case CTLQUOTEMARK:
			quoted ^= 1;
			c = '"';
			break;
		case '=':
			if (subtype == 0)
				break;
			/* We are in variable name */
			if ((subtype & VSTYPE) != VSNORMAL)
				quoted <<= 1;
			str = vstype_suffix[(subtype & VSTYPE) - VSNORMAL];
			if (!(subtype & VSNUL))
				goto dostr;
			c = ':';
			break;
		case '$':
			/* Can happen inside quotes, or in variable name $$ */
			if (subtype != 0)
				// Testcase:
				// $ true $$ &
				// $ <cr>
				// [1]+ Done  true ${$} // shows ${\$} without "if (subtype)" check
				break;
			/* Not in variable name - show as \$ */
		case '\'': /* These can only happen inside quotes */
		case '\\':
		case '"':
			cc[0] = c;
			str = cc;
			c = '\\';
			break;
		default:
			break;
		}
		USTPUTC(c, nextc);
		if (!str)
			continue;
 dostr:
		while ((c = *str++) != '\0') {
			USTPUTC(c, nextc);
		}
	} /* while *p++ not NUL */

	if (quoted & 1) {
		USTPUTC('"', nextc);
	}
	*nextc = '\0';
	cmdnextc = nextc;
}

/* cmdtxt() and cmdlist() call each other */
static void cmdtxt(union node *n);

static void
cmdlist(union node *np, int sep)
{
	for (; np; np = np->narg.next) {
		if (!sep)
			cmdputs(" ");
		cmdtxt(np);
		if (sep && np->narg.next)
			cmdputs(" ");
	}
}

static void
cmdtxt(union node *n)
{
	union node *np;
	struct nodelist *lp;
	const char *p;

	if (!n)
		return;
	switch (n->type) {
	default:
#if DEBUG
		abort();
#endif
	case NPIPE:
		lp = n->npipe.cmdlist;
		for (;;) {
			cmdtxt(lp->n);
			lp = lp->next;
			if (!lp)
				break;
			cmdputs(" | ");
		}
		break;
	case NSEMI:
		p = "; ";
		goto binop;
	case NAND:
		p = " && ";
		goto binop;
	case NOR:
		p = " || ";
 binop:
		cmdtxt(n->nbinary.ch1);
		cmdputs(p);
		n = n->nbinary.ch2;
		goto donode;
	case NREDIR:
	case NBACKGND:
		n = n->nredir.n;
		goto donode;
	case NNOT:
		cmdputs("!");
		n = n->nnot.com;
 donode:
		cmdtxt(n);
		break;
	case NIF:
		cmdputs("if ");
		cmdtxt(n->nif.test);
		cmdputs("; then ");
		if (n->nif.elsepart) {
			cmdtxt(n->nif.ifpart);
			cmdputs("; else ");
			n = n->nif.elsepart;
		} else {
			n = n->nif.ifpart;
		}
		p = "; fi";
		goto dotail;
	case NSUBSHELL:
		cmdputs("(");
		n = n->nredir.n;
		p = ")";
		goto dotail;
	case NWHILE:
		p = "while ";
		goto until;
	case NUNTIL:
		p = "until ";
 until:
		cmdputs(p);
		cmdtxt(n->nbinary.ch1);
		n = n->nbinary.ch2;
		p = "; done";
 dodo:
		cmdputs("; do ");
 dotail:
		cmdtxt(n);
		goto dotail2;
	case NFOR:
		cmdputs("for ");
		cmdputs(n->nfor.var);
		cmdputs(" in ");
		cmdlist(n->nfor.args, 1);
		n = n->nfor.body;
		p = "; done";
		goto dodo;
	case NDEFUN:
		cmdputs(n->ndefun.text);
		p = "() { ... }";
		goto dotail2;
	case NCMD:
		cmdlist(n->ncmd.args, 1);
		cmdlist(n->ncmd.redirect, 0);
		break;
	case NARG:
		p = n->narg.text;
 dotail2:
		cmdputs(p);
		break;
	case NHERE:
	case NXHERE:
		p = "<<...";
		goto dotail2;
	case NCASE:
		cmdputs("case ");
		cmdputs(n->ncase.expr->narg.text);
		cmdputs(" in ");
		for (np = n->ncase.cases; np; np = np->nclist.next) {
			cmdtxt(np->nclist.pattern);
			cmdputs(") ");
			cmdtxt(np->nclist.body);
			cmdputs(";; ");
		}
		p = "esac";
		goto dotail2;
	case NTO:
		p = ">";
		goto redir;
	case NCLOBBER:
		p = ">|";
		goto redir;
	case NAPPEND:
		p = ">>";
		goto redir;
#if BASH_REDIR_OUTPUT
	case NTO2:
#endif
	case NTOFD:
		p = ">&";
		goto redir;
	case NFROM:
		p = "<";
		goto redir;
	case NFROMFD:
		p = "<&";
		goto redir;
	case NFROMTO:
		p = "<>";
 redir:
		cmdputs(utoa(n->nfile.fd));
		cmdputs(p);
		if (n->type == NTOFD || n->type == NFROMFD) {
			if (n->ndup.dupfd >= 0)
				cmdputs(utoa(n->ndup.dupfd));
			else
				cmdputs("-");
			break;
		}
		n = n->nfile.fname;
		goto donode;
	}
}

static char *
commandtext(union node *n)
{
	char *name;

	STARTSTACKSTR(cmdnextc);
	cmdtxt(n);
	name = stackblock();
	TRACE(("commandtext: name %p, end %p\n", name, cmdnextc));
	return ckstrdup(name);
}
#endif /* JOBS */

/*
 * Fork off a subshell.  If we are doing job control, give the subshell its
 * own process group.  Jp is a job structure that the job is to be added to.
 * N is the command that will be evaluated by the child.  Both jp and n may
 * be NULL.  The mode parameter can be one of the following:
 *      FORK_FG - Fork off a foreground process.
 *      FORK_BG - Fork off a background process.
 *      FORK_NOJOB - Like FORK_FG, but don't give the process its own
 *                   process group even if job control is on.
 *
 * When job control is turned off, background processes have their standard
 * input redirected to /dev/null (except for the second and later processes
 * in a pipeline).
 *
 * Called with interrupts off.
 */
/*
 * Clear traps on a fork.
 */
static void
clear_traps(void)
{
	char **tp;

	INTOFF;
	for (tp = trap; tp <= &trap[NTRAP_LAST]; tp++) {
		if (*tp && **tp) {      /* trap not NULL or "" (SIG_IGN) */
			if (trap_ptr == trap)
				free(*tp);
			/* else: it "belongs" to trap_ptr vector, don't free */
			*tp = NULL;
			if ((tp - trap) != 0 && (tp - trap) < NSIG)
				setsignal(tp - trap);
		}
	}
	may_have_traps = 0;
	INTON;
}

#if !ENABLE_PLATFORM_MINGW32
/* Lives far away from here, needed for forkchild */
static void closescript(void);

/* Called after fork(), in child */
/* jp and n are NULL when called by openhere() for heredoc support */
static NOINLINE void
forkchild(struct job *jp, union node *n, int mode)
{
	int lvforked;
	int oldlvl;

	TRACE(("Child shell %d\n", getpid()));
	oldlvl = shlvl;
	lvforked = vforked;

	if (!lvforked) {
		shlvl++;

		closescript();

#if JOBS
		/* do job control only in root shell */
		jobctl = 0;
#endif
	}

	/* man bash: "Non-builtin commands run by bash have signal handlers
	 * set to the values inherited by the shell from its parent".
	 * Do we do it correctly? */

	if (n && n->type == NCMD        /* is it single cmd? */
	/* && n->ncmd.args->type == NARG - always true? */
	 && n->ncmd.args && strcmp(n->ncmd.args->narg.text, "trap") == 0
	 && n->ncmd.args->narg.next == NULL /* "trap" with no arguments */
	/* && n->ncmd.args->narg.backquote == NULL - do we need to check this? */
	) {
		TRACE(("Trap hack\n"));
		/* Awful hack for `trap` or $(trap).
		 *
		 * http://www.opengroup.org/onlinepubs/009695399/utilities/trap.html
		 * contains an example where "trap" is executed in a subshell:
		 *
		 * save_traps=$(trap)
		 * ...
		 * eval "$save_traps"
		 *
		 * Standard does not say that "trap" in subshell shall print
		 * parent shell's traps. It only says that its output
		 * must have suitable form, but then, in the above example
		 * (which is not supposed to be normative), it implies that.
		 *
		 * bash (and probably other shell) does implement it
		 * (traps are reset to defaults, but "trap" still shows them),
		 * but as a result, "trap" logic is hopelessly messed up:
		 *
		 * # trap
		 * trap -- 'echo Ho' SIGWINCH  <--- we have a handler
		 * # (trap)        <--- trap is in subshell - no output (correct, traps are reset)
		 * # true | trap   <--- trap is in subshell - no output (ditto)
		 * # echo `true | trap`    <--- in subshell - output (but traps are reset!)
		 * trap -- 'echo Ho' SIGWINCH
		 * # echo `(trap)`         <--- in subshell in subshell - output
		 * trap -- 'echo Ho' SIGWINCH
		 * # echo `true | (trap)`  <--- in subshell in subshell in subshell - output!
		 * trap -- 'echo Ho' SIGWINCH
		 *
		 * The rules when to forget and when to not forget traps
		 * get really complex and nonsensical.
		 *
		 * Our solution: ONLY bare $(trap) or `trap` is special.
		 */
		/* Save trap handler strings for trap builtin to print */
		trap_ptr = xmemdup(trap, sizeof(trap));
		/* Fall through into clearing traps */
	}
	if (!lvforked)
		clear_traps();
#if JOBS
	if (mode != FORK_NOJOB && jp->jobctl && oldlvl == 0) {
		pid_t pgrp;

		if (jp->nprocs == 0)
			pgrp = getpid();
		else
			pgrp = jp->ps[0].ps_pid;
		/* this can fail because we are doing it in the parent also */
		setpgid(0, pgrp);
		if (mode == FORK_FG)
			xtcsetpgrp(ttyfd, pgrp);
		setsignal(SIGTSTP);
		setsignal(SIGTTOU);
	} else
#endif
	if (mode == FORK_BG) {
		/* man bash: "When job control is not in effect,
		 * asynchronous commands ignore SIGINT and SIGQUIT" */
		ignoresig(SIGINT);
		ignoresig(SIGQUIT);
		if (jp->nprocs == 0) {
			close(0);
			sh_open(_PATH_DEVNULL, O_RDONLY, 0);
		}
	}
	if (oldlvl == 0) {
		if (iflag) { /* why if iflag only? */
			setsignal(SIGINT);
			setsignal(SIGTERM);
		}
		/* man bash:
		 * "In all cases, bash ignores SIGQUIT. Non-builtin
		 * commands run by bash have signal handlers
		 * set to the values inherited by the shell
		 * from its parent".
		 * Take care of the second rule: */
		setsignal(SIGQUIT);
	}
#if JOBS
	if (n && n->type == NCMD
	 && n->ncmd.args && strcmp(n->ncmd.args->narg.text, "jobs") == 0
	) {
		TRACE(("Job hack\n"));
		/* "jobs": we do not want to clear job list for it,
		 * instead we remove only _its_ own_ job from job list
		 * (if it has one).
		 * This makes "jobs .... | cat" more useful.
		 */
		if (jp)
			freejob(curjob);
		return;
	}
#endif

	if (lvforked)
		return;

	for (jp = curjob; jp; jp = jp->prev_job)
		freejob(jp);
}
#endif

/* Called after fork(), in parent */
#if !JOBS && !JOBS_WIN32
#define forkparent(jp, n, mode, pid) forkparent(jp, mode, pid)
#endif
static void
#if !ENABLE_PLATFORM_MINGW32
forkparent(struct job *jp, union node *n, int mode, pid_t pid)
#else
forkparent(struct job *jp, union node *n, int mode, HANDLE proc)
#endif
{
#if ENABLE_PLATFORM_MINGW32
	pid_t pid = GetProcessId(proc);
#else
	if (pid < 0) {
		TRACE(("Fork failed, errno=%d", errno));
		if (jp)
			freejob(jp);
		ash_msg_and_raise_perror("can't fork");
		/* NOTREACHED */
	}
#endif

	TRACE(("In parent shell:  child = %d\n", pid));
	if (!jp) /* jp is NULL when called by openhere() for heredoc support */
		return;
#if JOBS
	if (mode != FORK_NOJOB && jp->jobctl) {
		int pgrp;

		if (jp->nprocs == 0)
			pgrp = pid;
		else
			pgrp = jp->ps[0].ps_pid;
		/* This can fail because we are doing it in the child also */
		setpgid(pid, pgrp);
	}
#endif
	if (mode == FORK_BG) {
		backgndpid = pid;               /* set $! */
		set_curjob(jp, CUR_RUNNING);
#if ENABLE_PLATFORM_MINGW32
		if (iflag && jp && jp->nprocs == 0)
			fprintf(stderr, "[%d] %"PID_FMT"d\n", jobno(jp), pid);
#endif
	}
	if (jp) {
		struct procstat *ps = &jp->ps[jp->nprocs++];
		ps->ps_pid = pid;
		ps->ps_status = -1;
#if ENABLE_PLATFORM_POSIX || JOBS_WIN32
		ps->ps_cmd = nullstr;
#endif
#if ENABLE_PLATFORM_MINGW32
		ps->ps_proc = proc;
#endif
#if JOBS || JOBS_WIN32
		if (jobctl && n)
			ps->ps_cmd = commandtext(n);
#endif
	}
}

#if !ENABLE_PLATFORM_MINGW32
/* jp and n are NULL when called by openhere() for heredoc support */
static int
forkshell(struct job *jp, union node *n, int mode)
{
	int pid;

	TRACE(("forkshell(%%%d, %p, %d) called\n", jobno(jp), n, mode));
	pid = fork();
	if (pid == 0) {
		CLEAR_RANDOM_T(&random_gen); /* or else $RANDOM repeats in child */
		forkchild(jp, n, mode);
	} else
		forkparent(jp, n, mode, pid);

	return pid;
}

static void shellexec(char *prog, char **argv, const char *path, int idx) NORETURN;

static struct job*
vforkexec(union node *n, char **argv, const char *path, int idx)
{
	struct job *jp;
	int pid;

	jp = makejob(1);

	sigblockall(NULL);
	vforked = 1;

	pid = vfork();

	if (!pid) {
		forkchild(jp, n, FORK_FG);
		sigclearmask();
		shellexec(argv[0], argv, path, idx);
		/* NOTREACHED */
	}

	vforked = 0;
	sigclearmask();
	forkparent(jp, n, FORK_FG, pid);

	return jp;
}
#endif

/*
 * Wait for job to finish.
 *
 * Under job control we have the problem that while a child process
 * is running interrupts generated by the user are sent to the child
 * but not to the shell.  This means that an infinite loop started by
 * an interactive user may be hard to kill.  With job control turned off,
 * an interactive user may place an interactive program inside a loop.
 * If the interactive program catches interrupts, the user doesn't want
 * these interrupts to also abort the loop.  The approach we take here
 * is to have the shell ignore interrupt signals while waiting for a
 * foreground process to terminate, and then send itself an interrupt
 * signal if the child process was terminated by an interrupt signal.
 * Unfortunately, some programs want to do a bit of cleanup and then
 * exit on interrupt; unless these processes terminate themselves by
 * sending a signal to themselves (instead of calling exit) they will
 * confuse this approach.
 *
 * Called with interrupts off.
 */
static int
waitforjob(struct job *jp)
{
	int st;

	TRACE(("waitforjob(%%%d) called\n", jp ? jobno(jp) : 0));

	/* In non-interactive shells, we _can_ get
	 * a keyboard signal here and be EINTRed, but we just loop
	 * inside dowait(), waiting for command to complete.
	 *
	 * man bash:
	 * "If bash is waiting for a command to complete and receives
	 * a signal for which a trap has been set, the trap
	 * will not be executed until the command completes."
	 *
	 * Reality is that even if trap is not set, bash
	 * will not act on the signal until command completes.
	 * Try this. sleep5intoff.c:
	 * #include <signal.h>
	 * #include <unistd.h>
	 * int main() {
	 *         sigset_t set;
	 *         sigemptyset(&set);
	 *         sigaddset(&set, SIGINT);
	 *         sigaddset(&set, SIGQUIT);
	 *         sigprocmask(SIG_BLOCK, &set, NULL);
	 *         sleep(5);
	 *         return 0;
	 * }
	 * $ bash -c './sleep5intoff; echo hi'
	 * ^C^C^C^C <--- pressing ^C once a second
	 * $ _
	 * $ bash -c './sleep5intoff; echo hi'
	 * ^\^\^\^\hi <--- pressing ^\ (SIGQUIT)
	 * $ _
	 */
	dowait(jp ? DOWAIT_BLOCK : DOWAIT_NONBLOCK, jp);
	if (!jp)
		return exitstatus;

	st = getstatus(jp);
#if ENABLE_PLATFORM_MINGW32
	if (!jp->sigint && iflag && rootshell)
		pending_int = 0;
#endif
#if JOBS
	if (jp->jobctl) {
		xtcsetpgrp(ttyfd, rootpid);
		restore_tty_if_stopped_or_signaled(jp);

		/*
		 * This is truly gross.
		 * If we're doing job control, then we did a TIOCSPGRP which
		 * caused us (the shell) to no longer be in the controlling
		 * session -- so we wouldn't have seen any ^C/SIGINT.  So, we
		 * intuit from the subprocess exit status whether a SIGINT
		 * occurred, and if so interrupt ourselves.  Yuck.  - mycroft
		 */
		if (jp->sigint) /* TODO: do the same with all signals */
			raise(SIGINT); /* ... by raise(jp->sig) instead? */
	}
	if (jp->state == JOBDONE)
#endif
		freejob(jp);
	return st;
}

/*
 * return 1 if there are stopped jobs, otherwise 0
 */
#if !ENABLE_PLATFORM_MINGW32
static int
stoppedjobs(void)
{
	struct job *jp;
	int retval;

	retval = 0;
	if (!iflag || job_warning)
		goto out;
	jp = curjob;
	if (jp && jp->state == JOBSTOPPED) {
		out2str("You have stopped jobs.\n");
		job_warning = 2;
		retval++;
	}
 out:
	return retval;
}
#else
static int
stoppedjobs(void)
{
	if (iflag && curjob) {
		out2str("You have background jobs.\n");
		return 1;
	}
	return 0;
}
#endif

/*
 * Code for dealing with input/output redirection.
 */

#undef EMPTY
#undef CLOSED
#define EMPTY -2                /* marks an unused slot in redirtab */
#define CLOSED -1               /* marks a slot of previously-closed fd */

/*
 * Handle here documents.  Normally we fork off a process to write the
 * data to a pipe.  If the document is short, we can stuff the data in
 * the pipe without forking.
 */
/* openhere needs this forward reference */
static void expandhere(union node *arg);
static int
openhere(union node *redir)
{
	char *p;
	int pip[2];
	size_t len = 0;
	IF_PLATFORM_MINGW32(struct forkshell fs);

	if (pipe(pip) < 0)
		ash_msg_and_raise_perror("can't create pipe");

	p = redir->nhere.doc->narg.text;
	if (redir->type == NXHERE) {
		expandhere(redir->nhere.doc);
		p = stackblock();
	}

	len = strlen(p);
	if (len <= PIPE_BUF) {
		xwrite(pip[1], p, len);
		goto out;
	}

#if ENABLE_PLATFORM_MINGW32
	memset(&fs, 0, sizeof(fs));
	fs.fpid = FS_OPENHERE;
	fs.fd[0] = pip[0];
	fs.fd[1] = pip[1];
	fs.path = p;
	spawn_forkshell(&fs, NULL, NULL, FORK_NOJOB);
#else
	if (forkshell((struct job *)NULL, (union node *)NULL, FORK_NOJOB) == 0) {
		/* child */
		close(pip[0]);
		ignoresig(SIGINT);  //signal(SIGINT, SIG_IGN);
		ignoresig(SIGQUIT); //signal(SIGQUIT, SIG_IGN);
		ignoresig(SIGHUP);  //signal(SIGHUP, SIG_IGN);
		ignoresig(SIGTSTP); //signal(SIGTSTP, SIG_IGN);
		signal(SIGPIPE, SIG_DFL);
		xwrite(pip[1], p, len);
		_exit_SUCCESS();
	}
#endif
 out:
	close(pip[1]);
	return pip[0];
}

static int
openredirect(union node *redir)
{
	struct stat sb;
	char *fname;
	int flags;
	int f;

	switch (redir->nfile.type) {
	case NFROM:
		flags = O_RDONLY;
 do_open:
		f = sh_open(redir->nfile.expfname, flags, 0);
#if ENABLE_PLATFORM_MINGW32
		if (redir->nfile.type == NAPPEND)
			lseek(f, 0, SEEK_END);
#endif
		break;
	case NFROMTO:
		flags = O_RDWR|O_CREAT;
		goto do_open;
	case NTO:
#if BASH_REDIR_OUTPUT
	case NTO2:
#endif
		/* Take care of noclobber mode. */
		if (Cflag) {
			fname = redir->nfile.expfname;
			if (stat(fname, &sb) < 0) {
				flags = O_WRONLY|O_CREAT|O_EXCL;
				goto do_open;
			}

			if (S_ISREG(sb.st_mode))
				goto ecreate;

			f = sh_open(fname, O_WRONLY, 0);
			if (!fstat(f, &sb) && S_ISREG(sb.st_mode)) {
				close(f);
				goto ecreate;
			}
			break;
		}
		/* FALLTHROUGH */
	case NCLOBBER:
		flags = O_WRONLY|O_CREAT|O_TRUNC;
		goto do_open;
	case NAPPEND:
		flags = O_WRONLY|O_CREAT|O_APPEND;
		goto do_open;
/* Can't happen, our single caller does this itself */
//	case NTOFD:
//	case NFROMFD:
//		return -1;
	default:
#ifdef DEBUG
		abort();
#endif
		/* Fall through to eliminate warning. */
	case NHERE:
	case NXHERE:
		f = openhere(redir);
		break;
	}

	return f;
 ecreate:
	sh_open_fail(fname, O_CREAT, EEXIST);
}

/*
 * Copy a file descriptor to be >= 10. Throws exception on error.
 */
static int
savefd(int from)
{
	int newfd;
	int err;

	newfd = fcntl(from, F_DUPFD_CLOEXEC, 10);
	err = newfd < 0 ? errno : 0;
	if (err != EBADF) {
		if (err)
			ash_msg_and_raise_perror("%d", from);
		close(from);
		if (F_DUPFD_CLOEXEC == F_DUPFD)
			close_on_exec_on(newfd);
	}

	return newfd;
}
static int
dup2_or_raise(int from, int to)
{
	int newfd;

	newfd = (from != to) ? dup2(from, to) : to;
	if (newfd < 0) {
		/* Happens when source fd is not open: try "echo >&99" */
		ash_msg_and_raise_perror("dup2(%d,%d)", from, to);
	}
	return newfd;
}
/* The only possible error return is EBADF (fd wasn't open).
 * Transient errors retry, other errors raise exception.
 */
static int
dup_CLOEXEC(int fd, int avoid_fd)
{
	int newfd;
 repeat:
	newfd = fcntl(fd, F_DUPFD_CLOEXEC, avoid_fd + 1);
	if (newfd >= 0) {
		if (F_DUPFD_CLOEXEC == F_DUPFD) /* if old libc (w/o F_DUPFD_CLOEXEC) */
			close_on_exec_on(newfd);
	} else { /* newfd < 0 */
		if (errno == EBUSY)
			goto repeat;
		if (errno == EINTR)
			goto repeat;
		if (errno != EBADF) {
			/* "echo >&9999" gets EINVAL trying to save fd 1 to above 9999.
			 * We could try saving it _below_ 9999 instead (how?), but
			 * this probably means that dup2(9999,1) to effectuate >&9999
			 * would also not work: fd 9999 can't exist. Gracefully bail out.
			 * (This differs from "echo >&99" where saving works, but
			 * subsequent dup2(99,1) fails if fd 99 is not open).
			 */
			ash_msg_and_raise_perror("fcntl(%d,F_DUPFD,%d)", fd, avoid_fd + 1);
		}
	}
	return newfd;
}
static int
xdup_CLOEXEC_and_close(int fd, int avoid_fd)
{
	int newfd;
 repeat:
	newfd = fcntl(fd, F_DUPFD_CLOEXEC, avoid_fd + 1);
	if (newfd < 0) {
		if (errno == EBUSY)
			goto repeat;
		if (errno == EINTR)
			goto repeat;
		/* fd was not open? */
		if (errno == EBADF)
			return fd;
		ash_msg_and_raise_perror("%d", newfd);
	}
	if (F_DUPFD_CLOEXEC == F_DUPFD)
		close_on_exec_on(newfd);
	close(fd);
	return newfd;
}

/* Struct def and variable are moved down to the first usage site */
struct squirrel {
	int orig_fd;
	int moved_to;
};
struct redirtab {
	struct redirtab *next;
	int pair_count;
	struct squirrel two_fd[];
};
#define redirlist (G_var.redirlist)

static void
add_squirrel_closed(struct redirtab *sq, int fd)
{
	int i;

	if (!sq)
		return;

	for (i = 0; sq->two_fd[i].orig_fd != EMPTY; i++) {
		/* If we collide with an already moved fd... */
		if (fd == sq->two_fd[i].orig_fd) {
			/* Examples:
			 * "echo 3>FILE 3>&- 3>FILE"
			 * "echo 3>&- 3>FILE"
			 * No need for last redirect to insert
			 * another "need to close 3" indicator.
			 */
			TRACE(("redirect_fd %d: already moved or closed\n", fd));
			return;
		}
	}
	TRACE(("redirect_fd %d: previous fd was closed\n", fd));
	sq->two_fd[i].orig_fd = fd;
	sq->two_fd[i].moved_to = CLOSED;
}

static int
save_fd_on_redirect(int fd, int avoid_fd, struct redirtab *sq)
{
	int i, new_fd;

	if (avoid_fd < 9) /* the important case here is that it can be -1 */
		avoid_fd = 9;

#if JOBS
	if (fd == ttyfd) {
		/* Testcase: "ls -l /proc/$$/fd 10>&-" should work */
		ttyfd = xdup_CLOEXEC_and_close(ttyfd, avoid_fd);
		TRACE(("redirect_fd %d: matches ttyfd, moving it to %d\n", fd, ttyfd));
		return 1; /* "we closed fd" */
	}
#endif
	/* Are we called from redirect(0)? E.g. redirect
	 * in a forked child. No need to save fds,
	 * we aren't going to use them anymore, ok to trash.
	 */
	if (!sq)
		return 0;

	/* If this one of script's fds? */
	if (fd != 0) {
		struct parsefile *pf = g_parsefile;
		while (pf) {
			/* We skip fd == 0 case because of the following:
			 * $ ash  # running ash interactively
			 * $ . ./script.sh
			 * and in script.sh: "exec 9>&0".
			 * Even though top-level pf_fd _is_ 0,
			 * it's still ok to use it: "read" builtin uses it,
			 * why should we cripple "exec" builtin?
			 */
			if (fd == pf->pf_fd) {
				pf->pf_fd = xdup_CLOEXEC_and_close(fd, avoid_fd);
				return 1; /* "we closed fd" */
			}
			pf = pf->prev;
		}
	}

	/* Check whether it collides with any open fds (e.g. stdio), save fds as needed */

	/* First: do we collide with some already moved fds? */
	for (i = 0; sq->two_fd[i].orig_fd != EMPTY; i++) {
		/* If we collide with an already moved fd... */
		if (fd == sq->two_fd[i].moved_to) {
			new_fd = dup_CLOEXEC(fd, avoid_fd);
			sq->two_fd[i].moved_to = new_fd;
			TRACE(("redirect_fd %d: already busy, moving to %d\n", fd, new_fd));
			if (new_fd < 0) /* EBADF? what? */
				xfunc_die();
			return 0; /* "we did not close fd" */
		}
		if (fd == sq->two_fd[i].orig_fd) {
			/* Example: echo Hello >/dev/null 1>&2 */
			TRACE(("redirect_fd %d: already moved\n", fd));
			return 0; /* "we did not close fd" */
		}
	}

	/* If this fd is open, we move and remember it; if it's closed, new_fd = CLOSED (-1) */
	new_fd = dup_CLOEXEC(fd, avoid_fd);
	TRACE(("redirect_fd %d: previous fd is moved to %d (-1 if it was closed)\n", fd, new_fd));
	if (new_fd < 0) {
		/* EBADF (fd is not open) */
		/* new_fd = CLOSED; - already is -1 */
	}
	sq->two_fd[i].moved_to = new_fd;
	sq->two_fd[i].orig_fd = fd;

	/* if we move stderr, let "set -x" code know */
	if (fd == preverrout_fd)
		preverrout_fd = new_fd;

#if ENABLE_PLATFORM_MINGW32 && !defined(_UCRT)
	// Workaround for problems with stderr in MSVCRT
	if (fd == fileno(stderr))
		setvbuf(stderr, NULL, _IONBF, 0);
#endif

	return 0; /* "we did not close fd" */
}

static int
internally_opened_fd(int fd, struct redirtab *sq)
{
	int i;
#if JOBS
	if (fd == ttyfd)
		return 1;
#endif
	/* If this one of script's fds? */
	if (fd != 0) {
		struct parsefile *pf = g_parsefile;
		while (pf) {
			if (fd == pf->pf_fd)
				return 1;
			pf = pf->prev;
		}
	}

	if (sq)	for (i = 0; i < sq->pair_count && sq->two_fd[i].orig_fd != EMPTY; i++) {
		if (fd == sq->two_fd[i].moved_to)
			return 1;
	}
	return 0;
}

/*
 * Process a list of redirection commands.  If the REDIR_PUSH flag is set,
 * old file descriptors are stashed away so that the redirection can be
 * undone by calling popredir.
 */
/* flags passed to redirect */
#define REDIR_PUSH    01        /* save previous values of file descriptors */
static void
redirect(union node *redir, int flags)
{
	struct redirtab *sv;

	if (!redir)
		return;

	sv = NULL;
	INTOFF;
	if (flags & REDIR_PUSH)
		sv = redirlist;
	do {
		int fd;
		int newfd;
		int close_fd;
		int closed;

		fd = redir->nfile.fd;
		if (redir->nfile.type == NTOFD || redir->nfile.type == NFROMFD) {
			//bb_error_msg("doing %d > %d", fd, newfd);
			newfd = redir->ndup.dupfd;
			close_fd = -1;
		} else {
			newfd = openredirect(redir); /* always >= 0 */
			if (fd == newfd) {
				/* open() gave us precisely the fd we wanted.
				 * This means that this fd was not busy
				 * (not opened to anywhere).
				 * Remember to close it on restore:
				 */
				add_squirrel_closed(sv, fd);
				continue;
			}
			close_fd = newfd;
		}

		if (fd == newfd)
			continue;

		/* if "N>FILE": move newfd to fd */
		/* if "N>&M": dup newfd to fd */
		/* if "N>&-": close fd (newfd is -1) */

 IF_BASH_REDIR_OUTPUT(redirect_more:)

		closed = save_fd_on_redirect(fd, /*avoid:*/ newfd, sv);
		if (newfd == -1) {
			/* "N>&-" means "close me" */
			if (!closed) {
				/* ^^^ optimization: saving may already
				 * have closed it. If not... */
				close(fd);
			}
		} else {
			/* if newfd is a script fd or saved fd, simulate EBADF */
			if (internally_opened_fd(newfd, sv)) {
				errno = EBADF;
				ash_msg_and_raise_perror("%d", newfd);
			}
			dup2_or_raise(newfd, fd);
			if (close_fd >= 0) /* "N>FILE" or ">&FILE" or heredoc? */
				close(close_fd);
#if BASH_REDIR_OUTPUT
			if (redir->nfile.type == NTO2 && fd == 1) {
				/* ">&FILE". we already redirected to 1, now copy 1 to 2 */
				fd = 2;
				newfd = 1;
				close_fd = -1;
				goto redirect_more;
			}
#endif
		}
	} while ((redir = redir->nfile.next) != NULL);
	INTON;

//dash:#define REDIR_SAVEFD2 03        /* set preverrout */
#define REDIR_SAVEFD2 0
	// dash has a bug: since REDIR_SAVEFD2=3 and REDIR_PUSH=1, this test
	// triggers for pure REDIR_PUSH too. Thus, this is done almost always,
	// not only for calls with flags containing REDIR_SAVEFD2.
	// We do this unconditionally (see save_fd_on_redirect()).
	//if ((flags & REDIR_SAVEFD2) && copied_fd2 >= 0)
	//	preverrout_fd = copied_fd2;
}

static int
redirectsafe(union node *redir, int flags)
{
	int err;
	volatile int saveint;
	struct jmploc *volatile savehandler = exception_handler;
	struct jmploc jmploc;

	SAVE_INT(saveint);
	/* "echo 9>/dev/null; echo >&9; echo result: $?" - result should be 1, not 2! */
	err = setjmp(jmploc.loc); /* was = setjmp(jmploc.loc) * 2; */
	if (!err) {
		exception_handler = &jmploc;
		redirect(redir, flags);
	}
	exception_handler = savehandler;
	if (err && exception_type != EXERROR)
		longjmp(exception_handler->loc, 1);
	RESTORE_INT(saveint);
	return err;
}

#if BASH_PROCESS_SUBST
static void
pushfd(int fd)
{
	struct redirtab *sv;

	sv = ckzalloc(sizeof(*sv) + sizeof(sv->two_fd[0]));
	sv->pair_count = 1;
	sv->two_fd[0].orig_fd = fd;
	sv->two_fd[0].moved_to = CLOSED;
	sv->next = redirlist;
	redirlist = sv;
}
#endif

static struct redirtab*
pushredir(union node *redir)
{
	struct redirtab *sv;
	int i;

	if (!redir)
		return redirlist;

	i = 0;
	do {
		i++;
#if BASH_REDIR_OUTPUT
		if (redir->nfile.type == NTO2)
			i++;
#endif
		redir = redir->nfile.next;
	} while (redir);

	sv = ckzalloc(sizeof(*sv) + i * sizeof(sv->two_fd[0]));
	sv->pair_count = i;
	while (--i >= 0)
		sv->two_fd[i].orig_fd = sv->two_fd[i].moved_to = EMPTY;
	sv->next = redirlist;
	redirlist = sv;
	return sv->next;
}

/*
 * Undo the effects of the last redirection.
 */
static void
popredir(int drop)
{
	struct redirtab *rp;
	int i;

	if (redirlist == NULL)
		return;
	INTOFF;
	rp = redirlist;
	for (i = 0; i < rp->pair_count; i++) {
		int fd = rp->two_fd[i].orig_fd;
		int copy = rp->two_fd[i].moved_to;
		if (copy == CLOSED) {
			if (!drop)
				close(fd);
			continue;
		}
		if (copy != EMPTY) {
			if (!drop) {
				/*close(fd);*/
				dup2_or_raise(copy, fd);
			}
			close(copy);
		}
	}
	redirlist = rp->next;
	free(rp);
	INTON;
}

static void
unwindredir(struct redirtab *stop)
{
	while (redirlist != stop)
		popredir(/*drop:*/ 0);
}


/* ============ Routines to expand arguments to commands
 *
 * We have to deal with backquotes, shell variables, and file metacharacters.
 */

#if ENABLE_FEATURE_SH_MATH
static arith_t
ash_arith(const char *s)
{
	arith_state_t math_state;
	arith_t result;

	math_state.lookupvar = lookupvar;
	math_state.setvar    = setvar0;
	//math_state.endofname = endofname;

	INTOFF;
	result = arith(&math_state, s);
	if (math_state.errmsg)
		ash_msg_and_raise_error(math_state.errmsg);
	INTON;

	return result;
}
#endif
#if BASH_SUBSTR
# if ENABLE_FEATURE_SH_MATH
static int substr_atoi(const char *s)
{
	arith_t t = ash_arith(s);
	if (sizeof(t) > sizeof(int)) {
		/* clamp very large or very large negative nums for ${v:N:M}:
		 * else "${v:0:0x100000001}" would work as "${v:0:1}"
		 */
		if (t > INT_MAX)
			t = INT_MAX;
		if (t < INT_MIN)
			t = INT_MIN;
	}
	return t;
}
# else
#  define substr_atoi(s) number(s)
# endif
#endif

/*
 * expandarg flags
 */
#define EXP_FULL        0x1     /* perform word splitting & file globbing */
#define EXP_TILDE       0x2     /* do normal tilde expansion */
#define EXP_VARTILDE    0x4     /* expand tildes in an assignment */
#define EXP_REDIR       0x8     /* file glob for a redirection (1 match only) */
/* ^^^^^^^^^^^^^^ this is meant to support constructs such as "cmd >file*.txt"
 * POSIX says for this case:
 *  Pathname expansion shall not be performed on the word by a
 *  non-interactive shell; an interactive shell may perform it, but shall
 *  do so only when the expansion would result in one word.
 * Currently, our code complies to the above rule by never globbing
 * redirection filenames.
 * Bash performs globbing, unless it is non-interactive and in POSIX mode.
 * (this means that on a typical Linux distro, bash almost always
 * performs globbing, and thus diverges from what we do).
 */
#define EXP_CASE        0x10    /* keeps quotes around for CASE pattern */
#define EXP_VARTILDE2   0x20    /* expand tildes after colons only */
#define EXP_WORD        0x40    /* expand word in parameter expansion */
#define EXP_QUOTED      0x100   /* expand word in double quotes */
#define EXP_KEEPNUL     0x200   /* do not skip NUL characters */
#define EXP_DISCARD     0x400   /* discard result of expansion */

/*
 * rmescape() flags
 */
#define RMESCAPE_ALLOC  0x1     /* Allocate a new string */
#define RMESCAPE_GLOB   0x2     /* Add backslashes for glob */
#define RMESCAPE_GROW   0x8     /* Grow strings instead of stalloc */
#define RMESCAPE_HEAP   0x10    /* Malloc strings instead of stalloc */

/* Add CTLESC when necessary. */
#define QUOTES_ESC     (EXP_FULL | EXP_CASE)

/*
 * Structure specifying which parts of the string should be searched
 * for IFS characters.
 */
struct ifsregion {
	struct ifsregion *next; /* next region in list */
	int begoff;             /* offset of start of region */
	int endoff;             /* offset of end of region */
	int nulonly;            /* search for nul bytes only */
};

struct arglist {
	struct strlist *list;
	struct strlist **lastp;
};

/* output of current string */
static char *expdest;
/* list of back quote expressions */
static struct nodelist *argbackq;
/* first struct in list of ifs regions */
static struct ifsregion ifsfirst;
/* last struct in list */
static struct ifsregion *ifslastp;
/* holds expanded arg list */
static struct arglist exparg;

/*
 * Break the argument string into pieces based upon IFS and add the
 * strings to the argument list.  The regions of the string to be
 * searched for IFS characters have been stored by recordregion.
 */
static void
ifsbreakup(char *string, struct arglist *arglist)
{
	struct ifsregion *ifsp;
	struct strlist *sp;
	char *start;
	char *p;
	char *q;
	const char *ifs, *realifs;
	int ifsspc;
	int nulonly;
#if ENABLE_PLATFORM_MINGW32
	int lshift = 0;
#endif

	start = string;
	if (ifslastp != NULL) {
		ifsspc = 0;
		nulonly = 0;
		realifs = ifsset() ? ifsval() : defifs;
		ifsp = &ifsfirst;
		do {
			int afternul;

#if ENABLE_PLATFORM_MINGW32
			/* Adjust region offsets for left-shifted string. */
			ifsp->begoff -= lshift;
			ifsp->endoff -= lshift;
#endif
			p = string + ifsp->begoff;
#if ENABLE_PLATFORM_MINGW32
			if (ifsp->endoff > ifsp->begoff + 1) {
				/* Transform CRLF to LF.  Skip regions having zero or
				 * one characters:  they can't contain CRLF.  If the
				 * region shrinks shift the rest of the string left. */
				int oldlen = ifsp->endoff - ifsp->begoff;
				int newlen = remove_cr(p, oldlen);
				int delta = oldlen - newlen;

				if (delta > 0) {
					char *t = string + ifsp->endoff;
					char *s = string + ifsp->endoff - delta;

					while (*t)
						*s++ = *t++;
					*s = '\0';
					lshift += delta;
					ifsp->endoff -= delta;
				}
			}
#endif
			afternul = nulonly;
			nulonly = ifsp->nulonly;
			ifs = nulonly ? nullstr : realifs;
			ifsspc = 0;
			while (p < string + ifsp->endoff) {
				q = p;
				if ((unsigned char)*p == CTLESC)
					p++;
				if (!strchr(ifs, *p)) {
					p++;
					continue;
				}
				if (!(afternul || nulonly))
					ifsspc = (strchr(defifs, *p) != NULL);
				/* Ignore IFS whitespace at start */
				if (q == start && ifsspc) {
					p++;
					start = p;
					continue;
				}
				*q = '\0';
				sp = stzalloc(sizeof(*sp));
				sp->text = start;
				*arglist->lastp = sp;
				arglist->lastp = &sp->next;
				p++;
				if (!nulonly) {
					for (;;) {
						if (p >= string + ifsp->endoff) {
							break;
						}
						q = p;
						if ((unsigned char)*p == CTLESC)
							p++;
						if (strchr(ifs, *p) == NULL) {
							p = q;
							break;
						}
						if (strchr(defifs, *p) == NULL) {
							if (ifsspc) {
								p++;
								ifsspc = 0;
							} else {
								p = q;
								break;
							}
						} else
							p++;
					}
				}
				start = p;
			} /* while */
			ifsp = ifsp->next;
		} while (ifsp != NULL);
		if (nulonly)
			goto add;
	}

	if (!*start)
		return;

 add:
	sp = stzalloc(sizeof(*sp));
	sp->text = start;
	*arglist->lastp = sp;
	arglist->lastp = &sp->next;
}

static void
ifsfree(void)
{
	struct ifsregion *p = ifsfirst.next;

	if (!p)
		goto out;

	INTOFF;
	do {
		struct ifsregion *ifsp;
		ifsp = p->next;
		free(p);
		p = ifsp;
	} while (p);
	ifsfirst.next = NULL;
	INTON;
 out:
	ifslastp = NULL;
}

static size_t
esclen(const char *start, const char *p)
{
	size_t esc = 0;

	while (p > start && (unsigned char)*--p == CTLESC) {
		esc++;
	}
	return esc;
}

/*
 * Remove any CTLESC characters from a string.
 */
#if !BASH_PATTERN_SUBST
#define rmescapes(str, flag, slash_position) \
	rmescapes(str, flag)
#endif
static char *
rmescapes(char *str, int flag, int *slash_position)
{
	static const char qchars[] ALIGN1 = {
		IF_BASH_PATTERN_SUBST('/',) CTLESC, CTLQUOTEMARK, '\0' };

	char *p, *q, *r;
	unsigned protect_against_glob;
	unsigned globbing;

	p = strpbrk(str, qchars IF_BASH_PATTERN_SUBST(+ !slash_position));
	if (!p)
		return str;

	q = p;
	r = str;
	if (flag & RMESCAPE_ALLOC) {
		size_t len = p - str;
		size_t fulllen = len + strlen(p) + 1;

		if (flag & RMESCAPE_GROW) {
			int strloc = str - (char *)stackblock();
			r = makestrspace(fulllen, expdest);
			/* p and str may be invalidated by makestrspace */
			str = (char *)stackblock() + strloc;
			p = str + len;
		} else if (flag & RMESCAPE_HEAP) {
			r = ckmalloc(fulllen);
		} else {
			r = stalloc(fulllen);
		}
		q = r;
		if (len > 0) {
			q = (char *)mempcpy(q, str, len);
		}
	}

	globbing = flag & RMESCAPE_GLOB;
	protect_against_glob = globbing;
	while (*p) {
		if ((unsigned char)*p == CTLQUOTEMARK) {
// Note: protect_against_glob only affect whether
// CTLESC,<ch> gets converted to <ch> or to \<ch>
			p++;
			protect_against_glob = globbing;
			continue;
		}
		if (*p == '\\') {
			/* naked back slash */
			protect_against_glob = 0;
			goto copy;
		}
		if ((unsigned char)*p == CTLESC) {
			p++;
#if DEBUG
			if (*p == '\0')
				ash_msg_and_raise_error("CTLESC at EOL (shouldn't happen)");
#endif
			if (protect_against_glob) {
				/*
				 * We used to trust glob() and fnmatch() to eat
				 * superfluous escapes (\z where z has no
				 * special meaning anyway). But this causes
				 * bugs such as string of one greek letter rho
				 * (unicode-encoded as two bytes "cf,81")
				 * getting encoded as "cf,CTLESC,81"
				 * and here, converted to "cf,\,81" -
				 * which does not go well with some flavors
				 * of fnmatch() in unicode locales
				 * (for example, glibc <= 2.22).
				 *
				 * Lets add "\" only on the chars which need it.
				 * Testcases for less obvious chars are shown.
				 */
				if (*p == '*'
				 || *p == '?'
				 || *p == '['
				 || *p == '\\' /* case '\' in \\    ) echo ok;; *) echo WRONG;; esac */
				 || *p == ']'  /* case ']' in [a\]] ) echo ok;; *) echo WRONG;; esac */
				 || *p == '-'  /* case '-' in [a\-c]) echo ok;; *) echo WRONG;; esac */
				 || *p == '!'  /* case '!' in [\!]  ) echo ok;; *) echo WRONG;; esac */
				/* Some libc support [^negate], that's why "^" also needs love */
				 || *p == '^'  /* case '^' in [\^]  ) echo ok;; *) echo WRONG;; esac */
				) {
					*q++ = '\\';
				}
			}
		}
#if BASH_PATTERN_SUBST
		else if (slash_position && p == str + *slash_position) {
			/* stop handling globbing */
			globbing = 0;
			*slash_position = q - r;
			slash_position = NULL;
		}
#endif
		protect_against_glob = globbing;
 copy:
		*q++ = *p++;
	}
	*q = '\0';
	if (flag & RMESCAPE_GROW) {
		expdest = r;
		STADJUST(q - r + 1, expdest);
	}
	return r;
}
#define pmatch(a, b) !fnmatch((a), (b), 0)

/*
 * Prepare a pattern for a expmeta (internal glob(3)) call.
 *
 * Returns an stalloced string.
 */
static char *
preglob(const char *pattern, int flag)
{
	return rmescapes((char *)pattern, flag | RMESCAPE_GLOB, NULL);
}

/*
 * Put a string on the stack.
 */
static size_t
memtodest(const char *p, size_t len, int flags)
{
	int syntax = flags & EXP_QUOTED ? DQSYNTAX : BASESYNTAX;
	char *q;
	char *s;

	if (!len)
		return 0;

	q = makestrspace(len * 2, expdest);
	s = q;

	do {
		unsigned char c = *p++;
		if (c) {
			if (flags & QUOTES_ESC) {
				int n = SIT(c, syntax);
				if (n == CCTL
				 || ((flags & EXP_QUOTED) && n == CBACK)
				) {
					USTPUTC(CTLESC, q);
				}
			}
		} else if (!(flags & EXP_KEEPNUL))
			continue;
		USTPUTC(c, q);
	} while (--len);

	expdest = q;
	return q - s;
}

static size_t
strtodest(const char *p, int flags)
{
	size_t len = strlen(p);
	memtodest(p, len, flags);
	return len;
}

/*
 * Our own itoa().
 * cvtnum() is used even if math support is off (to prepare $? values and such).
 */
static int
cvtnum(arith_t num, int flags)
{
	/* 32-bit and wider ints require buffer size of bytes*3 (or less) */
	/* If narrower: worst case, 1-byte ints: need 5 bytes: "-127<NUL>" */
	int len = (sizeof(arith_t) >= 4) ? sizeof(arith_t) * 3 : sizeof(arith_t) * 3 + 2;
	char buf[len];

	len = fmtstr(buf, len, ARITH_FMT, num);
	return memtodest(buf, len, flags);
}

/*
 * Record the fact that we have to scan this region of the
 * string for IFS characters.
 */
static void
recordregion(int start, int end, int nulonly)
{
	struct ifsregion *ifsp;

	if (ifslastp == NULL) {
		ifsp = &ifsfirst;
	} else {
		INTOFF;
		ifsp = ckzalloc(sizeof(*ifsp));
		/*ifsp->next = NULL; - ckzalloc did it */
		ifslastp->next = ifsp;
		INTON;
	}
	ifslastp = ifsp;
	ifslastp->begoff = start;
	ifslastp->endoff = end;
	ifslastp->nulonly = nulonly;
}

static void
removerecordregions(int endoff)
{
	if (ifslastp == NULL)
		return;

	if (ifsfirst.endoff > endoff) {
		while (ifsfirst.next) {
			struct ifsregion *ifsp;
			INTOFF;
			ifsp = ifsfirst.next->next;
			free(ifsfirst.next);
			ifsfirst.next = ifsp;
			INTON;
		}
		if (ifsfirst.begoff > endoff) {
			ifslastp = NULL;
		} else {
			ifslastp = &ifsfirst;
			ifsfirst.endoff = endoff;
		}
		return;
	}

	ifslastp = &ifsfirst;
	while (ifslastp->next && ifslastp->next->begoff < endoff)
		ifslastp = ifslastp->next;
	while (ifslastp->next) {
		struct ifsregion *ifsp;
		INTOFF;
		ifsp = ifslastp->next->next;
		free(ifslastp->next);
		ifslastp->next = ifsp;
		INTON;
	}
	if (ifslastp->endoff > endoff)
		ifslastp->endoff = endoff;
}

static char *
exptilde(char *startp, int flag)
{
	unsigned char c;
	char *name;
	struct passwd *pw;
	const char *home;
	char *p;

	p = startp;
	name = p + 1;

	while ((c = *++p) != '\0') {
		switch (c) {
		case CTLESC:
			return startp;
		case CTLQUOTEMARK:
			return startp;
		case ':':
			if (flag & EXP_VARTILDE)
				goto done;
			break;
		case '/':
		case CTLENDVAR:
			goto done;
		}
	}
 done:
	if (flag & EXP_DISCARD)
		goto out;
	*p = '\0';
	if (*name == '\0') {
		home = lookupvar("HOME");
	} else {
		pw = getpwnam(name);
		home = pw ? pw->pw_dir : NULL;
	}
	*p = c;
	if (!home)
		goto lose;
	strtodest(home, flag | EXP_QUOTED);
 out:
	return p;
 lose:
	return startp;
}

/*
 * Execute a command inside back quotes.  If it's a builtin command, we
 * want to save its output in a block obtained from malloc.  Otherwise
 * we fork off a subprocess and get the output of the command via a pipe.
 * Should be called with interrupts off.
 */
struct backcmd {                /* result of evalbackcmd */
	int fd;                 /* file descriptor to read from */
	int nleft;              /* number of chars in buffer */
	char *buf;              /* buffer */
	struct job *jp;         /* job structure for command */
};

/* These forward decls are needed to use "eval" code for backticks handling: */
/* flags in argument to evaltree */
#define EV_EXIT    01           /* exit after evaluating tree */
#define EV_TESTED  02           /* exit status is checked; ignore -e flag */
static int evaltree(union node *, int);

/* An evaltree() which is known to never return.
 * Used to use an alias:
 * static int evaltreenr(union node *, int) __attribute__((alias("evaltree"),__noreturn__));
 * but clang was reported to "transfer" noreturn-ness to evaltree() as well.
 */
static ALWAYS_INLINE NORETURN void
evaltreenr(union node *n, int flags)
{
	evaltree(n, flags);
	bb_unreachable(abort());
	/* NOTREACHED */
}

static void FAST_FUNC
evalbackcmd(union node *n, struct backcmd *result
				IF_BASH_PROCESS_SUBST(, int ctl))
{
	int pip[2];
	struct job *jp;
#if BASH_PROCESS_SUBST
	/* determine end of pipe used by parent (ip) and child (ic) */
	const int ip = (ctl == CTLTOPROC);
	const int ic = !(ctl == CTLTOPROC);
#else
	const int ctl = CTLBACKQ;
	const int ip = 0;
	const int ic = 1;
#endif
	IF_PLATFORM_MINGW32(struct forkshell fs);

	result->fd = -1;
	result->buf = NULL;
	result->nleft = 0;
	result->jp = NULL;
	if (n == NULL) {
		goto out;
	}

	if (pipe(pip) < 0)
		ash_msg_and_raise_perror("can't create pipe");
	/* process substitution uses NULL job, like openhere() */
	jp = (ctl == CTLBACKQ) ? makejob(1) : NULL;
#if ENABLE_PLATFORM_MINGW32
	memset(&fs, 0, sizeof(fs));
	fs.fpid = FS_EVALBACKCMD;
	fs.n = n;
	fs.fd[0] = pip[0];
	fs.fd[1] = pip[1];
	fs.fd[2] = ctl;
	spawn_forkshell(&fs, jp, n, FORK_NOJOB);
#else
	if (forkshell(jp, n, FORK_NOJOB) == 0) {
		/* child */
		reset_exception_handler();
		FORCEINTON;
		close(pip[ip]);
		/* ic is index of child end of pipe *and* fd to connect it to */
		if (pip[ic] != ic) {
			/*close(ic);*/
			dup2_or_raise(pip[ic], ic);
			close(pip[ic]);
		}
/* TODO: eflag clearing makes the following not abort:
 *  ash -c 'set -e; z=$(false;echo foo); echo $z'
 * which is what bash does (unless it is in POSIX mode).
 * dash deleted "eflag = 0" line in the commit
 *  Date: Mon, 28 Jun 2010 17:11:58 +1000
 *  [EVAL] Don't clear eflag in evalbackcmd
 * For now, preserve bash-like behavior, it seems to be somewhat more useful:
 */
		eflag = 0;
		ifsfree();
		evaltreenr(n, EV_EXIT);
		/* NOTREACHED */
	}
#endif
	/* parent */
#if BASH_PROCESS_SUBST
	if (ctl != CTLBACKQ) {
		int fd = fcntl(pip[ip], F_DUPFD, 64);
		if (fd > 0) {
			close(pip[ip]);
			pip[ip] = fd;
		}
		pushfd(pip[ip]);
	}
#endif
	close(pip[ic]);
	result->fd = pip[ip];
	result->jp = jp;

 out:
	TRACE(("evalbackcmd done: fd=%d buf=0x%x nleft=%d jp=0x%x\n",
		result->fd, result->buf, result->nleft, result->jp));
}

/*
 * Expand stuff in backwards quotes.
 */
static void
expbackq(union node *cmd, int flag IF_BASH_PROCESS_SUBST(, int ctl))
{
#if !BASH_PROCESS_SUBST
	const int ctl = CTLBACKQ;
#endif
	struct backcmd in;
	int i;
	char buf[128];
	char *p;
	char *dest;
	int startloc;
	struct stackmark smark;

	if (flag & EXP_DISCARD)
		goto out;

	INTOFF;
	startloc = expdest - (char *)stackblock();
	pushstackmark(&smark, startloc);
	evalbackcmd(cmd, &in IF_BASH_PROCESS_SUBST(, ctl));
	popstackmark(&smark);

	if (ctl != CTLBACKQ) {
		sprintf(buf, DEV_FD_PREFIX"%d", in.fd);
		strtodest(buf, BASESYNTAX);
		goto done;
	}

	p = in.buf;
	i = in.nleft;
	if (i == 0)
		goto read;
	for (;;) {
		memtodest(p, i, flag);
 read:
		if (in.fd < 0)
			break;
		i = nonblock_immune_read(in.fd, buf, sizeof(buf));
		TRACE(("expbackq: read returns %d\n", i));
		if (i <= 0)
			break;
		p = buf;
	}

	free(in.buf);
	if (in.fd >= 0) {
		close(in.fd);
		back_exitstatus = waitforjob(in.jp);
	}
 done:
	INTON;

	/* Eat all trailing newlines */
	dest = expdest;
	for (; dest > ((char *)stackblock() + startloc) && dest[-1] == '\n';) {
		STUNPUTC(dest);
#if ENABLE_PLATFORM_MINGW32
		if (dest > ((char *)stackblock() + startloc) && dest[-1] == '\r') {
			STUNPUTC(dest);
		}
#endif
	}
	expdest = dest;

	if (!(flag & EXP_QUOTED))
		recordregion(startloc, dest - (char *)stackblock(), 0);
	TRACE(("evalbackq: size:%d:'%.*s'\n",
		(int)((dest - (char *)stackblock()) - startloc),
		(int)((dest - (char *)stackblock()) - startloc),
		stackblock() + startloc));

 out:
	argbackq = argbackq->next;
}

/* expari needs it */
static char *argstr(char *p, int flag);

#if ENABLE_FEATURE_SH_MATH
/*
 * Expand arithmetic expression.  Backup to start of expression,
 * evaluate, place result in (backed up) result, adjust string position.
 */
static char *
expari(char *start, int flag)
{
	struct stackmark sm;
	int begoff;
	int endoff;
	int len;
	arith_t result;
	char *p;

	p = stackblock();
	begoff = expdest - p;
	p = argstr(start, flag & EXP_DISCARD);

	if (flag & EXP_DISCARD)
		goto out;

	start = stackblock();
	endoff = expdest - start;
	start += begoff;
	STADJUST(start - expdest, expdest);

	removerecordregions(begoff);

	if (flag & QUOTES_ESC)
		rmescapes(start, 0, NULL);

	pushstackmark(&sm, endoff);
	result = ash_arith(start);
	popstackmark(&sm);

	len = cvtnum(result, flag);

	if (!(flag & EXP_QUOTED))
		recordregion(begoff, begoff + len, 0);

 out:
	return p;
}
#endif

/* argstr needs it */
static char *evalvar(char *p, int flags);

/*
 * Perform variable and command substitution.  If EXP_FULL is set, output CTLESC
 * characters to allow for further processing.  Otherwise treat
 * $@ like $* since no splitting will be performed.
 */
static char *
argstr(char *p, int flag)
{
	static const char spclchars[] ALIGN1 = {
		'=',
		':',
		CTLQUOTEMARK,
		CTLENDVAR,
		CTLESC,
		CTLVAR,
		CTLBACKQ,
#if BASH_PROCESS_SUBST
		CTLTOPROC,
		CTLFROMPROC,
#endif
#if ENABLE_FEATURE_SH_MATH
		CTLARI,
		CTLENDARI,
#endif
		'\0'
	};
	const char *reject = spclchars;
	int breakall = (flag & (EXP_WORD | EXP_QUOTED)) == EXP_WORD;
	int inquotes;
	size_t length;
	int startloc;

	reject += !!(flag & EXP_VARTILDE2);
	reject += flag & EXP_VARTILDE ? 0 : 2;
	inquotes = 0;
	length = 0;
	if (flag & EXP_TILDE) {
		flag &= ~EXP_TILDE;
 tilde:
		if (*p == '~')
			p = exptilde(p, flag);
	}
 start:
	startloc = expdest - (char *)stackblock();
	for (;;) {
		int end;
		unsigned char c;

		length += strcspn(p + length, reject);
		end = 0;
		c = p[length];
		if (!(c & 0x80)
		 IF_FEATURE_SH_MATH(|| c == CTLENDARI)
		 || c == CTLENDVAR
		) {
			/*
			 * c == '=' || c == ':' || c == '\0' ||
			 * c == CTLENDARI || c == CTLENDVAR
			 */
			length++;
			/* c == '\0' || c == CTLENDARI || c == CTLENDVAR */
			end = !!((c - 1) & 0x80);
		}
		if (length > 0 && !(flag & EXP_DISCARD)) {
			int newloc;
			char *q;

			q = stnputs(p, length, expdest);
			q[-1] &= end - 1;
			expdest = q - (flag & EXP_WORD ? end : 0);
			newloc = q - (char *)stackblock() - end;
			if (breakall && !inquotes && newloc > startloc) {
				recordregion(startloc, newloc, 0);
			}
			startloc = newloc;
		}
		p += length + 1;
		length = 0;

		if (end)
			break;

		switch (c) {
		case '=':
			flag |= EXP_VARTILDE2;
			reject++;
			/* fall through */
		case ':':
			/*
			 * sort of a hack - expand tildes in variable
			 * assignments (after the first '=' and after ':'s).
			 */
			if (*--p == '~') {
				goto tilde;
			}
			continue;
		case CTLQUOTEMARK:
			/* "$@" syntax adherence hack */
			if (!inquotes && !memcmp(p, dolatstr + 1, DOLATSTRLEN - 1)) {
				p = evalvar(p + 1, flag | EXP_QUOTED) + 1;
				goto start;
			}
			inquotes ^= EXP_QUOTED;
 addquote:
			if (flag & QUOTES_ESC) {
				p--;
				length++;
				startloc++;
			}
			break;
		case CTLESC:
			startloc++;
			length++;
			goto addquote;
		case CTLVAR:
			TRACE(("argstr: evalvar('%s')\n", p));
			p = evalvar(p, flag | inquotes);
			TRACE(("argstr: evalvar:'%s'\n", (char *)stackblock()));
			goto start;
#if BASH_PROCESS_SUBST
		case CTLTOPROC:
		case CTLFROMPROC:
#endif
		case CTLBACKQ:
			expbackq(argbackq->n, flag | inquotes IF_BASH_PROCESS_SUBST(, c));
			goto start;
#if ENABLE_FEATURE_SH_MATH
		case CTLARI:
			p = expari(p, flag | inquotes);
			goto start;
#endif
		}
	}
	return p - 1;
}

static char *
scanleft(char *startp, char *rmesc, char *rmescend UNUSED_PARAM,
		char *pattern, int quotes, int zero)
{
	char *loc, *loc2;
	char c;

	loc = startp;
	loc2 = rmesc;
	do {
		int match;
		const char *s = loc2;

		c = *loc2;
		if (zero) {
			*loc2 = '\0';
			s = rmesc;
		}
		match = pmatch(pattern, s);

		*loc2 = c;
		if (match)
			return loc;
		if (quotes && (unsigned char)*loc == CTLESC)
			loc++;
		loc++;
		loc2++;
	} while (c);
	return NULL;
}

static char *
scanright(char *startp, char *rmesc, char *rmescend,
		char *pattern, int quotes, int match_at_start)
{
#if !ENABLE_ASH_OPTIMIZE_FOR_SIZE
	int try2optimize = match_at_start;
#endif
	int esc = 0;
	char *loc;
	char *loc2;

	/* If we called by "${v/pattern/repl}" or "${v//pattern/repl}":
	 * startp="escaped_value_of_v" rmesc="raw_value_of_v"
	 * rmescend=""(ptr to NUL in rmesc) pattern="pattern" quotes=match_at_start=1
	 * Logic:
	 * loc starts at NUL at the end of startp, loc2 starts at the end of rmesc,
	 * and on each iteration they go back two/one char until they reach the beginning.
	 * We try to match "raw_value_of_v", "raw_value_of_", "raw_value_of" etc.
	 * If one of these matches, return pointer past last matched char in startp.
	 */
	/* TODO: document in what other circumstances we are called. */

	for (loc = pattern - 1, loc2 = rmescend; loc >= startp; loc2--) {
		int match;
		char c = *loc2;
		const char *s = loc2;
		if (match_at_start) {
			*loc2 = '\0';
			s = rmesc;
		}
		match = pmatch(pattern, s);
		//bb_error_msg("pmatch(pattern:'%s',s:'%s'):%d", pattern, s, match);
		*loc2 = c;
		if (match)
			return loc;
#if !ENABLE_ASH_OPTIMIZE_FOR_SIZE
		if (try2optimize) {
			/* Maybe we can optimize this:
			 * if pattern ends with unescaped *, we can avoid checking
			 * shorter strings: if "foo*" doesn't match "raw_value_of_v",
			 * it won't match truncated "raw_value_of_" strings too.
			 */
			unsigned plen = strlen(pattern);
			/* Does it end with "*"? */
			if (plen != 0 && pattern[--plen] == '*') {
				/* "xxxx*" is not escaped */
				/* "xxx\*" is escaped */
				/* "xx\\*" is not escaped */
				/* "x\\\*" is escaped */
				int slashes = 0;
				while (plen != 0 && pattern[--plen] == '\\')
					slashes++;
				if (!(slashes & 1))
					break; /* ends with unescaped "*" */
			}
			try2optimize = 0;
		}
#endif
		loc--;
		if (quotes) {
			if (--esc < 0) {
				esc = esclen(startp, loc);
			}
			if (esc % 2) {
				esc--;
				loc--;
			}
		}
	}
	return NULL;
}

static void varunset(const char *, const char *, const char *, int) NORETURN;
static void
varunset(const char *end, const char *var, const char *umsg, int varflags)
{
	const char *msg;
	const char *tail;

	tail = nullstr;
	msg = "parameter not set";
	if (umsg) {
		if ((unsigned char)*end == CTLENDVAR) {
			if (varflags & VSNUL)
				tail = " or null";
		} else {
			msg = umsg;
		}
	}
	ifsfree();
	ash_msg_and_raise_error("%.*s: %s%s", (int)(end - var - 1), var, msg, tail);
}

static char *
subevalvar(char *start, char *str, int strloc,
		int startloc, int varflags, int flag)
{
	int subtype = varflags & VSTYPE;
	int quotes = flag & QUOTES_ESC;
	char *startp;
	char *loc;
	char *rmesc, *rmescend;
	long amount;
	int resetloc;
	int argstr_flags;
	IF_BASH_PATTERN_SUBST(int workloc;)
	IF_BASH_PATTERN_SUBST(int slash_pos;)
	IF_BASH_PATTERN_SUBST(char *repl;)
	int zero;
	char *(*scan)(char*, char*, char*, char*, int, int);
	char *p;

	//bb_error_msg("subevalvar(start:'%s',str:'%s',strloc:%d,startloc:%d,varflags:%x,quotes:%d)",
	//		start, str, strloc, startloc, varflags, quotes);

#if BASH_PATTERN_SUBST
	/* For "${v/pattern/repl}", we must find the delimiter _before_
	 * argstr() call expands possible variable references in pattern:
	 * think about "v=a; a=a/; echo ${v/$a/r}" case.
	 */
	repl = NULL;
	if (subtype == VSREPLACE || subtype == VSREPLACEALL) {
		/* Find '/' and replace with NUL */
		repl = start;
		/* The pattern can't be empty.
		 * IOW: if the first char after "${v//" is a slash,
		 * it does not terminate the pattern - it's the first char of the pattern:
		 *  v=/dev/ram; echo ${v////-}  prints -dev-ram (pattern is "/")
		 *  v=/dev/ram; echo ${v///r/-} prints /dev-am  (pattern is "/r")
		 */
		if (*repl == '/')
			repl++;
		for (;;) {
			if (*repl == '\0') {
				repl = NULL;
				break;
			}
			/* Skip over quoted 'str'. Example: ${var/'/'} - second / is not a separator */
			if ((unsigned char)*repl == CTLQUOTEMARK) {
				while ((unsigned char)*++repl != CTLQUOTEMARK)
					continue;
			}
			if (*repl == '/') {
				*repl = '\0';
				break;
			}
			if ((unsigned char)*repl == CTLENDVAR) { /* ${v/pattern} (no trailing /, no repl) */
				repl = NULL;
				break;
			}
			/* Handle escaped slashes, e.g. "${v/\//_}" (they are CTLESC'ed by this point) */
			if ((unsigned char)*repl == CTLESC && repl[1])
				repl++;
			repl++;
		}
	}
#endif
	argstr_flags = (flag & EXP_DISCARD) | EXP_TILDE;
	if (!str
#if BASH_SUBSTR
	 && subtype != VSSUBSTR
#endif
	) {
		/* EXP_CASE keeps CTLESC's */
		argstr_flags |= EXP_CASE;
	}
	p = argstr(start, argstr_flags);

	//bb_error_msg("str0:'%s'", (char *)stackblock() + strloc);
#if BASH_PATTERN_SUBST
	slash_pos = -1;
	if (repl) {
		slash_pos = expdest - ((char *)stackblock() + strloc);
		if (!(flag & EXP_DISCARD))
			STPUTC('/', expdest);
		//bb_error_msg("repl+1:'%s'", repl + 1);
		p = argstr(repl + 1, (flag & EXP_DISCARD) | EXP_TILDE); /* EXP_TILDE: echo "${v/x/~}" expands ~ ! */
		*repl = '/';
	}
#endif
	if (flag & EXP_DISCARD)
		return p;

	startp = (char *)stackblock() + startloc;
	//bb_error_msg("str1:'%s'", (char *)stackblock() + strloc);

	switch (subtype) {
	case VSASSIGN:
		setvar0(str, startp);

		loc = startp;
		goto out;

	case VSQUESTION:
		varunset(start, str, startp, varflags);
		/* NOTREACHED */

#if BASH_SUBSTR
	case VSSUBSTR: {
		int pos, len, orig_len;
		char *colon;
		char *vstr;

		loc = vstr = stackblock() + strloc;

		/* Read POS in ${var:POS:LEN} */
		colon = strchr(loc, ':');
		if (colon) *colon = '\0';
		pos = substr_atoi(loc);
		if (colon) *colon = ':';

		/* Read LEN in ${var:POS:LEN} */
		len = vstr - startp - 1;
		/* *loc != '\0', guaranteed by parser */
		if (quotes) {
			char *ptr;
			/* Adjust the length by the number of escapes */
			for (ptr = startp; ptr < (vstr - 1); ptr++) {
				if ((unsigned char)*ptr == CTLESC) {
					len--;
					ptr++;
				}
			}
		}
		orig_len = len;
		if (*loc++ == ':') {
			/* ${var::LEN} */
			len = substr_atoi(loc);
		} else {
			/* Skip POS in ${var:POS:LEN} */
			len = orig_len;
			while (*loc && *loc != ':')
				loc++;
			if (*loc++ == ':')
				len = substr_atoi(loc);
		}
		if (pos < 0) {
			/* ${VAR:$((-n)):l} starts n chars from the end */
			pos = orig_len + pos;
		}
		if ((unsigned)pos >= orig_len) {
			/* apart from obvious ${VAR:999999:l},
			 * covers ${VAR:$((-9999999)):l} - result is ""
			 * (bash compat)
			 */
			pos = 0;
			len = 0;
		}
		if (len < 0) {
			/* ${VAR:N:-M} sets LEN to strlen()-M */
			len = (orig_len - pos) + len;
		}
		if ((unsigned)len > (orig_len - pos))
			len = orig_len - pos;

		if (!quotes) {
			/* want: loc = mempcpy(startp, startp + pos, len)
			 * but it does not allow overlapping arguments */
			loc = startp;
			while (--len >= 0) {
				*loc = loc[pos];
				loc++;
			}
		} else {
			for (vstr = startp; pos != 0; pos--) {
				if ((unsigned char)*vstr == CTLESC)
					vstr++;
				vstr++;
			}
			for (loc = startp; len != 0; len--) {
				if ((unsigned char)*vstr == CTLESC)
					*loc++ = *vstr++;
				*loc++ = *vstr++;
			}
		}
		*loc = '\0';
		goto out;
	}
#endif /* BASH_SUBSTR */
	}

	resetloc = expdest - (char *)stackblock();

#if BASH_PATTERN_SUBST
	repl = NULL;

	/* We'll comeback here if we grow the stack while handling
	 * a VSREPLACE or VSREPLACEALL, since our pointers into the
	 * stack will need rebasing, and we'll need to remove our work
	 * areas each time
	 */
 restart:
#endif

	amount = expdest - ((char *)stackblock() + resetloc);
	STADJUST(-amount, expdest);
	startp = (char *)stackblock() + startloc;

	rmesc = startp;
	rmescend = (char *)stackblock() + strloc;
	//bb_error_msg("str7:'%s'", rmescend);
	if (quotes) {
//TODO: how to handle slash_pos here if string changes (shortens?)
		rmesc = rmescapes(startp, RMESCAPE_ALLOC | RMESCAPE_GROW, NULL);
		if (rmesc != startp) {
			rmescend = expdest;
			startp = (char *)stackblock() + startloc;
		}
	}
	rmescend--;
	str = (char *)stackblock() + strloc;
	/*
	 * Example: v='a\bc'; echo ${v/\\b/_\\_\z_}
	 * The result is a_\_z_c (not a\_\_z_c)!
	 *
	 * The search pattern and replace string treat backslashes differently!
	 * "&slash_pos" causes rmescapes() to work differently on the pattern
	 * and string.  It's only used on the first call.
	 */
	//bb_error_msg("str8:'%s' slash_pos:%d", str, slash_pos);
	rmescapes(str, RMESCAPE_GLOB,
		repl ? NULL : (slash_pos < 0 ? NULL : &slash_pos)
	);

#if BASH_PATTERN_SUBST
	workloc = expdest - (char *)stackblock();
	if (subtype == VSREPLACE || subtype == VSREPLACEALL) {
		size_t no_meta_len, first_escaped;
		int len;
		char *idx, *end;

		if (!repl) {
			//bb_error_msg("str9:'%s' slash_pos:%d", str, slash_pos);
			repl = nullstr;
			if (slash_pos >= 0) {
				repl = str + slash_pos;
				*repl++ = '\0';
			}
		}
		//bb_error_msg("str:'%s' repl:'%s'", str, repl);

		/* If there's no pattern to match, return the expansion unmolested */
		if (str[0] == '\0')
			goto out1;

		first_escaped = (str[0] == '\\' && str[1]);
		/* "first_escaped" trick allows to treat e.g. "\*no_glob_chars"
		 * as literal too (as it is semi-common, and easy to accomodate
		 * by just using str + 1).
		 */
		no_meta_len = strpbrk(str + first_escaped * 2, "*?[\\") ? 0 : strlen(str);
		len = 0;
		idx = startp;
		end = str - 1;
		while (idx <= end) {
 try_to_match:
			if (no_meta_len == 0) {
				/* pattern has meta chars, have to glob */
				loc = scanright(idx, rmesc, rmescend, str, quotes, /*match_at_start:*/ 1);
			} else {
				/* Testcase for very slow replace (performs about 22k replaces):
				 * x=::::::::::::::::::::::
				 * x=$x$x;x=$x$x;x=$x$x;x=$x$x;x=$x$x;x=$x$x;x=$x$x;x=$x$x;x=$x$x;x=$x$x;echo ${#x}
				 * echo "${x//:/|}"
				 * To test "first_escaped" logic, replace : with *.
				 */
				if (strncmp(rmesc, str + first_escaped, no_meta_len - first_escaped) != 0)
					goto no_match;
				loc = idx;
				if (!quotes) {
					loc += no_meta_len - first_escaped;
				} else {
					size_t n = no_meta_len - first_escaped;
					do {
						if ((unsigned char)*loc == CTLESC)
							loc++;
						loc++;
					} while (--n != 0);
				}
			}
			//bb_error_msg("scanright('%s'):'%s'", str, loc);
			if (!loc) {
				char *restart_detect;
 no_match:
				/* No match, advance */
				restart_detect = stackblock();
 skip_matching:
				if (idx >= end)
					break;
				STPUTC(*idx, expdest);
				if (stackblock() != restart_detect)
					goto restart;
				if (quotes && (unsigned char)*idx == CTLESC) {
					idx++;
					len++;
					STPUTC(*idx, expdest);
					if (stackblock() != restart_detect)
						goto restart;
				}
				idx++;
				len++;
				rmesc++;
				/* continue; - prone to quadratic behavior, smarter code: */
				if (str[0] == '*') {
					/* Pattern is "*foo". If "*foo" does not match "long_string",
					 * it would never match "ong_string" etc, no point in trying.
					 */
					goto skip_matching;
				}
				goto try_to_match;
			}

			if (subtype == VSREPLACEALL) {
				while (idx < loc) {
					if (quotes && (unsigned char)*idx == CTLESC)
						idx++;
					idx++;
					rmesc++;
				}
			} else {
				idx = loc;
			}

			/* The STPUTC invocations above may resize and move the
			 * stack via realloc(3). Since repl is a pointer into the
			 * stack, we need to reconstruct it relative to stackblock().
			 */
			if (slash_pos >= 0)
				repl = (char *)stackblock() + strloc + slash_pos + 1;

			//bb_error_msg("repl:'%s'", repl);
			for (loc = (char*)repl; *loc; loc++) {
				char *restart_detect = stackblock();
				if (quotes && *loc == '\\') {
					STPUTC(CTLESC, expdest);
					if (stackblock() != restart_detect)
						goto restart;
					len++;
				}
				STPUTC(*loc, expdest);
				if (stackblock() != restart_detect)
					goto restart;
				len++;
			}

			if (subtype == VSREPLACE) {
				//bb_error_msg("tail:'%s', quotes:%x", idx, quotes);
				while (*idx) {
					char *restart_detect = stackblock();
					STPUTC(*idx, expdest);
					if (stackblock() != restart_detect)
						goto restart;
					len++;
					idx++;
				}
				break;
			}
		}

		/* We've put the replaced text into a buffer at workloc, now
		 * move it to the right place and adjust the stack.
		 */
		STPUTC('\0', expdest);
		startp = (char *)stackblock() + startloc;
		memmove(startp, (char *)stackblock() + workloc, len + 1);
		//bb_error_msg("startp:'%s'", startp);
		loc = startp + len;
		goto out;
	}
#endif /* BASH_PATTERN_SUBST */

	subtype -= VSTRIMRIGHT;
#if DEBUG
	if (subtype < 0 || subtype > 7)
		abort();
#endif
	/* zero = (subtype == VSTRIMLEFT || subtype == VSTRIMLEFTMAX) */
	zero = subtype >> 1;
	/* VSTRIMLEFT/VSTRIMRIGHTMAX -> scanleft */
	scan = (subtype & 1) ^ zero ? scanleft : scanright;

	loc = scan(startp, rmesc, rmescend, str, quotes, zero);
	if (loc) {
		if (zero) {
			memmove(startp, loc, str - loc);
			loc = startp + (str - loc) - 1;
		}
		*loc = '\0';
	} else
		loc = str - 1;

 out:
	amount = loc - expdest;
	STADJUST(amount, expdest);
#if BASH_PATTERN_SUBST
 out1:
#endif
	/* Remove any recorded regions beyond start of variable */
	removerecordregions(startloc);

	return p;
}

/*
 * Add the value of a specialized variable to the stack string.
 * name parameter (examples):
 * ash -c 'echo $1'      name:'1='
 * ash -c 'echo $qwe'    name:'qwe='
 * ash -c 'echo $$'      name:'$='
 * ash -c 'echo ${$}'    name:'$='
 * ash -c 'echo ${$##q}' name:'$=q'
 * ash -c 'echo ${#$}'   name:'$='
 * note: examples with bad shell syntax:
 * ash -c 'echo ${#$1}'  name:'$=1'
 * ash -c 'echo ${#1#}'  name:'1=#'
 */
static NOINLINE ssize_t
varvalue(char *name, int varflags, int flags, int quoted)
{
	const char *p;
	int num;
	int i;
	ssize_t len = 0;
	int sep;
	int subtype = varflags & VSTYPE;
	int discard = (subtype == VSPLUS || subtype == VSLENGTH) | (flags & EXP_DISCARD);

	if (!subtype) {
		if (discard)
			return -1;

		ifsfree();
		raise_error_syntax("bad substitution");
	}

	flags |= EXP_KEEPNUL;
	flags &= discard ? ~QUOTES_ESC : ~0;
	sep = (flags & EXP_FULL) << CHAR_BIT;

	switch (*name) {
	case '$':
		num = rootpid;
		goto numvar;
	case '?':
		num = exitstatus;
		goto numvar;
	case '#':
		num = shellparam.nparam;
		goto numvar;
	case '!':
		num = backgndpid;
		if (num == 0)
			return -1;
 numvar:
		len = cvtnum(num, flags);
		goto check_1char_name;
	case '-':
		expdest = makestrspace(NOPTS, expdest);
		for (i = NOPTS - 1; i >= 0; i--) {
			if (optlist[i] && optletters(i)) {
				USTPUTC(optletters(i), expdest);
				len++;
			}
		}
 check_1char_name:
#if 0
		/* handles cases similar to ${#$1} */
		if (name[2] != '\0')
			raise_error_syntax("bad substitution");
#endif
		break;
	case '@':
		if (quoted && sep)
			goto param;
		/* fall through */
	case '*': {
		char **ap;
		char sepc;
		char c;

		/* We will set c to 0 or ~0 depending on whether
		 * we're doing field splitting.  We won't do field
		 * splitting if either we're quoted or sep is zero.
		 *
		 * Instead of testing (quoted || !sep) the following
		 * trick optimises away any branches by using the
		 * fact that EXP_QUOTED (which is the only bit that
		 * can be set in quoted) is the same as EXP_FULL <<
		 * CHAR_BIT (which is the only bit that can be set
		 * in sep).
		 */
#if EXP_QUOTED >> CHAR_BIT != EXP_FULL
#error The following two lines expect EXP_QUOTED == EXP_FULL << CHAR_BIT
#endif
		c = !((quoted | ~sep) & EXP_QUOTED) - 1;
		sep &= ~quoted;
		sep |= ifsset() ? (unsigned char)(c & ifsval()[0]) : ' ';
 param:
		sepc = sep;
		ap = shellparam.p;
		if (!ap)
			return -1;
		while ((p = *ap++) != NULL) {
			len += strtodest(p, flags);

			if (*ap && sep) {
				len++;
				memtodest(&sepc, 1, flags);
			}
		}
		break;
	} /* case '*' */
	case '0':
	case '1':
	case '2':
	case '3':
	case '4':
	case '5':
	case '6':
	case '7':
	case '8':
	case '9':
		num = atoi(name); /* number(name) fails on ${N#str} etc */
		if (num < 0 || num > shellparam.nparam)
			return -1;
		p = num ? shellparam.p[num - 1] : arg0;
		goto value;
	default:
		/* NB: name has form "VAR=..." */
		p = lookupvar(name);
 value:
		if (!p)
			return -1;

		len = strtodest(p, flags);
#if ENABLE_UNICODE_SUPPORT
		if (subtype == VSLENGTH && len > 0) {
			reinit_unicode_for_ash();
			if (unicode_status == UNICODE_ON) {
				STADJUST(-len, expdest);
				discard = 0;
				len = unicode_strlen(p);
			}
		}
#endif
		break;
	}

	if (discard)
		STADJUST(-len, expdest);

	return len;
}

/*
 * Expand a variable, and return a pointer to the next character in the
 * input string.
 */
static char *
evalvar(char *p, int flag)
{
	char varflags;
	char subtype;
	char *var;
	int patloc;
	int startloc;
	ssize_t varlen;
	int discard;
	int quoted;

	varflags = (unsigned char) *p++;
	subtype = varflags & VSTYPE;

	quoted = flag & EXP_QUOTED;
	var = p;
	startloc = expdest - (char *)stackblock();
	p = strchr(p, '=') + 1; //TODO: use var_end(p)?

 again:
	varlen = varvalue(var, varflags, flag, quoted);
	if (varflags & VSNUL)
		varlen--;

	discard = varlen < 0 ? EXP_DISCARD : 0;

	switch (subtype) {
	case VSPLUS:
		discard ^= EXP_DISCARD;
		/* fall through */
	case 0:
	case VSMINUS:
		p = argstr(p, flag | EXP_TILDE | EXP_WORD | (discard ^ EXP_DISCARD));
		goto record;

	case VSASSIGN:
	case VSQUESTION:
		p = subevalvar(p, var, 0, startloc, varflags,
			(flag & ~QUOTES_ESC) | (discard ^ EXP_DISCARD));

		if ((flag | ~discard) & EXP_DISCARD)
			goto record;

		varflags &= ~VSNUL;
		subtype = VSNORMAL;
		goto again;
	}

	if ((discard & ~flag) && uflag)
		varunset(p, var, 0, 0);

	if (subtype == VSLENGTH) {
		p++;
		if (flag & EXP_DISCARD)
			return p;
		cvtnum(varlen > 0 ? varlen : 0, flag);
		goto really_record;
	}

	if (subtype == VSNORMAL)
		goto record;

#if DEBUG
	switch (subtype) {
	case VSTRIMLEFT:
	case VSTRIMLEFTMAX:
	case VSTRIMRIGHT:
	case VSTRIMRIGHTMAX:
#if BASH_SUBSTR
	case VSSUBSTR:
#endif
#if BASH_PATTERN_SUBST
	case VSREPLACE:
	case VSREPLACEALL:
#endif
		break;
	default:
		abort();
	}
#endif

	flag |= discard;
	if (!(flag & EXP_DISCARD)) {
		/*
		 * Terminate the string and start recording the pattern
		 * right after it
		 */
		STPUTC('\0', expdest);
	}

	patloc = expdest - (char *)stackblock();
	p = subevalvar(p, NULL, patloc, startloc, varflags, flag);

 record:
	if ((flag | discard) & EXP_DISCARD)
		return p;

 really_record:
	if (quoted) {
		quoted = *var == '@' && shellparam.nparam;
		if (!quoted)
			return p;
	}
	recordregion(startloc, expdest - (char *)stackblock(), quoted);
	return p;
}

/*
 * Add a file name to the list.
 */
static void
addfname(const char *name)
{
	struct strlist *sp;

	sp = stzalloc(sizeof(*sp));
	sp->text = sstrdup(name);
	*exparg.lastp = sp;
	exparg.lastp = &sp->next;
}

/* Avoid glob() (and thus, stat() et al) for words like "echo" */
static int
hasmeta(const char *p)
{
	static const char chars[] ALIGN1 = {
		'*', '?', '[', '\\', CTLQUOTEMARK, CTLESC, 0
	};

	for (;;) {
		p = strpbrk(p, chars);
		if (!p)
			break;
		switch ((unsigned char)*p) {
		case CTLQUOTEMARK:
			for (;;) {
				p++;
				if ((unsigned char)*p == CTLQUOTEMARK)
					break;
				if ((unsigned char)*p == CTLESC)
					p++;
				if (*p == '\0') /* huh? */
					return 0;
			}
			break;
		case '\\':
		case CTLESC:
			p++;
			if (*p == '\0')
				return 0;
			break;
		case '[':
			if (!strchr(p + 1, ']')) {
				/* It's not a properly closed [] pattern,
				 * but other metas may follow. Continue checking.
				 * my[file* _is_ globbed by bash
				 * and matches filenames like "my[file1".
				 */
				break;
			}
			/* fallthrough */
		default:
		/* case '*': */
		/* case '?': */
			return 1;
		}
		p++;
	}

	return 0;
}

/* If we want to use glob() from libc... */
#if !ENABLE_ASH_INTERNAL_GLOB

/* Add the result of glob() to the list */
static void
addglob(const glob_t *pglob)
{
	char **p = pglob->gl_pathv;

	do {
		addfname(*p);
	} while (*++p);
}
static void
expandmeta(struct strlist *str /*, int flag*/)
{
	/* TODO - EXP_REDIR */

	while (str) {
		char *p;
		glob_t pglob;
		int i;

		if (fflag)
			goto nometa;

		if (!hasmeta(str->text))
			goto nometa;

		INTOFF;
		p = preglob(str->text, RMESCAPE_ALLOC | RMESCAPE_HEAP);
// GLOB_NOMAGIC (GNU): if no *?[ chars in pattern, return it even if no match
// GLOB_NOCHECK: if no match, return unchanged pattern (sans \* escapes?)
//
// glibc 2.24.90 glob(GLOB_NOMAGIC) does not remove backslashes used for escaping:
// if you pass it "file\?", it returns "file\?", not "file?", if no match.
// Which means you need to unescape the string, right? Not so fast:
// if there _is_ a file named "file\?" (with backslash), it is returned
// as "file\?" too (whichever pattern you used to find it, say, "file*").
// You DON'T KNOW by looking at the result whether you need to unescape it.
//
// Worse, globbing of "file\?" in a directory with two files, "file?" and "file\?",
// returns "file\?" - which is WRONG: "file\?" pattern matches "file?" file.
// Without GLOB_NOMAGIC, this works correctly ("file?" is returned as a match).
// With GLOB_NOMAGIC | GLOB_NOCHECK, this also works correctly.
//		i = glob(p, GLOB_NOMAGIC | GLOB_NOCHECK, NULL, &pglob);
//		i = glob(p, GLOB_NOMAGIC, NULL, &pglob);
		i = glob(p, 0, NULL, &pglob);
		//bb_error_msg("glob('%s'):%d '%s'...", p, i, pglob.gl_pathv ? pglob.gl_pathv[0] : "-");
		if (p != str->text)
			free(p);
		switch (i) {
		case 0:
#if 0 // glibc 2.24.90 bug? Patterns like "*/file", when match, don't set GLOB_MAGCHAR
			/* GLOB_MAGCHAR is set if *?[ chars were seen (GNU) */
			if (!(pglob.gl_flags & GLOB_MAGCHAR))
				goto nometa2;
#endif
			addglob(&pglob);
			globfree(&pglob);
			INTON;
			break;
		case GLOB_NOMATCH:
 //nometa2:
			globfree(&pglob);
			INTON;
 nometa:
			*exparg.lastp = str;
			rmescapes(str->text, 0, NULL);
			exparg.lastp = &str->next;
			break;
		default:	/* GLOB_NOSPACE */
			globfree(&pglob);
			INTON;
			ash_msg_and_raise_error(bb_msg_memory_exhausted);
		}
		str = str->next;
	}
}

#else
/* ENABLE_ASH_INTERNAL_GLOB: Homegrown globbing code. (dash also has both, uses homegrown one.) */

#if ENABLE_ASH_GLOB_OPTIONS
static int FAST_FUNC
ash_accept_glob(const char *name)
{
	struct stat st;

	if (nohiddenglob || nohidsysglob) {
		if (!lstat(name, &st)) {
			if ((st.st_attr & FILE_ATTRIBUTE_HIDDEN)) {
				if (nohiddenglob ||
						(st.st_attr & FILE_ATTRIBUTE_SYSTEM)) {
					return FALSE;
				}
			}
		}
	}
	return TRUE;
}
#endif

/*
 * Do metacharacter (i.e. *, ?, [...]) expansion.
 */
typedef struct exp_t {
	char *dir;
	unsigned dir_max;
} exp_t;
static void
expmeta(exp_t *exp, char *name, unsigned name_len, unsigned expdir_len)
{
#define expdir exp->dir
#define expdir_max exp->dir_max
	char *enddir = expdir + expdir_len;
	char *p;
	const char *cp;
	char *start;
	char *endname;
	int metaflag;
	struct stat statb;
	DIR *dirp;
	struct dirent *dp;
	int atend;
	int matchdot;
	int esc;

	metaflag = 0;
	start = name;
#if ENABLE_PLATFORM_MINGW32
	if (expdir_len == 0 && has_dos_drive_prefix(start) && start[2] != '/')
		start += 2;
#endif
	for (p = name; esc = 0, *p; p += esc + 1) {
		if (*p == '*' || *p == '?')
			metaflag = 1;
		else if (*p == '[') {
			char *q = p + 1;
			if (*q == '!')
				q++;
			for (;;) {
				if (*q == '\\')
					q++;
				if (*q == '/' || *q == '\0')
					break;
				if (*++q == ']') {
					metaflag = 1;
					break;
				}
			}
		} else {
			if (*p == '\\' && p[1])
				esc++;
			if (p[esc] == '/') {
				if (metaflag)
					break;
				start = p + esc + 1;
			}
		}
	}
	if (metaflag == 0) {    /* we've reached the end of the file name */
		if (!expdir_len)
			return;
		p = name;
		do {
			if (*p == '\\' && p[1])
				p++;
			*enddir++ = *p;
		} while (*p++);
		if (lstat(expdir, &statb) == 0)
			addfname(expdir);
		return;
	}
	endname = p;
	if (name < start) {
		p = name;
		do {
			if (*p == '\\' && p[1])
				p++;
			*enddir++ = *p++;
		} while (p < start);
	}
	*enddir = '\0';
	cp = expdir;
	expdir_len = enddir - cp;
	if (!expdir_len)
		cp = ".";
	dirp = opendir(cp);
	if (dirp == NULL)
		return;
	if (*endname == 0) {
		atend = 1;
	} else {
		atend = 0;
		*endname = '\0';
		endname += esc + 1;
	}
	name_len -= endname - name;
	matchdot = 0;
	p = start;
	if (*p == '\\')
		p++;
	if (*p == '.')
		matchdot++;
	while (!pending_int && (dp = readdir(dirp)) != NULL) {
		if (dp->d_name[0] == '.' && !matchdot)
			continue;
#if ENABLE_ASH_GLOB_OPTIONS
# undef pmatch
# define pmatch(a, b) !fnmatch((a), (b), nocaseglob ? FNM_CASEFOLD : 0)
#endif
		if (pmatch(start, dp->d_name)) {
			if (atend) {
#if ENABLE_ASH_GLOB_OPTIONS
				if (!ash_accept_glob(dp->d_name))
					continue;
#endif
				strcpy(enddir, dp->d_name);
				addfname(expdir);
			} else {
				unsigned offset;
				unsigned len;

				p = stpcpy(enddir, dp->d_name);
				*p = '/';

				offset = p - expdir + 1;
				len = offset + name_len + NAME_MAX;
				if (len > expdir_max) {
					len += PATH_MAX;
					expdir = ckrealloc(expdir, len);
					expdir_max = len;
				}

				expmeta(exp, endname, name_len, offset);
				enddir = expdir + expdir_len;
			}
		}
	}
	closedir(dirp);
	if (!atend)
		endname[-esc - 1] = esc ? '\\' : '/';
#undef expdir
#undef expdir_max
#if ENABLE_ASH_GLOB_OPTIONS
# undef pmatch
# define pmatch(a, b) !fnmatch((a), (b), 0)
#endif
}

static struct strlist *
msort(struct strlist *list, int len)
{
	struct strlist *p, *q = NULL;
	struct strlist **lpp;
	int half;
	int n;

	if (len <= 1)
		return list;
	half = len >> 1;
	p = list;
	for (n = half; --n >= 0;) {
		q = p;
		p = p->next;
	}
	q->next = NULL;                 /* terminate first half of list */
	q = msort(list, half);          /* sort first half of list */
	p = msort(p, len - half);               /* sort second half */
	lpp = &list;
	for (;;) {
#if ENABLE_LOCALE_SUPPORT
		if (strcoll(p->text, q->text) < 0)
#else
		if (strcmp(p->text, q->text) < 0)
#endif
						{
			*lpp = p;
			lpp = &p->next;
			p = *lpp;
			if (p == NULL) {
				*lpp = q;
				break;
			}
		} else {
			*lpp = q;
			lpp = &q->next;
			q = *lpp;
			if (q == NULL) {
				*lpp = p;
				break;
			}
		}
	}
	return list;
}

/*
 * Sort the results of file name expansion.  It calculates the number of
 * strings to sort and then calls msort (short for merge sort) to do the
 * work.
 */
static struct strlist *
expsort(struct strlist *str)
{
	int len;
	struct strlist *sp;

	len = 0;
	for (sp = str; sp; sp = sp->next)
		len++;
	return msort(str, len);
}

static void
expandmeta(struct strlist *str /*, int flag*/)
{
	/* TODO - EXP_REDIR */

	while (str) {
		exp_t exp;
		struct strlist **savelastp;
		struct strlist *sp;
		char *p;
		unsigned len;

		if (fflag)
			goto nometa;
		if (!hasmeta(str->text))
			goto nometa;
		savelastp = exparg.lastp;

		INTOFF;
		p = preglob(str->text, RMESCAPE_ALLOC | RMESCAPE_HEAP);
		len = strlen(p);
		exp.dir_max = len + PATH_MAX;
		exp.dir = ckmalloc(exp.dir_max);

		expmeta(&exp, p, len, 0);
		free(exp.dir);
		if (p != str->text)
			free(p);
		INTON;
		if (exparg.lastp == savelastp) {
			/*
			 * no matches
			 */
 nometa:
			*exparg.lastp = str;
			rmescapes(str->text, 0, NULL);
			exparg.lastp = &str->next;
		} else {
			*exparg.lastp = NULL;
			*savelastp = sp = expsort(*savelastp);
			while (sp->next != NULL)
				sp = sp->next;
			exparg.lastp = &sp->next;
		}
		str = str->next;
	}
}
#endif /* ENABLE_ASH_INTERNAL_GLOB */

/*
 * Perform variable substitution and command substitution on an argument,
 * placing the resulting list of arguments in arglist.  If EXP_FULL is true,
 * perform splitting and file name expansion.  When arglist is NULL, perform
 * here document expansion.
 */
static void
expandarg(union node *arg, struct arglist *arglist, int flag)
{
	struct strlist *sp;
	char *p;

	argbackq = arg->narg.backquote;
	STARTSTACKSTR(expdest);
	TRACE(("expandarg: argstr('%s',flags:%x)\n", arg->narg.text, flag));
	argstr(arg->narg.text, flag);
	if (arglist == NULL) {
		/* here document expanded */
		goto out;
	}
	p = grabstackstr(expdest);
	TRACE(("expandarg: p:'%s'\n", p));
	exparg.lastp = &exparg.list;
	/*
	 * TODO - EXP_REDIR
	 */
	if (flag & EXP_FULL) {
		ifsbreakup(p, &exparg);
		*exparg.lastp = NULL;
		exparg.lastp = &exparg.list;
		expandmeta(exparg.list /*, flag*/);
	} else {
		sp = stzalloc(sizeof(*sp));
		sp->text = p;
		*exparg.lastp = sp;
		exparg.lastp = &sp->next;
	}
	*exparg.lastp = NULL;
	if (exparg.list) {
		*arglist->lastp = exparg.list;
		arglist->lastp = exparg.lastp;
	}

 out:
	ifsfree();
}

/*
 * Expand shell variables and backquotes inside a here document.
 */
static void
expandhere(union node *arg)
{
	expandarg(arg, (struct arglist *)NULL, EXP_QUOTED);
}

/*
 * Returns true if the pattern matches the string.
 */
static int
patmatch(char *pattern, const char *string)
{
	char *p = preglob(pattern, 0);
	int r = pmatch(p, string);
	//bb_error_msg("!fnmatch(pattern:'%s',str:'%s',0):%d", p, string, r);
	return r;
}

/*
 * See if a pattern matches in a case statement.
 */
static int
casematch(union node *pattern, char *val)
{
	struct stackmark smark;
	int result;

	setstackmark(&smark);
	argbackq = pattern->narg.backquote;
	STARTSTACKSTR(expdest);
	argstr(pattern->narg.text, EXP_TILDE | EXP_CASE);
	ifsfree();
	result = patmatch(stackblock(), val);
	popstackmark(&smark);
	return result;
}


/* ============ find_command */

struct builtincmd {
	const char *name;
	int (*builtin)(int, char **) FAST_FUNC;
	/* unsigned flags; */
};
#define IS_BUILTIN_SPECIAL(b) ((b)->name[0] & 1)
/* "regular" builtins always take precedence over commands,
 * regardless of PATH=....%builtin... position */
#define IS_BUILTIN_REGULAR(b) ((b)->name[0] & 2)
#define IS_BUILTIN_ASSIGN(b)  ((b)->name[0] & 4)

struct cmdentry {
	smallint cmdtype;       /* CMDxxx */
	union param {
		int index;
		/* index >= 0 for commands without path (slashes) */
		/* (TODO: what exactly does the value mean? PATH position?) */
		/* index == -1 for commands with slashes */
		/* index == (-2 - applet_no) for NOFORK applets */
		const struct builtincmd *cmd;
		struct funcnode *func;
	} u;
};
/* values of cmdtype */
#define CMDUNKNOWN      -1      /* no entry in table for command */
#define CMDNORMAL       0       /* command is an executable program */
#define CMDFUNCTION     1       /* command is a shell function */
#define CMDBUILTIN      2       /* command is a shell builtin */

/* action to find_command() */
#define DO_ERR          0x01    /* prints errors */
#define DO_ABS          0x02    /* checks absolute paths */
#define DO_NOFUNC       0x04    /* don't return shell functions, for command */
#define DO_ALTPATH      0x08    /* using alternate path */
#define DO_REGBLTIN     0x10    /* regular built-ins and functions only */

static void find_command(char *, struct cmdentry *, int, const char *);


/* ============ Hashing commands */

/*
 * When commands are first encountered, they are entered in a hash table.
 * This ensures that a full path search will not have to be done for them
 * on each invocation.
 *
 * We should investigate converting to a linear search, even though that
 * would make the command name "hash" a misnomer.
 */

struct tblentry {
	struct tblentry *next;  /* next entry in hash chain */
	union param param;      /* definition of builtin function */
	smallint cmdtype;       /* CMDxxx */
	char rehash;            /* if set, cd done since entry created */
	char cmdname[1];        /* name of command */
};

static struct tblentry **cmdtable;
#define INIT_G_cmdtable() do { \
	cmdtable = xzalloc(CMDTABLESIZE * sizeof(cmdtable[0])); \
} while (0)

static int builtinloc = -1;     /* index in path of %builtin, or -1 */


static void
#if ENABLE_PLATFORM_MINGW32
tryexec(IF_FEATURE_SH_STANDALONE(int applet_no, const char *path, int noexec,)
			const char *cmd, char **argv, char **envp)
#else
tryexec(IF_FEATURE_SH_STANDALONE(int applet_no,) const char *cmd, char **argv, char **envp)
#endif
{
#if ENABLE_PLATFORM_MINGW32 && ENABLE_FEATURE_SH_STANDALONE
	interp_t interp;
#endif
#if ENABLE_FEATURE_SH_STANDALONE
	if (applet_no >= 0) {
# if ENABLE_PLATFORM_MINGW32
		/* Treat all applets as NOEXEC, including the shell itself
		 * if we were called from forkshell_shellexec(). */
 run_noexec:
		if (applet_main[applet_no] != ash_main || noexec) {
			/* mingw-w64's getopt() uses __argv[0] as the program name */
			__argv[0] = (char *)cmd;
			/* 'which' wants to know if it was invoked from a standalone
			 * shell.  'Which' in argv[0] indicates this. */
			if (strcmp(argv[0], "which") == 0) {
				argv[0] = (char *)"Which";
			}
# else
		if (!vforked && APPLET_IS_NOEXEC(applet_no)) {
# endif
#if !ENABLE_PLATFORM_MINGW32 || !defined(_UCRT)
			/* If building for UCRT move this up into shellexec() to
			 * work around a bug. */
			clearenv();
			while (*envp)
				putenv(*envp++);
#endif
			popredir(/*drop:*/ 1);
			run_noexec_applet_and_exit(applet_no, cmd, argv);
		}
		/* re-exec ourselves with the new arguments */
		execve(bb_busybox_exec_path, argv, envp);
		/* If they called chroot or otherwise made the binary no longer
		 * executable, fall through */
	}
#endif

#if ENABLE_PLATFORM_MINGW32
	/* Workaround for libtool, which assumes the host is an MSYS2
	 * environment and requires special-case escaping for cmd.exe.
	 * https://github.com/skeeto/w64devkit/issues/50 */
	if (string_array_len(argv) >= 3 &&
			strcmp(argv[0], "cmd") == 0 &&
			strcmp(argv[1], "//c") == 0 &&
			strcmp(argv[2], "echo") == 0) {
		argv[1]++;	/* drop extra slash */
	}

	/* cmd was allocated on the stack with room for an extension */
	add_win32_extension((char *)cmd);

# if ENABLE_FEATURE_SH_STANDALONE
	/* If the command is a script with an interpreter which is an
	 * applet, we can run it as if it were a noexec applet. */
	if (parse_interpreter(cmd, &interp)) {
		applet_no = find_applet_by_name_for_sh(interp.name, path);
		if (applet_no >= 0) {
			argv[0] = (char *)cmd;
			/* evalcommand()/spawn_forkshell() add two elements before argv */
			if (interp.opts) {
				argv--;
				argv[0] = (char *)interp.opts;
			}
			argv--;
			cmd = argv[0] = (char *)interp.name;
			/* Identify the index of the script file in argv */
			set_interp(1 + (interp.opts != NULL));
			goto run_noexec;
		}
	}
# endif

	execve(cmd, argv, envp);
	/* skip POSIX-mandated retry on ENOEXEC */
#else /* !ENABLE_PLATFORM_MINGW32 */
 repeat:
#ifdef SYSV
	do {
		execve(cmd, argv, envp);
	} while (errno == EINTR);
#else
	execve(cmd, argv, envp);
#endif

	if (cmd != bb_busybox_exec_path && errno == ENOEXEC) {
		/* Run "cmd" as a shell script:
		 * http://pubs.opengroup.org/onlinepubs/9699919799/utilities/V3_chap02.html
		 * "If the execve() function fails with ENOEXEC, the shell
		 * shall execute a command equivalent to having a shell invoked
		 * with the command name as its first operand,
		 * with any remaining arguments passed to the new shell"
		 *
		 * That is, do not use $SHELL, user's shell, or /bin/sh;
		 * just call ourselves.
		 *
		 * Note that bash reads ~80 chars of the file, and if it sees
		 * a zero byte before it sees newline, it doesn't try to
		 * interpret it, but fails with "cannot execute binary file"
		 * message and exit code 126. For one, this prevents attempts
		 * to interpret foreign ELF binaries as shell scripts.
		 */
		argv[0] = (char*) cmd;
		cmd = bb_busybox_exec_path;
		/* NB: this is only possible because all callers of shellexec()
		 * ensure that the argv[-1] slot exists!
		 */
		argv--;
		argv[0] = (char*) "ash";
		goto repeat;
	}
#endif /* !ENABLE_PLATFORM_MINGW32 */
}

#if !ENABLE_PLATFORM_MINGW32 || !ENABLE_FEATURE_SH_STANDALONE
# define shellexec(prg, a, pth, i, n) shellexec(prg, a, pth, i)
#endif

/*
 * Exec a program.  Never returns.  If you change this routine, you may
 * have to change the find_command routine as well.
 * argv[-1] must exist and be writable! See tryexec() for why.
 */
#if ENABLE_PLATFORM_MINGW32
static struct builtincmd *find_builtin(const char *name);
static void shellexec(char *prog, char **argv, const char *path, int idx,
						int noexec) NORETURN;
#endif
static void shellexec(char *prog, char **argv, const char *path, int idx,
						int noexec)
{
	char *cmdname;
	int e;
	char **envp;
	int exerrno;
	int applet_no = -1; /* used only by FEATURE_SH_STANDALONE */

	envp = listvars(VEXPORT, VUNSET, /*strlist:*/ NULL, /*end:*/ NULL);
#if ENABLE_FEATURE_SH_STANDALONE && ENABLE_PLATFORM_MINGW32 && defined(_UCRT)
	/* Avoid UCRT bug by updating parent's environment and passing a
	 * NULL environment pointer to execve(). */
	clearenv();
	while (*envp)
		putenv(*envp++);
	envp = NULL;
#endif
#if !ENABLE_PLATFORM_MINGW32
	if (strchr(prog, '/') != NULL
#else
	if (has_path(prog)
#endif
#if ENABLE_FEATURE_SH_STANDALONE
	 || (applet_no = find_applet_by_name_for_sh(prog, path)) >= 0
#endif
	) {
#if ENABLE_PLATFORM_MINGW32
		char *progext = stack_add_ext_space(prog);
		tryexec(IF_FEATURE_SH_STANDALONE(applet_no, path, noexec,)
				progext, argv, envp);
#else
		tryexec(IF_FEATURE_SH_STANDALONE(applet_no,) prog, argv, envp);
#endif
		if (applet_no >= 0) {
			/* We tried execing ourself, but it didn't work.
			 * Maybe /proc/self/exe doesn't exist?
			 * Try $PATH search.
			 */
			goto try_PATH;
		}
		e = errno;
#if ENABLE_PLATFORM_MINGW32
		if (unix_path(prog)) {
			const char *name = bb_basename(prog);
# if ENABLE_FEATURE_SH_STANDALONE
			if ((applet_no = find_applet_by_name_for_sh(name, path)) >= 0) {
				tryexec(applet_no, path, noexec, name, argv, envp);
				e = errno;
			}
# endif
			if (!find_builtin(name)) {
				argv[0] = (char *)name;
				goto try_PATH;
			}
		}
#endif
	} else {
 try_PATH:
		e = ENOENT;
		while (padvance(&path, argv[0]) >= 0) {
			cmdname = stackblock();
			if (--idx < 0 && pathopt == NULL) {
#if ENABLE_PLATFORM_MINGW32
				tryexec(IF_FEATURE_SH_STANDALONE(-1, path, noexec,)
						cmdname, argv, envp);
#else
				tryexec(IF_FEATURE_SH_STANDALONE(-1,) cmdname, argv, envp);
#endif
				if (errno != ENOENT && errno != ENOTDIR)
					e = errno;
			}
		}
	}

	/* Map to POSIX errors */
	switch (e) {
	default:
		exerrno = 126;
		break;
	case ELOOP:
	case ENAMETOOLONG:
	case ENOENT:
	case ENOTDIR:
		exerrno = 127;
		break;
	}
	exitstatus = exerrno;
	TRACE(("shellexec failed for %s, errno %d, suppress_int %d\n",
		prog, e, suppress_int));
	ash_msg_and_raise(EXEND, "%s: %s", prog, errmsg(e, E_EXEC));
	/* NOTREACHED */
}

static void
printentry(struct tblentry *cmdp)
{
	int idx;
	const char *path;
	char *name;

	idx = cmdp->param.index;
	path = pathval();
	do {
		padvance(&path, cmdp->cmdname);
	} while (--idx >= 0);
	name = stackblock();
#if ENABLE_PLATFORM_MINGW32
	add_win32_extension(name);
#endif
	out1fmt("%s%s\n", name, (cmdp->rehash ? "*" : nullstr));
}

/*
 * Clear out command entries.
 */
static void
clearcmdentry(void)
{
	struct tblentry **tblp;
	struct tblentry **pp;
	struct tblentry *cmdp;

	INTOFF;
	for (tblp = cmdtable; tblp < &cmdtable[CMDTABLESIZE]; tblp++) {
		pp = tblp;
		while ((cmdp = *pp) != NULL) {
			if (cmdp->cmdtype == CMDNORMAL
			 || (cmdp->cmdtype == CMDBUILTIN
			    && !IS_BUILTIN_REGULAR(cmdp->param.cmd)
			    && builtinloc > 0
			    )
			) {
				*pp = cmdp->next;
				free(cmdp);
			} else {
				pp = &cmdp->next;
			}
		}
	}
	INTON;
}

/*
 * Locate a command in the command hash table.  If "add" is nonzero,
 * add the command to the table if it is not already present.  The
 * variable "lastcmdentry" is set to point to the address of the link
 * pointing to the entry, so that delete_cmd_entry can delete the
 * entry.
 *
 * Interrupts must be off if called with add != 0.
 */
static struct tblentry **lastcmdentry;

static struct tblentry *
cmdlookup(const char *name, int add)
{
	unsigned int hashval;
	const char *p;
	struct tblentry *cmdp;
	struct tblentry **pp;

	p = name;
	hashval = (unsigned char)*p << 4;
	while (*p)
		hashval += (unsigned char)*p++;
	hashval &= 0x7FFF;
	pp = &cmdtable[hashval % CMDTABLESIZE];
	for (cmdp = *pp; cmdp; cmdp = cmdp->next) {
		if (strcmp(cmdp->cmdname, name) == 0)
			break;
		pp = &cmdp->next;
	}
	if (add && cmdp == NULL) {
		cmdp = *pp = ckzalloc(sizeof(struct tblentry)
				+ strlen(name)
				/* + 1 - already done because
				 * tblentry::cmdname is char[1] */);
		/*cmdp->next = NULL; - ckzalloc did it */
		cmdp->cmdtype = CMDUNKNOWN;
		strcpy(cmdp->cmdname, name);
	}
	lastcmdentry = pp;
	return cmdp;
}

/*
 * Delete the command entry returned on the last lookup.
 */
static void
delete_cmd_entry(void)
{
	struct tblentry *cmdp;

	INTOFF;
	cmdp = *lastcmdentry;
	*lastcmdentry = cmdp->next;
	if (cmdp->cmdtype == CMDFUNCTION)
		freefunc(cmdp->param.func);
	free(cmdp);
	INTON;
}

/*
 * Add a new command entry, replacing any existing command entry for
 * the same name - except special builtins.
 */
static void
addcmdentry(char *name, struct cmdentry *entry)
{
	struct tblentry *cmdp;

	cmdp = cmdlookup(name, 1);
	if (cmdp->cmdtype == CMDFUNCTION) {
		freefunc(cmdp->param.func);
	}
	cmdp->cmdtype = entry->cmdtype;
	cmdp->param = entry->u;
	cmdp->rehash = 0;
}

static int FAST_FUNC
hashcmd(int argc UNUSED_PARAM, char **argv UNUSED_PARAM)
{
	struct tblentry **pp;
	struct tblentry *cmdp;
	int c;
	struct cmdentry entry;
	char *name;

	if (nextopt("r") != '\0') {
		clearcmdentry();
		return 0;
	}

	if (*argptr == NULL) {
		for (pp = cmdtable; pp < &cmdtable[CMDTABLESIZE]; pp++) {
			for (cmdp = *pp; cmdp; cmdp = cmdp->next) {
				if (cmdp->cmdtype == CMDNORMAL)
					printentry(cmdp);
			}
		}
		return 0;
	}

	c = 0;
	while ((name = *argptr) != NULL) {
		cmdp = cmdlookup(name, 0);
		if (cmdp != NULL
		 && (cmdp->cmdtype == CMDNORMAL
		    || (cmdp->cmdtype == CMDBUILTIN
			&& !IS_BUILTIN_REGULAR(cmdp->param.cmd)
			&& builtinloc > 0
			)
		    )
		) {
			delete_cmd_entry();
		}
		find_command(name, &entry, DO_ERR, pathval());
		if (entry.cmdtype == CMDUNKNOWN)
			c = 1;
		argptr++;
	}
	return c;
}

/*
 * Called when a cd is done.  Marks all commands so the next time they
 * are executed they will be rehashed.
 */
static void
hashcd(void)
{
	struct tblentry **pp;
	struct tblentry *cmdp;

	for (pp = cmdtable; pp < &cmdtable[CMDTABLESIZE]; pp++) {
		for (cmdp = *pp; cmdp; cmdp = cmdp->next) {
			if (cmdp->cmdtype == CMDNORMAL
			 || (cmdp->cmdtype == CMDBUILTIN
			     && !IS_BUILTIN_REGULAR(cmdp->param.cmd)
			     && builtinloc > 0)
			) {
				cmdp->rehash = 1;
			}
		}
	}
}

/*
 * Fix command hash table when PATH changed.
 * Called before PATH is changed.  The argument is the new value of PATH;
 * pathval() still returns the old value at this point.
 * Called with interrupts off.
 */
static void FAST_FUNC
changepath(const char *newval)
{
	const char *new;
	int idx;
	int bltin;

	new = newval;
	idx = 0;
	bltin = -1;
	for (;;) {
		if (*new == '%' && prefix(new + 1, "builtin")) {
			bltin = idx;
			break;
		}
		new = strchr(new, PATH_SEP);
		if (!new)
			break;
		idx++;
		new++;
	}
	builtinloc = bltin;
	clearcmdentry();
}
enum {
	TEOF,
	TNL,
	TREDIR,
	TWORD,
	TSEMI,
	TBACKGND,
	TAND,
	TOR,
	TPIPE,
	TLP,
	TRP,
	TENDCASE,
	TENDBQUOTE,
	TNOT,
	TCASE,
	TDO,
	TDONE,
	TELIF,
	TELSE,
	TESAC,
	TFI,
	TFOR,
#if BASH_FUNCTION
	TFUNCTION,
#endif
	TIF,
	TIN,
	TTHEN,
	TUNTIL,
	TWHILE,
	TBEGIN,
	TEND
};
typedef smallint token_id_t;

/* Nth bit indicates if token marks the end of a list */
enum {
	tokendlist = 0
	/*  0 */ | (1u << TEOF)
	/*  1 */ | (0u << TNL)
	/*  2 */ | (0u << TREDIR)
	/*  3 */ | (0u << TWORD)
	/*  4 */ | (0u << TSEMI)
	/*  5 */ | (0u << TBACKGND)
	/*  6 */ | (0u << TAND)
	/*  7 */ | (0u << TOR)
	/*  8 */ | (0u << TPIPE)
	/*  9 */ | (0u << TLP)
	/* 10 */ | (1u << TRP)
	/* 11 */ | (1u << TENDCASE)
	/* 12 */ | (1u << TENDBQUOTE)
	/* 13 */ | (0u << TNOT)
	/* 14 */ | (0u << TCASE)
	/* 15 */ | (1u << TDO)
	/* 16 */ | (1u << TDONE)
	/* 17 */ | (1u << TELIF)
	/* 18 */ | (1u << TELSE)
	/* 19 */ | (1u << TESAC)
	/* 20 */ | (1u << TFI)
	/* 21 */ | (0u << TFOR)
#if BASH_FUNCTION
	/* 22 */ | (0u << TFUNCTION)
#endif
	/* 23 */ | (0u << TIF)
	/* 24 */ | (0u << TIN)
	/* 25 */ | (1u << TTHEN)
	/* 26 */ | (0u << TUNTIL)
	/* 27 */ | (0u << TWHILE)
	/* 28 */ | (0u << TBEGIN)
	/* 29 */ | (1u << TEND)
	, /* thus far 29 bits used */
};

static const char *const tokname_array[] ALIGN_PTR = {
	"end of file",
	"newline",
	"redirection",
	"word",
	";",
	"&",
	"&&",
	"||",
	"|",
	"(",
	")",
	";;",
	"`",
#define KWDOFFSET 13
	/* the following are keywords */
	"!",
	"case",
	"do",
	"done",
	"elif",
	"else",
	"esac",
	"fi",
	"for",
#if BASH_FUNCTION
	"function",
#endif
	"if",
	"in",
	"then",
	"until",
	"while",
	"{",
	"}",
};

/* Wrapper around strcmp for qsort/bsearch/... */
static int
pstrcmp(const void *a, const void *b)
{
	return strcmp((char*)a, *(char**)b);
}

static const char *const *
findkwd(const char *s)
{
	return bsearch(s, tokname_array + KWDOFFSET,
			ARRAY_SIZE(tokname_array) - KWDOFFSET,
			sizeof(tokname_array[0]), pstrcmp);
}

/*
 * Locate and print what a word is...
 */
static int
describe_command(char *command, const char *path, int describe_command_verbose)
{
	struct cmdentry entry;
#if ENABLE_ASH_ALIAS
	const struct alias *ap;
#endif

	if (describe_command_verbose) {
		out1str(command);
	}

	/* First look at the keywords */
	if (findkwd(command)) {
		out1str(describe_command_verbose ? " is a shell keyword" : command);
		goto out;
	}

#if ENABLE_ASH_ALIAS
	/* Then look at the aliases */
	ap = lookupalias(command, 0);
	if (ap != NULL) {
		if (!describe_command_verbose) {
			out1str("alias ");
			printalias(ap);
			return 0;
		}
		out1fmt(" is an alias for %s", ap->val);
		goto out;
	}
#endif
	/* Brute force */
	path = path ? path : pathval();
	find_command(command, &entry, DO_ABS, path);

	switch (entry.cmdtype) {
	case CMDNORMAL: {
		int j = entry.u.index;
		char *p;
#if ENABLE_PLATFORM_MINGW32 && ENABLE_FEATURE_SH_STANDALONE
		if (j < -1) {
			p = (char *)bb_basename(command);
			if (describe_command_verbose) {
				out1fmt(" is a builtin applet");
			} else {
				out1str(applet_to_exe(p));
			}
			break;
		}
#endif
		if (j < 0) {
#if ENABLE_PLATFORM_MINGW32
			p = stack_add_ext_space(command);
#else
			p = command;
#endif
		} else {
#if ENABLE_PLATFORM_MINGW32
			if (unix_path(command))
				command = (char *)bb_basename(command);
#endif
			do {
				padvance(&path, command);
			} while (--j >= 0);
			p = stackblock();
		}
#if ENABLE_PLATFORM_MINGW32
		add_win32_extension(p);
		bs_to_slash(p);
#endif
		if (describe_command_verbose) {
			out1fmt(" is %s", p);
		} else {
			out1str(p);
		}
		break;
	}

	case CMDFUNCTION:
		if (describe_command_verbose) {
			/*out1str(" is a shell function");*/
			out1str(" is a function"); /* bash says this */
		} else {
			out1str(command);
		}
		break;

	case CMDBUILTIN:
		if (describe_command_verbose) {
			out1fmt(" is a %sshell builtin",
				IS_BUILTIN_SPECIAL(entry.u.cmd) ?
					"special " : nullstr
			);
		} else {
			out1str(command);
		}
		break;

	default:
		if (describe_command_verbose) {
			out1str(": not found\n");
		}
		return 127;
	}
 out:
	out1str("\n");
	return 0;
}

static int FAST_FUNC
typecmd(int argc UNUSED_PARAM, char **argv)
{
	int i = 1;
	int err = 0;
	int verbose = 1;

	/* type -p ... ? (we don't bother checking for 'p') */
	if (argv[1] && argv[1][0] == '-') {
		i++;
		verbose = 0;
	}
	while (argv[i]) {
		err |= describe_command(argv[i++], NULL, verbose);
	}
	return err;
}

static struct strlist *
fill_arglist(struct arglist *arglist, union node **argpp)
{
	struct strlist **lastp = arglist->lastp;
	union node *argp;

	while ((argp = *argpp) != NULL) {
		expandarg(argp, arglist, EXP_FULL | EXP_TILDE);
		*argpp = argp->narg.next;
		if (*lastp)
			break;
	}

	return *lastp;
}

#if ENABLE_ASH_CMDCMD
/* Is it "command [-p] PROG ARGS" bltin, no other opts? Return ptr to "PROG" if yes */
static int
parse_command_args(struct arglist *arglist, union node **argpp, const char **path)
{
	struct strlist *sp = arglist->list;
	char *cp, c;

	for (;;) {
		sp = sp->next ? sp->next : fill_arglist(arglist, argpp);
		if (!sp)
			return 0;
		cp = sp->text;
		if (*cp++ != '-')
			break;
		c = *cp++;
		if (!c)
			break;
		if (c == '-' && !*cp) {
			if (!sp->next && !fill_arglist(arglist, argpp))
				return 0;
			sp = sp->next;
			break;
		}
		do {
			switch (c) {
			case 'p':
				*path = bb_default_path;
				break;
			default:
				/* run 'typecmd' for other options */
				return 0;
			}
			c = *cp++;
		} while (c);
	}

	arglist->list = sp;
	return DO_NOFUNC;
}

static int FAST_FUNC
commandcmd(int argc UNUSED_PARAM, char **argv UNUSED_PARAM)
{
	char *cmd;
	int c;
	enum {
		VERIFY_BRIEF = 1,
		VERIFY_VERBOSE = 2,
	} verify = 0;
	const char *path = NULL;

	/* "command [-p] PROG ARGS" (that is, without -V or -v)
	 * never reaches this function.
	 */

	while ((c = nextopt("pvV")) != '\0')
		if (c == 'V')
			verify |= VERIFY_VERBOSE;
		else if (c == 'v')
			/*verify |= VERIFY_BRIEF*/;
#if DEBUG
		else if (c != 'p')
			abort();
#endif
		else
			path = bb_default_path;

	/* Mimic bash: just "command -v" doesn't complain, it's a nop */
	cmd = *argptr;
	if (/*verify && */ cmd)
		return describe_command(cmd, path, verify /* - VERIFY_BRIEF*/);

	return 0;
}
#endif

/*static int funcblocksize;     // size of structures in function */
/*static int funcstringsize;    // size of strings in node */
static void *funcblock;         /* block to allocate function from */
static char *funcstring_end;    /* end of block to allocate strings from */
#if ENABLE_PLATFORM_MINGW32
static int fs_size;
static void *fs_start;
# if FORKSHELL_DEBUG
static void *fs_funcstring;
static const char **annot;
static char *annot_free;
# endif
#endif

static const uint8_t nodesize[N_NUMBER] ALIGN1 = {
	[NCMD     ] = SHELL_ALIGN(sizeof(struct ncmd)),
	[NPIPE    ] = SHELL_ALIGN(sizeof(struct npipe)),
	[NREDIR   ] = SHELL_ALIGN(sizeof(struct nredir)),
	[NBACKGND ] = SHELL_ALIGN(sizeof(struct nredir)),
	[NSUBSHELL] = SHELL_ALIGN(sizeof(struct nredir)),
	[NAND     ] = SHELL_ALIGN(sizeof(struct nbinary)),
	[NOR      ] = SHELL_ALIGN(sizeof(struct nbinary)),
	[NSEMI    ] = SHELL_ALIGN(sizeof(struct nbinary)),
	[NIF      ] = SHELL_ALIGN(sizeof(struct nif)),
	[NWHILE   ] = SHELL_ALIGN(sizeof(struct nbinary)),
	[NUNTIL   ] = SHELL_ALIGN(sizeof(struct nbinary)),
	[NFOR     ] = SHELL_ALIGN(sizeof(struct nfor)),
	[NCASE    ] = SHELL_ALIGN(sizeof(struct ncase)),
	[NCLIST   ] = SHELL_ALIGN(sizeof(struct nclist)),
	[NDEFUN   ] = SHELL_ALIGN(sizeof(struct narg)),
	[NARG     ] = SHELL_ALIGN(sizeof(struct narg)),
	[NTO      ] = SHELL_ALIGN(sizeof(struct nfile)),
#if BASH_REDIR_OUTPUT
	[NTO2     ] = SHELL_ALIGN(sizeof(struct nfile)),
#endif
	[NCLOBBER ] = SHELL_ALIGN(sizeof(struct nfile)),
	[NFROM    ] = SHELL_ALIGN(sizeof(struct nfile)),
	[NFROMTO  ] = SHELL_ALIGN(sizeof(struct nfile)),
	[NAPPEND  ] = SHELL_ALIGN(sizeof(struct nfile)),
	[NTOFD    ] = SHELL_ALIGN(sizeof(struct ndup)),
	[NFROMFD  ] = SHELL_ALIGN(sizeof(struct ndup)),
	[NHERE    ] = SHELL_ALIGN(sizeof(struct nhere)),
	[NXHERE   ] = SHELL_ALIGN(sizeof(struct nhere)),
	[NNOT     ] = SHELL_ALIGN(sizeof(struct nnot)),
};

static int calcsize(int funcblocksize, union node *n);

static int
sizenodelist(int funcblocksize, struct nodelist *lp)
{
	while (lp) {
		funcblocksize += SHELL_ALIGN(sizeof(struct nodelist));
		funcblocksize = calcsize(funcblocksize, lp->n);
		lp = lp->next;
	}
	return funcblocksize;
}

static int
calcsize(int funcblocksize, union node *n)
{
	if (n == NULL)
		return funcblocksize;
	funcblocksize += nodesize[n->type];
	switch (n->type) {
	case NCMD:
		funcblocksize = calcsize(funcblocksize, n->ncmd.redirect);
		funcblocksize = calcsize(funcblocksize, n->ncmd.args);
		funcblocksize = calcsize(funcblocksize, n->ncmd.assign);
		break;
	case NPIPE:
		funcblocksize = sizenodelist(funcblocksize, n->npipe.cmdlist);
		break;
	case NREDIR:
	case NBACKGND:
	case NSUBSHELL:
		funcblocksize = calcsize(funcblocksize, n->nredir.redirect);
		funcblocksize = calcsize(funcblocksize, n->nredir.n);
		break;
	case NAND:
	case NOR:
	case NSEMI:
	case NWHILE:
	case NUNTIL:
		funcblocksize = calcsize(funcblocksize, n->nbinary.ch2);
		funcblocksize = calcsize(funcblocksize, n->nbinary.ch1);
		break;
	case NIF:
		funcblocksize = calcsize(funcblocksize, n->nif.elsepart);
		funcblocksize = calcsize(funcblocksize, n->nif.ifpart);
		funcblocksize = calcsize(funcblocksize, n->nif.test);
		break;
	case NFOR:
		funcblocksize += SHELL_ALIGN(strlen(n->nfor.var) + 1); /* was funcstringsize += ... */
		funcblocksize = calcsize(funcblocksize, n->nfor.body);
		funcblocksize = calcsize(funcblocksize, n->nfor.args);
		break;
	case NCASE:
		funcblocksize = calcsize(funcblocksize, n->ncase.cases);
		funcblocksize = calcsize(funcblocksize, n->ncase.expr);
		break;
	case NCLIST:
		funcblocksize = calcsize(funcblocksize, n->nclist.body);
		funcblocksize = calcsize(funcblocksize, n->nclist.pattern);
		funcblocksize = calcsize(funcblocksize, n->nclist.next);
		break;
	case NDEFUN:
		funcblocksize = calcsize(funcblocksize, n->ndefun.body);
		funcblocksize += SHELL_ALIGN(strlen(n->ndefun.text) + 1);
		break;
	case NARG:
		funcblocksize = sizenodelist(funcblocksize, n->narg.backquote);
		funcblocksize += SHELL_ALIGN(strlen(n->narg.text) + 1); /* was funcstringsize += ... */
		funcblocksize = calcsize(funcblocksize, n->narg.next);
		break;
	case NTO:
#if BASH_REDIR_OUTPUT
	case NTO2:
#endif
	case NCLOBBER:
	case NFROM:
	case NFROMTO:
	case NAPPEND:
		funcblocksize = calcsize(funcblocksize, n->nfile.fname);
		funcblocksize = calcsize(funcblocksize, n->nfile.next);
		break;
	case NTOFD:
	case NFROMFD:
		funcblocksize = calcsize(funcblocksize, n->ndup.vname);
		funcblocksize = calcsize(funcblocksize, n->ndup.next);
	break;
	case NHERE:
	case NXHERE:
		funcblocksize = calcsize(funcblocksize, n->nhere.doc);
		funcblocksize = calcsize(funcblocksize, n->nhere.next);
		break;
	case NNOT:
		funcblocksize = calcsize(funcblocksize, n->nnot.com);
		break;
	};
	return funcblocksize;
}

static char *
nodeckstrdup(const char *s)
{
#if ENABLE_PLATFORM_MINGW32
	if(!s)
		return NULL;
#endif
	funcstring_end -= SHELL_ALIGN(strlen(s) + 1);
	return strcpy(funcstring_end, s);
}

static union node *copynode(union node *);

#if ENABLE_PLATFORM_MINGW32
# if FORKSHELL_DEBUG
#  define MARK_PTR(dst,note,flag) forkshell_mark_ptr((void *)&dst, note, flag)
# else
#  define MARK_PTR(dst,note,flag) forkshell_mark_ptr((void *)&dst)
# endif

#define NO_FREE 0
#define FREE 1

#if FORKSHELL_DEBUG
static void forkshell_mark_ptr(void *dst, const char *note, int flag)
#else
static void forkshell_mark_ptr(void *dst)
#endif
{
	char *lrelocate = (char *)fs_start + fs_size;
	int index = ((char *)dst - (char *)fs_start)/sizeof(char *);

	lrelocate[index/8] |= 1 << (index % 8);

#if FORKSHELL_DEBUG
	if (dst < fs_start || dst >= fs_funcstring) {
		fprintf(stderr, "dst (%p) out of range (%p %p)\n",
				dst, fs_start, fs_funcstring);
	}
	if (annot) {
		if (annot[index]) {
			fprintf(stderr, "duplicate annotation: %s %s\n",
						annot[index], note);
		}
		annot[index] = note;
		annot_free[index] = flag;
	}
#endif
}

# define SAVE_PTR(dst,note,flag) { \
	if (fs_size) { \
		MARK_PTR(dst,note,flag); \
	} \
}
# define SAVE_PTR2(dst1,note1,flag1,dst2,note2,flag2) { \
	if (fs_size) { \
		MARK_PTR(dst1,note1,flag1); \
		MARK_PTR(dst2,note2,flag2); \
	} \
}
# define SAVE_PTR3(dst1,note1,flag1,dst2,note2,flag2,dst3,note3,flag3) { \
	if (fs_size) { \
		MARK_PTR(dst1,note1,flag1); \
		MARK_PTR(dst2,note2,flag2); \
		MARK_PTR(dst3,note3,flag3); \
	} \
}
#else
# define SAVE_PTR(dst,note,flag)
# define SAVE_PTR2(dst1,note1,flag1,dst2,note2,flag2)
# define SAVE_PTR3(dst1,note1,flag1,dst2,note2,flag2,dst3,note3,flag3)
#endif

static struct nodelist *
copynodelist(struct nodelist *lp)
{
	struct nodelist *start;
	struct nodelist **lpp;

	lpp = &start;
	while (lp) {
		*lpp = funcblock;
		funcblock = (char *) funcblock + SHELL_ALIGN(sizeof(struct nodelist));
		(*lpp)->n = copynode(lp->n);
		SAVE_PTR2((*lpp)->n, "(*lpp)->next", NO_FREE,
			(*lpp)->next, "(*lpp)->next", NO_FREE);
		lp = lp->next;
		lpp = &(*lpp)->next;
	}
	*lpp = NULL;
	return start;
}

static union node *
copynode(union node *n)
{
	union node *new;

	if (n == NULL)
		return NULL;
	new = funcblock;
	funcblock = (char *) funcblock + nodesize[n->type];

	switch (n->type) {
	case NCMD:
		new->ncmd.redirect = copynode(n->ncmd.redirect);
		new->ncmd.args = copynode(n->ncmd.args);
		new->ncmd.assign = copynode(n->ncmd.assign);
		new->ncmd.linno = n->ncmd.linno;
		SAVE_PTR3(new->ncmd.redirect, "ncmd.redirect", NO_FREE,
			new->ncmd.args, "ncmd.args", NO_FREE,
			new->ncmd.assign, "ncmd.assign", NO_FREE);
		break;
	case NPIPE:
		new->npipe.cmdlist = copynodelist(n->npipe.cmdlist);
		new->npipe.pipe_backgnd = n->npipe.pipe_backgnd;
		SAVE_PTR(new->npipe.cmdlist, "npipe.cmdlist", NO_FREE);
		break;
	case NREDIR:
	case NBACKGND:
	case NSUBSHELL:
		new->nredir.redirect = copynode(n->nredir.redirect);
		new->nredir.n = copynode(n->nredir.n);
		new->nredir.linno = n->nredir.linno;
		SAVE_PTR2(new->nredir.redirect, "nredir.redirect", NO_FREE,
			new->nredir.n, "nredir.n", NO_FREE);
		break;
	case NAND:
	case NOR:
	case NSEMI:
	case NWHILE:
	case NUNTIL:
		new->nbinary.ch2 = copynode(n->nbinary.ch2);
		new->nbinary.ch1 = copynode(n->nbinary.ch1);
		SAVE_PTR2(new->nbinary.ch1, "nbinary.ch1", NO_FREE,
			new->nbinary.ch2, "nbinary.ch2", NO_FREE);
		break;
	case NIF:
		new->nif.elsepart = copynode(n->nif.elsepart);
		new->nif.ifpart = copynode(n->nif.ifpart);
		new->nif.test = copynode(n->nif.test);
		SAVE_PTR3(new->nif.elsepart, "nif.elsepart", NO_FREE,
			new->nif.ifpart, "nif.ifpart", NO_FREE,
			new->nif.test, "nif.test", NO_FREE);
		break;
	case NFOR:
		new->nfor.var = nodeckstrdup(n->nfor.var);
		new->nfor.body = copynode(n->nfor.body);
		new->nfor.args = copynode(n->nfor.args);
		new->nfor.linno = n->nfor.linno;
		SAVE_PTR3(new->nfor.var,
				xasprintf("nfor.var '%s'", n->nfor.var ?: "NULL"), FREE,
			new->nfor.body, "nfor.body", NO_FREE,
			new->nfor.args, "nfor.args", NO_FREE);
		break;
	case NCASE:
		new->ncase.cases = copynode(n->ncase.cases);
		new->ncase.expr = copynode(n->ncase.expr);
		new->ncase.linno = n->ncase.linno;
		SAVE_PTR2(new->ncase.cases, "ncase.cases", NO_FREE,
			new->ncase.expr, "ncase.expr", NO_FREE);
		break;
	case NCLIST:
		new->nclist.body = copynode(n->nclist.body);
		new->nclist.pattern = copynode(n->nclist.pattern);
		new->nclist.next = copynode(n->nclist.next);
		SAVE_PTR3(new->nclist.body, "nclist.body", NO_FREE,
			new->nclist.pattern, "nclist.pattern", NO_FREE,
			new->nclist.next, "nclist.next", NO_FREE);
		break;
	case NDEFUN:
		new->ndefun.body = copynode(n->ndefun.body);
		new->ndefun.text = nodeckstrdup(n->ndefun.text);
		new->ndefun.linno = n->ndefun.linno;
		SAVE_PTR2(new->ndefun.body, "ndefun.body", NO_FREE,
			new->ndefun.text,
				xasprintf("ndefun.text '%s'", n->ndefun.text ?: "NULL"), FREE);
		break;
	case NARG:
		new->narg.backquote = copynodelist(n->narg.backquote);
		new->narg.text = nodeckstrdup(n->narg.text);
		new->narg.next = copynode(n->narg.next);
		SAVE_PTR3(new->narg.backquote, "narg.backquote", NO_FREE,
			new->narg.text,
				xasprintf("narg.text '%s'", n->narg.text ?: "NULL"), FREE,
			new->narg.next, "narg.next", NO_FREE);
		break;
	case NTO:
#if BASH_REDIR_OUTPUT
	case NTO2:
#endif
	case NCLOBBER:
	case NFROM:
	case NFROMTO:
	case NAPPEND:
		new->nfile.fname = copynode(n->nfile.fname);
		new->nfile.fd = n->nfile.fd;
		new->nfile.next = copynode(n->nfile.next);
		SAVE_PTR2(new->nfile.fname, "nfile.fname", NO_FREE,
			new->nfile.next, "nfile.next", NO_FREE);
		break;
	case NTOFD:
	case NFROMFD:
		new->ndup.vname = copynode(n->ndup.vname);
		new->ndup.dupfd = n->ndup.dupfd;
		new->ndup.fd = n->ndup.fd;
		new->ndup.next = copynode(n->ndup.next);
		SAVE_PTR2(new->ndup.vname, "ndup.vname", NO_FREE,
			new->ndup.next, "ndup.next", NO_FREE);
		break;
	case NHERE:
	case NXHERE:
		new->nhere.doc = copynode(n->nhere.doc);
		new->nhere.fd = n->nhere.fd;
		new->nhere.next = copynode(n->nhere.next);
		SAVE_PTR2(new->nhere.doc, "nhere.doc", NO_FREE,
			new->nhere.next, "nhere.next", NO_FREE);
		break;
	case NNOT:
		new->nnot.com = copynode(n->nnot.com);
		SAVE_PTR(new->nnot.com, "nnot.com", NO_FREE);
		break;
	};
	new->type = n->type;
	return new;
}

/*
 * Make a copy of a parse tree.
 */
static struct funcnode *
copyfunc(union node *n)
{
	struct funcnode *f;
	size_t blocksize;

	/*funcstringsize = 0;*/
	blocksize = offsetof(struct funcnode, n) + calcsize(0, n);
	f = ckzalloc(blocksize /* + funcstringsize */);
	funcblock = (char *) f + offsetof(struct funcnode, n);
	funcstring_end = (char *) f + blocksize;
	IF_PLATFORM_MINGW32(fs_size = 0);
	copynode(n);
	/* f->count = 0; - ckzalloc did it */
	return f;
}

/*
 * Define a shell function.
 */
static void
defun(union node *func)
{
	struct cmdentry entry;

	INTOFF;
	entry.cmdtype = CMDFUNCTION;
	entry.u.func = copyfunc(func);
	addcmdentry(func->ndefun.text, &entry);
	INTON;
}

/* Reasons for skipping commands (see comment on breakcmd routine) */
#define SKIPBREAK      (1 << 0)
#define SKIPCONT       (1 << 1)
#define SKIPFUNC       (1 << 2)
#define SKIPFUNCDEF    (1 << 3)
static smallint evalskip;       /* set to SKIPxxx if we are skipping commands */
static int skipcount;           /* number of levels to skip */
#if ENABLE_PLATFORM_POSIX
static int loopnest;            /* current loop nesting level */
#endif
static int funcline;            /* starting line number of current function, or 0 if not in a function */

/* Forward decl way out to parsing code - dotrap needs it */
static int evalstring(char *s, int flags);

#if !ENABLE_PLATFORM_MINGW32
/* Called to execute a trap.
 * Single callsite - at the end of evaltree().
 * If we return non-zero, evaltree raises EXEXIT exception.
 *
 * Perhaps we should avoid entering new trap handlers
 * while we are executing a trap handler. [is it a TODO?]
 */
static void
dotrap(void)
{
	uint8_t *g;
	int sig;
	int status, last_status;

	if (!pending_sig)
		return;

	status = savestatus;
	last_status = status;
	if (status < 0) {
		status = exitstatus;
		savestatus = status;
	}
	pending_sig = 0;
	barrier();

	TRACE(("dotrap entered\n"));
	for (sig = 1, g = gotsig; sig < NSIG; sig++, g++) {
		char *p;

		if (!*g)
			continue;

		if (evalskip) {
			pending_sig = sig;
			break;
		}

		p = trap[sig];
		/* non-trapped SIGINT is handled separately by raise_interrupt,
		 * don't upset it by resetting gotsig[SIGINT-1] */
		if (sig == SIGINT && !p)
			continue;

		TRACE(("sig %d is active, will run handler '%s'\n", sig, p));
		*g = 0;
		if (!p)
			continue;
		trap_depth++;
		evalstring(p, 0);
		trap_depth--;
		if (evalskip != SKIPFUNC)
			exitstatus = status;
	}

	savestatus = last_status;
	TRACE(("dotrap returns\n"));
}
#else
static void
dotrap(void)
{
	int status, last_status;
	char *p;

	if (!pending_int)
		return;

	status = savestatus;
	last_status = status;
	if (status < 0) {
		status = exitstatus;
		savestatus = status;
	}
	pending_int = 0;
	barrier();

	TRACE(("dotrap entered\n"));
	if (evalskip) {
		pending_int = 1;
		return;
	}

	p = trap[SIGINT];
	if (p) {
		TRACE(("sig %d is active, will run handler '%s'\n", SIGINT, p));
		trap_depth++;
		evalstring(p, 0);
		trap_depth--;
		if (evalskip != SKIPFUNC)
			exitstatus = status;
	}

	savestatus = last_status;
	TRACE(("dotrap returns\n"));
}
#endif

/* forward declarations - evaluation is fairly recursive business... */
static int evalloop(union node *, int);
static int evalfor(union node *, int);
static int evalcase(union node *, int);
static int evalsubshell(union node *, int);
static void expredir(union node *);
static int evalpipe(union node *, int);
static int evalcommand(union node *, int);
static int evalbltin(const struct builtincmd *, int, char **, int);
static void prehash(union node *);

/*
 * Evaluate a parse tree.  The value is left in the global variable
 * exitstatus.
 */
static int
evaltree(union node *n, int flags)
{
	int checkexit = 0;
	int (*evalfn)(union node *, int);
	struct stackmark smark;
	int status = 0;

	setstackmark(&smark);

	if (nflag)
		goto out;

	if (n == NULL) {
		TRACE(("evaltree(NULL) called\n"));
		goto out;
	}
	TRACE(("evaltree(%p: %d, %d) called\n", n, n->type, flags));

	dotrap();

	switch (n->type) {
	default:
#if DEBUG
		out1fmt("Node type = %d\n", n->type);
		fflush_all();
		break;
#endif
	case NNOT:
		status = !evaltree(n->nnot.com, EV_TESTED);
		break;
	case NREDIR:
		errlinno = lineno = n->nredir.linno;
		expredir(n->nredir.redirect);
		pushredir(n->nredir.redirect);
		status = redirectsafe(n->nredir.redirect, REDIR_PUSH);
		if (!status) {
			status = evaltree(n->nredir.n, flags & EV_TESTED);
		}
		if (n->nredir.redirect)
			popredir(/*drop:*/ 0);
		break;
	case NCMD:
		evalfn = evalcommand;
 checkexit:
		checkexit = ~flags & EV_TESTED;
		goto calleval;
	case NFOR:
		evalfn = evalfor;
		goto calleval;
	case NWHILE:
	case NUNTIL:
		evalfn = evalloop;
		goto calleval;
	case NSUBSHELL:
	case NBACKGND:
		evalfn = evalsubshell;
		goto checkexit;
	case NPIPE:
		evalfn = evalpipe;
		goto checkexit;
	case NCASE:
		evalfn = evalcase;
		goto calleval;
	case NAND:
	case NOR:
	case NSEMI: {
#if NAND + 1 != NOR
#error NAND + 1 != NOR
#endif
#if NOR + 1 != NSEMI
#error NOR + 1 != NSEMI
#endif
		unsigned is_or = n->type - NAND;
		status = evaltree(
			n->nbinary.ch1,
			(flags | ((is_or >> 1) - 1)) & EV_TESTED
		);
		if ((!status) == is_or || evalskip)
			break;
		n = n->nbinary.ch2;
 evaln:
		evalfn = evaltree;
 calleval:
		status = evalfn(n, flags);
		break;
	}
	case NIF:
		status = evaltree(n->nif.test, EV_TESTED);
		if (evalskip)
			break;
		if (!status) {
			n = n->nif.ifpart;
			goto evaln;
		} else if (n->nif.elsepart) {
			n = n->nif.elsepart;
			goto evaln;
		}
		status = 0;
		break;
	case NDEFUN:
		defun(n);
		/* Not necessary. To test it:
		 * "false; f() { qwerty; }; echo $?" should print 0.
		 */
		/* status = 0; */
		break;
	}

	exitstatus = status;

 out:
	/* Order of checks below is important:
	 * signal handlers trigger before exit caused by "set -e".
	 */
	dotrap();

	if (checkexit && status) {
		if (trap[NTRAP_ERR] && !in_trap_ERR) {
			int err;
			struct jmploc *volatile savehandler = exception_handler;
			struct jmploc jmploc;

			in_trap_ERR = 1;
			trap_depth++;
			err = setjmp(jmploc.loc);
			if (!err) {
				exception_handler = &jmploc;
				savestatus = exitstatus;
				evalstring(trap[NTRAP_ERR], 0);
			}
			trap_depth--;
			in_trap_ERR = 0;

			exception_handler = savehandler;
			if (err && exception_type != EXERROR)
				longjmp(exception_handler->loc, 1);

			exitstatus = savestatus;
		}
		if (eflag)
			goto exexit;
	}
	if (flags & EV_EXIT) {
 exexit:
		raise_exception(EXEND); /* does not return */
	}

	popstackmark(&smark);
	TRACE(("leaving evaltree (no interrupts)\n"));
	return exitstatus;
}

static int
skiploop(void)
{
	int skip = evalskip;

	switch (skip) {
	case 0:
		break;
	case SKIPBREAK:
	case SKIPCONT:
		if (--skipcount <= 0) {
			evalskip = 0;
			break;
		}
		skip = SKIPBREAK;
		break;
	}
	return skip;
}

static int
evalloop(union node *n, int flags)
{
	int skip;
	int status;

	loopnest++;
	status = 0;
	flags &= EV_TESTED;
	do {
		int i;

		i = evaltree(n->nbinary.ch1, EV_TESTED);
		skip = skiploop();
		if (skip == SKIPFUNC)
			status = i;
		if (skip)
			continue;
		if (n->type != NWHILE)
			i = !i;
		if (i != 0)
			break;
		status = evaltree(n->nbinary.ch2, flags);
		skip = skiploop();
	} while (!(skip & ~SKIPCONT));
	loopnest--;

	return status;
}

static int
evalfor(union node *n, int flags)
{
	struct arglist arglist;
	union node *argp;
	struct strlist *sp;
	int status = 0;

	errlinno = lineno = n->ncase.linno;

	arglist.list = NULL;
	arglist.lastp = &arglist.list;
	for (argp = n->nfor.args; argp; argp = argp->narg.next) {
		expandarg(argp, &arglist, EXP_FULL | EXP_TILDE);
	}
	*arglist.lastp = NULL;

	loopnest++;
	flags &= EV_TESTED;
	for (sp = arglist.list; sp; sp = sp->next) {
		setvar0(n->nfor.var, sp->text);
		status = evaltree(n->nfor.body, flags);
		if (skiploop() & ~SKIPCONT)
			break;
	}
	loopnest--;

	return status;
}

static int
evalcase(union node *n, int flags)
{
	union node *cp;
	union node *patp;
	struct arglist arglist;
	int status = 0;

	errlinno = lineno = n->ncase.linno;

	arglist.list = NULL;
	arglist.lastp = &arglist.list;
	expandarg(n->ncase.expr, &arglist, EXP_TILDE);
	for (cp = n->ncase.cases; cp && evalskip == 0; cp = cp->nclist.next) {
		for (patp = cp->nclist.pattern; patp; patp = patp->narg.next) {
			if (casematch(patp, arglist.list->text)) {
				/* Ensure body is non-empty as otherwise
				 * EV_EXIT may prevent us from setting the
				 * exit status.
				 */
				if (evalskip == 0 && cp->nclist.body) {
					status = evaltree(cp->nclist.body, flags);
				}
				goto out;
			}
		}
	}
 out:
	return status;
}

/*
 * Kick off a subshell to evaluate a tree.
 */
static int
evalsubshell(union node *n, int flags)
{
	IF_PLATFORM_MINGW32(struct forkshell fs;)
	struct job *jp;
	int backgnd = (n->type == NBACKGND); /* FORK_BG(1) if yes, else FORK_FG(0) */
	int status;

	errlinno = lineno = n->nredir.linno;

#if ENABLE_PLATFORM_MINGW32
	if (!backgnd && (flags & EV_EXIT) && !may_have_traps) {
		reset_exception_handler();
		expredir(n->nredir.redirect);
		redirect(n->nredir.redirect, 0);
		evaltreenr(n->nredir.n, flags);
		/* never returns */
	}
#else
	expredir(n->nredir.redirect);
	if (!backgnd && (flags & EV_EXIT) && !may_have_traps)
		goto nofork;
#endif
	INTOFF;
	if (backgnd == FORK_FG)
		get_tty_state();
	jp = makejob(1);
#if ENABLE_PLATFORM_MINGW32
	memset(&fs, 0, sizeof(fs));
	fs.fpid = FS_EVALSUBSHELL;
	fs.n = n;
	fs.flags = flags;
	spawn_forkshell(&fs, jp, n, backgnd);
#else
	if (forkshell(jp, n, backgnd) == 0) {
		/* child */
		INTON;
		flags |= EV_EXIT;
		if (backgnd)
			flags &= ~EV_TESTED;
 nofork:
		reset_exception_handler();
		redirect(n->nredir.redirect, 0);
		evaltreenr(n->nredir.n, flags);
		/* never returns */
	}
#endif
	/* parent */
	status = 0;
	if (backgnd == FORK_FG)
		status = waitforjob(jp);
	INTON;
	return status;
}

/*
 * Compute the names of the files in a redirection list.
 */
static void fixredir(union node *, const char *, int);
static void
expredir(union node *n)
{
	union node *redir;

	for (redir = n; redir; redir = redir->nfile.next) {
		struct arglist fn;

		fn.list = NULL;
		fn.lastp = &fn.list;
		switch (redir->type) {
		case NFROMTO:
		case NFROM:
		case NTO:
#if BASH_REDIR_OUTPUT
		case NTO2:
#endif
		case NCLOBBER:
		case NAPPEND:
			expandarg(redir->nfile.fname, &fn, EXP_TILDE | EXP_REDIR);
			TRACE(("expredir expanded to '%s'\n", fn.list->text));
#if BASH_REDIR_OUTPUT
 store_expfname:
#endif
#if 0
// By the design of stack allocator, the loop of this kind:
//	while true; do while true; do break; done </dev/null; done
// will look like a memory leak: ash plans to free expfname's
// of "/dev/null" as soon as it finishes running the loop
// (in this case, never).
// This "fix" is wrong:
			if (redir->nfile.expfname)
				stunalloc(redir->nfile.expfname);
// It results in corrupted state of stacked allocations.
#endif
			redir->nfile.expfname = fn.list->text;
			break;
		case NFROMFD:
		case NTOFD: /* >& */
			if (redir->ndup.vname) {
				expandarg(redir->ndup.vname, &fn, EXP_TILDE | EXP_REDIR);
				if (fn.list == NULL)
					ash_msg_and_raise_error("redir error");
#if BASH_REDIR_OUTPUT
				if (!isdigit_str(fn.list->text)) {
					/* >&file, not >&fd */
					if (redir->nfile.fd != 1) /* 123>&file - BAD */
						ash_msg_and_raise_error("redir error");
					redir->type = NTO2;
					goto store_expfname;
				}
#endif
				fixredir(redir, fn.list->text, 1);
			}
			break;
		}
	}
}

/*
 * Evaluate a pipeline.  All the processes in the pipeline are children
 * of the process creating the pipeline.  (This differs from some versions
 * of the shell, which make the last process in a pipeline the parent
 * of all the rest.)
 */
static int
evalpipe(union node *n, int flags)
{
	IF_PLATFORM_MINGW32(struct forkshell fs;)
	struct job *jp;
	struct nodelist *lp;
	int pipelen;
	int prevfd;
	int pip[2];
	int status = 0;

	TRACE(("evalpipe(0x%lx) called\n", (long)n));
	pipelen = 0;
	for (lp = n->npipe.cmdlist; lp; lp = lp->next)
		pipelen++;
	flags |= EV_EXIT;
	INTOFF;
	if (n->npipe.pipe_backgnd == 0)
		get_tty_state();
	jp = makejob(pipelen);
	prevfd = -1;
	for (lp = n->npipe.cmdlist; lp; lp = lp->next) {
		prehash(lp->n);
		pip[1] = -1;
		if (lp->next) {
			if (pipe(pip) < 0) {
				close(prevfd);
				ash_msg_and_raise_perror("can't create pipe");
			}
		}
#if ENABLE_PLATFORM_MINGW32
		memset(&fs, 0, sizeof(fs));
		fs.fpid = FS_EVALPIPE;
		fs.flags = flags;
		fs.n = lp->n;
		fs.fd[0] = pip[0];
		fs.fd[1] = pip[1];
		fs.fd[2] = prevfd;
		spawn_forkshell(&fs, jp, lp->n, n->npipe.pipe_backgnd);
#else
		if (forkshell(jp, lp->n, n->npipe.pipe_backgnd) == 0) {
			/* child */
			reset_exception_handler();
			INTON;
			if (pip[1] >= 0) {
				close(pip[0]);
			}
			if (prevfd > 0) {
				dup2(prevfd, 0);
				close(prevfd);
			}
			if (pip[1] > 1) {
				dup2(pip[1], 1);
				close(pip[1]);
			}
			evaltreenr(lp->n, flags);
			/* never returns */
		}
#endif
		/* parent */
		if (prevfd >= 0)
			close(prevfd);
		prevfd = pip[0];
		/* Don't want to trigger debugging */
		if (pip[1] != -1)
			close(pip[1]);
	}
	if (n->npipe.pipe_backgnd == 0) {
		status = waitforjob(jp);
		TRACE(("evalpipe:  job done exit status %d\n", status));
	}
	INTON;

	return status;
}

/* setinteractive needs this forward reference */
#if ENABLE_FEATURE_TAB_COMPLETION
static const char *ash_command_name(int i) FAST_FUNC;
#endif

/*
 * Controls whether the shell is interactive or not.
 */
static void
setinteractive(int on)
{
	static smallint is_interactive;

	if (++on == is_interactive)
		return;
	is_interactive = on;
	setsignal(SIGINT);
	setsignal(SIGQUIT);
	setsignal(SIGTERM);
	if (is_interactive > 1) {
#if !ENABLE_FEATURE_SH_EXTRA_QUIET
		/* Looks like they want an interactive shell */
		static smallint did_banner;

		if (!did_banner) {
			/* note: ash and hush share this string */
			out1fmt("\n\n%s %s\n"
				IF_ASH_HELP("Enter 'help' for a list of built-in commands.\n")
				"\n",
				bb_banner,
				"built-in shell (ash)"
			);
			did_banner = 1;
		}
#endif
#if ENABLE_FEATURE_EDITING
		if (!line_input_state) {
			line_input_state = new_line_input_t(FOR_SHELL | WITH_PATH_LOOKUP);
# if ENABLE_FEATURE_TAB_COMPLETION
			line_input_state->get_exe_name = ash_command_name;
#  if ENABLE_ASH_GLOB_OPTIONS
			line_input_state->sh_accept_glob = ash_accept_glob;
#  endif
# endif
# if EDITING_HAS_sh_get_var
			line_input_state->sh_get_var = lookupvar;
# endif
		}
#endif
	}
}

static void
optschanged(void)
{
#if DEBUG
	opentrace();
#endif
	setinteractive(iflag);
	setjobctl(mflag);
#if ENABLE_FEATURE_EDITING_VI
	if (line_input_state) {
		if (viflag)
			line_input_state->flags |= VI_MODE;
		else
			line_input_state->flags &= ~VI_MODE;
	}
#else
	viflag = 0; /* forcibly keep the option off */
#endif
#if ENABLE_ASH_NOCONSOLE
	hide_console(noconsole);
#endif
#if ENABLE_PLATFORM_MINGW32
	setwinxp(winxp);
#endif
}

struct localvar_list {
	struct localvar_list *next;
	struct localvar *lv;
};

static struct localvar_list *localvar_stack;

/*
 * Called after a function returns.
 * Interrupts must be off.
 */
static void
poplocalvars(int keep)
{
	struct localvar_list *ll;
	struct localvar *lvp, *next;
	struct var *vp;
#if ENABLE_PLATFORM_MINGW32
	int var_type;
#endif

	INTOFF;
	ll = localvar_stack;
	localvar_stack = ll->next;

	next = ll->lv;
	free(ll);

	while ((lvp = next) != NULL) {
		next = lvp->next;
		vp = lvp->vp;
		TRACE(("poplocalvar %s\n", vp ? vp->var_text : "-"));
		if (keep) {
			int bits = VSTRFIXED;

			if (lvp->flags != VUNSET) {
				if (vp->var_text == lvp->text)
					bits |= VTEXTFIXED;
				else if (!(lvp->flags & (VTEXTFIXED|VSTACK)))
					free((char*)lvp->text);
			}

			vp->flags &= ~bits;
			vp->flags |= (lvp->flags & bits);

			if ((vp->flags &
			     (VEXPORT|VREADONLY|VSTRFIXED|VUNSET)) == VUNSET)
				unsetvar(vp->var_text);
		} else if (vp == NULL) {	/* $- saved */
			memcpy(optlist, lvp->text, sizeof(optlist));
			free((char*)lvp->text);
			optschanged();
		} else if (lvp->flags == VUNSET) {
			vp->flags &= ~(VSTRFIXED|VREADONLY);
			unsetvar(vp->var_text);
		} else {
			if (vp->var_func)
				vp->var_func(var_end(lvp->text));
			if ((vp->flags & (VTEXTFIXED|VSTACK)) == 0)
				free((char*)vp->var_text);
			vp->flags = lvp->flags;
			vp->var_text = lvp->text;
#if ENABLE_PLATFORM_MINGW32
			var_type = is_bb_var(lvp->text);
			if (var_type == BB_VAR_ASSIGN && (lvp->flags & VEXPORT))
				putenv(lvp->text);
			else if (var_type) {
				char *var = xstrdup(lvp->text);
				*strchrnul(var, '=') = '\0';
				unsetenv(var);
				free(var);
			}
#endif
		}
		free(lvp);
	}
	INTON;
}

/*
 * Create a new localvar environment.
 */
static struct localvar_list *
pushlocalvars(int push)
{
	struct localvar_list *ll;
	struct localvar_list *top;

	top = localvar_stack;
	if (!push)
		goto out;

	INTOFF;
	ll = ckzalloc(sizeof(*ll));
	/*ll->lv = NULL; - zalloc did it */
	ll->next = top;
	localvar_stack = ll;
	INTON;
 out:
	return top;
}

static void
unwindlocalvars(struct localvar_list *stop)
{
	while (localvar_stack != stop)
		poplocalvars(0);
}

static int
evalfun(struct funcnode *func, int argc, char **argv, int flags)
{
	volatile struct shparam saveparam;
	struct jmploc *volatile savehandler;
	struct jmploc jmploc;
	int e;
	int savelineno;
	int savefuncline;
	char *savefuncname;
	char *savetrap = NULL;

	if (!Eflag) {
		savetrap = trap[NTRAP_ERR];
		trap[NTRAP_ERR] = NULL;
	}
	savelineno = lineno;
	saveparam = shellparam;
	savefuncline = funcline;
	savefuncname = funcname;
	savehandler = exception_handler;
	e = setjmp(jmploc.loc);
	if (e) {
		goto funcdone;
	}
	INTOFF;
	exception_handler = &jmploc;
	shellparam.malloced = 0;
	func->count++;
	funcname = func->n.ndefun.text;
	funcline = func->n.ndefun.linno;
	INTON;
	shellparam.nparam = argc - 1;
	shellparam.p = argv + 1;
#if ENABLE_ASH_GETOPTS
	shellparam.optind = 1;
	shellparam.optoff = -1;
#endif
	evaltree(func->n.ndefun.body, flags & EV_TESTED);
 funcdone:
	INTOFF;
	funcname = savefuncname;
	if (savetrap) {
		if (!trap[NTRAP_ERR])
			trap[NTRAP_ERR] = savetrap;
		else
			free(savetrap);
	}
	funcline = savefuncline;
	lineno = savelineno;
	freefunc(func);
	freeparam(&shellparam);
	shellparam = saveparam;
	exception_handler = savehandler;
	INTON;
	evalskip &= ~(SKIPFUNC | SKIPFUNCDEF);
	return e;
}

/*
 * Make a variable a local variable.  When a variable is made local, it's
 * value and flags are saved in a localvar structure.  The saved values
 * will be restored when the shell function returns.  We handle the name
 * "-" as a special case: it makes changes to "set +-options" local
 * (options will be restored on return from the function).
 */
static void
mklocal(char *name, int flags)
{
	struct localvar *lvp;
	struct var *vp;
	char *eq = strchr(name, '=');

	INTOFF;
	/* Cater for duplicate "local". Examples:
	 * x=0; f() { local x=1; echo $x; local x; echo $x; }; f; echo $x
	 * x=0; f() { local x=1; echo $x; local x=2; echo $x; }; f; echo $x
	 */
	lvp = localvar_stack->lv;
	while (lvp) {
		if (lvp->vp && varcmp(lvp->vp->var_text, name) == 0) {
			if (eq)
				setvareq(name, 0);
			/* else:
			 * it's a duplicate "local VAR" declaration, do nothing
			 */
			goto ret;
		}
		lvp = lvp->next;
	}

	lvp = ckzalloc(sizeof(*lvp));
	if (LONE_DASH(name)) {
		char *p;
		p = ckmalloc(sizeof(optlist));
		lvp->text = memcpy(p, optlist, sizeof(optlist));
		vp = NULL;
	} else {
		vp = *findvar(name);
		if (vp == NULL) {
			/* variable did not exist yet */
			if (eq)
				vp = setvareq(name, VSTRFIXED | flags);
			else
				vp = setvar(name, NULL, VSTRFIXED | flags);
			lvp->flags = VUNSET;
		} else {
			lvp->text = vp->var_text;
			lvp->flags = vp->flags;
			/* make sure neither "struct var" nor string gets freed
			 * during (un)setting:
			 */
			vp->flags |= VSTRFIXED|VTEXTFIXED;
			if (eq)
				setvareq(name, flags);
			else
				/* "local VAR" unsets VAR: */
				unsetvar(name);
		}
	}
	lvp->vp = vp;
	lvp->next = localvar_stack->lv;
	localvar_stack->lv = lvp;
 ret:
	INTON;
}

/*
 * The "local" command.
 */
static int FAST_FUNC
localcmd(int argc UNUSED_PARAM, char **argv)
{
	char *name;

	if (!localvar_stack)
		ash_msg_and_raise_error("not in a function");

	argv = argptr;
	while ((name = *argv++) != NULL) {
		mklocal(name, 0);
	}
	return 0;
}

static int FAST_FUNC
falsecmd(int argc UNUSED_PARAM, char **argv UNUSED_PARAM)
{
	return 1;
}

static int FAST_FUNC
truecmd(int argc UNUSED_PARAM, char **argv UNUSED_PARAM)
{
	return 0;
}

static int FAST_FUNC
execcmd(int argc UNUSED_PARAM, char **argv)
{
	optionarg = NULL;
	while (nextopt("a:") != '\0')
		/* nextopt() sets optionarg to "-a ARGV0" */;

	argv = argptr;
	if (argv[0]) {
		char *prog;

		iflag = 0;              /* exit on error */
		mflag = 0;
		optschanged();
		/* We should set up signals for "exec CMD"
		 * the same way as for "CMD" without "exec".
		 * But optschanged->setinteractive->setsignal
		 * still thought we are a root shell. Therefore, for example,
		 * SIGQUIT is still set to IGN. Fix it:
		 */
		shlvl++;
		setsignal(SIGQUIT);
		/*setsignal(SIGTERM); - unnecessary because of iflag=0 */
		/*setsignal(SIGTSTP); - unnecessary because of mflag=0 */
		/*setsignal(SIGTTOU); - unnecessary because of mflag=0 */

		prog = argv[0];
		if (optionarg)
			argv[0] = optionarg;
		shellexec(prog, argv, pathval(), 0, FALSE);
		/* NOTREACHED */
	}
	return 0;
}

/*
 * The return command.
 */
static int FAST_FUNC
returncmd(int argc UNUSED_PARAM, char **argv)
{
	int skip;
	int status;

	/*
	 * If called outside a function, do what ksh does;
	 * skip the rest of the file.
	 */
	if (argv[1]) {
		skip = SKIPFUNC;
		status = number(argv[1]);
	} else {
		skip = SKIPFUNCDEF;
		status = exitstatus;
	}
	evalskip = skip;

	return status;
}

/* Forward declarations for builtintab[] */
static int breakcmd(int, char **) FAST_FUNC;
static int dotcmd(int, char **) FAST_FUNC;
static int evalcmd(int, char **, int) FAST_FUNC;
static int exitcmd(int, char **) FAST_FUNC;
static int exportcmd(int, char **) FAST_FUNC;
#if ENABLE_ASH_GETOPTS
static int getoptscmd(int, char **) FAST_FUNC;
#endif
#if ENABLE_ASH_HELP
static int helpcmd(int, char **) FAST_FUNC;
#endif
#if MAX_HISTORY
static int historycmd(int, char **) FAST_FUNC;
#endif
#if ENABLE_FEATURE_SH_MATH
static int letcmd(int, char **) FAST_FUNC;
#endif
static int readcmd(int, char **) FAST_FUNC;
static int setcmd(int, char **) FAST_FUNC;
static int shiftcmd(int, char **) FAST_FUNC;
static int timescmd(int, char **) FAST_FUNC;
#if ENABLE_PLATFORM_MINGW32
static int titlecmd(int, char **) FAST_FUNC;
#endif
static int trapcmd(int, char **) FAST_FUNC;
static int umaskcmd(int, char **) FAST_FUNC;
static int unsetcmd(int, char **) FAST_FUNC;
static int ulimitcmd(int, char **) FAST_FUNC;

#define BUILTIN_NOSPEC          "0"
#define BUILTIN_SPECIAL         "1"
#define BUILTIN_REGULAR         "2"
#define BUILTIN_SPEC_REG        "3"
#define BUILTIN_ASSIGN          "4"
#define BUILTIN_SPEC_ASSG       "5"
#define BUILTIN_REG_ASSG        "6"
#define BUILTIN_SPEC_REG_ASSG   "7"

/* Stubs for calling non-FAST_FUNC's */
#if ENABLE_ASH_ECHO
static int FAST_FUNC echocmd(int argc, char **argv)   { return echo_main(argc, argv); }
#endif
#if ENABLE_ASH_PRINTF
static int FAST_FUNC printfcmd(int argc, char **argv) { return printf_main(argc, argv); }
#endif
#if ENABLE_ASH_TEST || BASH_TEST2
static int FAST_FUNC testcmd(int argc, char **argv)   { return test_main2(&groupinfo, argc, argv); }
#endif
#if ENABLE_ASH_SLEEP
static int FAST_FUNC sleepcmd(int argc, char **argv)  { return sleep_main(argc, argv); }
#endif

/* Keep these in proper order since it is searched via bsearch() */
static const struct builtincmd builtintab[] = {
	{ BUILTIN_SPEC_REG      "."       , dotcmd     },
	{ BUILTIN_SPEC_REG      ":"       , truecmd    },
#if ENABLE_ASH_TEST
	{ BUILTIN_REGULAR       "["       , testcmd    },
#endif
#if BASH_TEST2
	{ BUILTIN_REGULAR       "[["      , testcmd    },
#endif
#if ENABLE_ASH_ALIAS
	{ BUILTIN_REG_ASSG      "alias"   , aliascmd   },
#endif
#if JOBS
	{ BUILTIN_REGULAR       "bg"      , fg_bgcmd   },
#endif
	{ BUILTIN_SPEC_REG      "break"   , breakcmd   },
	{ BUILTIN_REGULAR       "cd"      , cdcmd      },
	{ BUILTIN_NOSPEC        "chdir"   , cdcmd      },
#if ENABLE_ASH_CMDCMD
	{ BUILTIN_REGULAR       "command" , commandcmd },
#endif
	{ BUILTIN_SPEC_REG      "continue", breakcmd   },
#if ENABLE_ASH_ECHO
	{ BUILTIN_REGULAR       "echo"    , echocmd    },
#endif
	{ BUILTIN_SPEC_REG      "eval"    , NULL       }, /*evalcmd() has a differing prototype*/
	{ BUILTIN_SPEC_REG      "exec"    , execcmd    },
	{ BUILTIN_SPEC_REG      "exit"    , exitcmd    },
	{ BUILTIN_SPEC_REG_ASSG "export"  , exportcmd  },
	{ BUILTIN_REGULAR       "false"   , falsecmd   },
#if JOBS
	{ BUILTIN_REGULAR       "fg"      , fg_bgcmd   },
#endif
#if ENABLE_ASH_GETOPTS
	{ BUILTIN_REGULAR       "getopts" , getoptscmd },
#endif
	{ BUILTIN_REGULAR       "hash"    , hashcmd    },
#if ENABLE_ASH_HELP
	{ BUILTIN_NOSPEC        "help"    , helpcmd    },
#endif
#if MAX_HISTORY
	{ BUILTIN_NOSPEC        "history" , historycmd },
#endif
#if JOBS || JOBS_WIN32
	{ BUILTIN_REGULAR       "jobs"    , jobscmd    },
	{ BUILTIN_REGULAR       "kill"    , killcmd    },
#endif
#if ENABLE_FEATURE_SH_MATH
	{ BUILTIN_NOSPEC        "let"     , letcmd     },
#endif
	{ BUILTIN_SPEC_REG_ASSG "local"   , localcmd   },
#if ENABLE_ASH_PRINTF
	{ BUILTIN_REGULAR       "printf"  , printfcmd  },
#endif
	{ BUILTIN_REGULAR       "pwd"     , pwdcmd     },
	{ BUILTIN_REGULAR       "read"    , readcmd    },
	{ BUILTIN_SPEC_REG_ASSG "readonly", exportcmd  },
	{ BUILTIN_SPEC_REG      "return"  , returncmd  },
	{ BUILTIN_SPEC_REG      "set"     , setcmd     },
	{ BUILTIN_SPEC_REG      "shift"   , shiftcmd   },
#if ENABLE_ASH_SLEEP
	{ BUILTIN_REGULAR       "sleep"   , sleepcmd   },
#endif
#if BASH_SOURCE
	{ BUILTIN_SPEC_REG      "source"  , dotcmd     },
#endif
#if ENABLE_ASH_TEST
	{ BUILTIN_REGULAR       "test"    , testcmd    },
#endif
	{ BUILTIN_SPEC_REG      "times"   , timescmd   },
#if ENABLE_PLATFORM_MINGW32
	{ BUILTIN_REGULAR       "title"   , titlecmd   },
#endif
	{ BUILTIN_SPEC_REG      "trap"    , trapcmd    },
	{ BUILTIN_REGULAR       "true"    , truecmd    },
	{ BUILTIN_REGULAR       "type"    , typecmd    },
	{ BUILTIN_REGULAR       "ulimit"  , ulimitcmd  },
	{ BUILTIN_REGULAR       "umask"   , umaskcmd   },
#if ENABLE_ASH_ALIAS
	{ BUILTIN_REGULAR       "unalias" , unaliascmd },
#endif
	{ BUILTIN_SPEC_REG      "unset"   , unsetcmd   },
	{ BUILTIN_REGULAR       "wait"    , waitcmd    },
};

/* Should match the above table! */
#define COMMANDCMD (builtintab + \
	/* . : */	2 + \
	/* [ */		1 * ENABLE_ASH_TEST + \
	/* [[ */	1 * BASH_TEST2 + \
	/* alias */	1 * ENABLE_ASH_ALIAS + \
	/* bg */	1 * JOBS + \
	/* break cd cddir  */	3)
#define EVALCMD (COMMANDCMD + \
	/* command */	1 * ENABLE_ASH_CMDCMD + \
	/* continue */	1 + \
	/* echo */	1 * ENABLE_ASH_ECHO + \
	0)
#define EXECCMD (EVALCMD + \
	/* eval */	1)

/*
 * Search the table of builtin commands.
 */
static int
pstrcmp1(const void *a, const void *b)
{
	return strcmp((char*)a, *(char**)b + 1);
}
static struct builtincmd *
find_builtin(const char *name)
{
	struct builtincmd *bp;

	bp = bsearch(
		name, builtintab, ARRAY_SIZE(builtintab), sizeof(builtintab[0]),
		pstrcmp1
	);
	return bp;
}

#if ENABLE_FEATURE_TAB_COMPLETION
static const char * FAST_FUNC
ash_command_name(int i)
{
	int n;

	if (/*i >= 0 &&*/ i < ARRAY_SIZE(builtintab))
		return builtintab[i].name + 1;
	i -= ARRAY_SIZE(builtintab);

	for (n = 0; n < CMDTABLESIZE; n++) {
		struct tblentry *cmdp;
		for (cmdp = cmdtable[n]; cmdp; cmdp = cmdp->next) {
			if (cmdp->cmdtype == CMDFUNCTION && --i < 0)
				return cmdp->cmdname;
		}
	}

# if ENABLE_ASH_ALIAS
	for (n = 0; n < ATABSIZE; n++) {
		struct alias *ap;
		for (ap = atab[n]; ap; ap = ap->next) {
			if (--i < 0)
				return ap->name;
		}
	}
#endif

	return NULL;
}
#endif

/*
 * Execute a simple command.
 */
static void unwindfiles(struct parsefile *stop);
static int
isassignment(const char *p)
{
	const char *q = endofname(p);
	if (p == q)
		return 0;
	return *q == '=';
}
static int FAST_FUNC
bltincmd(int argc UNUSED_PARAM, char **argv UNUSED_PARAM)
{
	/* Preserve exitstatus of a previous possible redirection
	 * as POSIX mandates */
	return back_exitstatus;
}

static int
evalcommand(union node *cmd, int flags)
{
	static const struct builtincmd null_bltin = {
		BUILTIN_REGULAR "", bltincmd
	};
	struct localvar_list *localvar_stop;
	struct parsefile *file_stop;
	struct redirtab *redir_stop;
	union node *argp;
	struct arglist arglist;
	struct arglist varlist;
	char **argv;
	int argc;
	struct strlist *osp;
	const struct strlist *sp;
	struct cmdentry cmdentry;
	struct job *jp;
	char *lastarg;
	const char *path;
	int spclbltin;
	int cmd_flag;
	int status;
	char **nargv;
	smallint cmd_is_exec;
	int vflags;
	int vlocal;

	errlinno = lineno = cmd->ncmd.linno;

	/* First expand the arguments. */
	TRACE(("evalcommand(0x%lx, %d) called\n", (long)cmd, flags));
#if BASH_PROCESS_SUBST
	redir_stop = redirlist;
#endif
	file_stop = g_parsefile;
	back_exitstatus = 0;

	cmdentry.cmdtype = CMDBUILTIN;
	cmdentry.u.cmd = &null_bltin;
	varlist.lastp = &varlist.list;
	*varlist.lastp = NULL;
	arglist.lastp = &arglist.list;
	*arglist.lastp = NULL;

	cmd_flag = 0;
	cmd_is_exec = 0;
	spclbltin = -1;
	vflags = 0;
	vlocal = 0;
	path = NULL;

	argc = 0;
	argp = cmd->ncmd.args;
	osp = fill_arglist(&arglist, &argp);
	if (osp) {
		int pseudovarflag = 0;

		for (;;) {
			find_command(arglist.list->text, &cmdentry,
					cmd_flag | DO_REGBLTIN, pathval());

			vlocal++;

			/* implement bltin and command here */
			if (cmdentry.cmdtype != CMDBUILTIN)
				break;

			pseudovarflag = IS_BUILTIN_ASSIGN(cmdentry.u.cmd);
			if (spclbltin < 0) {
				spclbltin = IS_BUILTIN_SPECIAL(cmdentry.u.cmd);
				vlocal = !spclbltin;
			}
			cmd_is_exec = cmdentry.u.cmd == EXECCMD;
#if ENABLE_ASH_CMDCMD
			if (cmdentry.u.cmd != COMMANDCMD)
				break;

			cmd_flag = parse_command_args(&arglist, &argp, &path);
			if (!cmd_flag)
#endif
				break;
		}

		for (; argp; argp = argp->narg.next)
			expandarg(argp, &arglist,
					pseudovarflag &&
					isassignment(argp->narg.text) ?
					EXP_VARTILDE : EXP_FULL | EXP_TILDE);

		for (sp = arglist.list; sp; sp = sp->next)
			argc++;

		if (cmd_is_exec && argc > 1)
			vflags = VEXPORT;
	}

	localvar_stop = pushlocalvars(vlocal);

#if ENABLE_PLATFORM_MINGW32
# if ENABLE_FEATURE_SH_STANDALONE
	/* Reserve two extra spots at the front for shellexec. */
	nargv = stalloc(sizeof(char *) * (argc + 3));
	argv = nargv = nargv + 2;
# else
	argv = nargv = stalloc(sizeof(char *) * (argc + 1));
# endif
#else
	/* Reserve one extra spot at the front for shellexec. */
	nargv = stalloc(sizeof(char *) * (argc + 2));
	argv = ++nargv;
#endif
	for (sp = arglist.list; sp; sp = sp->next) {
		TRACE(("evalcommand arg: %s\n", sp->text));
		*nargv++ = sp->text;
	}
	*nargv = NULL;

	lastarg = NULL;
	if (iflag && funcline == 0 && argc > 0)
		lastarg = nargv[-1];

	expredir(cmd->ncmd.redirect);
#if !BASH_PROCESS_SUBST
	redir_stop = pushredir(cmd->ncmd.redirect);
#else
	pushredir(cmd->ncmd.redirect);
#endif
	preverrout_fd = 2;
	if (BASH_XTRACEFD && xflag) {
		/* NB: bash closes fd == $BASH_XTRACEFD when it is changed.
		 * we do not emulate this. We only use its value.
		 */
		const char *xtracefd = lookupvar("BASH_XTRACEFD");
		if (xtracefd && is_number(xtracefd))
			preverrout_fd = atoi(xtracefd);

	}
	status = redirectsafe(cmd->ncmd.redirect, REDIR_PUSH | REDIR_SAVEFD2);

	if (status) {
 bail:
		exitstatus = status;

		/* We have a redirection error. */
		if (spclbltin > 0)
			raise_exception(EXERROR); /* does not return */

		goto out;
	}

	for (argp = cmd->ncmd.assign; argp; argp = argp->narg.next) {
		struct strlist **spp;

		spp = varlist.lastp;
		expandarg(argp, &varlist, EXP_VARTILDE);

		if (vlocal)
			mklocal((*spp)->text, VEXPORT);
		else
			setvareq((*spp)->text, vflags);
	}

	/* Print the command if xflag is set. */
	if (xflag && !inps4) {
		const char *pfx = "";

		inps4 = 1;
		fdprintf(preverrout_fd, "%s", expandstr(ps4val(), DQSYNTAX));
		inps4 = 0;

		sp = varlist.list;
		while (sp) {
			char *varval = sp->text;
			char *eq = strchrnul(varval, '=');
			if (*eq)
				eq++;
			fdprintf(preverrout_fd, "%s%.*s%s",
				pfx,
				(int)(eq - varval), varval,
				maybe_single_quote(eq)
			);
			sp = sp->next;
			pfx = " ";
		}

		sp = arglist.list;
		while (sp) {
			fdprintf(preverrout_fd, "%s%s",
				pfx,
				/* always quote if matches reserved word: */
				findkwd(sp->text)
				? single_quote(sp->text)
				: maybe_single_quote(sp->text)
			);
			sp = sp->next;
			pfx = " ";
		}
		safe_write(preverrout_fd, "\n", 1);
	}

	/* Now locate the command. */
	if (cmdentry.cmdtype != CMDBUILTIN
	 || !(IS_BUILTIN_REGULAR(cmdentry.u.cmd))
	) {
		path = path ? path : pathval();
		find_command(argv[0], &cmdentry, cmd_flag | DO_ERR, path);
	}

	jp = NULL;

	/* Execute the command. */
	switch (cmdentry.cmdtype) {
	case CMDUNKNOWN:
		status = 127;
		flush_stdout_stderr();
		goto bail;

	default: {

//TODO: find a better solution for Windows on ARM than ignoring NOFORK
#if ENABLE_FEATURE_SH_STANDALONE \
 && ENABLE_FEATURE_SH_NOFORK \
 && NUM_APPLETS > 1 \
 && !(defined(_ARM64_) && !defined(_UCRT) && ENABLE_PLATFORM_MINGW32)
/* (1) BUG: if variables are set, we need to fork, or save/restore them
 *     around run_nofork_applet() call.
 * (2) Should this check also be done in forkshell()?
 *     (perhaps it should, so that "VAR=VAL nofork" at least avoids exec...)
 */
		/* find_command() encodes applet_no as (-2 - applet_no) */
		int applet_no = (- cmdentry.u.index - 2);
		if (applet_no >= 0 && APPLET_IS_NOFORK(applet_no)) {
			char **sv_environ;
#if ENABLE_PLATFORM_MINGW32
			char *sv_argv0;
#endif

			INTOFF;
			sv_environ = environ;
			environ = listvars(VEXPORT, VUNSET, varlist.list, /*end:*/ NULL);
			/*
			 * Run <applet>_main().
			 * Signals (^C) can't interrupt here.
			 * Otherwise we can mangle stdio or malloc internal state.
			 * This makes applets which can run for a long time
			 * and/or wait for user input ineligible for NOFORK:
			 * for example, "yes" or "rm" (rm -i waits for input).
			 */
#if ENABLE_PLATFORM_MINGW32
			sv_argv0 = __argv[0];
			argv[0] = (char *)bb_basename(argv[0]);
			__argv[0] = argv[0];
#endif
			exitstatus = run_nofork_applet(applet_no, argv);
			environ = sv_environ;
#if ENABLE_PLATFORM_MINGW32
			__argv[0] = sv_argv0;
#endif
			/*
			 * Try enabling NOFORK for "yes" applet.
			 * ^C _will_ stop it (write returns EINTR),
			 * but this causes stdout FILE to be stuck
			 * and needing clearerr(). What if other applets
			 * also can get EINTRs? Do we need to switch
			 * our signals to SA_RESTART?
			 */
			/*clearerr(stdout);*/
			INTON;
			break;
		}
#endif
		/* Fork off a child process if necessary. */
		/* Can we avoid forking? For example, very last command
		 * in a script or a subshell does not need forking,
		 * we can just exec it.
		 */
#if ENABLE_PLATFORM_MINGW32
		if (!(flags & EV_EXIT) || may_have_traps IF_SUW32(|| delayexit)) {
			/* No, forking off a child is necessary */
			struct forkshell fs;

			INTOFF;
			memset(&fs, 0, sizeof(fs));
			fs.fpid = FS_SHELLEXEC;
			fs.argv = argv;
			fs.path = (char*)path;
			fs.fd[0] = cmdentry.u.index;
			jp = makejob(/*cmd,*/ 1);
			spawn_forkshell(&fs, jp, cmd, FORK_FG);
			break;
		}
#else
		if (!(flags & EV_EXIT) || may_have_traps) {
			/* No, forking off a child is necessary */
			INTOFF;
			get_tty_state();
			jp = vforkexec(cmd, argv, path, cmdentry.u.index);
			break;
		}
#endif
		shellexec(argv[0], argv, path, cmdentry.u.index, FALSE);
		/* NOTREACHED */
	} /* default */
	case CMDBUILTIN:
		if (evalbltin(cmdentry.u.cmd, argc, argv, flags)
		 && !(exception_type == EXERROR && spclbltin <= 0)
		) {
 raise:
			longjmp(exception_handler->loc, 1);
		}
		break;

	case CMDFUNCTION:
		if (evalfun(cmdentry.u.func, argc, argv, flags))
			goto raise;
		break;
	} /* switch */

	status = waitforjob(jp);
	if (jp)
		TRACE(("forked child exited with %d\n", status));
	FORCEINTON;

 out:
	if (cmd->ncmd.redirect)
		popredir(/*drop:*/ cmd_is_exec);
	unwindredir(redir_stop);
	unwindfiles(file_stop);
	unwindlocalvars(localvar_stop);
	if (lastarg) {
		/* dsl: I think this is intended to be used to support
		 * '_' in 'vi' command mode during line editing...
		 * However I implemented that within libedit itself.
		 */
		setvar0("_", lastarg);
	}

	return status;
}

static int
evalbltin(const struct builtincmd *cmd, int argc, char **argv, int flags)
{
	char *volatile savecmdname;
	struct jmploc *volatile savehandler;
	struct jmploc jmploc;
	int status;
	int i;

	savecmdname = commandname;
	savehandler = exception_handler;
	i = setjmp(jmploc.loc);
	if (i)
		goto cmddone;
	exception_handler = &jmploc;
	commandname = argv[0];
	argptr = argv + 1;
	optptr = NULL;                  /* initialize nextopt */
	if (cmd == EVALCMD)
		status = evalcmd(argc, argv, flags);
	else
		status = (*cmd->builtin)(argc, argv);
	flush_stdout_stderr();
	status |= ferror(stdout);
	exitstatus = status;
 cmddone:
	clearerr(stdout);
	commandname = savecmdname;
	exception_handler = savehandler;

	return i;
}

static int
goodname(const char *p)
{
	return endofname(p)[0] == '\0';
}

/*
 * Search for a command.  This is called before we fork so that the
 * location of the command will be available in the parent as well as
 * the child.  The check for "goodname" is an overly conservative
 * check that the name will not be subject to expansion.
 */
static void
prehash(union node *n)
{
	struct cmdentry entry;

	if (n->type == NCMD && n->ncmd.args && goodname(n->ncmd.args->narg.text))
		find_command(n->ncmd.args->narg.text, &entry, 0, pathval());
}


/* ============ Builtin commands
 *
 * Builtin commands whose functions are closely tied to evaluation
 * are implemented here.
 */

/*
 * Handle break and continue commands.  Break, continue, and return are
 * all handled by setting the evalskip flag.  The evaluation routines
 * above all check this flag, and if it is set they start skipping
 * commands rather than executing them.  The variable skipcount is
 * the number of loops to break/continue, or the number of function
 * levels to return.  (The latter is always 1.)  It should probably
 * be an error to break out of more loops than exist, but it isn't
 * in the standard shell so we don't make it one here.
 */
static int FAST_FUNC
breakcmd(int argc UNUSED_PARAM, char **argv)
{
	int n = argv[1] ? number(argv[1]) : 1;

	if (n <= 0)
		ash_msg_and_raise_error(msg_illnum, argv[1]);
	if (n > loopnest)
		n = loopnest;
	if (n > 0) {
		evalskip = (**argv == 'c') ? SKIPCONT : SKIPBREAK;
		skipcount = n;
	}
	return 0;
}


/*
 * This implements the input routines used by the parser.
 */

enum {
	INPUT_PUSH_FILE = 1,
	INPUT_NOFILE_OK = 2,
};

static smallint checkkwd;
/* values of checkkwd variable */
#define CHKALIAS        0x1
#define CHKKWD          0x2
#define CHKNL           0x4
#define CHKEOFMARK      0x8

/*
 * Push a string back onto the input at this current parsefile level.
 * We handle aliases this way.
 */
#if !ENABLE_ASH_ALIAS
#define pushstring(s, ap) pushstring(s)
#endif
static void
pushstring(char *s, struct alias *ap)
{
	struct strpush *sp;
	int len;

	len = strlen(s);
	INTOFF;
	if (g_parsefile->strpush || g_parsefile->spfree) {
		sp = ckzalloc(sizeof(*sp));
		sp->prev = g_parsefile->strpush;
	} else {
		sp = &(g_parsefile->basestrpush);
	}
	g_parsefile->strpush = sp;
	sp->prev_string = g_parsefile->next_to_pgetc;
	sp->prev_left_in_line = g_parsefile->left_in_line;
	sp->unget = g_parsefile->unget;
	sp->spfree = g_parsefile->spfree;
	memcpy(sp->lastc, g_parsefile->lastc, sizeof(sp->lastc));
#if ENABLE_ASH_ALIAS
	sp->ap = ap;
	if (ap) {
		ap->flag |= ALIASINUSE;
		sp->string = s;
	}
#endif
	g_parsefile->next_to_pgetc = s;
	g_parsefile->left_in_line = len;
	g_parsefile->unget = 0;
	g_parsefile->spfree = NULL;
	INTON;
}

static void popstring(void)
{
	struct strpush *sp = g_parsefile->strpush;

	INTOFF;
#if ENABLE_ASH_ALIAS
	if (sp->ap) {
		if (g_parsefile->next_to_pgetc[-1] == ' '
		 || g_parsefile->next_to_pgetc[-1] == '\t'
		) {
			checkkwd |= CHKALIAS;
		}
		if (sp->string != sp->ap->val) {
			free(sp->string);
		}
	}
#endif
	g_parsefile->next_to_pgetc = sp->prev_string;
	g_parsefile->left_in_line = sp->prev_left_in_line;
	g_parsefile->unget = sp->unget;
	memcpy(g_parsefile->lastc, sp->lastc, sizeof(sp->lastc));
	g_parsefile->strpush = sp->prev;
	g_parsefile->spfree = sp;
	INTON;
}

#if ENABLE_PLATFORM_MINGW32
/*
 * Wrapper around nonblock_immune_read() to remove CRs, but only from
 * CRLF pairs.  The tricky part is handling a CR at the end of the buffer.
 */
static inline ssize_t
nonblock_immune_wrapper(struct parsefile *pf, char *buffer, size_t count)
{
	int nr, injected_cr;

	// Inject unprocessed CR from previous read into the buffer.
	if (pf->cr)
		*buffer = '\r';
 retry:
	nr = nonblock_immune_read(pf->pf_fd, buffer + pf->cr, count - pf->cr);
	if (nr < 0)
		return nr;

	injected_cr = pf->cr;
	nr += pf->cr;
	pf->cr = 0;

	if (nr > 0) {
		nr = remove_cr(buffer, nr);
		// remove_cr() won't reduce size to zero, so [nr - 1] is OK.
		if (buffer[nr - 1] == '\r') {
			if (nr > 1) {
				// Ignore trailing CR for now: we'll deal with it later.
				pf->cr = 1;
				--nr;
			} else if (injected_cr) {	// nr == 1
				// Buffer only contains an injected CR.  This means the
				// read returned EOF.  Return the buffer as-is.  The
				// next call will detect EOF.
			} else {
				// Buffer only contains a CR from the most recent read.
				// Try another read, treating the CR as injected.  We'll
				// either get more characters or EOF.  Either way we
				// won't end up here again.
				pf->cr = 1;
				goto retry;
			}
		}
	}
	return nr;
}
#endif

static int
preadfd(void)
{
	int nr;
	char *buf = g_parsefile->buf;

	g_parsefile->next_to_pgetc = buf;
#if ENABLE_FEATURE_EDITING
 /* retry: */
	if (!iflag || g_parsefile->pf_fd != STDIN_FILENO)
#if ENABLE_PLATFORM_MINGW32
		nr = nonblock_immune_wrapper(g_parsefile, buf, IBUFSIZ - 1);
#else
		nr = nonblock_immune_read(g_parsefile->pf_fd, buf, IBUFSIZ - 1);
#endif
	else {
# if ENABLE_ASH_IDLE_TIMEOUT
		int timeout = -1;
		const char *tmout_var = lookupvar("TMOUT");
		if (tmout_var) {
			timeout = atoi(tmout_var) * 1000;
			if (timeout <= 0)
				timeout = -1;
		}
		line_input_state->timeout = timeout;
# endif
# if ENABLE_FEATURE_TAB_COMPLETION
		line_input_state->path_lookup = pathval();
# endif
		reinit_unicode_for_ash();
 again:
		/* For shell, LI_INTERRUPTIBLE is set:
		 * read_line_input will abort on either
		 * getting EINTR in poll() and bb_got_signal became != 0,
		 * or if it sees bb_got_signal != 0
		 * (IOW: if signal arrives before poll() is reached).
		 * Interactive testcases:
		 * (while kill -INT $$; do sleep 1; done) &
		 * #^^^ prints ^C, prints prompt, repeats
		 * trap 'echo I' int; (while kill -INT $$; do sleep 1; done) &
		 * #^^^ prints ^C, prints "I", prints prompt, repeats
		 * trap 'echo T' term; (while kill $$; do sleep 1; done) &
		 * #^^^ prints "T", prints prompt, repeats
		 * #(bash 5.0.17 exits after first "T", looks like a bug)
		 */
		bb_got_signal = 0;
		INTOFF; /* no longjmp'ing out of read_line_input please */
		nr = read_line_input(line_input_state, cmdedit_prompt, buf, IBUFSIZ);
		if (bb_got_signal == SIGINT)
			write(STDOUT_FILENO, "^C\n", 3);
		INTON; /* here non-blocked SIGINT will longjmp */
		if (nr == 0) {
			/* ^C pressed, "convert" to SIGINT */
# if !ENABLE_PLATFORM_MINGW32
			write(STDOUT_FILENO, "^C\n", 3);
			raise(SIGINT); /* here non-blocked SIGINT will longjmp */
			/* raise(SIGINT) did not work! (e.g. if SIGINT
			 * is SIG_IGNed on startup, it stays SIG_IGNed)
			 */
# else
			raise_interrupt();
			write(STDOUT_FILENO, "^C\n", 3);
# endif
			if (trap[SIGINT]) {
# if ENABLE_PLATFORM_MINGW32
				pending_int = 1;
				dotrap();
# endif
 empty_line_input:
				buf[0] = '\n';
				buf[1] = '\0';
				return 1;
			}
			exitstatus = 128 + SIGINT;
			/* bash behavior on ^C + ignored SIGINT: */
			goto again;
		}
		if (nr < 0) {
			if (errno == 0) {
				/* ^D pressed */
				nr = 0;
			}
			else if (errno == EINTR) { /* got signal? */
				if (bb_got_signal != SIGINT)
					write(STDOUT_FILENO, "\n", 1);
				goto empty_line_input;
			}
# if ENABLE_ASH_IDLE_TIMEOUT
			else if (errno == EAGAIN && timeout > 0) {
				puts("\007timed out waiting for input: auto-logout");
				exitshell();
			}
# endif
		}
	}
#else
# if ENABLE_PLATFORM_MINGW32
	nr = nonblock_immune_wrapper(g_parsefile, buf, IBUFSIZ - 1);
# else
	nr = nonblock_immune_read(g_parsefile->pf_fd, buf, IBUFSIZ - 1);
# endif
#endif

#if 0 /* disabled: nonblock_immune_read() handles this problem */
	if (nr < 0) {
		if (parsefile->fd == 0 && errno == EWOULDBLOCK) {
			int flags = fcntl(0, F_GETFL);
			if (flags >= 0 && (flags & O_NONBLOCK)) {
				flags &= ~O_NONBLOCK;
				if (fcntl(0, F_SETFL, flags) >= 0) {
					out2str("sh: turning off NDELAY mode\n");
					goto retry;
				}
			}
		}
	}
#endif
	return nr;
}

/*
 * Refill the input buffer and return the next input character:
 *
 * 1) If a string was pushed back on the input, pop it;
 * 2) If we are reading from a string we can't refill the buffer, return EOF.
 * 3) If there is more stuff in this buffer, use it else call read to fill it.
 * 4) Process input up to the next newline, deleting nul characters.
 */
//#define pgetc_debug(...) bb_error_msg(__VA_ARGS__)
#define pgetc_debug(...) ((void)0)
static int __pgetc(void);
static int
preadbuffer(void)
{
	char *q;
	int more;

	if (g_parsefile->buf == NULL) {
		pgetc_debug("preadbuffer PEOF1");
		return PEOF;
	}

	more = g_parsefile->left_in_buffer;
	if (more <= 0) {
		flush_stdout_stderr();
 again:
		more = preadfd();
		if (more <= 0) {
			g_parsefile->left_in_buffer = g_parsefile->left_in_line = 0;
			pgetc_debug("preadbuffer PEOF2");
			return PEOF;
		}
	}

	/* Find out where's the end of line.
	 * Set g_parsefile->left_in_line
	 * and g_parsefile->left_in_buffer acordingly.
	 * NUL chars are deleted.
	 */
	q = g_parsefile->next_to_pgetc;
	for (;;) {
		char c;

		more--;

		c = *q;
		if (c == '\0') {
			memmove(q, q + 1, more);
		} else {
			q++;
			if (c == '\n') {
				g_parsefile->left_in_line = q - g_parsefile->next_to_pgetc - 1;
				break;
			}
		}

		if (more <= 0) {
			g_parsefile->left_in_line = q - g_parsefile->next_to_pgetc - 1;
			if (g_parsefile->left_in_line < 0)
				goto again;
			break;
		}
	}
	g_parsefile->left_in_buffer = more;

	if (vflag) {
		char save = *q;
		*q = '\0';
		out2str(g_parsefile->next_to_pgetc);
		*q = save;
	}

	pgetc_debug("preadbuffer at %d:%p'%s'",
			g_parsefile->left_in_line,
			g_parsefile->next_to_pgetc,
			g_parsefile->next_to_pgetc);
	return (unsigned char)*g_parsefile->next_to_pgetc++;
}

static void
nlprompt(void)
{
	if (trap_depth == 0)
		g_parsefile->linno++;
	setprompt_if(doprompt, 2);
}
static void
nlnoprompt(void)
{
	if (trap_depth == 0)
		g_parsefile->linno++;
	needprompt = doprompt;
}

static void freestrings(struct strpush *sp)
{
	INTOFF;
	do {
		struct strpush *psp;
#if ENABLE_ASH_ALIAS
		if (sp->ap) {
			sp->ap->flag &= ~ALIASINUSE;
			if (sp->ap->flag & ALIASDEAD) {
				unalias(sp->ap->name);
			}
		}
#endif
		psp = sp;
		sp = sp->spfree;

		if (psp != &(g_parsefile->basestrpush))
			free(psp);
	} while (sp);

	g_parsefile->spfree = NULL;
	INTON;
}

static int __pgetc(void)
{
	int c;

	pgetc_debug("pgetc at %d:%p'%s'",
			g_parsefile->left_in_line,
			g_parsefile->next_to_pgetc,
			g_parsefile->next_to_pgetc);
	if (g_parsefile->unget)
		return g_parsefile->lastc[--g_parsefile->unget];

	if (--g_parsefile->left_in_line >= 0)
		c = (unsigned char)*g_parsefile->next_to_pgetc++;
	else {
		if (unlikely(g_parsefile->strpush)) {
			popstring();
			return __pgetc();
		}
		c = preadbuffer();
	}

	g_parsefile->lastc[1] = g_parsefile->lastc[0];
	g_parsefile->lastc[0] = c;

	return c;
}

/*
 * Read a character from the script, returning PEOF on end of file.
 * Nul characters in the input are silently discarded.
 */
static int pgetc(void)
{
	struct strpush *sp = g_parsefile->spfree;

	if (unlikely(sp))
		freestrings(sp);

	return __pgetc();
}

/*
 * Undo a call to pgetc.  Only two characters may be pushed back.
 * PEOF may be pushed back.
 */
static void
pungetc(void)
{
	g_parsefile->unget++;
}

/* This one eats backslash+newline */
static int
pgetc_eatbnl(void)
{
	int c;

	while ((c = pgetc()) == '\\') {
		if (pgetc() != '\n') {
			pungetc();
			break;
		}

		nlprompt();
	}

	return c;
}

struct synstack {
	smalluint syntax;
	uint8_t innerdq   :1;
	uint8_t varpushed :1;
	uint8_t dblquote  :1;
	int varnest;		/* levels of variables expansion */
	int dqvarnest;		/* levels of variables expansion within double quotes */
	int parenlevel;		/* levels of parens in arithmetic */
	struct synstack *prev;
	struct synstack *next;
};

static int
pgetc_top(struct synstack *stack)
{
	return stack->syntax == SQSYNTAX ? pgetc() : pgetc_eatbnl();
}

static void
synstack_push(struct synstack **stack, struct synstack *next, int syntax)
{
	memset(next, 0, sizeof(*next));
	next->syntax = syntax;
	next->next = *stack;
	(*stack)->prev = next;
	*stack = next;
}

static ALWAYS_INLINE void
synstack_pop(struct synstack **stack)
{
	*stack = (*stack)->next;
}

/*
 * To handle the "." command, a stack of input files is used.  Pushfile
 * adds a new entry to the stack and popfile restores the previous level.
 */
static void
pushfile(void)
{
	struct parsefile *pf;

	pf = ckzalloc(sizeof(*pf));
	pf->prev = g_parsefile;
	pf->pf_fd = -1;
	/*pf->strpush = NULL; - ckzalloc did it */
	/*pf->spfree = NULL;*/
	/*pf->basestrpush.prev = NULL;*/
	/*pf->unget = 0;*/
	g_parsefile = pf;
}

static void
popfile(void)
{
	struct parsefile *pf = g_parsefile;

	if (pf == &basepf)
		return;

	INTOFF;
	if (pf->pf_fd >= 0)
		close(pf->pf_fd);
	free(pf->buf);
	if (g_parsefile->spfree)
		freestrings(g_parsefile->spfree);
	while (pf->strpush) {
		popstring();
		freestrings(g_parsefile->spfree);
	}
	g_parsefile = pf->prev;
	free(pf);
	INTON;
}

static void
unwindfiles(struct parsefile *stop)
{
	while (g_parsefile != stop)
		popfile();
}

/*
 * Return to top level.
 */
static void
popallfiles(void)
{
	unwindfiles(&basepf);
}

#if !ENABLE_PLATFORM_MINGW32
/*
 * Close the file(s) that the shell is reading commands from.  Called
 * after a fork is done.
 */
static void
closescript(void)
{
	popallfiles();
	if (g_parsefile->pf_fd > 0) {
		close(g_parsefile->pf_fd);
		g_parsefile->pf_fd = 0;
	}
}
#endif

/*
 * Like setinputfile, but takes an open file descriptor.  Call this with
 * interrupts off.
 */
static void
setinputfd(int fd, int push)
{
	if (push) {
		pushfile();
		g_parsefile->buf = NULL;
	}
	g_parsefile->pf_fd = fd;
	if (g_parsefile->buf == NULL)
		g_parsefile->buf = ckmalloc(IBUFSIZ);
	g_parsefile->left_in_buffer = 0;
	g_parsefile->left_in_line = 0;
	g_parsefile->linno = 1;
}

/*
 * Set the input to take input from a file.  If push is set, push the
 * old input onto the stack first.
 */
static int
setinputfile(const char *fname, int flags)
{
	int fd;

	INTOFF;
	fd = sh_open(fname, O_RDONLY, flags & INPUT_NOFILE_OK);
	if (fd < 0)
		goto out;
	if (fd < 10)
		fd = savefd(fd);
	else if (O_CLOEXEC == 0) /* old libc */
		close_on_exec_on(fd);

	setinputfd(fd, flags & INPUT_PUSH_FILE);
 out:
	INTON;
	return fd;
}

/*
 * Like setinputfile, but takes input from a string.
 */
static void
setinputstring(char *string)
{
	INTOFF;
	pushfile();
	g_parsefile->next_to_pgetc = string;
	g_parsefile->left_in_line = strlen(string);
	g_parsefile->buf = NULL;
	g_parsefile->linno = lineno;
	INTON;
}


/*
 * Routines to check for mail.
 */

#if ENABLE_ASH_MAIL

/* Hash of mtimes of mailboxes */
/* Cleared to 0 if MAIL or MAILPATH is changed */
static unsigned mailtime_hash;

/*
 * Print appropriate message(s) if mail has arrived.
 * If mailtime_hash is zero,
 * then the value of MAIL has changed,
 * so we just update the hash value.
 */
static void
chkmail(void)
{
	const char *mpath;
	char *p;
	char *q;
	unsigned new_hash;
	struct stackmark smark;
	struct stat statb;

	setstackmark(&smark);
	mpath = mpathset() ? mpathval() : mailval();
	new_hash = 0;
	for (;;) {
		int len;

		len = padvance_magic(&mpath, nullstr, 2);
		if (len < 0)
			break;
		p = stackblock();
		if (*p == '\0')
			continue;
		for (q = p; *q; q++)
			continue;
#if DEBUG
		if (q[-1] != '/')
			abort();
#endif
		q[-1] = '\0';                   /* delete trailing '/' */
		if (stat(p, &statb) < 0) {
			continue;
		}
		/* Very simplistic "hash": just a sum of all mtimes */
		new_hash += (unsigned)statb.st_mtime;
	}
	if (mailtime_hash != new_hash) {
		if (mailtime_hash != 0)
			out2str("you have mail\n");
		mailtime_hash = new_hash;
	}
	popstackmark(&smark);
}

static void FAST_FUNC
changemail(const char *val UNUSED_PARAM)
{
	mailtime_hash = 0;
}

#else

# define chkmail()  ((void)0)

#endif /* ASH_MAIL */


/* ============ ??? */

/*
 * Set the shell parameters.
 */
static void
setparam(char **argv)
{
	char **newparam;
	char **ap;
	int nparam;

	for (nparam = 0; argv[nparam]; nparam++)
		continue;
	ap = newparam = ckmalloc((nparam + 1) * sizeof(*ap));
	while (*argv) {
		*ap++ = ckstrdup(*argv++);
	}
	*ap = NULL;
	freeparam(&shellparam);
	shellparam.malloced = 1;
	shellparam.nparam = nparam;
	shellparam.p = newparam;
#if ENABLE_ASH_GETOPTS
	shellparam.optind = 1;
	shellparam.optoff = -1;
#endif
}

/*
 * Process shell options.  The global variable argptr contains a pointer
 * to the argument list; we advance it past the options.
 *
 * SUSv3 section 2.8.1 "Consequences of Shell Errors" says:
 * For a non-interactive shell, an error condition encountered
 * by a special built-in ... shall cause the shell to write a diagnostic message
 * to standard error and exit as shown in the following table:
 * Error                                           Special Built-In
 * ...
 * Utility syntax error (option or operand error)  Shall exit
 * ...
 * However, in bug 1142 (http://busybox.net/bugs/view.php?id=1142)
 * we see that bash does not do that (set "finishes" with error code 1 instead,
 * and shell continues), and people rely on this behavior!
 * Testcase:
 * set -o barfoo 2>/dev/null
 * echo $?
 *
 * Oh well. Let's mimic that.
 */
static int
plus_minus_o(char *name, int val)
{
	int i;

	if (name) {
		for (i = 0; i < NOPTS; i++) {
			if (strcmp(name, optnames(i)) == 0) {
				optlist[i] = val;
				return 0;
			}
		}
		ash_msg("illegal option %co %s", val ? '-' : '+', name);
		return 1;
	}
	for (i = 0; i < NOPTS; i++) {
		if (optnames(i)[0] == '\0')
			continue;
		if (val) {
			out1fmt("%-16s%s\n", optnames(i), optlist[i] ? "on" : "off");
		} else {
			out1fmt("set %co %s\n", optlist[i] ? '-' : '+', optnames(i));
		}
	}
	return 0;
}
static void
setoption(int flag, int val)
{
	int i;

	for (i = 0; i < NOPTS; i++) {
		if (optletters(i) == flag && optnames(i)[0] != '\0') {
			optlist[i] = val;
			return;
		}
	}
	ash_msg_and_raise_error("illegal option %c%c", val ? '-' : '+', flag);
	/* NOTREACHED */
}
/* If login_sh is not NULL, we are called to parse command line opts,
 * not "set -opts"
 */
static int
options(int *login_sh)
{
	char *p;
	int val;
	int c;

#if ENABLE_ASH_NOCONSOLE
	noconsole = console_state();
#endif
	if (login_sh != NULL) { /* if we came from startup code */
		minusc = NULL;
#if ENABLE_PLATFORM_MINGW32
		dirarg = NULL;
		title = NULL;
# if ENABLE_SUW32
		delayexit = 0;
# endif
#endif
	}
	while ((p = *argptr) != NULL) {
		c = *p++;
		if (c != '-' && c != '+')
			break;
		argptr++;
		val = 0; /* val = 0 if c == '+' */
		if (c == '-') {
			val = 1;
			if (p[0] == '\0' || LONE_DASH(p)) {
				if (login_sh == NULL) { /* we came from setcmd() */
					/* "-" means turn off -x and -v */
					if (p[0] == '\0')
						xflag = vflag = 0;
					/* "--" means reset params */
					else if (*argptr == NULL)
						setparam(argptr);
				}
				break;    /* "-" or "--" terminates options */
			}
		}
		/* first char was + or - */
		while ((c = *p++) != '\0') {
			if (login_sh != NULL) { /* if we came from startup code */
				/* bash 3.2 indeed handles -c CMD and +c CMD the same */
				if (c == 'c') {
					minusc = p; /* command is after shell args */
					cflag = 1;
					continue;
				}
#if ENABLE_PLATFORM_MINGW32
				/* Undocumented flags;
				 *   -d force current directory
				 *   -t title to display in console window
				 *   -N prompt user before exit
				 * Must appear before -s or -c. */
				if (c == 'd' && val == 1) {
					if (*argptr == NULL)
						ash_msg_and_raise_error(bb_msg_requires_arg, "-d");
					dirarg = *argptr++;
					continue;
				}
				if (c == 't' && val == 1) {
					if (*argptr == NULL)
						ash_msg_and_raise_error(bb_msg_requires_arg, "-t");
					title = *argptr++;
					continue;
				}
# if ENABLE_SUW32
				if (c == 'N' && val == 1) {
					delayexit = 1;
					continue;
				}
# endif
#endif
				if (c == 's') { /* -s, +s */
					sflag = 1;
					continue;
				}
				if (c == 'i') { /* -i, +i */
					iflag = 1;
					continue;
				}
				if (c == 'l') {
					*login_sh = 1; /* -l or +l == --login */
					continue;
				}
				/* bash does not accept +-login, we also won't */
				if (val && (c == '-')) { /* long options */
					if (strcmp(p, "login") == 0) {
						*login_sh = 1;
						break;
					}
/* TODO: --noprofile: e.g. if I want to run emergency shell from sulogin,
 * I want minimal/no shell init scripts - but it insists on running it as "-ash"...
 */
					ash_msg_and_raise_error("bad option '%s'", p - 2);
				}
			}
			if (c == 'o') {
				if (plus_minus_o(*argptr, val)) {
					/* it already printed err message */
					return 1; /* error */
				}
				if (*argptr)
					argptr++;
			} else {
				setoption(c, val);
			}
		}
	}
	return 0;
}

/*
 * The shift builtin command.
 */
static int FAST_FUNC
shiftcmd(int argc UNUSED_PARAM, char **argv)
{
	int n;
	char **ap1, **ap2;

	n = 1;
	if (argv[1])
		n = number(argv[1]);
	if (n > shellparam.nparam)
		return 1;
	INTOFF;
	shellparam.nparam -= n;
	for (ap1 = shellparam.p; --n >= 0; ap1++) {
		if (shellparam.malloced)
			free(*ap1);
	}
	ap2 = shellparam.p;
	while ((*ap2++ = *ap1++) != NULL)
		continue;
#if ENABLE_ASH_GETOPTS
	shellparam.optind = 1;
	shellparam.optoff = -1;
#endif
	INTON;
	return 0;
}

/*
 * POSIX requires that 'set' (but not export or readonly) output the
 * variables in lexicographic order - by the locale's collating order (sigh).
 * Maybe we could keep them in an ordered balanced binary tree
 * instead of hashed lists.
 * For now just roll 'em through qsort for printing...
 */
static int
showvars(const char *sep_prefix, int on, int off)
{
	const char *sep;
	char **ep, **epend;

	ep = listvars(on, off, /*strlist:*/ NULL, &epend);
	qsort(ep, epend - ep, sizeof(char *), vpcmp);

	sep = *sep_prefix ? " " : sep_prefix;

	for (; ep < epend; ep++) {
		const char *p;
		const char *q;

		p = endofname(*ep);
/* Used to have simple "p = strchrnul(*ep, '=')" here instead, but this
 * makes "export -p" to have output not suitable for "eval":
 * import os
 * os.environ["test-test"]="test"
 * if os.fork() == 0:
 *   os.execv("ash", [ 'ash', '-c', 'eval $(export -p); echo OK' ])  # fixes this
 * os.execv("ash", [ 'ash', '-c', 'env | grep test-test' ])
 */
		q = nullstr;
		if (*p == '=')
			q = single_quote(++p);
		out1fmt("%s%s%.*s%s\n", sep_prefix, sep, (int)(p - *ep), *ep, q);
	}
	return 0;
}

/*
 * The set command builtin.
 */
static int FAST_FUNC
setcmd(int argc UNUSED_PARAM, char **argv UNUSED_PARAM)
{
	int retval;

	if (!argv[1])
		return showvars(nullstr, 0, VUNSET);

	INTOFF;
	retval = options(/*login_sh:*/ NULL);
	if (retval == 0) { /* if no parse error... */
		optschanged();
		if (*argptr != NULL) {
			setparam(argptr);
		}
	}
	INTON;
	return retval;
}

#if ENABLE_ASH_RANDOM_SUPPORT
static void FAST_FUNC
change_random(const char *value)
{
	uint32_t t;

	if (value == NULL) {
		/* "get", generate */
		t = next_random(&random_gen);
		/* set without recursion */
		setvar(vrandom.var_text, utoa(t), VNOFUNC);
		vrandom.flags &= ~VNOFUNC;
	} else {
		/* set/reset */
		t = strtoul(value, NULL, 10);
		INIT_RANDOM_T(&random_gen, (t ? t : 1), t);
	}
}
#endif

#if BASH_EPOCH_VARS
static void FAST_FUNC
change_epoch(struct var *vepoch, const char *fmt)
{
	struct timeval tv;
	char buffer[sizeof("%llu.nnnnnn") + sizeof(long long)*3];

	xgettimeofday(&tv);
	sprintf(buffer, fmt, (unsigned long long)tv.tv_sec, (unsigned)tv.tv_usec);
	setvar(vepoch->var_text, buffer, VNOFUNC);
	vepoch->flags &= ~VNOFUNC;
}

static void FAST_FUNC
change_seconds(const char *value UNUSED_PARAM)
{
	change_epoch(&vepochs, "%llu");
}

static void FAST_FUNC
change_realtime(const char *value UNUSED_PARAM)
{
	change_epoch(&vepochr, "%llu.%06u");
}
#endif

#if ENABLE_ASH_GETOPTS
static int
getopts(char *optstr, char *optvar, char **optfirst)
{
	char *p, *q;
	char c = '?';
	int done = 0;
	char sbuf[2];
	char **optnext;
	int ind = shellparam.optind;
	int off = shellparam.optoff;

	sbuf[1] = '\0';

	shellparam.optind = -1;
	optnext = optfirst + ind - 1;

	if (ind <= 1 || off < 0 || (int)strlen(optnext[-1]) < off)
		p = NULL;
	else
		p = optnext[-1] + off;
	if (p == NULL || *p == '\0') {
		/* Current word is done, advance */
		p = *optnext;
		if (p == NULL || *p != '-' || *++p == '\0') {
 atend:
			unsetvar("OPTARG");
			p = NULL;
			done = 1;
			goto out;
		}
		optnext++;
		if (LONE_DASH(p))        /* check for "--" */
			goto atend;
	}

	c = *p++;
	for (q = optstr; *q != c;) {
		if (*q == '\0') {
			/* OPTERR is a bashism */
			const char *cp = lookupvar("OPTERR");
			if ((cp && LONE_CHAR(cp, '0'))
			 || (optstr[0] == ':')
			) {
				sbuf[0] = c;
				/*sbuf[1] = '\0'; - already is */
				setvar0("OPTARG", sbuf);
			} else {
				fprintf(stderr, "Illegal option -%c\n", c);
				unsetvar("OPTARG");
			}
			c = '?';
			goto out;
		}
		if (*++q == ':')
			q++;
	}

	if (*++q == ':') {
		if (*p == '\0' && (p = *optnext) == NULL) {
			/* OPTERR is a bashism */
			const char *cp = lookupvar("OPTERR");
			if ((cp && LONE_CHAR(cp, '0'))
			 || (optstr[0] == ':')
			) {
				sbuf[0] = c;
				/*sbuf[1] = '\0'; - already is */
				setvar0("OPTARG", sbuf);
				c = ':';
			} else {
				fprintf(stderr, "No arg for -%c option\n", c);
				unsetvar("OPTARG");
				c = '?';
			}
			goto out;
		}

		if (p == *optnext)
			optnext++;
		setvar0("OPTARG", p);
		p = NULL;
	} else
		setvar0("OPTARG", nullstr);
 out:
	ind = optnext - optfirst + 1;
	setvar("OPTIND", itoa(ind), VNOFUNC);
	sbuf[0] = c;
	/*sbuf[1] = '\0'; - already is */
	setvar0(optvar, sbuf);

	shellparam.optoff = p ? p - *(optnext - 1) : -1;
	shellparam.optind = ind;

	return done;
}

/*
 * The getopts builtin.  Shellparam.optnext points to the next argument
 * to be processed.  Shellparam.optptr points to the next character to
 * be processed in the current argument.  If shellparam.optnext is NULL,
 * then it's the first time getopts has been called.
 */
static int FAST_FUNC
getoptscmd(int argc, char **argv)
{
	char **optbase;

	if (argc < 3)
		ash_msg_and_raise_error("usage: getopts optstring var [arg]");
	if (argc == 3) {
		optbase = shellparam.p;
		if ((unsigned)shellparam.optind > shellparam.nparam + 1) {
			shellparam.optind = 1;
			shellparam.optoff = -1;
		}
	} else {
		optbase = &argv[3];
		if ((unsigned)shellparam.optind > argc - 2) {
			shellparam.optind = 1;
			shellparam.optoff = -1;
		}
	}

	return getopts(argv[1], argv[2], optbase);
}
#endif /* ASH_GETOPTS */


/* ============ Shell parser */

struct heredoc {
	struct heredoc *next;   /* next here document in list */
	union node *here;       /* redirection node */
	char *eofmark;          /* string indicating end of input */
	smallint striptabs;     /* if set, strip leading tabs */
};

static smallint tokpushback;           /* last token pushed back */
static smallint quoteflag;             /* set if (part of) last token was quoted */
static token_id_t lasttoken;           /* last token read (integer id Txxx) */
static struct heredoc *heredoclist;    /* list of here documents to read */
static char *wordtext;                 /* text of last word returned by readtoken */
static struct nodelist *backquotelist;
static union node *redirnode;
static struct heredoc *heredoc;

static const char *
tokname(char *buf, int tok)
{
	if (tok < TSEMI)
		return tokname_array[tok];
	sprintf(buf, "\"%s\"", tokname_array[tok]);
	return buf;
}

/* raise_error_unexpected_syntax:
 * Called when an unexpected token is read during the parse.  The argument
 * is the token that is expected, or -1 if more than one type of token can
 * occur at this point.
 */
static void raise_error_unexpected_syntax(int) NORETURN;
static void
raise_error_unexpected_syntax(int token)
{
	char msg[64];
	char buf[16];
	int l;

	l = sprintf(msg, "unexpected %s", tokname(buf, lasttoken));
	if (token >= 0)
		sprintf(msg + l, " (expecting %s)", tokname(buf, token));
	raise_error_syntax(msg);
	/* NOTREACHED */
}

/* parsing is heavily cross-recursive, need these forward decls */
static union node *andor(void);
static union node *pipeline(void);
static union node *parse_command(void);
static void parseheredoc(void);
static int readtoken(void);

static union node *
list(int nlflag)
{
	int chknl = nlflag & 1 ? 0 : CHKNL;
	union node *n1, *n2, *n3;
	int tok;

	n1 = NULL;
	for (;;) {
		checkkwd = chknl | CHKKWD | CHKALIAS;
		tok = readtoken();
		switch (tok) {
		case TNL:
			parseheredoc();
			return n1;

		case TEOF:
			if (!n1 && !chknl)
				n1 = NODE_EOF;
 out_eof:
			parseheredoc();
			tokpushback++;
			lasttoken = TEOF;
			return n1;
		}

		tokpushback++;
		if (nlflag == 2 && ((1 << tok) & tokendlist))
			return n1;
		nlflag |= 2;

		n2 = andor();
		tok = readtoken();
		if (tok == TBACKGND) {
			if (n2->type == NPIPE) {
				n2->npipe.pipe_backgnd = 1;
			} else {
				if (n2->type != NREDIR) {
					n3 = stzalloc(sizeof(struct nredir));
					n3->nredir.n = n2;
					/*n3->nredir.redirect = NULL; - stzalloc did it */
					n2 = n3;
				}
				n2->type = NBACKGND;
			}
		}
		if (n1 == NULL) {
			n1 = n2;
		} else {
			n3 = stzalloc(sizeof(struct nbinary));
			n3->type = NSEMI;
			n3->nbinary.ch1 = n1;
			n3->nbinary.ch2 = n2;
			n1 = n3;
		}
		switch (tok) {
		case TEOF:
			goto out_eof;
		case TNL:
			tokpushback = 1;
			/* fall through */
		case TBACKGND:
		case TSEMI:
			break;
		default:
			if (!chknl)
				raise_error_unexpected_syntax(-1);
			tokpushback = 1;
			return n1;
		}
	}
}

static union node *
andor(void)
{
	union node *n1, *n2, *n3;
	int t;

	n1 = pipeline();
	for (;;) {
		t = readtoken();
		if (t == TAND) {
			t = NAND;
		} else if (t == TOR) {
			t = NOR;
		} else {
			tokpushback = 1;
			return n1;
		}
		checkkwd = CHKNL | CHKKWD | CHKALIAS;
		n2 = pipeline();
		n3 = stzalloc(sizeof(struct nbinary));
		n3->type = t;
		n3->nbinary.ch1 = n1;
		n3->nbinary.ch2 = n2;
		n1 = n3;
	}
}

static union node *
pipeline(void)
{
	union node *n1, *n2, *pipenode;
	struct nodelist *lp, *prev;
	int negate;

	negate = 0;
	TRACE(("pipeline: entered\n"));
	if (readtoken() == TNOT) {
		negate = !negate;
		checkkwd = CHKKWD | CHKALIAS;
	} else
		tokpushback = 1;
	n1 = parse_command();
	if (readtoken() == TPIPE) {
		pipenode = stzalloc(sizeof(struct npipe));
		pipenode->type = NPIPE;
		/*pipenode->npipe.pipe_backgnd = 0; - stzalloc did it */
		lp = stzalloc(sizeof(struct nodelist));
		pipenode->npipe.cmdlist = lp;
		lp->n = n1;
		do {
			prev = lp;
			lp = stzalloc(sizeof(struct nodelist));
			checkkwd = CHKNL | CHKKWD | CHKALIAS;
			lp->n = parse_command();
			prev->next = lp;
		} while (readtoken() == TPIPE);
		lp->next = NULL;
		n1 = pipenode;
	}
	tokpushback = 1;
	if (negate) {
		n2 = stzalloc(sizeof(struct nnot));
		n2->type = NNOT;
		n2->nnot.com = n1;
		return n2;
	}
	return n1;
}

static union node *
makename(void)
{
	union node *n;

	n = stzalloc(sizeof(struct narg));
	n->type = NARG;
	/*n->narg.next = NULL; - stzalloc did it */
	n->narg.text = wordtext;
	n->narg.backquote = backquotelist;
	return n;
}

static void
fixredir(union node *n, const char *text, int err)
{
	int fd;

	TRACE(("Fix redir %s %d\n", text, err));
	if (!err)
		n->ndup.vname = NULL;

	if (LONE_DASH(text)) {
		n->ndup.dupfd = -1;
		return;
	}

	fd = bb_strtou(text, NULL, 10);
	if (!errno && fd >= 0)
		n->ndup.dupfd = fd;
	else {
		/* This also fails on very large numbers
		 * which overflow "int" - bb_strtou() does not
		 * silently truncate results to word width.
		 */
		if (err)
			ash_msg_and_raise_error("bad fd number");
		n->ndup.vname = makename();
	}
}

static void
parsefname(void)
{
	union node *n = redirnode;

	if (n->type == NHERE)
		checkkwd = CHKEOFMARK;
	if (readtoken() != TWORD)
		raise_error_unexpected_syntax(-1);
	if (n->type == NHERE) {
		struct heredoc *here = heredoc;
		struct heredoc *p;

		if (quoteflag == 0)
			n->type = NXHERE;
		TRACE(("Here document %d\n", n->type));
		rmescapes(wordtext, 0, NULL);
		here->eofmark = wordtext;
		here->next = NULL;
		if (heredoclist == NULL)
			heredoclist = here;
		else {
			for (p = heredoclist; p->next; p = p->next)
				continue;
			p->next = here;
		}
	} else if (n->type == NTOFD || n->type == NFROMFD) {
		fixredir(n, wordtext, 0);
	} else {
		n->nfile.fname = makename();
	}
}

static union node *
simplecmd(void)
{
	union node *args, **app;
	union node *n = NULL;
	union node *vars, **vpp;
	union node **rpp, *redir;
	int savecheckkwd;
	int savelinno;
#if BASH_TEST2
	smallint double_brackets_flag = 0;
#endif
	IF_BASH_FUNCTION(smallint function_flag = 0;)

	args = NULL;
	app = &args;
	vars = NULL;
	vpp = &vars;
	redir = NULL;
	rpp = &redir;

	savecheckkwd = CHKALIAS;
	savelinno = g_parsefile->linno;
	for (;;) {
		int t;
		checkkwd = savecheckkwd;
		t = readtoken();
		switch (t) {
#if BASH_FUNCTION
		case TFUNCTION:
			if (readtoken() != TWORD)
				raise_error_unexpected_syntax(TWORD);
			tokpushback = 1;
			function_flag = 1;
			break;
#endif
#if BASH_TEST2
		case TAND: /* "&&" */
		case TOR: /* "||" */
			if (!double_brackets_flag) {
				tokpushback = 1;
				goto out;
			}
			/* pass "&&" or "||" to [[ ]] as literal args */
			wordtext = (char *) (t == TAND ? "&&" : "||");
#endif
		case TWORD:
			n = stzalloc(sizeof(struct narg));
			n->type = NARG;
			/*n->narg.next = NULL; - stzalloc did it */
			n->narg.text = wordtext;
#if BASH_TEST2
			if (strcmp("[[", wordtext) == 0)
				double_brackets_flag = 1;
			else if (strcmp("]]", wordtext) == 0)
				double_brackets_flag = 0;
#endif
			n->narg.backquote = backquotelist;
			if (savecheckkwd && isassignment(wordtext)) {
				*vpp = n;
				vpp = &n->narg.next;
			} else {
				*app = n;
				app = &n->narg.next;
				savecheckkwd = 0;
			}
#if BASH_FUNCTION
			if (function_flag) {
				checkkwd = CHKNL | CHKKWD;
				t = readtoken();
				tokpushback = 1;
				switch (t) {
				case TBEGIN:
				case TIF:
				case TCASE:
				case TUNTIL:
				case TWHILE:
				case TFOR:
					goto do_func;
				case TLP:
					function_flag = 0;
					break;
# if BASH_TEST2
				case TWORD:
					if (strcmp("[[", wordtext) == 0)
						goto do_func;
					/* fall through */
# endif
				default:
					raise_error_unexpected_syntax(-1);
				}
			}
#endif
			break;
		case TREDIR:
			*rpp = n = redirnode;
			rpp = &n->nfile.next;
			parsefname();   /* read name of redirection file */
			break;
		case TLP:
 IF_BASH_FUNCTION(do_func:)
			if (args && app == &args->narg.next
			 && !vars && !redir
			) {
//				struct builtincmd *bcmd;
//				const char *name;

				/* We have a function */
				if (IF_BASH_FUNCTION(!function_flag &&) readtoken() != TRP)
					raise_error_unexpected_syntax(TRP);
//bash allows functions named "123", "..", "return"!
//				name = n->narg.text;
//				if (!goodname(name)
//				 || ((bcmd = find_builtin(name)) && IS_BUILTIN_SPECIAL(bcmd))
//				) {
//					raise_error_syntax("bad function name");
//				}
				n->type = NDEFUN;
				checkkwd = CHKNL | CHKKWD | CHKALIAS;
				n->ndefun.text = n->narg.text;
				n->ndefun.linno = g_parsefile->linno;
				n->ndefun.body = parse_command();
				return n;
			}
			IF_BASH_FUNCTION(function_flag = 0;)
			/* fall through */
		default:
			tokpushback = 1;
			goto out;
		}
	}
 out:
	*app = NULL;
	*vpp = NULL;
	*rpp = NULL;
	n = stzalloc(sizeof(struct ncmd));
	if (NCMD != 0)
		n->type = NCMD;
	n->ncmd.linno = savelinno;
	n->ncmd.args = args;
	n->ncmd.assign = vars;
	n->ncmd.redirect = redir;
	return n;
}

static union node *
parse_command(void)
{
	union node *n1, *n2;
	union node *ap, **app;
	union node *cp, **cpp;
	union node *redir, **rpp;
	union node **rpp2;
	int t;
	int savelinno;

	redir = NULL;
	rpp2 = &redir;

	savelinno = g_parsefile->linno;

	switch (readtoken()) {
	default:
		raise_error_unexpected_syntax(-1);
		/* NOTREACHED */
	case TIF:
		n1 = stzalloc(sizeof(struct nif));
		n1->type = NIF;
		n1->nif.test = list(0);
		if (readtoken() != TTHEN)
			raise_error_unexpected_syntax(TTHEN);
		n1->nif.ifpart = list(0);
		n2 = n1;
		while (readtoken() == TELIF) {
			n2->nif.elsepart = stzalloc(sizeof(struct nif));
			n2 = n2->nif.elsepart;
			n2->type = NIF;
			n2->nif.test = list(0);
			if (readtoken() != TTHEN)
				raise_error_unexpected_syntax(TTHEN);
			n2->nif.ifpart = list(0);
		}
		if (lasttoken == TELSE)
			n2->nif.elsepart = list(0);
		else {
			n2->nif.elsepart = NULL;
			tokpushback = 1;
		}
		t = TFI;
		break;
	case TWHILE:
	case TUNTIL: {
		int got;
		n1 = stzalloc(sizeof(struct nbinary));
		n1->type = (lasttoken == TWHILE) ? NWHILE : NUNTIL;
		n1->nbinary.ch1 = list(0);
		got = readtoken();
		if (got != TDO) {
			TRACE(("expecting DO got '%s' %s\n", tokname_array[got],
					got == TWORD ? wordtext : ""));
			raise_error_unexpected_syntax(TDO);
		}
		n1->nbinary.ch2 = list(0);
		t = TDONE;
		break;
	}
	case TFOR:
		if (readtoken() != TWORD || quoteflag || !goodname(wordtext))
			raise_error_syntax("bad for loop variable");
		n1 = stzalloc(sizeof(struct nfor));
		n1->type = NFOR;
		n1->nfor.linno = savelinno;
		n1->nfor.var = wordtext;
		checkkwd = CHKNL | CHKKWD | CHKALIAS;
		if (readtoken() == TIN) {
			app = &ap;
			while (readtoken() == TWORD) {
				n2 = stzalloc(sizeof(struct narg));
				n2->type = NARG;
				/*n2->narg.next = NULL; - stzalloc did it */
				n2->narg.text = wordtext;
				n2->narg.backquote = backquotelist;
				*app = n2;
				app = &n2->narg.next;
			}
			*app = NULL;
			n1->nfor.args = ap;
			if (lasttoken != TNL && lasttoken != TSEMI)
				raise_error_unexpected_syntax(-1);
		} else {
			n2 = stzalloc(sizeof(struct narg));
			n2->type = NARG;
			/*n2->narg.next = NULL; - stzalloc did it */
			n2->narg.text = (char *)dolatstr;
			/*n2->narg.backquote = NULL;*/
			n1->nfor.args = n2;
			/*
			 * Newline or semicolon here is optional (but note
			 * that the original Bourne shell only allowed NL).
			 */
			if (lasttoken != TSEMI)
				tokpushback = 1;
		}
		checkkwd = CHKNL | CHKKWD | CHKALIAS;
		if (readtoken() != TDO)
			raise_error_unexpected_syntax(TDO);
		n1->nfor.body = list(0);
		t = TDONE;
		break;
	case TCASE:
		n1 = stzalloc(sizeof(struct ncase));
		n1->type = NCASE;
		n1->ncase.linno = savelinno;
		if (readtoken() != TWORD)
			raise_error_unexpected_syntax(TWORD);
		n1->ncase.expr = n2 = stzalloc(sizeof(struct narg));
		n2->type = NARG;
		/*n2->narg.next = NULL; - stzalloc did it */
		n2->narg.text = wordtext;
		n2->narg.backquote = backquotelist;
		checkkwd = CHKNL | CHKKWD | CHKALIAS;
		if (readtoken() != TIN)
			raise_error_unexpected_syntax(TIN);
		cpp = &n1->ncase.cases;
 next_case:
		checkkwd = CHKNL | CHKKWD;
		t = readtoken();
		while (t != TESAC) {
			if (lasttoken == TLP)
				readtoken();
			*cpp = cp = stzalloc(sizeof(struct nclist));
			cp->type = NCLIST;
			app = &cp->nclist.pattern;
			for (;;) {
				*app = ap = stzalloc(sizeof(struct narg));
				ap->type = NARG;
				/*ap->narg.next = NULL; - stzalloc did it */
				ap->narg.text = wordtext;
				ap->narg.backquote = backquotelist;
				if (readtoken() != TPIPE)
					break;
				app = &ap->narg.next;
				readtoken();
			}
			//ap->narg.next = NULL;
			if (lasttoken != TRP)
				raise_error_unexpected_syntax(TRP);
			cp->nclist.body = list(2);

			cpp = &cp->nclist.next;

			checkkwd = CHKNL | CHKKWD;
			t = readtoken();
			if (t != TESAC) {
				if (t != TENDCASE)
					raise_error_unexpected_syntax(TENDCASE);
				goto next_case;
			}
		}
		*cpp = NULL;
		goto redir;
	case TLP:
		n1 = stzalloc(sizeof(struct nredir));
		n1->type = NSUBSHELL;
		n1->nredir.linno = savelinno;
		n1->nredir.n = list(0);
		/*n1->nredir.redirect = NULL; - stzalloc did it */
		t = TRP;
		break;
	case TBEGIN:
		n1 = list(0);
		t = TEND;
		break;
	IF_BASH_FUNCTION(case TFUNCTION:)
	case TWORD:
	case TREDIR:
		tokpushback = 1;
		return simplecmd();
	}

	if (readtoken() != t)
		raise_error_unexpected_syntax(t);

 redir:
	/* Now check for redirection which may follow command */
	checkkwd = CHKKWD | CHKALIAS;
	rpp = rpp2;
	while (readtoken() == TREDIR) {
		*rpp = n2 = redirnode;
		rpp = &n2->nfile.next;
		parsefname();
	}
	tokpushback = 1;
	*rpp = NULL;
	if (redir) {
		if (n1->type != NSUBSHELL) {
			n2 = stzalloc(sizeof(struct nredir));
			n2->type = NREDIR;
			n2->nredir.linno = savelinno;
			n2->nredir.n = n1;
			n1 = n2;
		}
		n1->nredir.redirect = redir;
	}
	return n1;
}

#if BASH_DOLLAR_SQUOTE
static int
decode_dollar_squote(void)
{
	static const char C_escapes[] ALIGN1 = "nrbtfav""x\\01234567";
	int c, cnt;
	char *p;
	char buf[4];

	c = pgetc();
	p = strchr(C_escapes, c);
	if (p) {
		buf[0] = c;
		p = buf;
		cnt = 3;
		if ((unsigned char)(c - '0') <= 7) { /* \ooo */
			do {
				c = pgetc();
				*++p = c;
			} while ((unsigned char)(c - '0') <= 7 && --cnt);
			pungetc();
		} else if (c == 'x') { /* \xHH */
			do {
				c = pgetc();
				*++p = c;
			} while (isxdigit(c) && --cnt);
			pungetc();
			if (cnt == 3) { /* \x but next char is "bad" */
				c = 'x';
				goto unrecognized;
			}
		} else { /* simple seq like \\ or \t */
			p++;
		}
		*p = '\0';
		p = buf;
		c = bb_process_escape_sequence((void*)&p);
	} else { /* unrecognized "\z": print both chars unless ' or " */
		if (c != '\'' && c != '"') {
 unrecognized:
			c |= 0x100; /* "please encode \, then me" */
		}
	}
	return c;
}
#endif

/* Used by expandstr to get here-doc like behaviour. */
#define FAKEEOFMARK ((struct heredoc*)(uintptr_t)1)

static ALWAYS_INLINE int
realeofmark(struct heredoc *here)
{
	return here && here != FAKEEOFMARK;
}

/*
 * If eofmark is NULL, read a word or a redirection symbol.  If eofmark
 * is not NULL, read a here document.  In the latter case, eofmark is the
 * word which marks the end of the document and striptabs is true if
 * leading tabs should be stripped from the document.  The argument c
 * is the first character of the input token or document.
 *
 * Because C does not have internal subroutines, I have simulated them
 * using goto's to implement the subroutine linkage.  The following macros
 * will run code that appears at the end of readtoken1.
 */
#define CHECKEND()      {goto checkend; checkend_return:;}
#define PARSEREDIR()    {goto parseredir; parseredir_return:;}
#define PARSESUB()      {goto parsesub; parsesub_return:;}
#define PARSEBACKQOLD() {style = OLD; goto parsebackq; parsebackq_oldreturn:;}
#define PARSEBACKQNEW() {style = NEW; goto parsebackq; parsebackq_newreturn:;}
#define PARSEPROCSUB()  {style = PSUB; goto parsebackq; parsebackq_psreturn:;}
#define PARSEARITH()    {goto parsearith; parsearith_return:;}
static int
readtoken1(int c, int syntax, struct heredoc *eofmark)
{
	/* NB: syntax parameter fits into smallint */
	/* c parameter is an unsigned char or PEOF */
	char *out;
	size_t len;
	struct nodelist *bqlist;
	smallint quotef;
	smallint style;
	enum { OLD, NEW, PSUB };
#define oldstyle (style == OLD)
	smallint pssyntax;   /* we are expanding a prompt string */
	IF_BASH_DOLLAR_SQUOTE(smallint bash_dollar_squote = 0;)
	/* syntax stack */
	struct synstack synbase = { };
	struct synstack *synstack = &synbase;

#if ENABLE_ASH_EXPAND_PRMT
	pssyntax = (syntax == PSSYNTAX);
	if (pssyntax)
		syntax = DQSYNTAX;
#else
	pssyntax = 0; /* constant */
#endif
	synstack->syntax = syntax;

	if (syntax == DQSYNTAX)
		synstack->dblquote = 1;
	quotef = 0;
	bqlist = NULL;

	STARTSTACKSTR(out);
 loop:
	/* For each line, until end of word */
	CHECKEND();     /* set c to PEOF if at end of here document */
	for (;;) {      /* until end of line or end of word */
		CHECKSTRSPACE(4, out);  /* permit 4 calls to USTPUTC */
		switch (SIT(c, synstack->syntax)) {
		case CNL:       /* '\n' */
			if (synstack->syntax == BASESYNTAX
			 && !synstack->varnest
			) {
				goto endword;   /* exit outer loop */
			}
			USTPUTC(c, out);
			nlprompt();
			c = pgetc_top(synstack);
			goto loop;              /* continue outer loop */
		case CWORD:
			USTPUTC(c, out);
			break;
		case CCTL:
#if BASH_DOLLAR_SQUOTE
			if (c == '\\' && bash_dollar_squote) {
				c = decode_dollar_squote();
				if (c == '\0') {
					/* skip $'\000', $'\x00' (like bash) */
					break;
				}
				if (c & 0x100) {
					/* Unknown escape. Encode as '\z' */
					c = (unsigned char)c;
					if (eofmark == NULL || synstack->dblquote)
						USTPUTC(CTLESC, out);
					USTPUTC('\\', out);
				}
			}
#endif
			if (!eofmark || synstack->dblquote || synstack->varnest)
				USTPUTC(CTLESC, out);
			USTPUTC(c, out);
			break;
		case CBACK:     /* backslash */
			c = pgetc();
			if (c == PEOF) {
				USTPUTC(CTLESC, out);
				USTPUTC('\\', out);
				pungetc();
			} else {
				if (pssyntax && c == '$') {
					USTPUTC(CTLESC, out);
					USTPUTC('\\', out);
				}
				/* Backslash is retained if we are in "str"
				 * and next char isn't dquote-special.
				 */
				if (synstack->dblquote
				 && c != '\\'
				 && c != '`'
				 && c != '$'
				 && (c != '"' || (eofmark != NULL && !synstack->varnest))
				 && (c != '}' || !synstack->varnest)
				) {
					USTPUTC(CTLESC, out); /* protect '\' from glob */
					USTPUTC('\\', out);
				}
				USTPUTC(CTLESC, out);
				USTPUTC(c, out);
				quotef = 1;
			}
			break;
		case CSQUOTE:
			synstack->syntax = SQSYNTAX;
 quotemark:
			if (eofmark == NULL) {
				USTPUTC(CTLQUOTEMARK, out);
			}
			break;
		case CDQUOTE:
			synstack->syntax = DQSYNTAX;
			synstack->dblquote = 1;
 toggledq:
			if (synstack->varnest)
				synstack->innerdq ^= 1;
			goto quotemark;
		case CENDQUOTE:
			IF_BASH_DOLLAR_SQUOTE(bash_dollar_squote = 0;)
			if (eofmark != NULL && synstack->varnest == 0) {
				USTPUTC(c, out);
				break;
			}

			if (synstack->dqvarnest == 0) {
				synstack->syntax = BASESYNTAX;
				synstack->dblquote = 0;
			}

			quotef = 1;

			if (c == '"')
				goto toggledq;

			goto quotemark;
		case CVAR:      /* '$' */
			PARSESUB();             /* parse substitution */
			break;
		case CENDVAR:   /* '}' */
			if (!synstack->innerdq && synstack->varnest > 0) {
				if (!--synstack->varnest && synstack->varpushed)
					synstack_pop(&synstack);
				else if (synstack->dqvarnest > 0)
					synstack->dqvarnest--;
				c = CTLENDVAR;
			}
			USTPUTC(c, out);
			break;
#if ENABLE_FEATURE_SH_MATH
		case CLP:       /* '(' in arithmetic */
			synstack->parenlevel++;
			USTPUTC(c, out);
			break;
		case CRP:       /* ')' in arithmetic */
			if (synstack->parenlevel > 0) {
				synstack->parenlevel--;
			} else {
				if (pgetc_eatbnl() == ')') {
					c = CTLENDARI;
					synstack_pop(&synstack);
				} else {
					/*
					 * unbalanced parens
					 * (don't 2nd guess - no error)
					 */
					pungetc();
				}
			}
			USTPUTC(c, out);
			break;
#endif
		case CBQUOTE:   /* '`' */
			if (checkkwd & CHKEOFMARK) {
				quotef = 1;
				USTPUTC('`', out);
				break;
			}

			PARSEBACKQOLD();
			break;
		case CENDFILE:
			goto endword;           /* exit outer loop */
		default:
			if (synstack->varnest == 0) {
#if BASH_REDIR_OUTPUT
				if (c == '&') {
//Can't call pgetc_eatbnl() here, this requires three-deep pungetc()
					if (pgetc() == '>')
						c = 0x100 + '>'; /* flag &> */
					pungetc();
				}
#endif
#if BASH_PROCESS_SUBST
				if (c == '<' || c == '>') {
					if (pgetc() == '(') {
						PARSEPROCSUB();
						break;
					}
					pungetc();
				}
#endif
				goto endword;   /* exit outer loop */
			}
			USTPUTC(c, out);
		}
		c = pgetc_top(synstack);
	} /* for (;;) */
 endword:

#if ENABLE_FEATURE_SH_MATH
	if (synstack->syntax == ARISYNTAX)
		raise_error_syntax("missing '))'");
#endif
	if (synstack->syntax != BASESYNTAX && eofmark == NULL)
		raise_error_syntax("unterminated quoted string");
	if (synstack->varnest != 0) {
		/* { */
		raise_error_syntax("missing '}'");
	}
	USTPUTC('\0', out);
	len = out - (char *)stackblock();
	out = stackblock();
	if (eofmark == NULL) {
		if ((c == '>' || c == '<' IF_BASH_REDIR_OUTPUT( || c == 0x100 + '>'))
		 && quotef == 0
		) {
			if (isdigit_str(out)) {
				PARSEREDIR(); /* passed as params: out, c */
				lasttoken = TREDIR;
				return lasttoken;
			}
			/* else: non-number X seen, interpret it
			 * as "NNNX>file" = "NNNX >file" */
		}
		pungetc();
	}
	quoteflag = quotef;
	backquotelist = bqlist;
	grabstackblock(len);
	wordtext = out;
	lasttoken = TWORD;
	return lasttoken;
/* end of readtoken routine */

/*
 * Check to see whether we are at the end of the here document.  When this
 * is called, c is set to the first character of the next input line.  If
 * we are at the end of the here document, this routine sets the c to PEOF.
 */
checkend: {
	if (realeofmark(eofmark)) {
		int markloc;
		char *p;

		if (eofmark->striptabs) {
			while (c == '\t')
				if (eofmark->here->type == NHERE)
					c = pgetc();  /* dash always does pgetc() */
				else /* NXHERE */
					c = pgetc_eatbnl();
				/* (see heredoc_bkslash_newline3a.tests) */
		}

		markloc = out - (char *)stackblock();
		for (p = eofmark->eofmark; STPUTC(c, out), *p; p++) {
			if (c != *p)
				goto more_heredoc;
			/* dash still has this not fixed (as of 2025-08)
			 * cat <<EOF
			 * ...
			 * EO\
			 * F
			 * (see heredoc_bkslash_newline2.tests)
			 */
			if (eofmark->here->type == NHERE)
				c = pgetc(); /* dash always does pgetc() */
			else /* NXHERE */
				c = pgetc_eatbnl();
		}

		if (c == '\n' || c == PEOF) {
			c = PEOF;
			if (trap_depth == 0)
				g_parsefile->linno++;
			needprompt = doprompt;
		} else {
			int len_here;
 more_heredoc:
			p = (char *)stackblock() + markloc + 1;
			len_here = out - p;

			if (len_here) {
				len_here -= (c >= PEOF);
				c = p[-1];

				if (len_here) {
					char *str;

					str = alloca(len_here + 1);
					*(char *)mempcpy(str, p, len_here) = '\0';

					pushstring(str, NULL);
				}
			}
		}

		STADJUST((char *)stackblock() + markloc - out, out);
	}
	goto checkend_return;
}

/*
 * Parse a redirection operator.  The variable "out" points to a string
 * specifying the fd to be redirected.  The variable "c" contains the
 * first character of the redirection operator.
 */
parseredir: {
	/* out is already checked to be a valid number or "" */
	int fd = (*out == '\0' ? -1 : atoi(out));
	union node *np;

	np = stzalloc(sizeof(struct nfile));
	if (c == '>') {
		np->nfile.fd = 1;
		c = pgetc_eatbnl();
		if (c == '>')
			np->type = NAPPEND;
		else if (c == '|')
			np->type = NCLOBBER;
		else if (c == '&')
			np->type = NTOFD;
			/* it also can be NTO2 (>&file), but we can't figure it out yet */
		else {
			np->type = NTO;
			pungetc();
		}
	}
#if BASH_REDIR_OUTPUT
	else if (c == 0x100 + '>') { /* this flags &> redirection */
		np->nfile.fd = 1;
		pgetc(); /* this is '>', no need to check */
		np->type = NTO2;
	}
#endif
	else { /* c == '<' */
		/*np->nfile.fd = 0; - stzalloc did it */
		c = pgetc_eatbnl();
		switch (c) {
		case '<':
			if (sizeof(struct nfile) != sizeof(struct nhere)) {
				np = stzalloc(sizeof(struct nhere));
				/*np->nfile.fd = 0; - stzalloc did it */
			}
			np->type = NHERE;
			heredoc = stzalloc(sizeof(struct heredoc));
			heredoc->here = np;
			c = pgetc_eatbnl();
			if (c == '-') {
				heredoc->striptabs = 1;
			} else {
				/*heredoc->striptabs = 0; - stzalloc did it */
				pungetc();
			}
			break;

		case '&':
			np->type = NFROMFD;
			break;

		case '>':
			np->type = NFROMTO;
			break;

		default:
			np->type = NFROM;
			pungetc();
			break;
		}
	}
	if (fd >= 0)
		np->nfile.fd = fd;
	redirnode = np;
	goto parseredir_return;
}

/*
 * Parse a substitution.  At this point, we have read the dollar sign
 * and nothing else.
 */

/* is_special(c) evaluates to 1 for c in "!#$*-0123456789?@"; 0 otherwise
 * (assuming ascii char codes, as the original implementation did) */
#define is_special(c) \
	(((unsigned)(c) - 33 < 32) \
			&& ((0xc1ff920dU >> ((unsigned)(c) - 33)) & 1))
parsesub: {
	unsigned char subtype;
	int typeloc;

	c = pgetc_eatbnl();
	if ((checkkwd & CHKEOFMARK)
	 || (c != '(' && c != '{' && !is_name(c) && !is_special(c))
	) {
#if BASH_DOLLAR_SQUOTE
		if (synstack->syntax != DQSYNTAX && c == '\'')
			bash_dollar_squote = 1;
		else
#endif
			USTPUTC('$', out);
		pungetc();
	} else if (c == '(') {
		/* $(command) or $((arith)) */
		if (pgetc_eatbnl() == '(') {
#if ENABLE_FEATURE_SH_MATH
			PARSEARITH();
#else
			raise_error_syntax("support for $((arith)) is disabled");
#endif
		} else {
			pungetc();
			PARSEBACKQNEW();
		}
	} else {
		/* $VAR, $<specialchar>, ${...}, or PEOF */
		smalluint newsyn = synstack->syntax;

		USTPUTC(CTLVAR, out);
		typeloc = out - (char *)stackblock();
		STADJUST(1, out);
		subtype = VSNORMAL;
		if (c == '{') {
			c = pgetc_eatbnl();
			subtype = 0;
		}
 varname:
		if (is_name(c)) {
			/* $[{[#]]NAME[}] */
			do {
				STPUTC(c, out);
				c = pgetc_eatbnl();
			} while (is_in_name(c));
		} else if (isdigit(c)) {
			/* $[{[#]]NUM[}] */
			do {
				STPUTC(c, out);
				c = pgetc_eatbnl();
			} while ((subtype == 0 || subtype == VSLENGTH) && isdigit(c));
		} else if (c != '}') {
			/* $[{[#]]<specialchar>[}] */
			int cc = c;

			c = pgetc_eatbnl();
			if (!subtype && cc == '#') {
				subtype = VSLENGTH;
				if (c == '_' || isalnum(c))
					goto varname;
				cc = c;
				c = pgetc_eatbnl();
				if (cc == '}' || c != '}') {
					pungetc();
					subtype = 0;
					c = cc;
					cc = '#';
				}
			}

			if (!is_special(cc)) {
				if (subtype == VSLENGTH)
					subtype = 0;
				goto badsub;
			}

			USTPUTC(cc, out);
		} else
			goto badsub;

		if (subtype == 0) {
			static const char types[] ALIGN1 = "}-+?=";
			/* ${VAR...} but not $VAR or ${#VAR} */
			/* c == first char after VAR */
			int cc = c;

			switch (c) {
			case ':':
				c = pgetc_eatbnl();
#if BASH_SUBSTR
				/* This check is only needed to not misinterpret
				 * ${VAR:-WORD}, ${VAR:+WORD}, ${VAR:=WORD}, ${VAR:?WORD}
				 * constructs.
				 */
				if (!strchr(types, c)) {
					subtype = VSSUBSTR;
					pungetc();
					break; /* "goto badsub" is bigger (!) */
				}
#endif
				subtype = VSNUL;
				/*FALLTHROUGH*/
			default: {
				const char *p = strchr(types, c);
				if (p == NULL)
					break;
				subtype |= p - types + VSNORMAL;
				break;
			}
			case '%':
			case '#':
				subtype = (c == '#' ? VSTRIMLEFT : VSTRIMRIGHT);
				c = pgetc_eatbnl();
				if (c == cc)
					subtype++;
				else
					pungetc();

				newsyn = BASESYNTAX;
				break;
#if BASH_PATTERN_SUBST
			case '/':
				/* ${v/[/]pattern/repl} */
//TODO: encode pattern and repl separately.
// Currently cases like: v=1;echo ${v/$((1/1))/ONE}
// are broken (should print "ONE")
				subtype = VSREPLACE;
				newsyn = BASESYNTAX;
				c = pgetc_eatbnl();
				if (c != '/')
					goto badsub;
				subtype++; /* VSREPLACEALL */
				break;
#endif
			}
		} else {
			if (subtype == VSLENGTH && c != '}')
				subtype = 0;
 badsub:
			pungetc();
		}

		if (newsyn == ARISYNTAX)
			newsyn = DQSYNTAX;

		if ((newsyn != synstack->syntax || synstack->innerdq)
		 && subtype != VSNORMAL
		) {
			synstack_push(&synstack,
				synstack->prev ?: alloca(sizeof(*synstack)),
				newsyn);

			synstack->varpushed = 1;
			synstack->dblquote = newsyn != BASESYNTAX;
		}

		((unsigned char *)stackblock())[typeloc] = subtype;
		if (subtype != VSNORMAL) {
			synstack->varnest++;
			if (synstack->dblquote)
				synstack->dqvarnest++;
		}
		STPUTC('=', out);
	}
	goto parsesub_return;
}

/*
 * Called to parse command substitutions.  Newstyle is set if the command
 * is enclosed inside $(...); nlpp is a pointer to the head of the linked
 * list of commands (passed by reference), and savelen is the number of
 * characters on the top of the stack which must be preserved.
 */
parsebackq: {
	struct nodelist **nlpp;
	union node *n;
	char *str;
	size_t savelen;
	struct heredoc *saveheredoclist;
	smallint saveprompt = 0;

	str = NULL;
	savelen = out - (char *)stackblock();
	if (savelen > 0) {
		/*
		 * FIXME: this can allocate very large block on stack and SEGV.
		 * Example:
		 * echo "..<100kbytes>..`true` $(true) `true` ..."
		 * allocates 100kb for every command subst. With about
		 * a hundred command substitutions stack overflows.
		 * With larger prepended string, SEGV happens sooner.
		 */
		str = alloca(savelen);
		memcpy(str, stackblock(), savelen);
	}

	if (oldstyle) {
		/* We must read until the closing backquote, giving special
		 * treatment to some slashes, and then push the string and
		 * reread it as input, interpreting it normally.
		 */
		char *pout;
		size_t psavelen;
		char *pstr;

		STARTSTACKSTR(pout);
		for (;;) {
			int pc;

			setprompt_if(needprompt, 2);
			pc = pgetc_eatbnl();
			switch (pc) {
			case '`':
				goto done;

			case '\\':
				pc = pgetc(); /* not pgetc_eatbnl! */
				if (pc != '\\' && pc != '`' && pc != '$'
				 && (!synstack->dblquote || pc != '"')
				) {
					STPUTC('\\', pout);
				}
				break;

			case PEOF:
				raise_error_syntax("EOF in backquote substitution");

			case '\n':
				nlnoprompt();
				break;

			default:
				break;
			}
			STPUTC(pc, pout);
		}
 done:
		STPUTC('\0', pout);
		psavelen = pout - (char *)stackblock();
		if (psavelen > 0) {
			pstr = grabstackstr(pout);
			setinputstring(pstr);
		}
	}
	nlpp = &bqlist;
	while (*nlpp)
		nlpp = &(*nlpp)->next;
	*nlpp = stzalloc(sizeof(**nlpp));
	/* (*nlpp)->next = NULL; - stzalloc did it */

	saveheredoclist = heredoclist;
	heredoclist = NULL;

	if (oldstyle) {
		saveprompt = doprompt;
		doprompt = 0;
	}

	n = list(2);

	if (oldstyle)
		doprompt = saveprompt;
	else {
		if (readtoken() != TRP)
			raise_error_unexpected_syntax(TRP);
		setinputstring(nullstr);
	}

	parseheredoc();
	heredoclist = saveheredoclist;

	(*nlpp)->n = n;
	/* Start reading from old file again. */
	popfile();
	/* Ignore any pushed back tokens left from the backquote parsing. */
	if (oldstyle)
		tokpushback = 0;
	out = growstackto(savelen + 1);
	if (str) {
		memcpy(out, str, savelen);
		STADJUST(savelen, out);
	}
#if BASH_PROCESS_SUBST
	if (style == PSUB)
		USTPUTC(c == '<' ? CTLFROMPROC : CTLTOPROC, out);
	else
#endif
		USTPUTC(CTLBACKQ, out);
	if (oldstyle)
		goto parsebackq_oldreturn;
#if BASH_PROCESS_SUBST
	else if (style == PSUB)
		goto parsebackq_psreturn;
#endif
	goto parsebackq_newreturn;
}

#if ENABLE_FEATURE_SH_MATH
/*
 * Parse an arithmetic expansion (indicate start of one and set state)
 */
parsearith: {

	synstack_push(&synstack,
			synstack->prev ?: alloca(sizeof(*synstack)),
			ARISYNTAX);
	synstack->dblquote = 1;
	USTPUTC(CTLARI, out);
	goto parsearith_return;
}
#endif
} /* end of readtoken */

/*
 * Read the next input token.
 * If the token is a word, we set backquotelist to the list of cmds in
 *      backquotes.  We set quoteflag to true if any part of the word was
 *      quoted.
 * If the token is TREDIR, then we set redirnode to a structure containing
 *      the redirection.
 *
 * [Change comment:  here documents and internal procedures]
 * [Readtoken shouldn't have any arguments.  Perhaps we should make the
 *  word parsing code into a separate routine.  In this case, readtoken
 *  doesn't need to have any internal procedures, but parseword does.
 *  We could also make parseoperator in essence the main routine, and
 *  have parseword (readtoken1?) handle both words and redirection.]
 */
#define NEW_xxreadtoken
#ifdef NEW_xxreadtoken
/* singles must be first! */
static const char xxreadtoken_chars[7] ALIGN1 = {
	'\n', '(', ')', /* singles */
	'&', '|', ';',  /* doubles */
	0
};

#define xxreadtoken_singles 3
#define xxreadtoken_doubles 3

static const char xxreadtoken_tokens[] ALIGN1 = {
	TNL, TLP, TRP,          /* only single occurrence allowed */
	TBACKGND, TPIPE, TSEMI, /* if single occurrence */
	TEOF,                   /* corresponds to trailing nul */
	TAND, TOR, TENDCASE     /* if double occurrence */
};

static int
xxreadtoken(void)
{
	int c;

	if (tokpushback) {
		tokpushback = 0;
		return lasttoken;
	}
	setprompt_if(needprompt, 2);
	for (;;) {                      /* until token or start of word found */
		c = pgetc_eatbnl();
		if (c == ' ' || c == '\t')
			continue;

		if (c == '#') {
			while ((c = pgetc()) != '\n' && c != PEOF)
				continue;
			pungetc();
		} else if (c == '\\') {
			break; /* return readtoken1(...) */
		} else {
			const char *p;

			p = xxreadtoken_chars + sizeof(xxreadtoken_chars) - 1;
			if (c != PEOF) {
				if (c == '\n') {
					nlnoprompt();
				}

				p = strchr(xxreadtoken_chars, c);
				if (p == NULL)
					break; /* return readtoken1(...) */

				if ((int)(p - xxreadtoken_chars) >= xxreadtoken_singles) {
					int cc = pgetc_eatbnl();
					if (cc == c) {    /* double occurrence? */
						p += xxreadtoken_doubles + 1;
					} else {
						pungetc();
#if BASH_REDIR_OUTPUT
						if (c == '&' && cc == '>') /* &> */
							break; /* return readtoken1(...) */
#endif
					}
				}
			}
			lasttoken = xxreadtoken_tokens[p - xxreadtoken_chars];
			return lasttoken;
		}
	} /* for (;;) */

	return readtoken1(c, BASESYNTAX, NULL);
}
#else /* old xxreadtoken */
#define RETURN(token)   return lasttoken = token
static int
xxreadtoken(void)
{
	int c;

	if (tokpushback) {
		tokpushback = 0;
		return lasttoken;
	}
	setprompt_if(needprompt, 2);
	for (;;) {      /* until token or start of word found */
		c = pgetc_eatbnl();
		switch (c) {
		case ' ': case '\t':
			continue;
		case '#':
			while ((c = pgetc()) != '\n' && c != PEOF)
				continue;
			pungetc();
			continue;
		case '\n':
			nlnoprompt();
			RETURN(TNL);
		case PEOF:
			RETURN(TEOF);
		case '&':
			if (pgetc_eatbnl() == '&')
				RETURN(TAND);
			pungetc();
			RETURN(TBACKGND);
		case '|':
			if (pgetc_eatbnl() == '|')
				RETURN(TOR);
			pungetc();
			RETURN(TPIPE);
		case ';':
			if (pgetc_eatbnl() == ';')
				RETURN(TENDCASE);
			pungetc();
			RETURN(TSEMI);
		case '(':
			RETURN(TLP);
		case ')':
			RETURN(TRP);
		}
		break;
	}
	return readtoken1(c, BASESYNTAX, NULL);
#undef RETURN
}
#endif /* old xxreadtoken */

static int
readtoken(void)
{
	int t;
	int kwd = checkkwd;
#if DEBUG
	smallint alreadyseen = tokpushback;
#endif

#if ENABLE_ASH_ALIAS
 top:
#endif

	t = xxreadtoken();

	/*
	 * eat newlines
	 */
	if (kwd & CHKNL) {
		while (t == TNL) {
			parseheredoc();
			checkkwd = 0;
			t = xxreadtoken();
		}
	}

	kwd |= checkkwd;
	checkkwd = 0;

	if (t != TWORD || quoteflag) {
		goto out;
	}

	/*
	 * check for keywords
	 */
	if (kwd & CHKKWD) {
		const char *const *pp;

		pp = findkwd(wordtext);
		if (pp) {
			lasttoken = t = pp - tokname_array;
			TRACE(("keyword '%s' recognized\n", tokname_array[t]));
			goto out;
		}
	}

	if (kwd & CHKALIAS) {
#if ENABLE_ASH_ALIAS
		struct alias *ap;
		ap = lookupalias(wordtext, 1);
		if (ap != NULL) {
			if (*ap->val) {
				pushstring(ap->val, ap);
			}
			goto top;
		}
#endif
	}
 out:
#if DEBUG
	if (!alreadyseen)
		TRACE(("token '%s' %s\n", tokname_array[t], t == TWORD ? wordtext : ""));
	else
		TRACE(("reread token '%s' %s\n", tokname_array[t], t == TWORD ? wordtext : ""));
#endif
	return t;
}

/*
 * Read and parse a command.  Returns NODE_EOF on end of file.
 * (NULL is a valid parse tree indicating a blank line.)
 */
static union node *
parsecmd(int interact)
{
	tokpushback = 0;
	checkkwd = 0;
	heredoclist = 0;
	doprompt = interact;
	setprompt_if(doprompt, doprompt);
	needprompt = 0;
	return list(1);
}

/*
 * Input any here documents.
 */
static void
parseheredoc(void)
{
	struct heredoc *here;
	union node *n;

	here = heredoclist;
	heredoclist = NULL;

	while (here) {
		tokpushback = 0;
		setprompt_if(needprompt, 2);
		if (here->here->type == NHERE)
			readtoken1(pgetc(), SQSYNTAX, here);
		else
			readtoken1(pgetc_eatbnl(), DQSYNTAX, here);
		n = stzalloc(sizeof(struct narg));
		n->narg.type = NARG;
		/*n->narg.next = NULL; - stzalloc did it */
		n->narg.text = wordtext;
		n->narg.backquote = backquotelist;
		here->here->nhere.doc = n;
		here = here->next;
	}
}

static const char *
expandstr(const char *ps, int syntax_type)
{
	struct parsefile *file_stop;
	struct jmploc *volatile savehandler;
	struct heredoc *saveheredoclist;
	const char *result;
	int saveprompt;
	struct jmploc jmploc;
	union node n;
	int err;

	file_stop = g_parsefile;

	/* XXX Fix (char *) cast. */
	setinputstring((char *)ps);

	saveheredoclist = heredoclist;
	heredoclist = NULL;
	saveprompt = doprompt;
	doprompt = 0;
	result = ps;
	savehandler = exception_handler;
	err = setjmp(jmploc.loc);
	if (err)
		goto out;

	/* readtoken1() might die horribly.
	 * Try a prompt with syntactically wrong command:
	 * PS1='$(date "+%H:%M:%S) > '
	 */
	exception_handler = &jmploc;
	readtoken1(pgetc_eatbnl(), syntax_type, FAKEEOFMARK);
	n.narg.type = NARG;
	n.narg.next = NULL;
	n.narg.text = wordtext;
	n.narg.backquote = backquotelist;

	/* expandarg() might fail too:
	 * PS1='$((123+))'
	 */
	expandarg(&n, NULL, EXP_QUOTED);
	result = stackblock();

out:
	exception_handler = savehandler;
	if (err && exception_type != EXERROR)
		longjmp(exception_handler->loc, 1);

	doprompt = saveprompt;
	/* Try: PS1='`xxx(`' */
	unwindfiles(file_stop);
	heredoclist = saveheredoclist;

	return result;
}

static inline int
parser_eof(void)
{
	return tokpushback && lasttoken == TEOF;
}

/*
 * Execute a command or commands contained in a string.
 */
static int
evalstring(char *s, int flags)
{
	struct jmploc *volatile savehandler;
	struct jmploc jmploc;
	int ex;

	union node *n;
	struct stackmark smark;
	int status;

	s = sstrdup(s);
#if ENABLE_PLATFORM_MINGW32
	remove_cr(s, strlen(s)+1);
#endif
	setinputstring(s);
	setstackmark(&smark);

	status = 0;
	/* On exception inside execution loop, we must popfile().
	 * Try interactively:
	 *	readonly a=a
	 *	command eval "a=b"  # throws "is read only" error
	 * "command BLTIN" is not supposed to abort (even in non-interactive use).
	 * But if we skip popfile(), we hit EOF in eval's string, and exit.
	 */
	savehandler = exception_handler;
	ex = setjmp(jmploc.loc);
	if (ex)
		goto out;
	exception_handler = &jmploc;

	while ((n = parsecmd(0)) != NODE_EOF) {
		int i;

		i = evaltree(n, flags & ~(parser_eof() ? 0 : EV_EXIT));
		if (n)
			status = i;
		popstackmark(&smark);
		if (evalskip)
			break;
	}
 out:
	popstackmark(&smark);
	popfile();
	stunalloc(s);

	exception_handler = savehandler;
	if (ex)
		longjmp(exception_handler->loc, ex);

	return status;
}

/*
 * The eval command.
 */
static int FAST_FUNC
evalcmd(int argc UNUSED_PARAM, char **argv, int flags)
{
	char *p;
	char *concat;

	if (argv[1]) {
		p = argv[1];
		argv += 2;
		if (argv[0]) {
			STARTSTACKSTR(concat);
			for (;;) {
				concat = stack_putstr(p, concat);
				p = *argv++;
				if (p == NULL)
					break;
				STPUTC(' ', concat);
			}
			STPUTC('\0', concat);
			p = grabstackstr(concat);
		}
		return evalstring(p, flags & EV_TESTED);
	}
	return 0;
}

/*
 * Read and execute commands.
 * "Top" is nonzero for the top level command loop;
 * it turns on prompting if the shell is interactive.
 */
static int
cmdloop(int top)
{
	union node *n;
	struct stackmark smark;
	int inter;
	int status = 0;
	int numeof = 0;

	TRACE(("cmdloop(%d) called\n", top));
	for (;;) {
		int skip;

		setstackmark(&smark);
#if JOBS || JOBS_WIN32
		if (jobctl)
			showjobs(SHOW_CHANGED|SHOW_STDERR);
#endif
		inter = 0;
		if (iflag && top) {
			inter++;
			chkmail();
#if ENABLE_PLATFORM_MINGW32
			terminal_mode(TRUE);
#endif
		}
		n = parsecmd(inter);
#if DEBUG
		if (DEBUG > 2 && debug && (n != NODE_EOF))
			showtree(n);
#endif
		if (n == NODE_EOF) {
			if (!top || numeof >= 50)
				break;
			if (!stoppedjobs()) {
				if (!iflag)
					break;
				if (!Iflag) {
					newline_and_flush(stderr);
					break;
				}
				/* "set -o ignoreeof" active, do not exit command loop on ^D */
				out2str("\nUse \"exit\" to leave shell.\n");
			}
			numeof++;
		} else {
			int i;

#if !ENABLE_PLATFORM_MINGW32
			/* job_warning can only be 2,1,0. Here 2->1, 1/0->0 */
			job_warning >>= 1;
#endif
			numeof = 0;
			i = evaltree(n, 0);
			if (n)
				status = i;
		}
		popstackmark(&smark);
		skip = evalskip;

		if (skip) {
			evalskip &= ~(SKIPFUNC | SKIPFUNCDEF);
			break;
		}
	}
	return status;
}

/*
 * Take commands from a file.  To be compatible we should do a path
 * search for the file, which is necessary to find sub-commands.
 */
static char *
find_dot_file(char *basename)
{
	char *fullname;
	const char *path;
	struct stat statb;
	int len;

	/* don't try this for absolute or relative paths */
	if (strchr(basename, '/') IF_PLATFORM_MINGW32(|| strchr(basename, '\\')))
		return basename;

	path = pathval();
	while ((len = padvance(&path, basename)) >= 0) {
		fullname = stackblock();
		if ((!pathopt || *pathopt == 'f')
		 && !stat(fullname, &statb) && S_ISREG(statb.st_mode)
		) {
			/* This will be freed by the caller. */
			return stalloc(len);
		}
	}
	/* not found in PATH */

#if ENABLE_ASH_BASH_SOURCE_CURDIR
	return basename;
#else
	ash_msg_and_raise_error("%s: not found", basename);
	/* NOTREACHED */
#endif
}

static int FAST_FUNC
dotcmd(int argc_ UNUSED_PARAM, char **argv_ UNUSED_PARAM)
{
	/* "false; . empty_file; echo $?" should print 0, not 1: */
	int status = 0;
	char *fullname;
	char **argv;
	char *args_need_save;
	volatile struct shparam saveparam;

//???
//	struct strlist *sp;
//	for (sp = cmdenviron; sp; sp = sp->next)
//		setvareq(ckstrdup(sp->text), VSTRFIXED | VTEXTFIXED);

	nextopt(nullstr); /* handle possible "--" */
	argv = argptr;

	if (!argv[0]) {
		/* bash says: "bash: .: filename argument required" */
		return 2; /* bash compat */
	}

	/* This aborts if file isn't found, which is POSIXly correct.
	 * bash returns exitcode 1 instead.
	 */
	fullname = find_dot_file(argv[0]);
	argv++;
	args_need_save = argv[0];
	if (args_need_save) { /* ". FILE ARGS", and ARGS are not empty */
		int argc;
		saveparam = shellparam;
		shellparam.malloced = 0;
		argc = 1;
		while (argv[argc])
			argc++;
		shellparam.nparam = argc;
		shellparam.p = argv;
	};

	/* This aborts if file can't be opened, which is POSIXly correct.
	 * bash returns exitcode 1 instead.
	 */
	setinputfile(fullname, INPUT_PUSH_FILE);
	commandname = fullname;
	status = cmdloop(0);
	popfile();

	if (args_need_save) {
		freeparam(&shellparam);
		shellparam = saveparam;
	};

	return status;
}

static int FAST_FUNC
exitcmd(int argc UNUSED_PARAM, char **argv)
{
	if (stoppedjobs())
		return 0;

	if (argv[1])
		savestatus = number(argv[1]);

//TODO: this script
// trap 'echo trap:$FUNCNAME' EXIT
// f() { exit; }
// f
//prints "trap:f" in bash. We can call exitshell() here to achieve this.
//For now, keeping dash code:
	raise_exception(EXEXIT);
	/* NOTREACHED */
}

/*
 * Read a file containing shell functions.
 */
static void
readcmdfile(char *name)
{
	setinputfile(name, INPUT_PUSH_FILE);
	cmdloop(0);
	popfile();
}


/* ============ find_command inplementation */

static int test_exec(/*const char *fullname,*/ struct stat *statb)
{
	/*
	 * TODO: use faccessat(AT_FDCWD, fullname, X_OK, AT_EACCESS)
	 * instead: executability may depend on ACLs, capabilities
	 * and who knows what else, not just mode bits.
	 * (faccessat2 syscall was added to Linux in May 14 2020)
	 */
	mode_t stmode;
	uid_t euid;
	enum { ANY_IX = S_IXUSR | S_IXGRP | S_IXOTH };

	/* Do we already know with no extra syscalls? */
	if (!S_ISREG(statb->st_mode))
		return 0; /* not a regular file */
	if ((statb->st_mode & ANY_IX) == 0)
		return 0; /* no one can execute */
	if ((statb->st_mode & ANY_IX) == ANY_IX)
		return 1; /* anyone can execute */

	/* Executability depends on our euid/egid/supplementary groups */
	stmode = S_IXOTH;
	euid = get_cached_euid(&groupinfo.euid);
	if (euid == 0)
		/* for root user, any X bit is good enough */
		stmode = ANY_IX;
	else if (statb->st_uid == euid)
		stmode = S_IXUSR;
	else if (statb->st_gid == get_cached_egid(&groupinfo.egid))
		stmode = S_IXGRP;
	else if (is_in_supplementary_groups(&groupinfo, statb->st_gid))
		stmode = S_IXGRP;

	return statb->st_mode & stmode;
}

/*
 * Resolve a command name.  If you change this routine, you may have to
 * change the shellexec routine as well.
 */
static void
find_command(char *name, struct cmdentry *entry, int act, const char *path)
{
	struct tblentry *cmdp;
	int idx;
	int prev;
	char *fullname;
	struct stat statb;
	int e;
	int updatetbl;
	struct builtincmd *bcmd;
	int len;

#if !ENABLE_PLATFORM_MINGW32
	/* If name contains a slash, don't use PATH or hash table */
	if (strchr(name, '/') != NULL) {
		entry->u.index = -1;
		if (act & DO_ABS) {
			while (stat(name, &statb) < 0) {
#ifdef SYSV
				if (errno == EINTR)
					continue;
#endif
 absfail:
				entry->cmdtype = CMDUNKNOWN;
				return;
			}
			if (!test_exec(/*name,*/ &statb))
				goto absfail;
		}
		entry->cmdtype = CMDNORMAL;
		return;
	}
#else /* ENABLE_PLATFORM_MINGW32 */
	/* If name contains a slash or drive prefix, don't use PATH or hash table */
	if (has_path(name)) {
		entry->u.index = -1;
		entry->cmdtype = CMDNORMAL;
		fullname = stack_add_ext_space(name);
		if (add_win32_extension(fullname)) {
			return;
		} else if (unix_path(name)) {
			name = (char *)bb_basename(name);
			if (
# if ENABLE_FEATURE_SH_STANDALONE
					find_applet_by_name_for_sh(name, path) >= 0 ||
# endif
					!find_builtin(bb_basename(name))
			) {
				act |= DO_NOFUNC;
			} else if (act & DO_ABS) {
				entry->cmdtype = CMDUNKNOWN;
				return;
			}
		} else if (act & DO_ABS) {
			entry->cmdtype = CMDUNKNOWN;
			return;
		} else {
			return;
		}
	}
#endif /* ENABLE_PLATFORM_MINGW32 */

/* #if ENABLE_FEATURE_SH_STANDALONE... moved after builtin check */

	updatetbl = (path == pathval());
	if (!updatetbl)
		act |= DO_ALTPATH;

	/* If name is in the table, check answer will be ok */
	cmdp = cmdlookup(name, 0);
	if (cmdp != NULL) {
		int bit;

		switch (cmdp->cmdtype) {
		default:
#if DEBUG
			abort();
#endif
		case CMDNORMAL:
			bit = DO_ALTPATH | DO_REGBLTIN;
			break;
		case CMDFUNCTION:
			bit = DO_NOFUNC;
			break;
		case CMDBUILTIN:
			bit = IS_BUILTIN_REGULAR(cmdp->param.cmd) ? 0 : DO_REGBLTIN;
			break;
		}
		if (act & bit) {
			if (act & bit & DO_REGBLTIN)
				goto fail;

			updatetbl = 0;
			cmdp = NULL;
		} else if (cmdp->rehash == 0)
			/* if not invalidated by cd, we're done */
			goto success;
	}

	/* If %builtin not in path, check for builtin next */
	bcmd = find_builtin(name);
	if (bcmd) {
		if (IS_BUILTIN_REGULAR(bcmd))
			goto builtin_success;
		if (act & DO_ALTPATH)
			goto builtin_success;
		if (builtinloc <= 0)
			goto builtin_success;
	}

	if (act & DO_REGBLTIN)
		goto fail;

#if ENABLE_FEATURE_SH_STANDALONE
	{
		int applet_no = find_applet_by_name_for_sh(name, path);
		if (applet_no >= 0) {
			entry->cmdtype = CMDNORMAL;
			entry->u.index = -2 - applet_no;
			return;
		}
	}
#endif

	/* We have to search path. */
	prev = -1;              /* where to start */
	if (cmdp && cmdp->rehash) {     /* doing a rehash */
		if (cmdp->cmdtype == CMDBUILTIN)
			prev = builtinloc;
		else
			prev = cmdp->param.index;
	}

	e = ENOENT;
	idx = -1;
 loop:
	while ((len = padvance(&path, name)) >= 0) {
		const char *lpathopt = pathopt;

		fullname = stackblock();
		idx++;
		if (lpathopt) {
			if (*lpathopt == 'b') {
				if (bcmd)
					goto builtin_success;
				continue;
			} else if (!(act & DO_NOFUNC)) {
				/* handled below */
			} else {
				/* ignore unimplemented options */
				continue;
			}
		}
		/* if rehash, don't redo absolute path names */
		if (!is_relative_path(fullname) && idx <= prev) {
			if (idx < prev)
				continue;
			TRACE(("searchexec \"%s\": no change\n", name));
			goto success;
		}
#if ENABLE_PLATFORM_MINGW32
		add_win32_extension(fullname);
#endif
		while (stat(fullname, &statb) < 0) {
#ifdef SYSV
			if (errno == EINTR)
				continue;
#endif
			if (errno != ENOENT && errno != ENOTDIR)
				e = errno;
			goto loop;
		}
		if (lpathopt) {          /* this is a %func directory */
			stalloc(len);
			/* NB: stalloc will return space pointed by fullname
			 * (because we don't have any intervening allocations
			 * between stunalloc above and this stalloc) */
			readcmdfile(fullname);
			cmdp = cmdlookup(name, 0);
			if (cmdp == NULL || cmdp->cmdtype != CMDFUNCTION)
				ash_msg_and_raise_error("%s not defined in %s", name, fullname);
			stunalloc(fullname);
			goto success;
		}
		e = EACCES;     /* if we fail, this will be the error */
		if (!test_exec(/*fullname,*/ &statb))
			continue;
		TRACE(("searchexec \"%s\" returns \"%s\"\n", name, fullname));
		if (!updatetbl) {
			entry->cmdtype = CMDNORMAL;
			entry->u.index = idx;
			return;
		}
		INTOFF;
		cmdp = cmdlookup(name, 1);
		cmdp->cmdtype = CMDNORMAL;
		cmdp->param.index = idx;
		INTON;
		goto success;
	}

	/* We failed.  If there was an entry for this command, delete it */
	if (cmdp && updatetbl)
		delete_cmd_entry();
	if (act & DO_ERR) {
#if ENABLE_ASH_BASH_NOT_FOUND_HOOK
		struct tblentry *hookp = cmdlookup("command_not_found_handle", 0);
		if (hookp && hookp->cmdtype == CMDFUNCTION) {
			char *argv[3];
			argv[0] = (char*) "command_not_found_handle";
			argv[1] = name;
			argv[2] = NULL;
			evalfun(hookp->param.func, 2, argv, 0);
			entry->cmdtype = CMDUNKNOWN;
			return;
		}
#endif
		ash_msg("%s: %s", name, errmsg(e, E_EXEC));
	}
 fail:
	entry->cmdtype = CMDUNKNOWN;
	return;

 builtin_success:
	if (!updatetbl) {
		entry->cmdtype = CMDBUILTIN;
		entry->u.cmd = bcmd;
		return;
	}
	INTOFF;
	cmdp = cmdlookup(name, 1);
	cmdp->cmdtype = CMDBUILTIN;
	cmdp->param.cmd = bcmd;
	INTON;
 success:
	cmdp->rehash = 0;
	entry->cmdtype = cmdp->cmdtype;
	entry->u = cmdp->param;
}

/*
 * The trap builtin.
 */
static int FAST_FUNC
trapcmd(int argc UNUSED_PARAM, char **argv UNUSED_PARAM)
{
	char *action;
	char **ap;
	int signo, exitcode;

	nextopt(nullstr);
	ap = argptr;
	if (!*ap) {
		for (signo = 0; signo <= NTRAP_LAST; signo++) {
			char *tr = trap_ptr[signo];
			if (tr) {
				/* note: bash adds "SIG", but only if invoked
				 * as "bash". If called as "sh", or if set -o posix,
				 * then it prints short signal names.
				 * We are printing short names: */
				out1fmt("trap -- %s %s\n",
						single_quote(tr),
						(signo == NTRAP_ERR) ? "ERR" : get_signame(signo));
		/* trap_ptr != trap only if we are in special-cased `trap` code.
		 * In this case, we will exit very soon, no need to free(). */
				/* if (trap_ptr != trap && tp[0]) */
				/*	free(tr); */
			}
		}
		/*
		if (trap_ptr != trap) {
			free(trap_ptr);
			trap_ptr = trap;
		}
		*/
		return 0;
	}

	/* Why the second check?
	 * "trap NUM [sig2]..." is the same as "trap - NUM [sig2]..."
	 * In this case, NUM is signal no, not an action.
	 */
	action = NULL;
	if (ap[1] && !is_number(ap[0]))
		action = *ap++;

	exitcode = 0;
	while (*ap) {
		signo = strcmp(*ap, "ERR") == 0 ? NTRAP_ERR : get_signum(*ap);
		if (signo < 0) {
			/* Mimic bash message exactly */
			ash_msg("%s: invalid signal specification", *ap);
			exitcode = 1;
			goto next;
		}
		INTOFF;
		if (action) {
			if (LONE_DASH(action))
				action = NULL;
			else {
#if !ENABLE_PLATFORM_MINGW32
				if (action[0]) /* not NULL and not "" and not "-" */
					may_have_traps = 1;
#endif
				action = ckstrdup(action);
			}
		}
		free(trap[signo]);
		trap[signo] = action;
#if ENABLE_PLATFORM_MINGW32
		if (signo == SIGINT) {
			// trap '' INT disables Ctrl-C, anything else enables it
			if (action && action[0] == '\0') {
				SetConsoleCtrlHandler(NULL, TRUE);
# if ENABLE_FEATURE_EDITING
				if (line_input_state) {
					line_input_state->flags |= IGNORE_CTRL_C;
				}
# endif
			} else {
				SetConsoleCtrlHandler(NULL, FALSE);
# if ENABLE_FEATURE_EDITING
				if (line_input_state) {
					line_input_state->flags &= ~IGNORE_CTRL_C;
				}
# endif
			}
		}
#else
		if (signo != 0 && signo < NSIG)
			setsignal(signo);
#endif
		INTON;
 next:
		ap++;
	}
#if ENABLE_PLATFORM_MINGW32
	may_have_traps = trap[SIGINT] && trap[SIGINT][0] != '\0';
#endif
	return exitcode;
}


/* ============ Builtins */

#if ENABLE_ASH_HELP
static int FAST_FUNC
helpcmd(int argc UNUSED_PARAM, char **argv UNUSED_PARAM)
{
	unsigned col;
	unsigned i;

	out1fmt(
		"Built-in commands:\n"
		"------------------\n");
	for (col = 0, i = 0; i < ARRAY_SIZE(builtintab); i++) {
		col += out1fmt("%c%s", ((col == 0) ? '\t' : ' '),
					builtintab[i].name + 1);
		if (col > 60) {
			out1fmt("\n");
			col = 0;
		}
	}
# if ENABLE_FEATURE_SH_STANDALONE
	{
		const char *a = applet_names;
		while (*a) {
			if (prefer_applet(a, pathval())) {
				col += out1fmt("%c%s", ((col == 0) ? '\t' : ' '), a);
				if (col > 60) {
					out1fmt("\n");
					col = 0;
				}
			}
			while (*a++ != '\0')
				continue;
		}
	}
# endif
	newline_and_flush(stdout);
	return EXIT_SUCCESS;
}
#endif

#if MAX_HISTORY
static int FAST_FUNC
historycmd(int argc UNUSED_PARAM, char **argv UNUSED_PARAM)
{
	show_history(line_input_state);
	return EXIT_SUCCESS;
}
#endif

/*
 * The export and readonly commands.
 */
static int FAST_FUNC
exportcmd(int argc UNUSED_PARAM, char **argv)
{
	struct var *vp;
	char *name;
	const char *p;
	char **aptr;
	char opt;
	int flag;
	int flag_off;

	/* "readonly" in bash accepts, but ignores -n.
	 * We do the same: it saves a conditional in nextopt's param.
	 */
	flag_off = 0;
	while ((opt = nextopt("np")) != '\0') {
		if (opt == 'n')
			flag_off = VEXPORT;
	}
	flag = VEXPORT;
	if (argv[0][0] == 'r') {
		flag = VREADONLY;
		flag_off = 0; /* readonly ignores -n */
	}
	flag_off = ~flag_off;

	/*if (opt_p_not_specified) - bash doesn't check this. Try "export -p NAME" */
	{
		aptr = argptr;
		name = *aptr;
		if (name) {
			do {
				p = strchr(name, '=');
				if (p != NULL) {
					p++;
				} else {
					vp = *findvar(name);
					if (vp) {
#if ENABLE_PLATFORM_MINGW32
						if (is_bb_var(name) == BB_VAR_EXACT) {
							if (flag_off == ~VEXPORT)
								unsetenv(name);
							else if (flag == VEXPORT && !(vp->flags & VUNSET))
								putenv(vp->var_text);
						}
#endif
						vp->flags = ((vp->flags | flag) & flag_off);
#if ENABLE_PLATFORM_MINGW32
						/* Unexporting a variable imported from the
						 * environment restores its original value and
						 * removes the VIMPORT flag. */
						if ((vp->flags & VIMPORT) && (flag_off == ~VEXPORT)) {
							vp->flags &= ~VIMPORT;
							p = getenv(name);
						} else
#endif
						continue;
					}
				}
				setvar(name, p, (flag & flag_off));
			} while ((name = *++aptr) != NULL);
			return 0;
		}
	}

	/* No arguments. Show the list of exported or readonly vars.
	 * -n is ignored.
	 */
	showvars(argv[0], flag, 0);
	return 0;
}

/*
 * Delete a function if it exists.
 */
static void
unsetfunc(const char *name)
{
	struct tblentry *cmdp;

	cmdp = cmdlookup(name, 0);
	if (cmdp != NULL && cmdp->cmdtype == CMDFUNCTION)
		delete_cmd_entry();
}

/*
 * The unset builtin command.  We unset the function before we unset the
 * variable to allow a function to be unset when there is a readonly variable
 * with the same name.
 */
static int FAST_FUNC
unsetcmd(int argc UNUSED_PARAM, char **argv UNUSED_PARAM)
{
	char **ap;
	int i;
	int flag = 0;

	while ((i = nextopt("vf")) != 0) {
		flag = i;
	}

	for (ap = argptr; *ap; ap++) {
		if (flag != 'f') {
			unsetvar(*ap);
			continue;
		}
		if (flag != 'v')
			unsetfunc(*ap);
	}
	return 0;
}

static const unsigned char timescmd_str[] ALIGN1 = {
	' ',  offsetof(struct tms, tms_utime),
	'\n', offsetof(struct tms, tms_stime),
	' ',  offsetof(struct tms, tms_cutime),
	'\n', offsetof(struct tms, tms_cstime),
	0
};
static int FAST_FUNC
timescmd(int argc UNUSED_PARAM, char **argv UNUSED_PARAM)
{
	unsigned clk_tck;
	const unsigned char *p;
	struct tms buf;

	clk_tck = bb_clk_tck();

	times(&buf);
	p = timescmd_str;
	do {
		unsigned sec, frac;
		unsigned long t;
		t = *(clock_t *)(((char *) &buf) + p[1]);
		sec = t / clk_tck;
		frac = t % clk_tck;
		out1fmt("%um%u.%03us%c",
			sec / 60, sec % 60,
			(frac * 1000) / clk_tck,
			p[0]);
		p += 2;
	} while (*p);

	return 0;
}

#if ENABLE_PLATFORM_MINGW32
static int FAST_FUNC
titlecmd(int argc UNUSED_PARAM, char **argv UNUSED_PARAM)
{
	if (*argptr == NULL) {
		char buffer[256];
		if (get_title(buffer, sizeof(buffer)))
			puts(buffer);
	} else {
		set_title(*argptr);
	}
	return 0;
}
#endif

#if ENABLE_FEATURE_SH_MATH
/*
 * The let builtin. Partially stolen from GNU Bash, the Bourne Again SHell.
 * Copyright (C) 1987, 1989, 1991 Free Software Foundation, Inc.
 *
 * Copyright (C) 2003 Vladimir Oleynik <dzo@simtreas.ru>
 */
static int FAST_FUNC
letcmd(int argc UNUSED_PARAM, char **argv)
{
	arith_t i;

	argv++;
	if (!*argv)
		ash_msg_and_raise_error("expression expected");
	do {
		i = ash_arith(*argv);
	} while (*++argv);

	return !i;
}
#endif

/*
 * The read builtin. Options:
 *      -r              Do not interpret '\' specially
 *      -s              Turn off echo (tty only)
 *      -n NCHARS       Read NCHARS max
 *      -p PROMPT       Display PROMPT on stderr (if input is from tty)
 *      -t SECONDS      Timeout after SECONDS (tty or pipe only)
 *      -u FD           Read from given FD instead of fd 0
 *      -d DELIM        End on DELIM char, not newline
 * This uses unbuffered input, which may be avoidable in some cases.
 * TODO: bash also has:
 *      -a ARRAY        Read into array[0],[1],etc
 *      -e              Use line editing (tty only)
 */
static int FAST_FUNC
readcmd(int argc UNUSED_PARAM, char **argv UNUSED_PARAM)
{
	struct builtin_read_params params;
	const char *r;
	int i;

	memset(&params, 0, sizeof(params));

	while ((i = nextopt("p:u:rt:n:sd:")) != '\0') {
		switch (i) {
		case 'p':
			params.opt_p = optionarg;
			break;
		case 'n':
			params.opt_n = optionarg;
			break;
		case 's':
			params.read_flags |= BUILTIN_READ_SILENT;
			break;
		case 't':
			params.opt_t = optionarg;
			break;
		case 'r':
			params.read_flags |= BUILTIN_READ_RAW;
			break;
		case 'u':
			params.opt_u = optionarg;
			break;
#if BASH_READ_D
		case 'd':
			params.opt_d = optionarg;
			break;
#endif
		default:
			break;
		}
	}

	if (!ENABLE_ASH_BASH_COMPAT && !argptr) {
		bb_simple_error_msg("read: need variable name");
		return 1;
	}
	params.argv = argptr;
	params.setvar = setvar0;
	params.ifs = bltinlookup("IFS"); /* can be NULL */

	/* "read -s" needs to save/restore termios, can't allow ^C
	 * to jump out of it.
	 */
 again:
	INTOFF;
	r = shell_builtin_read(&params);
	INTON;

#if !ENABLE_PLATFORM_MINGW32
	if ((uintptr_t)r == 1 && errno == EINTR) {
		/* To get SIGCHLD: sleep 1 & read x; echo $x
		 * Correct behavior is to not exit "read"
		 */
		if (pending_sig == 0)
			goto again;
	}

	if ((uintptr_t)r == 2) /* -t SEC timeout? */
		/* bash: "The exit status is greater than 128 if the timeout is exceeded." */
		/* The actual value observed with bash 5.2.15: */
		return 128 + SIGALRM;
#else /* ENABLE_PLATFORM_MINGW32 */
	if ((uintptr_t)r == 2) {
		/* Timeout, return 128 + SIGALRM */
		return 142;
	} else if ((uintptr_t)r == 3) {
		/* ^C pressed, propagate event */
		if (trap[SIGINT]) {
			write(STDOUT_FILENO, "^C", 2);
			pending_int = 1;
			dotrap();
			if (!(rootshell && iflag))
				return (uintptr_t)0;
			else
				goto again;
		} else if (iflag) {
			raise_interrupt();
		} else {
			GenerateConsoleCtrlEvent(CTRL_C_EVENT, 0);
			exitshell();
		}
		return (uintptr_t)r;
	}
#endif

	if ((uintptr_t)r > 1)
		ash_msg_and_raise_error(r);

	return (uintptr_t)r;
}

static int FAST_FUNC
umaskcmd(int argc UNUSED_PARAM, char **argv UNUSED_PARAM)
{
	static const char permuser[3] ALIGN1 = "ogu";

	mode_t mask;
	int symbolic_mode = 0;

	while (nextopt("S") != '\0') {
		symbolic_mode = 1;
	}

	INTOFF;
	mask = umask(0);
	umask(mask);
	INTON;

	if (*argptr == NULL) {
		if (symbolic_mode) {
			char buf[sizeof(",u=rwx,g=rwx,o=rwx")];
			char *p = buf;
			int i;

			i = 2;
			for (;;) {
				*p++ = ',';
				*p++ = permuser[i];
				*p++ = '=';
				/* mask is 0..0uuugggooo. i=2 selects uuu bits */
				if (!(mask & 0400)) *p++ = 'r';
				if (!(mask & 0200)) *p++ = 'w';
				if (!(mask & 0100)) *p++ = 'x';
				mask <<= 3;
				if (--i < 0)
					break;
			}
			*p = '\0';
			puts(buf + 1);
		} else {
			out1fmt("%04o\n", mask);
		}
	} else {
		char *modestr = *argptr;
		/* numeric umasks are taken as-is */
		/* symbolic umasks are inverted: "umask a=rx" calls umask(222) */
		if (!isdigit(modestr[0]))
			mask ^= 0777;
		mask = bb_parse_mode(modestr, mask);
		if ((unsigned)mask > 0777) {
			ash_msg_and_raise_error("illegal mode: %s", modestr);
		}
		if (!isdigit(modestr[0]))
			mask ^= 0777;
		umask(mask);
#if ENABLE_PLATFORM_MINGW32
		setvareq(xasprintf("BB_UMASK=0%o", mask), VEXPORT|VNOSAVE);
#endif
	}
	return 0;
}

static int FAST_FUNC
ulimitcmd(int argc UNUSED_PARAM, char **argv)
{
	return shell_builtin_ulimit(argv);
}

/* ============ main() and helpers */

/*
 * This routine is called when an error or an interrupt occurs in an
 * interactive shell and control is returned to the main command loop
 * but prior to exitshell.
 */
static void
exitreset(void)
{
	/* from eval.c: */
	if (savestatus >= 0) {
		if (exception_type == EXEXIT || evalskip == SKIPFUNCDEF)
			exitstatus = savestatus;
		savestatus = -1;
	}
	evalskip = 0;
	loopnest = 0;
	inps4 = 0;

	/* from expand.c: */
	ifsfree();

	/* from redir.c: */
	unwindredir(NULL);
}

/*
 * This routine is called when an error or an interrupt occurs in an
 * interactive shell and control is returned to the main command loop.
 * (In dash, this function is auto-generated by build machinery).
 */
static void
reset(void)
{
	/* from input.c: */
	g_parsefile->left_in_buffer = 0;
	g_parsefile->left_in_line = 0;      /* clear input buffer */
	g_parsefile->unget = 0;
	popallfiles();

	/* from var.c: */
	unwindlocalvars(NULL);
}

/*
 * Called to exit the shell.
 */
static void
exitshell(void)
{
	struct jmploc loc;
	char *p;

#if ENABLE_FEATURE_EDITING_SAVE_ON_EXIT
	if (line_input_state) {
		const char *hp;
# if ENABLE_FEATURE_SH_HISTFILESIZE
// in bash:
// HISTFILESIZE controls the on-disk history file size (in lines, 0=no history):
// "When this variable is assigned a value, the history file is truncated, if necessary"
// but we do it only at exit, not on assignment:
		/* Use HISTFILESIZE to limit file size */
		hp = lookupvar("HISTFILESIZE");
		if (hp)
			line_input_state->max_history = size_from_HISTFILESIZE(hp);
# endif
		/* HISTFILE: "If unset, the command history is not saved when a shell exits." */
		hp = lookupvar("HISTFILE");
		line_input_state->hist_file = hp;
		save_history(line_input_state); /* no-op if hist_file is NULL or "" */
	}
#endif

	savestatus = exitstatus;
	TRACE(("pid %d, exitshell(%d)\n", getpid(), savestatus));
	if (setjmp(loc.loc))
		goto out;
	exception_handler = &loc;
	p = trap[0];
	if (p) {
		trap[0] = NULL;
		evalskip = 0;
		trap_depth++;
		evalstring(p, 0);
		trap_depth--;
		evalskip = SKIPFUNCDEF;
		/*free(p); - we'll exit soon */
	}
 out:
#if ENABLE_SUW32
	if (delayexit) {
#define EXIT_MSG "Press any key to exit..."
		console_write(EXIT_MSG, sizeof(EXIT_MSG) - 1);
		_getch();
	}
#endif
	exitreset();
	/* dash wraps setjobctl(0) in "if (setjmp(loc.loc) == 0) {...}".
	 * our setjobctl(0) does not panic if tcsetpgrp fails inside it.
	 */
	setjobctl(0);
	flush_stdout_stderr();
	_exit(exitstatus);
	/* NOTREACHED */
}

#if ENABLE_PLATFORM_MINGW32
/* We need to see if HOME is *really* unset */
# undef getenv
static void setvar_if_unset(const char *key, const char *value)
{
	if (!getenv(key) || getuid() == 0)
		setvar(key, value, VEXPORT);
}
#endif

/* Don't inline: conserve stack of caller from having our locals too */
static NOINLINE void
init(void)
{
#if ENABLE_PLATFORM_MINGW32
	int import = 0;
#endif

	/* we will never free this */
	basepf.next_to_pgetc = basepf.buf = ckzalloc(IBUFSIZ);
	basepf.linno = 1;

#if !ENABLE_PLATFORM_MINGW32
	sigmode[SIGCHLD - 1] = S_DFL; /* ensure we install handler even if it is SIG_IGNed */
	setsignal(SIGCHLD);
#endif

	{
		char **envp;
		const char *p;

		initvar();

#if ENABLE_PLATFORM_MINGW32
		/*
		 * case insensitive env names from Windows world
		 *
		 * Some standard env names such as PATH is named Path and so on
		 * ash itself is case sensitive, so "Path" will confuse it, as
		 * MSVC getenv() is case insensitive.
		 *
		 * We may end up having both Path and PATH. Then Path will be chosen
		 * because it appears first.
		 */
		if (windows_env()) {
			/*
			 * If we get here it's because the environment suggests we
			 * haven't been invoked from an earlier instance of BusyBox.
			 */
			char *start, *end;
			struct passwd *pw;

			/* mintty sets HOME:  unset it */
			const char *tty = getenv("TERM_PROGRAM");
			if (tty && strcmp(tty, "mintty") == 0) {
				unsetenv("HOME");
			}

			import = VIMPORT;
			for (envp = environ; envp && *envp; envp++) {
				if (!(end=strchr(*envp, '=')))
					continue;

				/* check for invalid characters in name */
				start = (char *)endofname(*envp);
				if (*start != '=') {
					/* Make a copy of the original variable */
					setvareq(xstrdup(*envp), VEXPORT|VNOSAVE);

					/* Replace invalid characters with underscores */
					for (; start < end; start++) {
						if (!isalnum(*start)) {
							*start = '_';
						}
					}
				}

				/* make all variable names uppercase */
				for (start = *envp;start < end;start++)
					*start = toupper(*start);
			}

			/* Initialise some variables normally set at login, but
			 * only if someone hasn't already set them or we're root. */
			pw = getpwuid(getuid());
			if (pw) {
				setvar_if_unset("USER",     pw->pw_name);
				setvar_if_unset("LOGNAME",  pw->pw_name);
				setvar_if_unset("HOME",     pw->pw_dir);
			}
			setvar_if_unset("SHELL",   DEFAULT_SHELL);
		}
#endif
		for (envp = environ; envp && *envp; envp++) {
/* Used to have
 *			p = endofname(*envp);
 *			if (p != *envp && *p == '=') {
 * here to weed out badly-named variables, but this breaks
 * scenarios where people do want them passed to children:
 * import os
 * os.environ["test-test"]="test"
 * if os.fork() == 0:
 *   os.execv("ash", [ 'ash', '-c', 'eval $(export -p); echo OK' ])  # fixes this
 * os.execv("ash", [ 'ash', '-c', 'env | grep test-test' ])  # breaks this
 */
			if (strchr(*envp, '=')) {
#if !ENABLE_PLATFORM_MINGW32
				setvareq(*envp, VEXPORT|VTEXTFIXED);
#else
				setvareq(*envp, VEXPORT|import);
#endif
			}
		}

		setvareq((char*)defifsvar, VTEXTFIXED);
		setvareq((char*)defoptindvar, VTEXTFIXED);

		setvar0("PPID", utoa(getppid()));
#if BASH_SHLVL_VAR
		p = lookupvar("SHLVL");
		setvar("SHLVL", utoa((p ? atoi(p) : 0) + 1), VEXPORT);
#endif
#if BASH_HOSTNAME_VAR
		if (!lookupvar("HOSTNAME")) {
			struct utsname uts;
			uname(&uts);
			setvar0("HOSTNAME", uts.nodename);
		}
#endif
		p = lookupvar("PWD");
		if (p) {
			struct stat st1, st2;
			if (p[0] != '/' || stat(p, &st1) || stat(".", &st2)
			 || st1.st_dev != st2.st_dev || st1.st_ino != st2.st_ino
			) {
				p = NULL;
			}
		}
		setpwd(p, 0);
	}
}

//usage:#define ash_trivial_usage
//usage:	"[-il] [-|+Cabefmnuvx] [-|+o OPT]... [-c 'SCRIPT' [ARG0 ARGS] | FILE ARGS | -s ARGS]"
////////	comes from ^^^^^^^^^^optletters
//usage:#define ash_full_usage "\n\n"
//usage:	"Unix shell interpreter"

/*
 * Process the shell command line arguments.
 */
static int
procargs(char **argv)
{
	int i;
	const char *xminusc;
	char **xargv;
	int login_sh;

	xargv = argv;
#if ENABLE_PLATFORM_MINGW32
	login_sh = applet_name[0] == 'l';
#else
	login_sh = /*xargv[0] &&*/ xargv[0][0] == '-';
#endif
#if NUM_SCRIPTS > 0
	if (minusc)
		goto setarg0;
#endif
	arg0 = xargv[0];
	/* if (xargv[0]) - mmm, this is always true! */
		xargv++;
	argptr = xargv;
	for (i = 0; i < NOPTS; i++)
		optlist[i] = 2;
	if (options(&login_sh)) {
		/* it already printed err message */
		raise_exception(EXERROR); /* does not return */
	}
	xargv = argptr;
	xminusc = minusc;
	if (*xargv == NULL) {
		if (xminusc)
			ash_msg_and_raise_error(bb_msg_requires_arg, "-c");
		sflag = 1;
	}
	if (iflag == 2 /* no explicit -i given */
	 && sflag == 1 /* -s given (or implied) */
#if !ENABLE_PLATFORM_MINGW32
	 && !minusc /* bash compat: ash -sc 'echo $-' is not interactive (dash is) */
#endif
	 && isatty(0) && isatty(1) /* we are on tty */
	) {
		iflag = 1;
	}
	if (mflag == 2)
		mflag = iflag;
	/* Unset options which weren't explicitly set or unset */
	for (i = 0; i < NOPTS; i++)
		optlist[i] &= 1; /* same effect as "if (optlist[i] == 2) optlist[i] = 0;" */
#if DEBUG == 2
	debug = 1;
#endif
	/* POSIX 1003.2: first arg after "-c CMD" is $0, remainder $1... */
	if (xminusc) {
		minusc = *xargv++;
		if (*xargv)
			goto setarg0;
	} else if (!sflag) {
		setinputfile(*xargv, 0);
#if ENABLE_PLATFORM_MINGW32
		bs_to_slash(*xargv);
#endif
 setarg0:
		arg0 = *xargv++;
	}

	shellparam.p = xargv;
#if ENABLE_ASH_GETOPTS
	shellparam.optind = 1;
	shellparam.optoff = -1;
#endif
	/* assert(shellparam.malloced == 0 && shellparam.nparam == 0); */
	while (*xargv) {
		shellparam.nparam++;
		xargv++;
	}

	/* Interactive bash re-enables SIGHUP which is SIG_IGNed on entry.
	 * Try:
	 * trap '' hup; bash; echo RET	# type "kill -hup $$", see SIGHUP having effect
	 * trap '' hup; bash -c 'kill -hup $$; echo ALIVE'  # here SIGHUP is SIG_IGNed
	 * NB: must do it before setting up signals (in optschanged())
	 * and reading .profile etc (after we return from here):
	 */
#if !ENABLE_PLATFORM_MINGW32
	if (iflag)
		signal(SIGHUP, SIG_DFL);
#endif

	optschanged();

	return login_sh;
}

/*
 * Read /etc/profile, ~/.profile, $ENV.
 */
static void
read_profile(const char *name)
{
	name = expandstr(name, DQSYNTAX);
	if (setinputfile(name, INPUT_PUSH_FILE | INPUT_NOFILE_OK) < 0)
		return;
	cmdloop(0);
	popfile();
}

#if PROFILE
static short profile_buf[16384];
extern int etext();
#endif

/*
 * Main routine.  We initialize things, parse the arguments, execute
 * profiles if we're a login shell, and then call cmdloop to execute
 * commands.  The setjmp call sets up the location to jump to when an
 * exception occurs.  When an exception occurs the variable "state"
 * is used to figure out how far we had gotten.
 */
int ash_main(int argc, char **argv) MAIN_EXTERNALLY_VISIBLE;
#if NUM_SCRIPTS > 0
int ash_main(int argc, char **argv)
#else
int ash_main(int argc UNUSED_PARAM, char **argv)
#endif
/* note: 'argc' is used only if embedded scripts are enabled */
{
	volatile smallint state;
	struct stackmark smark;
	int login_sh;

#if ENABLE_PLATFORM_MINGW32
	INIT_G_memstack();

	if (argc == 3 && !strcmp(argv[1], "--fs")) {
		forkshell_init(argv[2]);
		/* only reached in case of error */
		bb_error_msg_and_die("forkshell failed");
	}
#endif

	/* Initialize global data */
	INIT_G_misc();
#if !ENABLE_PLATFORM_MINGW32
	INIT_G_memstack();
#endif
	INIT_G_var();
#if ENABLE_ASH_ALIAS
	INIT_G_alias();
#endif
	INIT_G_cmdtable();

#if PROFILE
	monitor(4, etext, profile_buf, sizeof(profile_buf), 50);
#endif

	state = 0;
	if (setjmp(main_handler.loc)) {
		smallint e;
		smallint s;

		exitreset();

		e = exception_type;
		s = state;
		if (e == EXEND || e == EXEXIT || s == 0 || iflag == 0 || shlvl) {
			exitshell();
		}

		reset();

		if (e == EXINT) {
			newline_and_flush(stderr);
		}

		popstackmark(&smark);
		FORCEINTON; /* enable interrupts */
		if (s == 1)
			goto state1;
		if (s == 2)
			goto state2;
		if (s == 3)
			goto state3;
		goto state4;
	}
	exception_handler = &main_handler;
	rootpid = getpid();

	init();
	setstackmark(&smark);

#if ENABLE_PLATFORM_MINGW32
	SetConsoleCtrlHandler(ctrl_handler, TRUE);
#endif

#if NUM_SCRIPTS > 0
	if (argc < 0)
		/* Non-NULL minusc tells procargs that an embedded script is being run */
		minusc = get_script_content(-argc - 1);
#endif
	login_sh = procargs(argv);
#if DEBUG
	TRACE(("Shell args: "));
	trace_puts_args(argv);
#endif

#if ENABLE_PLATFORM_MINGW32
	if (!dirarg && !login_sh && iflag) {
		char *cwd = getcwd(NULL, 0);
		if (cwd) {
			chdir(cwd);
			setpwd(NULL, 0);
			free(cwd);
		}
	}

	if (title)
		set_title(title);
#endif

	if (login_sh) {
		const char *hp;

#if ENABLE_PLATFORM_MINGW32
		if (!dirarg) {
			hp = lookupvar("HOME");
			if (hp == NULL || *hp == '\0')
				hp = xgetpwuid(getuid())->pw_dir;
			chdir(hp);
			setpwd(NULL, 0);
		}
#endif

		state = 1;
#if ENABLE_PLATFORM_MINGW32
		hp = concat_path_file(get_system_drive(), "/etc/profile");
		read_profile(hp);
		free((void *)hp);

		hp = exe_relative_path("/etc/profile");
		read_profile(hp);
		free((void *)hp);
#else
		read_profile("/etc/profile");
#endif
 state1:
		state = 2;
		hp = lookupvar("HOME");
		if (hp)
			read_profile("$HOME/.profile");
	}
 state2:
	state = 3;
#if ENABLE_PLATFORM_MINGW32
	if (dirarg) {
		chdir(dirarg);
		setpwd(NULL, 0);
	}
#endif
	if (iflag
#if ENABLE_PLATFORM_POSIX
#ifndef linux
	 && getuid() == geteuid() && getgid() == getegid()
#endif
#endif
	) {
		const char *shinit = lookupvar("ENV");
		if (shinit != NULL && *shinit != '\0')
			read_profile(shinit);
	}
	popstackmark(&smark);
 state3:
	state = 4;
	if (minusc) {
		/* evalstring pushes parsefile stack.
		 * Ensure we don't falsely claim that 0 (stdin)
		 * is one of stacked source fds.
		 * Testcase: ash -c 'exec 1>&0' must not complain. */

		// if (!sflag) g_parsefile->pf_fd = -1;
		// ^^ not necessary since now we special-case fd 0
		// in save_fd_on_redirect()

		lineno = 0; // bash compat
		// dash: evalstring(minusc, sflag ? 0 : EV_EXIT);
		// The above makes
		//  ash -sc 'echo $-'
		// continue reading input from stdin after running 'echo'.
		// bash does not do this: it prints "hBcs" and exits.
#if !ENABLE_PLATFORM_MINGW32
		evalstring(minusc, EV_EXIT);
#else
		evalstring(minusc, sflag ? 0 : EV_EXIT);
#endif
	}

	if (sflag || minusc == NULL) {
#if MAX_HISTORY > 0 && ENABLE_FEATURE_EDITING_SAVEHISTORY
		if (line_input_state) {
			const char *hp = lookupvar("HISTFILE");
			if (!hp) {
				hp = lookupvar("HOME");
				if (hp) {
					INTOFF;
					hp = concat_path_file(hp, ".ash_history");
					setvar0("HISTFILE", hp);
					free((char*)hp);
					INTON;
					hp = lookupvar("HISTFILE");
				}
			}
			if (hp)
				line_input_state->hist_file = xstrdup(hp);
# if ENABLE_FEATURE_SH_HISTFILESIZE
			hp = lookupvar("HISTSIZE");
			/* Using HISTFILESIZE above to limit max_history would be WRONG:
			 * users may set HISTFILESIZE=0 in their profile scripts
			 * to prevent _saving_ of history files, but still want to have
			 * non-zero history limit for in-memory list.
			 */
			line_input_state->max_history = size_from_HISTFILESIZE(hp);
# endif
		}
#endif
 state4: /* XXX ??? - why isn't this before the "if" statement */
		cmdloop(1);
	}
#if PROFILE
	monitor(0);
#endif
#ifdef GPROF
	{
		extern void _mcleanup(void);
		_mcleanup();
	}
#endif
	TRACE(("End of main reached\n"));
	exitshell();
	/* NOTREACHED */
}

#if ENABLE_PLATFORM_MINGW32
static void
forkshell_openhere(struct forkshell *fs)
{
	const char *p = fs->path;
	size_t len = strlen(p);
	int pip[2];

	pip[0] = fs->fd[0];
	pip[1] = fs->fd[1];

	TRACE(("ash: subshell: %s\n",__PRETTY_FUNCTION__));

	close(pip[0]);
	ignoresig(SIGINT);  //signal(SIGINT, SIG_IGN);
	ignoresig(SIGQUIT); //signal(SIGQUIT, SIG_IGN);
	ignoresig(SIGHUP);  //signal(SIGHUP, SIG_IGN);
	ignoresig(SIGTSTP); //signal(SIGTSTP, SIG_IGN);
	signal(SIGPIPE, SIG_DFL);
	xwrite(pip[1], p, len);
	_exit_SUCCESS();
}

static void
forkshell_evalbackcmd(struct forkshell *fs)
{
#if BASH_PROCESS_SUBST
	/* determine end of pipe used by parent (ip) and child (ic) */
	const int ctl = fs->fd[2];
	const int ip = (ctl == CTLTOPROC);
	const int ic = !(ctl == CTLTOPROC);
#else
	const int ip = 0;
	const int ic = 1;
#endif
	union node *n = fs->n;
	int pip[2];

	pip[ip] = fs->fd[ip];
	pip[ic] = fs->fd[ic];

	FORCEINTON;
	close(pip[ip]);
	if (pip[ic] != ic) {
		/*close(ic);*/
		dup2_or_raise(pip[ic], ic);
		close(pip[ic]);
	}
	eflag = 0;
	ifsfree();
	evaltreenr(n, EV_EXIT);
	/* NOTREACHED */
}

static void
forkshell_evalsubshell(struct forkshell *fs)
{
	union node *n = fs->n;
	int flags = fs->flags;

	TRACE(("ash: subshell: %s\n",__PRETTY_FUNCTION__));
	INTON;
	flags |= EV_EXIT;
	if (fs->mode)
		flags &= ~EV_TESTED;
	expredir(n->nredir.redirect);
	redirect(n->nredir.redirect, 0);
	evaltreenr(n->nredir.n, flags);
	/* never returns */
}

static void
forkshell_evalpipe(struct forkshell *fs)
{
	union node *n = fs->n;
	int flags = fs->flags;
	int prevfd = fs->fd[2];
	int pip[2] = {fs->fd[0], fs->fd[1]};

	TRACE(("ash: subshell: %s\n",__PRETTY_FUNCTION__));
	INTON;
	if (pip[1] >= 0) {
		close(pip[0]);
	}
	if (prevfd > 0) {
		dup2(prevfd, 0);
		close(prevfd);
	}
	if (pip[1] > 1) {
		dup2(pip[1], 1);
		close(pip[1]);
	}
	evaltreenr(n, flags);
}

static void
forkshell_shellexec(struct forkshell *fs)
{
	int idx = fs->fd[0];
	char **argv = fs->argv;
	char *path = fs->path;

	FORCEINTON;
	shellexec(argv[0], argv, path, idx, TRUE);
}

static void
forkshell_child(struct forkshell *fs)
{
	switch ( fs->fpid ) {
	case FS_OPENHERE:
		forkshell_openhere(fs);
		break;
	case FS_EVALBACKCMD:
		forkshell_evalbackcmd(fs);
		break;
	case FS_EVALSUBSHELL:
		forkshell_evalsubshell(fs);
		break;
	case FS_EVALPIPE:
		forkshell_evalpipe(fs);
		break;
	case FS_SHELLEXEC:
		forkshell_shellexec(fs);
		break;
	}
}

/*
 * Reinitialise the builtin environment variables in varinit.  Their
 * current settings have been copied from the parent in vartab.  Look
 * these up using the names from varinit_data, copy the details from
 * vartab to varinit and replace the old copy in vartab with the new
 * one in varinit.
 *
 * Also reinitialise the function pointers and line number variable.
 */
static void
reinitvar(void)
{
	int i;
	const char *name;
	struct var **old;

	for (i=0; i<ARRAY_SIZE(varinit); ++i) {
		if (i == LINENO_INDEX)
			name = "LINENO=";
		else if (i == FUNCNAME_INDEX)
			name = "FUNCNAME=";
		else
			name = varinit_data[i].var_text;
		if ((old = findvar(name)) != NULL) {
			varinit[i] = **old;
			*old = varinit+i;
		}
		varinit[i].var_func = varinit_data[i].var_func;
	}
	vlineno.var_text = linenovar;
	vfuncname.var_text = funcnamevar;
}

static void
spawn_forkshell(struct forkshell *fs, struct job *jp, union node *n, int mode)
{
	struct forkshell *new;
	char buf[32];
	const char *argv[] = { "sh", "--fs", NULL, NULL };
	intptr_t ret;

	new = forkshell_prepare(fs);
	if (new == NULL)
		goto fail;

	new->mode = mode;
	new->nprocs = jp == NULL ? 0 : jp->nprocs;
#if JOBS_WIN32
	new->jpnull = jp == NULL;
#endif
	sprintf(buf, "%p", new->hMapFile);
	argv[2] = buf;
	ret = spawnve(P_NOWAIT, bb_busybox_exec_path, (char *const *)argv, NULL);
	CloseHandle(new->hMapFile);
	UnmapViewOfFile(new);
	if (ret == -1) {
 fail:
		if (jp)
			freejob(jp);
		ash_msg_and_raise_error("unable to spawn shell");
	}
	forkparent(jp, n, mode, (HANDLE)ret);
}

/*
 * forkshell_prepare() and friends
 *
 * The sequence is as follows:
 * - funcblocksize is initialized
 * - forkshell_size(fs) is called to calculate the exact memory needed
 * - a new struct is allocated
 * - funcblock, funcstring, relocate are initialized from the new block
 * - forkshell_copy(fs) is called to copy recursively everything over
 *   it will record all relocations along the way
 *
 * When this memory is mapped elsewhere, pointer fixup will be needed
 */

/* redefine without test that fs_size is nonzero */
#undef SAVE_PTR
#undef SAVE_PTR2
#undef SAVE_PTR3
#define SAVE_PTR(dst,note,flag) {MARK_PTR(dst,note,flag);}

static int align_len(const char *s)
{
	return s ? SHELL_ALIGN(strlen(s)+1) : 0;
}

struct datasize {
	int funcblocksize;
	int funcstringsize;
};

#define SLIST_SIZE_BEGIN(name,type) \
static struct datasize \
name(struct datasize ds, type *p) \
{ \
	while (p) { \
		ds.funcblocksize += sizeof(type);
		/* do something here with p */
#define SLIST_SIZE_END() \
		p = p->next; \
	} \
	return ds; \
}

#define SLIST_COPY_BEGIN(name,type) \
static type * \
name(type *vp) \
{ \
	type *start; \
	type **vpp; \
	vpp = &start; \
	while (vp) { \
		*vpp = funcblock; \
		funcblock = (char *) funcblock + sizeof(type);
		/* do something here with vpp and vp */
#define SLIST_COPY_END() \
		SAVE_PTR((*vpp)->next, "(*vpp)->next", NO_FREE); \
		vp = vp->next; \
		vpp = &(*vpp)->next; \
	} \
	*vpp = NULL; \
	return start; \
}

/*
 * struct var
 */
SLIST_SIZE_BEGIN(var_size,struct var)
ds.funcstringsize += align_len(p->var_text);
SLIST_SIZE_END()

SLIST_COPY_BEGIN(var_copy,struct var)
(*vpp)->var_text = nodeckstrdup(vp->var_text);
(*vpp)->flags = vp->flags;
(*vpp)->var_func = NULL;
SAVE_PTR((*vpp)->var_text, xasprintf("(*vpp)->var_text '%s'", vp->var_text ?: "NULL"), FREE);
SLIST_COPY_END()

/*
 * struct tblentry
 */
static struct datasize
tblentry_size(struct datasize ds, struct tblentry *tep)
{
	while (tep) {
		ds.funcblocksize += sizeof(struct tblentry) + align_len(tep->cmdname);
		/* CMDBUILTIN, e->param.cmd needs no pointer relocation */
		if (tep->cmdtype == CMDFUNCTION) {
			ds.funcblocksize += offsetof(struct funcnode, n);
			ds.funcblocksize = calcsize(ds.funcblocksize, &tep->param.func->n);
		}
		tep = tep->next;
	}
	return ds;
}

static struct tblentry *
tblentry_copy(struct tblentry *tep)
{
	struct tblentry *start;
	struct tblentry **newp;
	int size;

	newp = &start;
	while (tep) {
		*newp = funcblock;
		size = sizeof(struct tblentry) + align_len(tep->cmdname);

		funcblock = (char *) funcblock + size;
		memcpy(*newp, tep, sizeof(struct tblentry)+strlen(tep->cmdname));
		switch (tep->cmdtype) {
		case CMDBUILTIN:
			/* Save index of builtin, not pointer; fixed by forkshell_init() */
			(*newp)->param.index = tep->param.cmd - builtintab;
			break;
		case CMDFUNCTION:
			(*newp)->param.func = funcblock;
			funcblock = (char *) funcblock + offsetof(struct funcnode, n);
			copynode(&tep->param.func->n);
			SAVE_PTR((*newp)->param.func, "param.func", NO_FREE);
			break;
		default:
			break;
		}
		SAVE_PTR((*newp)->next, xasprintf("cmdname '%s'", tep->cmdname), FREE);
		tep = tep->next;
		newp = &(*newp)->next;
	}
	*newp = NULL;
	return start;
}

static struct datasize
cmdtable_size(struct datasize ds)
{
	int i;
	ds.funcblocksize += sizeof(struct tblentry *)*CMDTABLESIZE;
	for (i = 0; i < CMDTABLESIZE; i++)
		ds = tblentry_size(ds, cmdtable[i]);
	return ds;
}

static struct tblentry **
cmdtable_copy(void)
{
	struct tblentry **new = funcblock;
	int i;

	funcblock = (char *) funcblock + sizeof(struct tblentry *)*CMDTABLESIZE;
	for (i = 0; i < CMDTABLESIZE; i++) {
		new[i] = tblentry_copy(cmdtable[i]);
		SAVE_PTR(new[i], xasprintf("cmdtable[%d]", i), FREE);
	}
	return new;
}

#if ENABLE_ASH_ALIAS
/*
 * struct alias
 */
SLIST_SIZE_BEGIN(alias_size,struct alias)
ds.funcstringsize += align_len(p->name);
ds.funcstringsize += align_len(p->val);
SLIST_SIZE_END()

SLIST_COPY_BEGIN(alias_copy,struct alias)
(*vpp)->name = nodeckstrdup(vp->name);
(*vpp)->val = nodeckstrdup(vp->val);
(*vpp)->flag = vp->flag;
SAVE_PTR((*vpp)->name, xasprintf("(*vpp)->name '%s'", vp->name ?: "NULL"), FREE);
SAVE_PTR((*vpp)->val, xasprintf("(*vpp)->val '%s'", vp->val ?: "NULL"), FREE);
SLIST_COPY_END()

static struct datasize
atab_size(struct datasize ds)
{
	int i;
	ds.funcblocksize += sizeof(struct alias *)*ATABSIZE;
	for (i = 0; i < ATABSIZE; i++)
		ds = alias_size(ds, atab[i]);
	return ds;
}

static struct alias **
atab_copy(void)
{
	struct alias **new = funcblock;
	int i;

	funcblock = (char *) funcblock + sizeof(struct alias *)*ATABSIZE;
	for (i = 0; i < ATABSIZE; i++) {
		new[i] = alias_copy(atab[i]);
		SAVE_PTR(new[i], xasprintf("atab[%d]", i), FREE);
	}
	return new;
}
#endif

/*
 * char **
 */
static struct datasize
argv_size(struct datasize ds, char **p)
{
	if (p) {
		while (*p) {
			ds.funcblocksize += sizeof(char *);
			ds.funcstringsize += align_len(*p);
			p++;
		}
		// Allow two extra elements for tryexec().
		ds.funcblocksize += 3 * sizeof(char *);
	}
	return ds;
}

static char **
argv_copy(char **p)
{
	char **new, **start = funcblock;
#if FORKSHELL_DEBUG
	int i = 0;
#endif

	if (p) {
		// Allow two extra elements for tryexec().
		funcblock = (char *) funcblock + 2 * sizeof(char *);
		while (*p) {
			new = funcblock;
			funcblock = (char *) funcblock + sizeof(char *);
			*new = nodeckstrdup(*p);
			SAVE_PTR(*new, xasprintf("argv[%d] '%s'", i++, *p), FREE);
			p++;
		}
		new = funcblock;
		funcblock = (char *) funcblock + sizeof(char *);
		*new = NULL;
		return start + 2;
	}
	return NULL;
}

#if MAX_HISTORY
static struct datasize
history_size(struct datasize ds)
{
	int i;
	line_input_t *st = line_input_state;

	ds.funcblocksize += sizeof(char *) * st->cnt_history;
	for (i = 0; i < st->cnt_history; i++) {
		ds.funcstringsize += align_len(st->history[i]);
	}
	return ds;
}

static char **
history_copy(void)
{
	line_input_t *st = line_input_state;
	char **new = funcblock;
	int i;

	funcblock = (char *)funcblock + sizeof(char *) * st->cnt_history;
	for (i = 0; i < st->cnt_history; i++) {
		new[i] = nodeckstrdup(st->history[i]);
		SAVE_PTR(new[i],
			xasprintf("history[%d] '%s'", i, st->history[i]), FREE);
	}
	return new;
}
#endif

#if JOBS_WIN32
/*
 * struct procstat
 */
static struct datasize
procstat_size(struct datasize ds, int nj)
{
	struct job *jp = jobtab + nj;

	if (jp->ps != &jp->ps0)
		ds.funcblocksize += sizeof(struct procstat) * jp->nprocs;

	for (int i = 0; i < jp->nprocs; i++)
		ds.funcstringsize += align_len(jp->ps[i].ps_cmd);

	return ds;
}

static struct procstat *
procstat_copy(int nj)
{
	struct job *jp = jobtab + nj;
	struct procstat *new = funcblock;

	funcblock = (char *)funcblock + sizeof(struct procstat) * jp->nprocs;
	memcpy(new, jp->ps, sizeof(struct procstat) * jp->nprocs);

	for (int i = 0; i < jp->nprocs; i++) {
		new[i].ps_cmd = nodeckstrdup(jp->ps[i].ps_cmd);
		SAVE_PTR(new[i].ps_cmd,
				xasprintf("jobtab[%d].ps[%d].ps_cmd '%s'",
							nj, i, jp->ps[i].ps_cmd), FREE);
	}
	return new;
}

/*
 * struct jobs
 */
static struct datasize
jobtab_size(struct datasize ds)
{
	ds.funcblocksize += sizeof(struct job) * njobs;
	for (int i = 0; i < njobs; i++) {
		if (jobtab[i].used)
			ds = procstat_size(ds, i);
	}
	return ds;
}

static struct job *
jobtab_copy(void)
{
	struct job *new = funcblock;
	int i;

	funcblock = (char *)funcblock + sizeof(struct job) * njobs;
	memcpy(new, jobtab, sizeof(struct job) * njobs);

	for (i = 0; i < njobs; i++) {
		if (!jobtab[i].used)
			continue;

		if (jobtab[i].ps == &jobtab[i].ps0) {
			new[i].ps0.ps_cmd = nodeckstrdup(jobtab[i].ps0.ps_cmd);
			SAVE_PTR(new[i].ps0.ps_cmd,
					xasprintf("jobtab[%d].ps0.ps_cmd '%s'",
								i, jobtab[i].ps0.ps_cmd), FREE);
			new[i].ps = &new[i].ps0;
		} else if (jobtab[i].nprocs) {
			new[i].ps = procstat_copy(i);
		} else {
			new[i].ps = NULL;
		}
		SAVE_PTR(new[i].ps, xasprintf("jobtab[%d].ps", i), FREE);

		if (jobtab[i].prev_job) {
			new[i].prev_job = new + (jobtab[i].prev_job - jobtab);
			SAVE_PTR(new[i].prev_job,
						xasprintf("jobtab[%d].prev_job", i), FREE);
		}
	}
	return new;
}
#endif

/*
 * struct redirtab
 */
static int
redirtab_size(int funcblocksize, struct redirtab *rdtp)
{
	while (rdtp) {
		funcblocksize += sizeof(*rdtp)+sizeof(rdtp->two_fd[0])*rdtp->pair_count;
		rdtp = rdtp->next;
	}
	return funcblocksize;
}

static struct redirtab *
redirtab_copy(struct redirtab *rdtp)
{
	struct redirtab *start;
	struct redirtab **vpp;

	vpp = &start;
	while (rdtp) {
		int size = sizeof(*rdtp)+sizeof(rdtp->two_fd[0])*rdtp->pair_count;
		*vpp = funcblock;
		funcblock = (char *) funcblock + size;
		memcpy(*vpp, rdtp, size);
		SAVE_PTR((*vpp)->next, "(*vpp)->next", NO_FREE);
		rdtp = rdtp->next;
		vpp = &(*vpp)->next;
	}
	*vpp = NULL;
	return start;
}

static struct datasize
globals_var_size(struct datasize ds)
{
	int i;

	ds.funcblocksize += sizeof(struct globals_var);
	ds.funcstringsize += align_len(funcname);
	ds = argv_size(ds, shellparam.p);
	ds.funcblocksize = redirtab_size(ds.funcblocksize, redirlist);
	for (i = 0; i < VTABSIZE; i++)
		ds = var_size(ds, vartab[i]);
	return ds;
}

#undef funcname
#undef shellparam
#undef redirlist
#undef vartab
static struct globals_var *
globals_var_copy(void)
{
	int i;
	struct globals_var *gvp, *new;

	gvp = ash_ptr_to_globals_var;
	new = funcblock;
	funcblock = (char *) funcblock + sizeof(struct globals_var);
	memcpy(new, gvp, sizeof(struct globals_var));

	new->funcname = nodeckstrdup(gvp->funcname);
	SAVE_PTR(new->funcname, xasprintf("funcname '%s'", gvp->funcname ?: "NULL"), FREE);

	/* shparam */
	new->shellparam.malloced = 0;
	new->shellparam.p = argv_copy(gvp->shellparam.p);
	SAVE_PTR(new->shellparam.p, "shellparam.p", NO_FREE);

	new->redirlist = redirtab_copy(gvp->redirlist);
	SAVE_PTR(new->redirlist, "redirlist", NO_FREE);

	for (i = 0; i < VTABSIZE; i++) {
		new->vartab[i] = var_copy(gvp->vartab[i]);
		SAVE_PTR(new->vartab[i], xasprintf("vartab[%d]", i), FREE);
	}

	return new;
}

static struct datasize
globals_misc_size(struct datasize ds)
{
	ds.funcblocksize += sizeof(struct globals_misc);
	ds.funcstringsize += align_len(minusc);
	if (curdir != nullstr)
		ds.funcstringsize += align_len(curdir);
	if (physdir != nullstr)
		ds.funcstringsize += align_len(physdir);
	ds.funcstringsize += align_len(arg0);
	ds.funcstringsize += align_len(commandname);
	for (int i = 0; i < ARRAY_SIZE(trap); i++)
		ds.funcstringsize += align_len(trap[i]);
	return ds;
}

#undef minusc
#undef curdir
#undef physdir
#undef arg0
#undef commandname
#undef g_parsefile
#undef basepf
#undef nullstr
#undef trap
static struct globals_misc *
globals_misc_copy(void)
{
	struct globals_misc *p = ash_ptr_to_globals_misc;
	struct globals_misc *new = funcblock;

	funcblock = (char *) funcblock + sizeof(struct globals_misc);
	memcpy(new, p, sizeof(struct globals_misc));

	new->minusc = nodeckstrdup(p->minusc);
	new->curdir = p->curdir != p->nullstr ? nodeckstrdup(p->curdir) : new->nullstr;
	new->physdir = p->physdir != p->nullstr ? nodeckstrdup(p->physdir) : new->nullstr;
	new->arg0 = nodeckstrdup(p->arg0);
	new->commandname = nodeckstrdup(p->commandname);
	SAVE_PTR(new->minusc, xasprintf("minusc '%s'", p->minusc ?: "NULL"), FREE);
	SAVE_PTR(new->curdir,
			xasprintf("curdir '%s'", new->curdir ?: "NULL"), FREE);
	SAVE_PTR(new->physdir,
			xasprintf("physdir '%s'", new->physdir ?: "NULL"), FREE);
	SAVE_PTR(new->arg0, xasprintf("arg0 '%s'", p->arg0 ?: "NULL"), FREE);
	SAVE_PTR(new->commandname,
			xasprintf("commandname '%s'", p->commandname ?: "NULL"), FREE);
	for (int i = 0; i < ARRAY_SIZE(p->trap); i++) {
		new->trap[i] = nodeckstrdup(p->trap[i]);
		SAVE_PTR(new->trap[i], xasprintf("trap[%d]", i), FREE);
	}
	new->g_parsefile = NULL;
	memset(&new->basepf, 0, sizeof(struct parsefile));
	return new;
}

static struct datasize
forkshell_size(struct forkshell *fs)
{
	struct datasize ds = {0, 0};

	ds.funcstringsize += align_len(fs->path);
	if (fs->fpid == FS_OPENHERE)
		return ds;

	ds = globals_misc_size(ds);
	ds = globals_var_size(ds);
	ds = cmdtable_size(ds);

	ds.funcblocksize = calcsize(ds.funcblocksize, fs->n);
	ds = argv_size(ds, fs->argv);

	if ((ENABLE_ASH_ALIAS || MAX_HISTORY || JOBS_WIN32) &&
				fs->fpid != FS_SHELLEXEC) {
#if ENABLE_ASH_ALIAS
		ds = atab_size(ds);
#endif
#if MAX_HISTORY
		if (line_input_state)
			ds = history_size(ds);
#endif
#if JOBS_WIN32
		ds = jobtab_size(ds);
#endif
	}
	return ds;
}

static void
forkshell_copy(struct forkshell *fs, struct forkshell *new)
{
	memcpy(new, fs, sizeof(struct forkshell)); /* non-pointer stuff */

	new->path = nodeckstrdup(fs->path);
	SAVE_PTR(new->path, xasprintf("path '%s'", fs->path ?: "NULL"), FREE);
	if (fs->fpid == FS_OPENHERE)
		return;

	new->gmp = globals_misc_copy();
	new->gvp = globals_var_copy();
	new->cmdtable = cmdtable_copy();
	SAVE_PTR(new->gmp, "gmp", NO_FREE);
	SAVE_PTR(new->gvp, "gvp", NO_FREE);
	SAVE_PTR(new->cmdtable, "cmdtable", NO_FREE);

	new->n = copynode(fs->n);
	new->argv = argv_copy(fs->argv);
	SAVE_PTR(new->n, "n", NO_FREE);
	SAVE_PTR(new->argv, "argv", NO_FREE);

	if ((ENABLE_ASH_ALIAS || MAX_HISTORY || JOBS_WIN32) &&
					fs->fpid != FS_SHELLEXEC) {
#if ENABLE_ASH_ALIAS
		new->atab = atab_copy();
		SAVE_PTR(new->atab, "atab", NO_FREE);
#endif
#if MAX_HISTORY
		if (line_input_state) {
			new->history = history_copy();
			SAVE_PTR(new->history, "history", NO_FREE);
			new->cnt_history = line_input_state->cnt_history;
		}
#endif
#if JOBS_WIN32
		if (njobs) {
			new->jobtab = jobtab_copy();
			SAVE_PTR(new->jobtab, "jobtab", NO_FREE);
			new->njobs = njobs;
			if (curjob) {
				new->curjob = new->jobtab + (curjob - jobtab);
				SAVE_PTR(new->curjob, "curjob", NO_FREE);
			}
		}
#endif
	}
}

#if FORKSHELL_DEBUG
#define NUM_BLOCKS FUNCSTRING
enum {GMP, GVP, CMDTABLE, NODE, ARGV, ATAB, HISTORY, JOBTAB, FUNCSTRING};

/* fp0 and notes can each be NULL */
static void
forkshell_print(FILE *fp0, struct forkshell *fs, const char **notes)
{
	FILE *fp;
	void *lfuncblock;
	char *lfuncstring;
	char *lrelocate;
	char *s;
	int count, i, total, bitmapsize;
	int size[NUM_BLOCKS];
	char *lptr[NUM_BLOCKS+1];
	const char *fsname[] = {
		"FS_OPENHERE",
		"FS_EVALBACKCMD",
		"FS_EVALSUBSHELL",
		"FS_EVALPIPE",
		"FS_SHELLEXEC"
	};

	if (fp0 != NULL) {
		fp = fp0;
	}
	else {
		char name[64];
		static int num = 0;

		sprintf(name, "fs_%d_%03d.out", getpid(), ++num % 100);
		if ((fp=fopen(name, "w")) == NULL)
			return;
	}

	bitmapsize = (fs->relocatesize + 7)/8;
	total = sizeof(struct forkshell) + fs->funcblocksize +
				fs->funcstringsize + bitmapsize;
	fprintf(fp, "total size    %6d = %d + %d + %d + %d = %d\n",
				fs->size + bitmapsize,
				(int)sizeof(struct forkshell), fs->funcblocksize,
				fs->funcstringsize, bitmapsize, total);

	lfuncblock = (char *)(fs + 1);
	lfuncstring = (char *)lfuncblock + fs->funcblocksize;
	lrelocate = (char *)lfuncstring + fs->funcstringsize;

	/* funcblocksize is zero for FS_OPENHERE */
	if (fs->funcblocksize != 0) {
		/* Depending on the configuration and the type of forkshell
		 * some items may not be present. */
		lptr[FUNCSTRING] = lfuncstring;
#if JOBS_WIN32
		lptr[JOBTAB] = fs->jobtab ? (char *)fs->jobtab : lptr[FUNCSTRING];
#else
		lptr[JOBTAB] = lptr[FUNCSTRING];
#endif
#if MAX_HISTORY
		lptr[HISTORY] = fs->history ? (char *)fs->history : lptr[JOBTAB];
#else
		lptr[HISTORY] = lptr[JOBTAB];
#endif
		lptr[ATAB] = IF_ASH_ALIAS(fs->atab ? (char *)fs->atab :) lptr[HISTORY];
		lptr[ARGV] = fs->argv ? (char *)fs->argv : lptr[ATAB];
		lptr[NODE] = fs->n ? (char *)fs->n : lptr[ARGV];
		lptr[CMDTABLE] = (char *)fs->cmdtable;
		lptr[GVP] = (char *)fs->gvp;
		lptr[GMP] = (char *)fs->gmp;

		fprintf(fp, "funcblocksize %6d = ", fs->funcblocksize);
		total = 0;
		for (i=0; i<NUM_BLOCKS; ++i) {
			size[i] = (int)(lptr[i+1] - lptr[i]);
			total += size[i];
			fprintf(fp, "%d %c ", size[i], i == NUM_BLOCKS - 1 ? '=' : '+');
		}
		fprintf(fp, "%d\n\n", total);
	}
	else {
		fprintf(fp, "\n");
	}

	fprintf(fp, "%s\n\n", fsname[fs->fpid]);
	fprintf(fp, "--- relocate ---\n");
	count = 0;
	for (i = 0; i < fs->relocatesize; ++i) {
		if (lrelocate[i/8] & (1 << i % 8)) {
			char **ptr = (char **)((char *)fs + i * sizeof(char *));
			fprintf(fp, "%p %p %s\n", ptr, *ptr,
					notes && notes[i] ? notes[i] : "");
			++count;
		}
	}
	fprintf(fp, "--- %d relocations ---\n\n", count);

	fprintf(fp, "--- funcstring ---\n");
	count = 0;
	s = lfuncstring;
	while (s-lfuncstring < fs->funcstringsize) {
		if (!*s) {
			++s;
			continue;
		}
		fprintf(fp, "%p '%s'\n", s, s);
		s += strlen(s)+1;
		++count;
	}
	fprintf(fp, "--- %d strings ---\n", count);

	if (fp0 == NULL)
		fclose(fp);
}
#endif

static struct forkshell *
forkshell_prepare(struct forkshell *fs)
{
	struct forkshell *new;
	struct datasize ds;
	int size, relocatesize, bitmapsize;
	HANDLE h;
	SECURITY_ATTRIBUTES sa;
#if FORKSHELL_DEBUG
	char *relocate;
	char name[64];
	FILE *fp;
	static int num = 0;
#endif

	/* calculate size of structure, funcblock and funcstring */
	ds = forkshell_size(fs);
	size = sizeof(struct forkshell) + ds.funcblocksize + ds.funcstringsize;
	relocatesize = (sizeof(struct forkshell) + ds.funcblocksize)/sizeof(char *);
	bitmapsize = (relocatesize + 7)/8;

	/* Allocate shared memory region */
	memset(&sa, 0, sizeof(sa));
	sa.nLength = sizeof(sa);
	sa.lpSecurityDescriptor = NULL;
	sa.bInheritHandle = TRUE;
	h = CreateFileMapping(INVALID_HANDLE_VALUE, &sa, PAGE_READWRITE, 0,
			size+bitmapsize, NULL);

	/* Initialise pointers */
	new = (struct forkshell *)MapViewOfFile(h, FILE_MAP_WRITE, 0,0, 0);
	if (new == NULL)
		return NULL;
	fs_size = size;
	fs_start = new;
	funcblock = (char *)(new + 1);
	funcstring_end = (char *)new + size;
#if FORKSHELL_DEBUG
	fs_funcstring = (char *)new + sizeof(struct forkshell) + ds.funcblocksize;
	relocate = (char *)new + size;
	annot = (const char **)xzalloc(sizeof(char *)*relocatesize);
	annot_free = xzalloc(relocatesize);
#endif

	/* Now pack them all */
	forkshell_copy(fs, new);

	/* Finish it up */
	new->size = size;
	new->relocatesize = relocatesize;
	new->old_base = (char *)new;
	new->hMapFile = h;
#if FORKSHELL_DEBUG
	sprintf(name, "fs_%d_%03d.out", getpid(), ++num % 100);
	if ((fp=fopen(name, "w")) != NULL) {
		int i;

		new->funcblocksize = (char *)funcblock - (char *)(new + 1);
		new->funcstringsize = (char *)new + size - funcstring_end;

		/* perform some sanity checks on pointers */
		fprintf(fp, "forkshell   %p  %6d\n", new, (int)sizeof(*new));
		fprintf(fp, "funcblock   %p  %6d\n", new+1, new->funcblocksize);
		fprintf(fp, "funcstring  %p  %6d\n", funcstring_end,
				new->funcstringsize);
		if ((char *)funcblock != funcstring_end)
			fprintf(fp, "   funcstring != end funcblock + 1 %p\n", funcblock);
		fprintf(fp, "relocate    %p  %6d\n\n", relocate, bitmapsize);

		forkshell_print(fp, new, annot);

		for (i = 0; i < relocatesize; ++i) {
			if (annot_free[i]) {
				free((void *)annot[i]);
			}
		}
		free(annot);
		free(annot_free);
		annot = NULL;
		fclose(fp);
	}
#endif
	return new;
}

#undef trap_ptr
static void
forkshell_init(const char *idstr)
{
	struct forkshell *fs;
	void *map_handle;
	HANDLE h;
	int i;
	char **ptr;
	char *lrelocate;

	if (sscanf(idstr, "%p", &map_handle) != 1)
		return;

	h = (HANDLE)map_handle;
	fs = (struct forkshell *)MapViewOfFile(h, FILE_MAP_WRITE, 0,0, 0);
	if (!fs)
		return;

	/* this memory can't be freed */
	sticky_mem_start = fs;
	sticky_mem_end = (char *) fs + fs->size;

	/* pointer fixup */
	lrelocate = (char *)fs + fs->size;
	for (i = 0; i < fs->relocatesize; i++) {
		if (lrelocate[i/8] & (1 << i % 8)) {
			ptr = (char **)((char *)fs + i * sizeof(char *));
			if (*ptr)
				*ptr = (char *)fs + (*ptr - fs->old_base);
		}
	}

	if (fs->fpid == FS_OPENHERE)
		goto end;

	/* Now fix up stuff that can't be transferred */
	for (i = 0; i < CMDTABLESIZE; i++) {
		struct tblentry *e = fs->cmdtable[i];
		while (e) {
			if (e->cmdtype == CMDBUILTIN)
				e->param.cmd = builtintab + e->param.index;
			e = e->next;
		}
	}
	fs->gmp->trap_ptr = fs->gmp->trap;

	/* from init() */
	fs->gmp->basepf.next_to_pgetc = fs->gmp->basepf.buf = ckzalloc(IBUFSIZ);
	fs->gmp->basepf.linno = 1;
	fs->gmp->g_parsefile = &fs->gmp->basepf;

	/* Set global variables */
	ASSIGN_CONST_PTR(&ash_ptr_to_globals_misc, fs->gmp);
	ASSIGN_CONST_PTR(&ash_ptr_to_globals_var, fs->gvp);
	cmdtable = fs->cmdtable;
#if ENABLE_ASH_ALIAS
	atab = fs->atab;	/* will be NULL for FS_SHELLEXEC */
#endif
#if MAX_HISTORY
	if (fs->cnt_history) {
		line_input_state = new_line_input_t(FOR_SHELL);
		line_input_state->cnt_history = fs->cnt_history;
		for (i = 0; i < line_input_state->cnt_history; i++)
			line_input_state->history[i] = fs->history[i];
	}
#endif
#if JOBS_WIN32
	jobtab = fs->jobtab;
	njobs = fs->njobs;
	curjob = fs->curjob;
#endif

	CLEAR_RANDOM_T(&random_gen); /* or else $RANDOM repeats in child */

	reinitvar();

	if (setjmp(main_handler.loc)) {
		exitreset();
		exitshell();
	}
	exception_handler = &main_handler;

	shlvl++;
	if (fs->mode == FORK_BG) {
		SetConsoleCtrlHandler(NULL, TRUE);
		if (fs->nprocs == 0) {
			close(0);
			if (open(bb_dev_null, O_RDONLY) != 0)
				ash_msg_and_raise_perror("can't open '%s'", bb_dev_null);
		}
	}
	else {
		SetConsoleCtrlHandler(ctrl_handler, TRUE);
	}

	if (fs->n && fs->n->type == NCMD        /* is it single cmd? */
	/* && n->ncmd.args->type == NARG - always true? */
	 && fs->n->ncmd.args && strcmp(fs->n->ncmd.args->narg.text, "trap") == 0
	 && fs->n->ncmd.args->narg.next == NULL /* "trap" with no arguments */
	/* && n->ncmd.args->narg.backquote == NULL - do we need to check this? */
	) {
		TRACE(("Trap hack\n"));
		/* Save trap handler strings for trap builtin to print */
		fs->gmp->trap_ptr = xmemdup(fs->gmp->trap, sizeof(fs->gmp->trap));
		/* Fall through into clearing traps */
	}
	clear_traps();
#if JOBS_WIN32
	/* do job control only in root shell */
	jobctl = 0;

	if (fs->n && fs->n->type == NCMD && fs->n->ncmd.args &&
			strcmp(fs->n->ncmd.args->narg.text, "jobs") == 0) {
		TRACE(("Job hack\n"));
		if (!fs->jpnull)
			freejob(curjob);
		goto end;
	}
	for (struct job *jp = curjob; jp; jp = jp->prev_job)
		freejob(jp);
#endif
 end:
	forkshell_child(fs);
}

#undef free
static void
sticky_free(void *base)
{
	if (base >= sticky_mem_start && base < sticky_mem_end)
		return;
	free(base);
}
#endif

/*-
 * Copyright (c) 1989, 1991, 1993, 1994
 *      The Regents of the University of California.  All rights reserved.
 *
 * This code is derived from software contributed to Berkeley by
 * Kenneth Almquist.
 *
 * Redistribution and use in source and binary forms, with or without
 * modification, are permitted provided that the following conditions
 * are met:
 * 1. Redistributions of source code must retain the above copyright
 *    notice, this list of conditions and the following disclaimer.
 * 2. Redistributions in binary form must reproduce the above copyright
 *    notice, this list of conditions and the following disclaimer in the
 *    documentation and/or other materials provided with the distribution.
 * 3. Neither the name of the University nor the names of its contributors
 *    may be used to endorse or promote products derived from this software
 *    without specific prior written permission.
 *
 * THIS SOFTWARE IS PROVIDED BY THE REGENTS AND CONTRIBUTORS ''AS IS'' AND
 * ANY EXPRESS OR IMPLIED WARRANTIES, INCLUDING, BUT NOT LIMITED TO, THE
 * IMPLIED WARRANTIES OF MERCHANTABILITY AND FITNESS FOR A PARTICULAR PURPOSE
 * ARE DISCLAIMED.  IN NO EVENT SHALL THE REGENTS OR CONTRIBUTORS BE LIABLE
 * FOR ANY DIRECT, INDIRECT, INCIDENTAL, SPECIAL, EXEMPLARY, OR CONSEQUENTIAL
 * DAMAGES (INCLUDING, BUT NOT LIMITED TO, PROCUREMENT OF SUBSTITUTE GOODS
 * OR SERVICES; LOSS OF USE, DATA, OR PROFITS; OR BUSINESS INTERRUPTION)
 * HOWEVER CAUSED AND ON ANY THEORY OF LIABILITY, WHETHER IN CONTRACT, STRICT
 * LIABILITY, OR TORT (INCLUDING NEGLIGENCE OR OTHERWISE) ARISING IN ANY WAY
 * OUT OF THE USE OF THIS SOFTWARE, EVEN IF ADVISED OF THE POSSIBILITY OF
 * SUCH DAMAGE.
 */<|MERGE_RESOLUTION|>--- conflicted
+++ resolved
@@ -5029,7 +5029,6 @@
 	return s - os;
 }
 
-<<<<<<< HEAD
 #if ENABLE_PLATFORM_MINGW32
 static BOOL WINAPI ctrl_handler(DWORD dwCtrlType)
 {
@@ -5089,15 +5088,10 @@
 #define waitpid(p, s, f) waitpid_child(s, f)
 #endif
 
-#define DOWAIT_NONBLOCK 0
-#define DOWAIT_BLOCK    1
-#define DOWAIT_BLOCK_OR_SIG 2
-=======
 /* Inside dowait(): */
 #define DOWAIT_NONBLOCK 0	/* waitpid() will use WNOHANG and won't wait for signals */
 #define DOWAIT_BLOCK    1	/* waitpid() will NOT use WNOHANG */
 #define DOWAIT_CHILD_OR_SIG 2	/* waitpid() will use WNOHANG and if got 0, will wait for signals, then loop back */
->>>>>>> b4cedd4c
 #if BASH_WAIT_N
 # define DOWAIT_JOBSTATUS 0x10  /* OR this to get job's exitstatus instead of pid */
 #endif
@@ -5204,8 +5198,8 @@
 				sp->ps_status = status;
 				thisjob = jp;
 #if ENABLE_PLATFORM_MINGW32
-				CloseHandle(ps->ps_proc);
-				ps->ps_proc = NULL;
+				CloseHandle(sp->ps_proc);
+				sp->ps_proc = NULL;
 #endif
 			}
 			if (sp->ps_status == -1)
