--- conflicted
+++ resolved
@@ -2816,7 +2816,7 @@
 static int
 padvance_magic(const char **path, const char *name, int magic)
 {
-	const char *term = "%:";
+	const char *term = "%"PATH_SEP_STR;
 	const char *lpathopt;
 	const char *p;
 	char *q;
@@ -2829,43 +2829,18 @@
 
 	lpathopt = NULL;
 	start = *path;
-<<<<<<< HEAD
-	for (p = start; *p && *p != PATH_SEP && *p != '%'; p++)
-		continue;
-	len = p - start + strlen(name) + 2;     /* "2" is for '/' and '\0' */
-
-	/* reserve space for suffix on WIN32 */
-	while (stackblocksize() < (ENABLE_PLATFORM_MINGW32 ? len+4 : len))
-		growstackblock();
-	q = stackblock();
-	if (p != start) {
-		q = mempcpy(q, start, p - start);
-		*q++ = '/';
-=======
 
 	if (*start == '%' && (p = legal_pathopt(start + 1, term, magic))) {
 		lpathopt = start + 1;
 		start = p;
-		term = ":";
->>>>>>> 22c75924
+		term = PATH_SEP_STR;
 	}
 
 	len = strcspn(start, term);
 	p = start + len;
 
 	if (*p == '%') {
-<<<<<<< HEAD
-		pathopt = ++p;
-		while (*p && *p != PATH_SEP)
-			p++;
-	}
-	if (*p == PATH_SEP)
-		*path = p + 1;
-	else
-		*path = NULL;
-	return stalloc(len);
-=======
-		size_t extra = strchrnul(p, ':') - p;
+		size_t extra = strchrnul(p, PATH_SEP) - p;
 
 		if (legal_pathopt(p + 1, term, magic))
 			lpathopt = p + 1;
@@ -2876,10 +2851,11 @@
 	}
 
 	pathopt = lpathopt;
-	*path = *p == ':' ? p + 1 : NULL;
+	*path = *p == PATH_SEP ? p + 1 : NULL;
 
 	/* "2" is for '/' and '\0' */
-	qlen = len + strlen(name) + 2;
+	/* reserve space for suffix on WIN32 */
+	qlen = len + strlen(name) + 2 IF_PLATFORM_MINGW32(+ 4);
 	q = growstackto(qlen);
 
 	if (len) {
@@ -2895,7 +2871,6 @@
 padvance(const char **path, const char *name)
 {
 	return padvance_magic(path, name, 1);
->>>>>>> 22c75924
 }
 
 
@@ -7185,12 +7160,8 @@
 
 	/* Eat all trailing newlines */
 	dest = expdest;
-<<<<<<< HEAD
-	for (; dest > (char *)stackblock() && (dest[-1] == '\n' ||
-			(ENABLE_PLATFORM_MINGW32 && dest[-1] == '\r'));)
-=======
-	for (; dest > ((char *)stackblock() + startloc) && dest[-1] == '\n';)
->>>>>>> 22c75924
+	for (; dest > ((char *)stackblock() + startloc) && (dest[-1] == '\n'
+				IF_PLATFORM_MINGW32(|| dest[-1] == '\r'));)
 		STUNPUTC(dest);
 	expdest = dest;
 
@@ -8839,13 +8810,10 @@
 	do {
 		padvance(&path, cmdp->cmdname);
 	} while (--idx >= 0);
-<<<<<<< HEAD
+	name = stackblock();
 #if ENABLE_PLATFORM_MINGW32
 	add_win32_extension(name);
 #endif
-=======
-	name = stackblock();
->>>>>>> 22c75924
 	out1fmt("%s%s\n", name, (cmdp->rehash ? "*" : nullstr));
 }
 
@@ -9042,32 +9010,14 @@
 	idx = 0;
 	bltin = -1;
 	for (;;) {
-<<<<<<< HEAD
-		if (*old != *new) {
-			firstchange = idx;
-			if ((*old == '\0' && *new == PATH_SEP)
-			 || (*old == PATH_SEP && *new == '\0')
-			) {
-				firstchange++;
-			}
-			old = new;      /* ignore subsequent differences */
-=======
 		if (*new == '%' && prefix(new + 1, "builtin")) {
 			bltin = idx;
 			break;
->>>>>>> 22c75924
-		}
-		new = strchr(new, ':');
+		}
+		new = strchr(new, PATH_SEP);
 		if (!new)
 			break;
-<<<<<<< HEAD
-		if (*new == '%' && idx_bltin < 0 && prefix(new + 1, "builtin"))
-			idx_bltin = idx;
-		if (*new == PATH_SEP)
-			idx++;
-=======
 		idx++;
->>>>>>> 22c75924
 		new++;
 	}
 	builtinloc = bltin;
@@ -14186,13 +14136,8 @@
 	int len;
 
 	/* don't try this for absolute or relative paths */
-<<<<<<< HEAD
-	if (strchr(name, '/') || (ENABLE_PLATFORM_MINGW32 && strchr(name, '\\')))
-		return name;
-=======
-	if (strchr(basename, '/'))
+	if (strchr(basename, '/') IF_PLATFORM_MINGW32(|| strchr(basename, '\\')))
 		return basename;
->>>>>>> 22c75924
 
 	while ((len = padvance(&path, basename)) >= 0) {
 		fullname = stackblock();
