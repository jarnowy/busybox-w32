--- conflicted
+++ resolved
@@ -84,43 +84,6 @@
 # error "Do not even bother, ash will not run on NOMMU machine"
 #endif
 
-<<<<<<< HEAD
-#if ENABLE_PLATFORM_MINGW32
-struct forkshell;
-union node;
-struct strlist;
-struct job;
-
-typedef void (*forkpoint_fn)(struct forkshell *fs);
-struct forkshell {
-	/* filled by forkshell_copy() */
-	struct globals_var *gvp;
-	struct globals_misc *gmp;
-	struct tblentry **cmdtable;
-	struct localvar *localvars;
-	/* struct alias **atab; */
-	/* struct parsefile *g_parsefile; */
-	int fpid;
-	HANDLE hMapFile;
-	void *old_base;
-	int nodeptr_offset;
-	int size;
-
-	forkpoint_fn fp;
-	/* optional data, used by forkpoint_fn */
-	int flags;
-	int fd[10];
-	union node *n;
-	char **argv;
-	char *string;
-	struct strlist *strlist;
-	pid_t pid;
-};
-static void sticky_free(void *p);
-#define free(p) sticky_free(p)
-static int spawn_forkshell(struct job *jp, struct forkshell *fs, int mode);
-#endif
-=======
 //applet:IF_ASH(APPLET(ash, _BB_DIR_BIN, _BB_SUID_DROP))
 //applet:IF_FEATURE_SH_IS_ASH(APPLET_ODDNAME(sh, ash, _BB_DIR_BIN, _BB_SUID_DROP, sh))
 //applet:IF_FEATURE_BASH_IS_ASH(APPLET_ODDNAME(bash, ash, _BB_DIR_BIN, _BB_SUID_DROP, bash))
@@ -238,7 +201,41 @@
 //usage:#define bash_trivial_usage NOUSAGE_STR
 //usage:#define bash_full_usage ""
 
->>>>>>> 771f1995
+#if ENABLE_PLATFORM_MINGW32
+struct forkshell;
+union node;
+struct strlist;
+struct job;
+
+typedef void (*forkpoint_fn)(struct forkshell *fs);
+struct forkshell {
+	/* filled by forkshell_copy() */
+	struct globals_var *gvp;
+	struct globals_misc *gmp;
+	struct tblentry **cmdtable;
+	struct localvar *localvars;
+	/* struct alias **atab; */
+	/* struct parsefile *g_parsefile; */
+	int fpid;
+	HANDLE hMapFile;
+	void *old_base;
+	int nodeptr_offset;
+	int size;
+
+	forkpoint_fn fp;
+	/* optional data, used by forkpoint_fn */
+	int flags;
+	int fd[10];
+	union node *n;
+	char **argv;
+	char *string;
+	struct strlist *strlist;
+	pid_t pid;
+};
+static void sticky_free(void *p);
+#define free(p) sticky_free(p)
+static int spawn_forkshell(struct job *jp, struct forkshell *fs, int mode);
+#endif
 
 /* ============ Hash table sizes. Configurable. */
 
