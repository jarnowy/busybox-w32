/* vi: set sw=4 ts=4: */
/*
 * ash shell port for busybox
 *
 * This code is derived from software contributed to Berkeley by
 * Kenneth Almquist.
 *
 * Original BSD copyright notice is retained at the end of this file.
 *
 * Copyright (c) 1989, 1991, 1993, 1994
 *      The Regents of the University of California.  All rights reserved.
 *
 * Copyright (c) 1997-2005 Herbert Xu <herbert@gondor.apana.org.au>
 * was re-ported from NetBSD and debianized.
 *
 * Licensed under GPLv2 or later, see file LICENSE in this source tree.
 */

/*
 * MinGW notes
 *
 * - Environment variables from Windows will all be turned to uppercase.
 * - PATH accepts both ; and : as separator, but can't be mixed
 * - command without ".exe" extension is still understood as executable
 * - shell scripts on the path are detected by the presence of '#!';
 *   the path to the interpreter is ignored, PATH is searched to find it
 * - both / and \ are supported in PATH. Usually you must use /
 * - trap/job does not work
 * - /dev/null is supported for redirection
 * - fake $PPID
 */

//config:config ASH
//config:	bool "ash (77 kb)"
//config:	default y
//config:	depends on !NOMMU
//config:	help
//config:	The most complete and most pedantically correct shell included with
//config:	busybox. This shell is actually a derivative of the Debian 'dash'
//config:	shell (by Herbert Xu), which was created by porting the 'ash' shell
//config:	(written by Kenneth Almquist) from NetBSD.
//config:
//config:# ash options
//config:# note: Don't remove !NOMMU part in the next line; it would break
//config:# menuconfig's indenting.
//config:if !NOMMU && (ASH || SH_IS_ASH || BASH_IS_ASH)
//config:
//config:config ASH_OPTIMIZE_FOR_SIZE
//config:	bool "Optimize for size instead of speed"
//config:	default y
//config:	depends on ASH || SH_IS_ASH || BASH_IS_ASH
//config:
//config:config ASH_INTERNAL_GLOB
//config:	bool "Use internal glob() implementation"
//config:	default y	# Y is bigger, but because of uclibc glob() bug, let Y be default for now
//config:	depends on ASH || SH_IS_ASH || BASH_IS_ASH
//config:	help
//config:	Do not use glob() function from libc, use internal implementation.
//config:	Use this if you are getting "glob.h: No such file or directory"
//config:	or similar build errors.
//config:	Note that as of now (2017-01), uclibc and musl glob() both have bugs
//config:	which would break ash if you select N here.
//config:
//config:config ASH_BASH_COMPAT
//config:	bool "bash-compatible extensions"
//config:	default y
//config:	depends on ASH || SH_IS_ASH || BASH_IS_ASH
//config:
//config:config ASH_JOB_CONTROL
//config:	bool "Job control"
//config:	default y
//config:	depends on ASH || SH_IS_ASH || BASH_IS_ASH
//config:
//config:config ASH_ALIAS
//config:	bool "Alias support"
//config:	default y
//config:	depends on ASH || SH_IS_ASH || BASH_IS_ASH
//config:
//config:config ASH_RANDOM_SUPPORT
//config:	bool "Pseudorandom generator and $RANDOM variable"
//config:	default y
//config:	depends on ASH || SH_IS_ASH || BASH_IS_ASH
//config:	help
//config:	Enable pseudorandom generator and dynamic variable "$RANDOM".
//config:	Each read of "$RANDOM" will generate a new pseudorandom value.
//config:	You can reset the generator by using a specified start value.
//config:	After "unset RANDOM" the generator will switch off and this
//config:	variable will no longer have special treatment.
//config:
//config:config ASH_EXPAND_PRMT
//config:	bool "Expand prompt string"
//config:	default y
//config:	depends on ASH || SH_IS_ASH || BASH_IS_ASH
//config:	help
//config:	$PS# may contain volatile content, such as backquote commands.
//config:	This option recreates the prompt string from the environment
//config:	variable each time it is displayed.
//config:
//config:config ASH_IDLE_TIMEOUT
//config:	bool "Idle timeout variable $TMOUT"
//config:	default y
//config:	depends on ASH || SH_IS_ASH || BASH_IS_ASH
//config:	help
//config:	Enable bash-like auto-logout after $TMOUT seconds of idle time.
//config:
//config:config ASH_MAIL
//config:	bool "Check for new mail in interactive shell"
//config:	default y
//config:	depends on ASH || SH_IS_ASH || BASH_IS_ASH
//config:	help
//config:	Enable "check for new mail" function:
//config:	if set, $MAIL file and $MAILPATH list of files
//config:	are checked for mtime changes, and "you have mail"
//config:	message is printed if change is detected.
//config:
//config:config ASH_ECHO
//config:	bool "echo builtin"
//config:	default y
//config:	depends on ASH || SH_IS_ASH || BASH_IS_ASH
//config:
//config:config ASH_PRINTF
//config:	bool "printf builtin"
//config:	default y
//config:	depends on ASH || SH_IS_ASH || BASH_IS_ASH
//config:
//config:config ASH_TEST
//config:	bool "test builtin"
//config:	default y
//config:	depends on ASH || SH_IS_ASH || BASH_IS_ASH
//config:
//config:config ASH_HELP
//config:	bool "help builtin"
//config:	default y
//config:	depends on ASH || SH_IS_ASH || BASH_IS_ASH
//config:
//config:config ASH_GETOPTS
//config:	bool "getopts builtin"
//config:	default y
//config:	depends on ASH || SH_IS_ASH || BASH_IS_ASH
//config:
//config:config ASH_CMDCMD
//config:	bool "command builtin"
//config:	default y
//config:	depends on ASH || SH_IS_ASH || BASH_IS_ASH
//config:	help
//config:	Enable support for the 'command' builtin, which allows
//config:	you to run the specified command or builtin,
//config:	even when there is a function with the same name.
//config:
//config:
//config:config ASH_NOCONSOLE
//config:	bool "'noconsole' option"
//config:	default y
//config:	depends on (ASH || SH_IS_ASH || BASH_IS_ASH) && PLATFORM_MINGW32
//config:	help
//config:	  Enable support for the 'noconsole' option, which attempts to
//config:	  hide the console normally associated with a command line
//config:	  application.  This may be useful when running a shell script
//config:	  from a GUI application.  Disable this if your platform doesn't
//config:	  support the required APIs.
//config:
//config:endif # ash options

//applet:IF_ASH(APPLET(ash, BB_DIR_BIN, BB_SUID_DROP))
//                      APPLET_ODDNAME:name  main location    suid_type     help
//applet:IF_SH_IS_ASH(  APPLET_ODDNAME(sh,   ash, BB_DIR_BIN, BB_SUID_DROP, ash))
//applet:IF_BASH_IS_ASH(APPLET_ODDNAME(bash, ash, BB_DIR_BIN, BB_SUID_DROP, ash))

//kbuild:lib-$(CONFIG_ASH) += ash.o ash_ptr_hack.o shell_common.o
//kbuild:lib-$(CONFIG_SH_IS_ASH) += ash.o ash_ptr_hack.o shell_common.o
//kbuild:lib-$(CONFIG_BASH_IS_ASH) += ash.o ash_ptr_hack.o shell_common.o
//kbuild:lib-$(CONFIG_ASH_RANDOM_SUPPORT) += random.o

/*
 * DEBUG=1 to compile in debugging ('set -o debug' turns on)
 * DEBUG=2 to compile in and turn on debugging.
 * When debugging is on ("set -o debug" was executed, or DEBUG=2),
 * debugging info is written to ./trace, quit signal generates core dump.
 */
#define DEBUG 0
/* Tweak debug output verbosity here */
#define DEBUG_TIME 0
#define DEBUG_PID 1
#define DEBUG_SIG 1
#define DEBUG_INTONOFF 0

#define PROFILE 0

#define JOBS ENABLE_ASH_JOB_CONTROL

#include <setjmp.h>
#include <fnmatch.h>
#include <sys/times.h>
#include <sys/utsname.h> /* for setting $HOSTNAME */
#include "busybox.h" /* for applet_names */

/* So far, all bash compat is controlled by one config option */
/* Separate defines document which part of code implements what */
/* function keyword */
#define    BASH_FUNCTION        ENABLE_ASH_BASH_COMPAT
#define IF_BASH_FUNCTION            IF_ASH_BASH_COMPAT
/* &>file */
#define    BASH_REDIR_OUTPUT    ENABLE_ASH_BASH_COMPAT
#define IF_BASH_REDIR_OUTPUT        IF_ASH_BASH_COMPAT
/* $'...' */
#define    BASH_DOLLAR_SQUOTE   ENABLE_ASH_BASH_COMPAT
#define IF_BASH_DOLLAR_SQUOTE       IF_ASH_BASH_COMPAT
#define    BASH_PATTERN_SUBST   ENABLE_ASH_BASH_COMPAT
#define IF_BASH_PATTERN_SUBST       IF_ASH_BASH_COMPAT
#define    BASH_SUBSTR          ENABLE_ASH_BASH_COMPAT
#define IF_BASH_SUBSTR              IF_ASH_BASH_COMPAT
/* [[ EXPR ]] */
#define    BASH_TEST2           (ENABLE_ASH_BASH_COMPAT * ENABLE_ASH_TEST)
#define    BASH_SOURCE          ENABLE_ASH_BASH_COMPAT
#define    BASH_PIPEFAIL        ENABLE_ASH_BASH_COMPAT
#define    BASH_HOSTNAME_VAR    ENABLE_ASH_BASH_COMPAT
#define    BASH_SHLVL_VAR       ENABLE_ASH_BASH_COMPAT
#define    BASH_XTRACEFD        ENABLE_ASH_BASH_COMPAT
#define    BASH_READ_D          ENABLE_ASH_BASH_COMPAT
#define IF_BASH_READ_D              IF_ASH_BASH_COMPAT

#if defined(__ANDROID_API__) && __ANDROID_API__ <= 24
/* Bionic at least up to version 24 has no glob() */
# undef  ENABLE_ASH_INTERNAL_GLOB
# define ENABLE_ASH_INTERNAL_GLOB 1
#endif

#if !ENABLE_ASH_INTERNAL_GLOB && defined(__UCLIBC__)
# error uClibc glob() is buggy, use ASH_INTERNAL_GLOB.
# error The bug is: for "$PWD"/<pattern> ash will escape e.g. dashes in "$PWD"
# error with backslash, even ones which do not need to be: "/a-b" -> "/a\-b"
# error glob() should unbackslash them and match. uClibc does not unbackslash,
# error fails to match dirname, subsequently not expanding <pattern> in it.
// Testcase:
// if (glob("/etc/polkit\\-1", 0, NULL, &pglob)) - this returns 0 on uclibc, no bug
// if (glob("/etc/polkit\\-1/*", 0, NULL, &pglob)) printf("uclibc bug!\n");
#endif

#if !ENABLE_ASH_INTERNAL_GLOB
# include <glob.h>
#endif

#include "unicode.h"
#include "shell_common.h"
#if ENABLE_FEATURE_SH_MATH
# include "math.h"
#else
typedef long arith_t;
# define ARITH_FMT "%ld"
#endif
#if ENABLE_ASH_RANDOM_SUPPORT
# include "random.h"
#else
# define CLEAR_RANDOM_T(rnd) ((void)0)
#endif

#include "NUM_APPLETS.h"
#if NUM_APPLETS == 1
/* STANDALONE does not make sense, and won't compile */
# undef CONFIG_FEATURE_SH_STANDALONE
# undef ENABLE_FEATURE_SH_STANDALONE
# undef IF_FEATURE_SH_STANDALONE
# undef IF_NOT_FEATURE_SH_STANDALONE
# define ENABLE_FEATURE_SH_STANDALONE 0
# define IF_FEATURE_SH_STANDALONE(...)
# define IF_NOT_FEATURE_SH_STANDALONE(...) __VA_ARGS__
#endif

#ifndef PIPE_BUF
# define PIPE_BUF 4096           /* amount of buffering in a pipe */
#endif

#if !ENABLE_PLATFORM_MINGW32
# define is_absolute_path(path) ((path)[0] == '/')
#endif

#if !BB_MMU
# error "Do not even bother, ash will not run on NOMMU machine"
#endif

#if ENABLE_PLATFORM_MINGW32
union node;
struct strlist;
struct job;

struct forkshell {
	/* filled by forkshell_copy() */
	struct globals_var *gvp;
	struct globals_misc *gmp;
	struct tblentry **cmdtable;
	/* struct alias **atab; */
	/* struct parsefile *g_parsefile; */
	HANDLE hMapFile;
	void *old_base;
	int nodeptr_offset;
	int size;

	/* type of forkshell */
	int fpid;

	/* optional data, used by forkshell_child */
	int flags;
	int fd[10];
	union node *n;
	char **argv;
	char *string;
	struct strlist *strlist;
};

enum {
	FS_OPENHERE,
	FS_EVALBACKCMD,
	FS_EVALSUBSHELL,
	FS_EVALPIPE,
	FS_SHELLEXEC
};

static struct forkshell* forkshell_prepare(struct forkshell *fs);
static void forkshell_init(const char *idstr);
static void forkshell_child(struct forkshell *fs);
static void sticky_free(void *p);
#define free(p) sticky_free(p)
static int spawn_forkshell(struct job *jp, struct forkshell *fs, int mode);
#endif

/* ============ Hash table sizes. Configurable. */

#define VTABSIZE 39
#define ATABSIZE 39
#define CMDTABLESIZE 31         /* should be prime */


/* ============ Shell options */

static const char *const optletters_optnames[] = {
	"e"   "errexit",
	"f"   "noglob",
	"I"   "ignoreeof",
	"i"   "interactive",
	"m"   "monitor",
	"n"   "noexec",
	"s"   "stdin",
	"x"   "xtrace",
	"v"   "verbose",
	"C"   "noclobber",
	"a"   "allexport",
	"b"   "notify",
	"u"   "nounset",
	"\0"  "vi"
#if BASH_PIPEFAIL
	,"\0"  "pipefail"
#endif
#if DEBUG
	,"\0"  "nolog"
	,"\0"  "debug"
#endif
#if ENABLE_PLATFORM_MINGW32
	,"X"   "winxp"
#endif
#if ENABLE_ASH_NOCONSOLE
	,"\0"  "noconsole"
#endif
};

#define optletters(n)  optletters_optnames[n][0]
#define optnames(n)   (optletters_optnames[n] + 1)

enum { NOPTS = ARRAY_SIZE(optletters_optnames) };


/* ============ Misc data */

#define msg_illnum "Illegal number: %s"

/*
 * We enclose jmp_buf in a structure so that we can declare pointers to
 * jump locations.  The global variable handler contains the location to
 * jump to when an exception occurs, and the global variable exception_type
 * contains a code identifying the exception.  To implement nested
 * exception handlers, the user should save the value of handler on entry
 * to an inner scope, set handler to point to a jmploc structure for the
 * inner scope, and restore handler on exit from the scope.
 */
struct jmploc {
	jmp_buf loc;
};

struct globals_misc {
	uint8_t exitstatus;     /* exit status of last command */
	uint8_t back_exitstatus;/* exit status of backquoted command */
	smallint job_warning;   /* user was warned about stopped jobs (can be 2, 1 or 0). */
	int rootpid;            /* pid of main shell */
	/* shell level: 0 for the main shell, 1 for its children, and so on */
	int shlvl;
#define rootshell (!shlvl)
	char *minusc;  /* argument to -c option */

	char *curdir; // = nullstr;     /* current working directory */
	char *physdir; // = nullstr;    /* physical working directory */

	char *arg0; /* value of $0 */

	struct jmploc *exception_handler;

	volatile int suppress_int; /* counter */
	volatile /*sig_atomic_t*/ smallint pending_int; /* 1 = got SIGINT */
	volatile /*sig_atomic_t*/ smallint got_sigchld; /* 1 = got SIGCHLD */
	volatile /*sig_atomic_t*/ smallint pending_sig;	/* last pending signal */
	smallint exception_type; /* kind of exception (0..5) */
	/* exceptions */
#define EXINT 0         /* SIGINT received */
#define EXERROR 1       /* a generic error */
#define EXEXIT 4        /* exit the shell */

	char nullstr[1];        /* zero length string */

	char optlist[NOPTS];
#define eflag optlist[0]
#define fflag optlist[1]
#define Iflag optlist[2]
#define iflag optlist[3]
#define mflag optlist[4]
#define nflag optlist[5]
#define sflag optlist[6]
#define xflag optlist[7]
#define vflag optlist[8]
#define Cflag optlist[9]
#define aflag optlist[10]
#define bflag optlist[11]
#define uflag optlist[12]
#define viflag optlist[13]
#if BASH_PIPEFAIL
# define pipefail optlist[14]
#else
# define pipefail 0
#endif
#if DEBUG
# define nolog optlist[14 + BASH_PIPEFAIL]
# define debug optlist[15 + BASH_PIPEFAIL]
#endif
#if ENABLE_PLATFORM_MINGW32
# define winxp optlist[14 + ENABLE_ASH_BASH_COMPAT + 2*DEBUG]
#endif
#if ENABLE_ASH_NOCONSOLE
# define noconsole optlist[15 + ENABLE_ASH_BASH_COMPAT + 2*DEBUG]
#endif

	/* trap handler commands */
	/*
	 * Sigmode records the current value of the signal handlers for the various
	 * modes.  A value of zero means that the current handler is not known.
	 * S_HARD_IGN indicates that the signal was ignored on entry to the shell.
	 */
	char sigmode[NSIG - 1];
#define S_DFL      1            /* default signal handling (SIG_DFL) */
#define S_CATCH    2            /* signal is caught */
#define S_IGN      3            /* signal is ignored (SIG_IGN) */
#define S_HARD_IGN 4            /* signal is ignored permanently (it was SIG_IGN on entry to shell) */

	/* indicates specified signal received */
	uint8_t gotsig[NSIG - 1]; /* offset by 1: "signal" 0 is meaningless */
	uint8_t may_have_traps; /* 0: definitely no traps are set, 1: some traps may be set */
	char *trap[NSIG];
	char **trap_ptr;        /* used only by "trap hack" */

	/* Rarely referenced stuff */
#if ENABLE_ASH_RANDOM_SUPPORT
	random_t random_gen;
#endif
	pid_t backgndpid;        /* pid of last background process */
};
extern struct globals_misc *const ash_ptr_to_globals_misc;
#define G_misc (*ash_ptr_to_globals_misc)
#define exitstatus        (G_misc.exitstatus )
#define back_exitstatus   (G_misc.back_exitstatus )
#define job_warning       (G_misc.job_warning)
#define rootpid     (G_misc.rootpid    )
#define shlvl       (G_misc.shlvl      )
#define minusc      (G_misc.minusc     )
#define curdir      (G_misc.curdir     )
#define physdir     (G_misc.physdir    )
#define arg0        (G_misc.arg0       )
#define exception_handler (G_misc.exception_handler)
#define exception_type    (G_misc.exception_type   )
#define suppress_int      (G_misc.suppress_int     )
#define pending_int       (G_misc.pending_int      )
#define got_sigchld       (G_misc.got_sigchld      )
#define pending_sig       (G_misc.pending_sig      )
#define nullstr     (G_misc.nullstr    )
#define optlist     (G_misc.optlist    )
#define sigmode     (G_misc.sigmode    )
#define gotsig      (G_misc.gotsig     )
#define may_have_traps    (G_misc.may_have_traps   )
#define trap        (G_misc.trap       )
#define trap_ptr    (G_misc.trap_ptr   )
#define random_gen  (G_misc.random_gen )
#define backgndpid  (G_misc.backgndpid )
#define INIT_G_misc() do { \
	(*(struct globals_misc**)&ash_ptr_to_globals_misc) = xzalloc(sizeof(G_misc)); \
	barrier(); \
	curdir = nullstr; \
	physdir = nullstr; \
	trap_ptr = trap; \
} while (0)


/* ============ DEBUG */
#if DEBUG
static void trace_printf(const char *fmt, ...);
static void trace_vprintf(const char *fmt, va_list va);
# define TRACE(param)    trace_printf param
# define TRACEV(param)   trace_vprintf param
# define close(fd) do { \
	int dfd = (fd); \
	if (close(dfd) < 0) \
		bb_error_msg("bug on %d: closing %d(0x%x)", \
			__LINE__, dfd, dfd); \
} while (0)
#else
# define TRACE(param)
# define TRACEV(param)
#endif


/* ============ Utility functions */
#define is_name(c)      ((c) == '_' || isalpha((unsigned char)(c)))
#define is_in_name(c)   ((c) == '_' || isalnum((unsigned char)(c)))

static int
isdigit_str9(const char *str)
{
	int maxlen = 9 + 1; /* max 9 digits: 999999999 */
	while (--maxlen && isdigit(*str))
		str++;
	return (*str == '\0');
}

static const char *
var_end(const char *var)
{
	while (*var)
		if (*var++ == '=')
			break;
	return var;
}


/* ============ Interrupts / exceptions */

static void exitshell(void) NORETURN;

/*
 * These macros allow the user to suspend the handling of interrupt signals
 * over a period of time.  This is similar to SIGHOLD or to sigblock, but
 * much more efficient and portable.  (But hacking the kernel is so much
 * more fun than worrying about efficiency and portability. :-))
 */
#if DEBUG_INTONOFF
# define INT_OFF do { \
	TRACE(("%s:%d INT_OFF(%d)\n", __func__, __LINE__, suppress_int)); \
	suppress_int++; \
	barrier(); \
} while (0)
#else
# define INT_OFF do { \
	suppress_int++; \
	barrier(); \
} while (0)
#endif

/*
 * Called to raise an exception.  Since C doesn't include exceptions, we
 * just do a longjmp to the exception handler.  The type of exception is
 * stored in the global variable "exception_type".
 */
static void raise_exception(int) NORETURN;
static void
raise_exception(int e)
{
#if DEBUG
	if (exception_handler == NULL)
		abort();
#endif
	INT_OFF;
	exception_type = e;
	longjmp(exception_handler->loc, 1);
}
#if DEBUG
#define raise_exception(e) do { \
	TRACE(("raising exception %d on line %d\n", (e), __LINE__)); \
	raise_exception(e); \
} while (0)
#endif

/*
 * Called when a SIGINT is received.  (If the user specifies
 * that SIGINT is to be trapped or ignored using the trap builtin, then
 * this routine is not called.)  Suppressint is nonzero when interrupts
 * are held using the INT_OFF macro.  (The test for iflag is just
 * defensive programming.)
 */
static void raise_interrupt(void) NORETURN;
static void
raise_interrupt(void)
{
	pending_int = 0;
	/* Signal is not automatically unmasked after it is raised,
	 * do it ourself - unmask all signals */
	sigprocmask_allsigs(SIG_UNBLOCK);
	/* pending_sig = 0; - now done in signal_handler() */

	if (!(rootshell && iflag)) {
		/* Kill ourself with SIGINT */
		signal(SIGINT, SIG_DFL);
		raise(SIGINT);
	}
	/* bash: ^C even on empty command line sets $? */
	exitstatus = SIGINT + 128;
	raise_exception(EXINT);
	/* NOTREACHED */
}
#if DEBUG
#define raise_interrupt() do { \
	TRACE(("raising interrupt on line %d\n", __LINE__)); \
	raise_interrupt(); \
} while (0)
#endif

static IF_ASH_OPTIMIZE_FOR_SIZE(inline) void
int_on(void)
{
	barrier();
	if (--suppress_int == 0 && pending_int) {
		raise_interrupt();
	}
}
#if DEBUG_INTONOFF
# define INT_ON do { \
	TRACE(("%s:%d INT_ON(%d)\n", __func__, __LINE__, suppress_int-1)); \
	int_on(); \
} while (0)
#else
# define INT_ON int_on()
#endif
static IF_ASH_OPTIMIZE_FOR_SIZE(inline) void
force_int_on(void)
{
	barrier();
	suppress_int = 0;
	if (pending_int)
		raise_interrupt();
}
#define FORCE_INT_ON force_int_on()

#define SAVE_INT(v) ((v) = suppress_int)

#define RESTORE_INT(v) do { \
	barrier(); \
	suppress_int = (v); \
	if (suppress_int == 0 && pending_int) \
		raise_interrupt(); \
} while (0)


/* ============ Stdout/stderr output */

static void
outstr(const char *p, FILE *file)
{
	INT_OFF;
	fputs(p, file);
	INT_ON;
}

static void
flush_stdout_stderr(void)
{
	INT_OFF;
	fflush_all();
	INT_ON;
}

/* Was called outcslow(c,FILE*), but c was always '\n' */
static void
newline_and_flush(FILE *dest)
{
	INT_OFF;
	putc('\n', dest);
	fflush(dest);
	INT_ON;
}

static int out1fmt(const char *, ...) __attribute__((__format__(__printf__,1,2)));
static int
out1fmt(const char *fmt, ...)
{
	va_list ap;
	int r;

	INT_OFF;
	va_start(ap, fmt);
	r = vprintf(fmt, ap);
	va_end(ap);
	INT_ON;
	return r;
}

static int fmtstr(char *, size_t, const char *, ...) __attribute__((__format__(__printf__,3,4)));
static int
fmtstr(char *outbuf, size_t length, const char *fmt, ...)
{
	va_list ap;
	int ret;

	INT_OFF;
	va_start(ap, fmt);
	ret = vsnprintf(outbuf, length, fmt, ap);
	va_end(ap);
	INT_ON;
	return ret;
}

static void
out1str(const char *p)
{
	outstr(p, stdout);
}

static void
out2str(const char *p)
{
	outstr(p, stderr);
	flush_stdout_stderr();
}


/* ============ Parser structures */

/* control characters in argument strings */
#define CTL_FIRST CTLESC
#define CTLESC       ((unsigned char)'\201')    /* escape next character */
#define CTLVAR       ((unsigned char)'\202')    /* variable defn */
#define CTLENDVAR    ((unsigned char)'\203')
#define CTLBACKQ     ((unsigned char)'\204')
#define CTLARI       ((unsigned char)'\206')    /* arithmetic expression */
#define CTLENDARI    ((unsigned char)'\207')
#define CTLQUOTEMARK ((unsigned char)'\210')
#define CTL_LAST CTLQUOTEMARK

/* variable substitution byte (follows CTLVAR) */
#define VSTYPE  0x0f            /* type of variable substitution */
#define VSNUL   0x10            /* colon--treat the empty string as unset */

/* values of VSTYPE field */
#define VSNORMAL        0x1     /* normal variable:  $var or ${var} */
#define VSMINUS         0x2     /* ${var-text} */
#define VSPLUS          0x3     /* ${var+text} */
#define VSQUESTION      0x4     /* ${var?message} */
#define VSASSIGN        0x5     /* ${var=text} */
#define VSTRIMRIGHT     0x6     /* ${var%pattern} */
#define VSTRIMRIGHTMAX  0x7     /* ${var%%pattern} */
#define VSTRIMLEFT      0x8     /* ${var#pattern} */
#define VSTRIMLEFTMAX   0x9     /* ${var##pattern} */
#define VSLENGTH        0xa     /* ${#var} */
#if BASH_SUBSTR
#define VSSUBSTR        0xc     /* ${var:position:length} */
#endif
#if BASH_PATTERN_SUBST
#define VSREPLACE       0xd     /* ${var/pattern/replacement} */
#define VSREPLACEALL    0xe     /* ${var//pattern/replacement} */
#endif

static const char dolatstr[] ALIGN1 = {
	CTLQUOTEMARK, CTLVAR, VSNORMAL, '@', '=', CTLQUOTEMARK, '\0'
};
#define DOLATSTRLEN 6

#define NCMD      0
#define NPIPE     1
#define NREDIR    2
#define NBACKGND  3
#define NSUBSHELL 4
#define NAND      5
#define NOR       6
#define NSEMI     7
#define NIF       8
#define NWHILE    9
#define NUNTIL   10
#define NFOR     11
#define NCASE    12
#define NCLIST   13
#define NDEFUN   14
#define NARG     15
#define NTO      16
#if BASH_REDIR_OUTPUT
#define NTO2     17
#endif
#define NCLOBBER 18
#define NFROM    19
#define NFROMTO  20
#define NAPPEND  21
#define NTOFD    22
#define NFROMFD  23
#define NHERE    24
#define NXHERE   25
#define NNOT     26
#define N_NUMBER 27

union node;

struct ncmd {
	smallint type; /* Nxxxx */
	union node *assign;
	union node *args;
	union node *redirect;
};

struct npipe {
	smallint type;
	smallint pipe_backgnd;
	struct nodelist *cmdlist;
};

struct nredir {
	smallint type;
	union node *n;
	union node *redirect;
};

struct nbinary {
	smallint type;
	union node *ch1;
	union node *ch2;
};

struct nif {
	smallint type;
	union node *test;
	union node *ifpart;
	union node *elsepart;
};

struct nfor {
	smallint type;
	union node *args;
	union node *body;
	char *var;
};

struct ncase {
	smallint type;
	union node *expr;
	union node *cases;
};

struct nclist {
	smallint type;
	union node *next;
	union node *pattern;
	union node *body;
};

struct narg {
	smallint type;
	union node *next;
	char *text;
	struct nodelist *backquote;
};

/* nfile and ndup layout must match!
 * NTOFD (>&fdnum) uses ndup structure, but we may discover mid-flight
 * that it is actually NTO2 (>&file), and change its type.
 */
struct nfile {
	smallint type;
	union node *next;
	int fd;
	int _unused_dupfd;
	union node *fname;
	char *expfname;
};

struct ndup {
	smallint type;
	union node *next;
	int fd;
	int dupfd;
	union node *vname;
	char *_unused_expfname;
};

struct nhere {
	smallint type;
	union node *next;
	int fd;
	union node *doc;
};

struct nnot {
	smallint type;
	union node *com;
};

union node {
	smallint type;
	struct ncmd ncmd;
	struct npipe npipe;
	struct nredir nredir;
	struct nbinary nbinary;
	struct nif nif;
	struct nfor nfor;
	struct ncase ncase;
	struct nclist nclist;
	struct narg narg;
	struct nfile nfile;
	struct ndup ndup;
	struct nhere nhere;
	struct nnot nnot;
};

/*
 * NODE_EOF is returned by parsecmd when it encounters an end of file.
 * It must be distinct from NULL.
 */
#define NODE_EOF ((union node *) -1L)

struct nodelist {
	struct nodelist *next;
	union node *n;
};

struct funcnode {
	int count;
	union node n;
};

/*
 * Free a parse tree.
 */
static void
freefunc(struct funcnode *f)
{
	if (f && --f->count < 0)
		free(f);
}


/* ============ Debugging output */

#if DEBUG

static FILE *tracefile;

static void
trace_printf(const char *fmt, ...)
{
	va_list va;

	if (debug != 1)
		return;
	if (DEBUG_TIME)
		fprintf(tracefile, "%u ", (int) time(NULL));
	if (DEBUG_PID)
		fprintf(tracefile, "[%u] ", (int) getpid());
	if (DEBUG_SIG)
		fprintf(tracefile, "pending s:%d i:%d(supp:%d) ", pending_sig, pending_int, suppress_int);
	va_start(va, fmt);
	vfprintf(tracefile, fmt, va);
	va_end(va);
}

static void
trace_vprintf(const char *fmt, va_list va)
{
	if (debug != 1)
		return;
	vfprintf(tracefile, fmt, va);
	fprintf(tracefile, "\n");
}

static void
trace_puts(const char *s)
{
	if (debug != 1)
		return;
	fputs(s, tracefile);
}

static void
trace_puts_quoted(char *s)
{
	char *p;
	char c;

	if (debug != 1)
		return;
	putc('"', tracefile);
	for (p = s; *p; p++) {
		switch ((unsigned char)*p) {
		case '\n': c = 'n'; goto backslash;
		case '\t': c = 't'; goto backslash;
		case '\r': c = 'r'; goto backslash;
		case '\"': c = '\"'; goto backslash;
		case '\\': c = '\\'; goto backslash;
		case CTLESC: c = 'e'; goto backslash;
		case CTLVAR: c = 'v'; goto backslash;
		case CTLBACKQ: c = 'q'; goto backslash;
 backslash:
			putc('\\', tracefile);
			putc(c, tracefile);
			break;
		default:
			if (*p >= ' ' && *p <= '~')
				putc(*p, tracefile);
			else {
				putc('\\', tracefile);
				putc((*p >> 6) & 03, tracefile);
				putc((*p >> 3) & 07, tracefile);
				putc(*p & 07, tracefile);
			}
			break;
		}
	}
	putc('"', tracefile);
}

static void
trace_puts_args(char **ap)
{
	if (debug != 1)
		return;
	if (!*ap)
		return;
	while (1) {
		trace_puts_quoted(*ap);
		if (!*++ap) {
			putc('\n', tracefile);
			break;
		}
		putc(' ', tracefile);
	}
}

static void
opentrace(void)
{
	char s[100];
#ifdef O_APPEND
	int flags;
#endif

	if (debug != 1) {
		if (tracefile)
			fflush(tracefile);
		/* leave open because libedit might be using it */
		return;
	}
	strcpy(s, "./trace");
	if (tracefile) {
		if (!freopen(s, "a", tracefile)) {
			fprintf(stderr, "Can't re-open %s\n", s);
			debug = 0;
			return;
		}
	} else {
		tracefile = fopen(s, "a");
		if (tracefile == NULL) {
			fprintf(stderr, "Can't open %s\n", s);
			debug = 0;
			return;
		}
	}
#ifdef O_APPEND
	flags = fcntl(fileno(tracefile), F_GETFL);
	if (flags >= 0)
		fcntl(fileno(tracefile), F_SETFL, flags | O_APPEND);
#endif
	setlinebuf(tracefile);
	fputs("\nTracing started.\n", tracefile);
}

static void
indent(int amount, char *pfx, FILE *fp)
{
	int i;

	for (i = 0; i < amount; i++) {
		if (pfx && i == amount - 1)
			fputs(pfx, fp);
		putc('\t', fp);
	}
}

/* little circular references here... */
static void shtree(union node *n, int ind, char *pfx, FILE *fp);

static void
sharg(union node *arg, FILE *fp)
{
	char *p;
	struct nodelist *bqlist;
	unsigned char subtype;

	if (arg->type != NARG) {
		out1fmt("<node type %d>\n", arg->type);
		abort();
	}
	bqlist = arg->narg.backquote;
	for (p = arg->narg.text; *p; p++) {
		switch ((unsigned char)*p) {
		case CTLESC:
			p++;
			putc(*p, fp);
			break;
		case CTLVAR:
			putc('$', fp);
			putc('{', fp);
			subtype = *++p;
			if (subtype == VSLENGTH)
				putc('#', fp);

			while (*p != '=') {
				putc(*p, fp);
				p++;
			}

			if (subtype & VSNUL)
				putc(':', fp);

			switch (subtype & VSTYPE) {
			case VSNORMAL:
				putc('}', fp);
				break;
			case VSMINUS:
				putc('-', fp);
				break;
			case VSPLUS:
				putc('+', fp);
				break;
			case VSQUESTION:
				putc('?', fp);
				break;
			case VSASSIGN:
				putc('=', fp);
				break;
			case VSTRIMLEFT:
				putc('#', fp);
				break;
			case VSTRIMLEFTMAX:
				putc('#', fp);
				putc('#', fp);
				break;
			case VSTRIMRIGHT:
				putc('%', fp);
				break;
			case VSTRIMRIGHTMAX:
				putc('%', fp);
				putc('%', fp);
				break;
			case VSLENGTH:
				break;
			default:
				out1fmt("<subtype %d>", subtype);
			}
			break;
		case CTLENDVAR:
			putc('}', fp);
			break;
		case CTLBACKQ:
			putc('$', fp);
			putc('(', fp);
			shtree(bqlist->n, -1, NULL, fp);
			putc(')', fp);
			break;
		default:
			putc(*p, fp);
			break;
		}
	}
}

static void
shcmd(union node *cmd, FILE *fp)
{
	union node *np;
	int first;
	const char *s;
	int dftfd;

	first = 1;
	for (np = cmd->ncmd.args; np; np = np->narg.next) {
		if (!first)
			putc(' ', fp);
		sharg(np, fp);
		first = 0;
	}
	for (np = cmd->ncmd.redirect; np; np = np->nfile.next) {
		if (!first)
			putc(' ', fp);
		dftfd = 0;
		switch (np->nfile.type) {
		case NTO:      s = ">>"+1; dftfd = 1; break;
		case NCLOBBER: s = ">|"; dftfd = 1; break;
		case NAPPEND:  s = ">>"; dftfd = 1; break;
#if BASH_REDIR_OUTPUT
		case NTO2:
#endif
		case NTOFD:    s = ">&"; dftfd = 1; break;
		case NFROM:    s = "<"; break;
		case NFROMFD:  s = "<&"; break;
		case NFROMTO:  s = "<>"; break;
		default:       s = "*error*"; break;
		}
		if (np->nfile.fd != dftfd)
			fprintf(fp, "%d", np->nfile.fd);
		fputs(s, fp);
		if (np->nfile.type == NTOFD || np->nfile.type == NFROMFD) {
			fprintf(fp, "%d", np->ndup.dupfd);
		} else {
			sharg(np->nfile.fname, fp);
		}
		first = 0;
	}
}

static void
shtree(union node *n, int ind, char *pfx, FILE *fp)
{
	struct nodelist *lp;
	const char *s;

	if (n == NULL)
		return;

	indent(ind, pfx, fp);

	if (n == NODE_EOF) {
		fputs("<EOF>", fp);
		return;
	}

	switch (n->type) {
	case NSEMI:
		s = "; ";
		goto binop;
	case NAND:
		s = " && ";
		goto binop;
	case NOR:
		s = " || ";
 binop:
		shtree(n->nbinary.ch1, ind, NULL, fp);
		/* if (ind < 0) */
			fputs(s, fp);
		shtree(n->nbinary.ch2, ind, NULL, fp);
		break;
	case NCMD:
		shcmd(n, fp);
		if (ind >= 0)
			putc('\n', fp);
		break;
	case NPIPE:
		for (lp = n->npipe.cmdlist; lp; lp = lp->next) {
			shtree(lp->n, 0, NULL, fp);
			if (lp->next)
				fputs(" | ", fp);
		}
		if (n->npipe.pipe_backgnd)
			fputs(" &", fp);
		if (ind >= 0)
			putc('\n', fp);
		break;
	default:
		fprintf(fp, "<node type %d>", n->type);
		if (ind >= 0)
			putc('\n', fp);
		break;
	}
}

static void
showtree(union node *n)
{
	trace_puts("showtree called\n");
	shtree(n, 1, NULL, stderr);
}

#endif /* DEBUG */


/* ============ Parser data */

/*
 * ash_vmsg() needs parsefile->fd, hence parsefile definition is moved up.
 */
struct strlist {
	struct strlist *next;
	char *text;
};

struct alias;

struct strpush {
	struct strpush *prev;   /* preceding string on stack */
	char *prev_string;
	int prev_left_in_line;
#if ENABLE_ASH_ALIAS
	struct alias *ap;       /* if push was associated with an alias */
#endif
	char *string;           /* remember the string since it may change */

	/* Remember last two characters for pungetc. */
	int lastc[2];

	/* Number of outstanding calls to pungetc. */
	int unget;
};

/*
 * The parsefile structure pointed to by the global variable parsefile
 * contains information about the current file being read.
 */
struct parsefile {
	struct parsefile *prev; /* preceding file on stack */
	int linno;              /* current line */
	int pf_fd;              /* file descriptor (or -1 if string) */
	int left_in_line;       /* number of chars left in this line */
	int left_in_buffer;     /* number of chars left in this buffer past the line */
	char *next_to_pgetc;    /* next char in buffer */
	char *buf;              /* input buffer */
	struct strpush *strpush; /* for pushing strings at this level */
	struct strpush basestrpush; /* so pushing one is fast */

	/* Remember last two characters for pungetc. */
	int lastc[2];

	/* Number of outstanding calls to pungetc. */
	int unget;
};

static struct parsefile basepf;        /* top level input file */
static struct parsefile *g_parsefile = &basepf;  /* current input file */
static int startlinno;                 /* line # where last token started */
static char *commandname;              /* currently executing command */


/* ============ Message printing */

static void
ash_vmsg(const char *msg, va_list ap)
{
	fprintf(stderr, "%s: ", arg0);
	if (commandname) {
		if (strcmp(arg0, commandname))
			fprintf(stderr, "%s: ", commandname);
		if (!iflag || g_parsefile->pf_fd > 0)
			fprintf(stderr, "line %d: ", startlinno);
	}
	vfprintf(stderr, msg, ap);
	newline_and_flush(stderr);
}

/*
 * Exverror is called to raise the error exception.  If the second argument
 * is not NULL then error prints an error message using printf style
 * formatting.  It then raises the error exception.
 */
static void ash_vmsg_and_raise(int, const char *, va_list) NORETURN;
static void
ash_vmsg_and_raise(int cond, const char *msg, va_list ap)
{
#if DEBUG
	if (msg) {
		TRACE(("ash_vmsg_and_raise(%d):", cond));
		TRACEV((msg, ap));
	} else
		TRACE(("ash_vmsg_and_raise(%d):NULL\n", cond));
	if (msg)
#endif
		ash_vmsg(msg, ap);

	flush_stdout_stderr();
	raise_exception(cond);
	/* NOTREACHED */
}

static void ash_msg_and_raise_error(const char *, ...) NORETURN;
static void
ash_msg_and_raise_error(const char *msg, ...)
{
	va_list ap;

	exitstatus = 2;

	va_start(ap, msg);
	ash_vmsg_and_raise(EXERROR, msg, ap);
	/* NOTREACHED */
	va_end(ap);
}

/*
 * 'fmt' must be a string literal.
 */
#define ash_msg_and_raise_perror(fmt, ...) ash_msg_and_raise_error(fmt ": "STRERROR_FMT, ##__VA_ARGS__ STRERROR_ERRNO)

static void raise_error_syntax(const char *) NORETURN;
static void
raise_error_syntax(const char *msg)
{
	ash_msg_and_raise_error("syntax error: %s", msg);
	/* NOTREACHED */
}

static void ash_msg_and_raise(int, const char *, ...) NORETURN;
static void
ash_msg_and_raise(int cond, const char *msg, ...)
{
	va_list ap;

	va_start(ap, msg);
	ash_vmsg_and_raise(cond, msg, ap);
	/* NOTREACHED */
	va_end(ap);
}

/*
 * error/warning routines for external builtins
 */
static void
ash_msg(const char *fmt, ...)
{
	va_list ap;

	va_start(ap, fmt);
	ash_vmsg(fmt, ap);
	va_end(ap);
}

/*
 * Return a string describing an error.  The returned string may be a
 * pointer to a static buffer that will be overwritten on the next call.
 * Action describes the operation that got the error.
 */
static const char *
errmsg(int e, const char *em)
{
	if (e == ENOENT || e == ENOTDIR) {
		return em;
	}
	return strerror(e);
}


/* ============ Memory allocation */

#if 0
/* I consider these wrappers nearly useless:
 * ok, they return you to nearest exception handler, but
 * how much memory do you leak in the process, making
 * memory starvation worse?
 */
static void *
ckrealloc(void * p, size_t nbytes)
{
	p = realloc(p, nbytes);
	if (!p)
		ash_msg_and_raise_error(bb_msg_memory_exhausted);
	return p;
}

static void *
ckmalloc(size_t nbytes)
{
	return ckrealloc(NULL, nbytes);
}

static void *
ckzalloc(size_t nbytes)
{
	return memset(ckmalloc(nbytes), 0, nbytes);
}

static char *
ckstrdup(const char *s)
{
	char *p = strdup(s);
	if (!p)
		ash_msg_and_raise_error(bb_msg_memory_exhausted);
	return p;
}
#else
/* Using bbox equivalents. They exit if out of memory */
# define ckrealloc xrealloc
# define ckmalloc  xmalloc
# define ckzalloc  xzalloc
# define ckstrdup  xstrdup
#endif

/*
 * It appears that grabstackstr() will barf with such alignments
 * because stalloc() will return a string allocated in a new stackblock.
 */
#define SHELL_ALIGN(nbytes) (((nbytes) + SHELL_SIZE) & ~SHELL_SIZE)
enum {
	/* Most machines require the value returned from malloc to be aligned
	 * in some way.  The following macro will get this right
	 * on many machines.  */
	SHELL_SIZE = sizeof(union { int i; char *cp; double d; }) - 1,
	/* Minimum size of a block */
	MINSIZE = SHELL_ALIGN(504),
};

struct stack_block {
	struct stack_block *prev;
	char space[MINSIZE];
};

struct stackmark {
	struct stack_block *stackp;
	char *stacknxt;
	size_t stacknleft;
};


struct globals_memstack {
	struct stack_block *g_stackp; // = &stackbase;
	char *g_stacknxt; // = stackbase.space;
	char *sstrend; // = stackbase.space + MINSIZE;
	size_t g_stacknleft; // = MINSIZE;
	struct stack_block stackbase;
};
extern struct globals_memstack *const ash_ptr_to_globals_memstack;
#define G_memstack (*ash_ptr_to_globals_memstack)
#define g_stackp     (G_memstack.g_stackp    )
#define g_stacknxt   (G_memstack.g_stacknxt  )
#define sstrend      (G_memstack.sstrend     )
#define g_stacknleft (G_memstack.g_stacknleft)
#define stackbase    (G_memstack.stackbase   )
#define INIT_G_memstack() do { \
	(*(struct globals_memstack**)&ash_ptr_to_globals_memstack) = xzalloc(sizeof(G_memstack)); \
	barrier(); \
	g_stackp = &stackbase; \
	g_stacknxt = stackbase.space; \
	g_stacknleft = MINSIZE; \
	sstrend = stackbase.space + MINSIZE; \
} while (0)


#define stackblock()     ((void *)g_stacknxt)
#define stackblocksize() g_stacknleft

/*
 * Parse trees for commands are allocated in lifo order, so we use a stack
 * to make this more efficient, and also to avoid all sorts of exception
 * handling code to handle interrupts in the middle of a parse.
 *
 * The size 504 was chosen because the Ultrix malloc handles that size
 * well.
 */
static void *
stalloc(size_t nbytes)
{
	char *p;
	size_t aligned;

	aligned = SHELL_ALIGN(nbytes);
	if (aligned > g_stacknleft) {
		size_t len;
		size_t blocksize;
		struct stack_block *sp;

		blocksize = aligned;
		if (blocksize < MINSIZE)
			blocksize = MINSIZE;
		len = sizeof(struct stack_block) - MINSIZE + blocksize;
		if (len < blocksize)
			ash_msg_and_raise_error(bb_msg_memory_exhausted);
		INT_OFF;
		sp = ckmalloc(len);
		sp->prev = g_stackp;
		g_stacknxt = sp->space;
		g_stacknleft = blocksize;
		sstrend = g_stacknxt + blocksize;
		g_stackp = sp;
		INT_ON;
	}
	p = g_stacknxt;
	g_stacknxt += aligned;
	g_stacknleft -= aligned;
	return p;
}

static void *
stzalloc(size_t nbytes)
{
	return memset(stalloc(nbytes), 0, nbytes);
}

static void
stunalloc(void *p)
{
#if DEBUG
	if (!p || (g_stacknxt < (char *)p) || ((char *)p < g_stackp->space)) {
		write(STDERR_FILENO, "stunalloc\n", 10);
		abort();
	}
#endif
	g_stacknleft += g_stacknxt - (char *)p;
	g_stacknxt = p;
}

/*
 * Like strdup but works with the ash stack.
 */
static char *
sstrdup(const char *p)
{
	size_t len = strlen(p) + 1;
	return memcpy(stalloc(len), p, len);
}

static inline void
grabstackblock(size_t len)
{
	stalloc(len);
}

static void
pushstackmark(struct stackmark *mark, size_t len)
{
	mark->stackp = g_stackp;
	mark->stacknxt = g_stacknxt;
	mark->stacknleft = g_stacknleft;
	grabstackblock(len);
}

static void
setstackmark(struct stackmark *mark)
{
	pushstackmark(mark, g_stacknxt == g_stackp->space && g_stackp != &stackbase);
}

static void
popstackmark(struct stackmark *mark)
{
	struct stack_block *sp;

	if (!mark->stackp)
		return;

	INT_OFF;
	while (g_stackp != mark->stackp) {
		sp = g_stackp;
		g_stackp = sp->prev;
		free(sp);
	}
	g_stacknxt = mark->stacknxt;
	g_stacknleft = mark->stacknleft;
	sstrend = mark->stacknxt + mark->stacknleft;
	INT_ON;
}

/*
 * When the parser reads in a string, it wants to stick the string on the
 * stack and only adjust the stack pointer when it knows how big the
 * string is.  Stackblock (defined in stack.h) returns a pointer to a block
 * of space on top of the stack and stackblocklen returns the length of
 * this block.  Growstackblock will grow this space by at least one byte,
 * possibly moving it (like realloc).  Grabstackblock actually allocates the
 * part of the block that has been used.
 */
static void
growstackblock(void)
{
	size_t newlen;

	newlen = g_stacknleft * 2;
	if (newlen < g_stacknleft)
		ash_msg_and_raise_error(bb_msg_memory_exhausted);
	if (newlen < 128)
		newlen += 128;

	if (g_stacknxt == g_stackp->space && g_stackp != &stackbase) {
		struct stack_block *sp;
		struct stack_block *prevstackp;
		size_t grosslen;

		INT_OFF;
		sp = g_stackp;
		prevstackp = sp->prev;
		grosslen = newlen + sizeof(struct stack_block) - MINSIZE;
		sp = ckrealloc(sp, grosslen);
		sp->prev = prevstackp;
		g_stackp = sp;
		g_stacknxt = sp->space;
		g_stacknleft = newlen;
		sstrend = sp->space + newlen;
		INT_ON;
	} else {
		char *oldspace = g_stacknxt;
		size_t oldlen = g_stacknleft;
		char *p = stalloc(newlen);

		/* free the space we just allocated */
		g_stacknxt = memcpy(p, oldspace, oldlen);
		g_stacknleft += newlen;
	}
}

/*
 * The following routines are somewhat easier to use than the above.
 * The user declares a variable of type STACKSTR, which may be declared
 * to be a register.  The macro STARTSTACKSTR initializes things.  Then
 * the user uses the macro STPUTC to add characters to the string.  In
 * effect, STPUTC(c, p) is the same as *p++ = c except that the stack is
 * grown as necessary.  When the user is done, she can just leave the
 * string there and refer to it using stackblock().  Or she can allocate
 * the space for it using grabstackstr().  If it is necessary to allow
 * someone else to use the stack temporarily and then continue to grow
 * the string, the user should use grabstack to allocate the space, and
 * then call ungrabstr(p) to return to the previous mode of operation.
 *
 * USTPUTC is like STPUTC except that it doesn't check for overflow.
 * CHECKSTACKSPACE can be called before USTPUTC to ensure that there
 * is space for at least one character.
 */
static void *
growstackstr(void)
{
	size_t len = stackblocksize();
	growstackblock();
	return (char *)stackblock() + len;
}

/*
 * Called from CHECKSTRSPACE.
 */
static char *
makestrspace(size_t newlen, char *p)
{
	size_t len = p - g_stacknxt;
	size_t size;

	for (;;) {
		size_t nleft;

		size = stackblocksize();
		nleft = size - len;
		if (nleft >= newlen)
			break;
		growstackblock();
	}
	return (char *)stackblock() + len;
}

static char *
stack_nputstr(const char *s, size_t n, char *p)
{
	p = makestrspace(n, p);
	p = (char *)mempcpy(p, s, n);
	return p;
}

static char *
stack_putstr(const char *s, char *p)
{
	return stack_nputstr(s, strlen(s), p);
}

static char *
_STPUTC(int c, char *p)
{
	if (p == sstrend)
		p = growstackstr();
	*p++ = c;
	return p;
}

#define STARTSTACKSTR(p)        ((p) = stackblock())
#define STPUTC(c, p)            ((p) = _STPUTC((c), (p)))
#define CHECKSTRSPACE(n, p) do { \
	char *q = (p); \
	size_t l = (n); \
	size_t m = sstrend - q; \
	if (l > m) \
		(p) = makestrspace(l, q); \
} while (0)
#define USTPUTC(c, p)           (*(p)++ = (c))
#define STACKSTRNUL(p) do { \
	if ((p) == sstrend) \
		(p) = growstackstr(); \
	*(p) = '\0'; \
} while (0)
#define STUNPUTC(p)             (--(p))
#define STTOPC(p)               ((p)[-1])
#define STADJUST(amount, p)     ((p) += (amount))

#define grabstackstr(p)         stalloc((char *)(p) - (char *)stackblock())
#define ungrabstackstr(s, p)    stunalloc(s)
#define stackstrend()           ((void *)sstrend)


/* ============ String helpers */

/*
 * prefix -- see if pfx is a prefix of string.
 */
static char *
prefix(const char *string, const char *pfx)
{
	while (*pfx) {
		if (*pfx++ != *string++)
			return NULL;
	}
	return (char *) string;
}

/*
 * Check for a valid number.  This should be elsewhere.
 */
static int
is_number(const char *p)
{
	do {
		if (!isdigit(*p))
			return 0;
	} while (*++p != '\0');
	return 1;
}

/*
 * Convert a string of digits to an integer, printing an error message on
 * failure.
 */
static int
number(const char *s)
{
	if (!is_number(s))
		ash_msg_and_raise_error(msg_illnum, s);
	return atoi(s);
}

/*
 * Produce a single quoted string suitable as input to the shell.
 * The return string is allocated on the stack.
 */
static char *
single_quote(const char *s)
{
	char *p;

	STARTSTACKSTR(p);

	do {
		char *q;
		size_t len;

		len = strchrnul(s, '\'') - s;

		q = p = makestrspace(len + 3, p);

		*q++ = '\'';
		q = (char *)mempcpy(q, s, len);
		*q++ = '\'';
		s += len;

		STADJUST(q - p, p);

		if (*s != '\'')
			break;
		len = 0;
		do len++; while (*++s == '\'');

		q = p = makestrspace(len + 3, p);

		*q++ = '"';
		q = (char *)mempcpy(q, s - len, len);
		*q++ = '"';

		STADJUST(q - p, p);
	} while (*s);

	USTPUTC('\0', p);

	return stackblock();
}

/*
 * Produce a possibly single quoted string suitable as input to the shell.
 * If quoting was done, the return string is allocated on the stack,
 * otherwise a pointer to the original string is returned.
 */
static const char *
maybe_single_quote(const char *s)
{
	const char *p = s;

	while (*p) {
		/* Assuming ACSII */
		/* quote ctrl_chars space !"#$%&'()* */
		if (*p < '+')
			goto need_quoting;
		/* quote ;<=>? */
		if (*p >= ';' && *p <= '?')
			goto need_quoting;
		/* quote `[\ */
		if (*p == '`')
			goto need_quoting;
		if (*p == '[')
			goto need_quoting;
		if (*p == '\\')
			goto need_quoting;
		/* quote {|}~ DEL and high bytes */
		if (*p > 'z')
			goto need_quoting;
		/* Not quoting these: +,-./ 0-9 :@ A-Z ]^_ a-z */
		/* TODO: maybe avoid quoting % */
		p++;
	}
	return s;

 need_quoting:
	return single_quote(s);
}


/* ============ nextopt */

static char **argptr;                  /* argument list for builtin commands */
static char *optionarg;                /* set by nextopt (like getopt) */
static char *optptr;                   /* used by nextopt */

/*
 * XXX - should get rid of. Have all builtins use getopt(3).
 * The library getopt must have the BSD extension static variable
 * "optreset", otherwise it can't be used within the shell safely.
 *
 * Standard option processing (a la getopt) for builtin routines.
 * The only argument that is passed to nextopt is the option string;
 * the other arguments are unnecessary. It returns the character,
 * or '\0' on end of input.
 */
static int
nextopt(const char *optstring)
{
	char *p;
	const char *q;
	char c;

	p = optptr;
	if (p == NULL || *p == '\0') {
		/* We ate entire "-param", take next one */
		p = *argptr;
		if (p == NULL)
			return '\0';
		if (*p != '-')
			return '\0';
		if (*++p == '\0') /* just "-" ? */
			return '\0';
		argptr++;
		if (LONE_DASH(p)) /* "--" ? */
			return '\0';
		/* p => next "-param" */
	}
	/* p => some option char in the middle of a "-param" */
	c = *p++;
	for (q = optstring; *q != c;) {
		if (*q == '\0')
			ash_msg_and_raise_error("illegal option -%c", c);
		if (*++q == ':')
			q++;
	}
	if (*++q == ':') {
		if (*p == '\0') {
			p = *argptr++;
			if (p == NULL)
				ash_msg_and_raise_error("no arg for -%c option", c);
		}
		optionarg = p;
		p = NULL;
	}
	optptr = p;
	return c;
}


/* ============ Shell variables */

struct shparam {
	int nparam;             /* # of positional parameters (without $0) */
#if ENABLE_ASH_GETOPTS
	int optind;             /* next parameter to be processed by getopts */
	int optoff;             /* used by getopts */
#endif
	unsigned char malloced; /* if parameter list dynamically allocated */
	char **p;               /* parameter list */
};

/*
 * Free the list of positional parameters.
 */
static void
freeparam(volatile struct shparam *param)
{
	if (param->malloced) {
		char **ap, **ap1;
		ap = ap1 = param->p;
		while (*ap)
			free(*ap++);
		free(ap1);
	}
}

#if ENABLE_ASH_GETOPTS
static void FAST_FUNC getoptsreset(const char *value);
#endif

struct var {
	struct var *next;               /* next entry in hash list */
	int flags;                      /* flags are defined above */
	const char *var_text;           /* name=value */
	void (*var_func)(const char *) FAST_FUNC; /* function to be called when  */
					/* the variable gets set/unset */
};

struct localvar {
	struct localvar *next;          /* next local variable in list */
	struct var *vp;                 /* the variable that was made local */
	int flags;                      /* saved flags */
	const char *text;               /* saved text */
};

/* flags */
#define VEXPORT         0x01    /* variable is exported */
#define VREADONLY       0x02    /* variable cannot be modified */
#define VSTRFIXED       0x04    /* variable struct is statically allocated */
#define VTEXTFIXED      0x08    /* text is statically allocated */
#define VSTACK          0x10    /* text is allocated on the stack */
#define VUNSET          0x20    /* the variable is not set */
#define VNOFUNC         0x40    /* don't call the callback function */
#define VNOSET          0x80    /* do not set variable - just readonly test */
#define VNOSAVE         0x100   /* when text is on the heap before setvareq */
#if ENABLE_ASH_RANDOM_SUPPORT
# define VDYNAMIC       0x200   /* dynamic variable */
#else
# define VDYNAMIC       0
#endif


/* Need to be before varinit_data[] */
#if ENABLE_LOCALE_SUPPORT
static void FAST_FUNC
change_lc_all(const char *value)
{
	if (value && *value != '\0')
		setlocale(LC_ALL, value);
}
static void FAST_FUNC
change_lc_ctype(const char *value)
{
	if (value && *value != '\0')
		setlocale(LC_CTYPE, value);
}
#endif
#if ENABLE_ASH_MAIL
static void chkmail(void);
static void changemail(const char *var_value) FAST_FUNC;
#else
# define chkmail()  ((void)0)
#endif
static void changepath(const char *) FAST_FUNC;
#if ENABLE_ASH_RANDOM_SUPPORT
static void change_random(const char *) FAST_FUNC;
#endif

static const struct {
	int flags;
	const char *var_text;
	void (*var_func)(const char *) FAST_FUNC;
} varinit_data[] = {
	/*
	 * Note: VEXPORT would not work correctly here for NOFORK applets:
	 * some environment strings may be constant.
	 */
	{ VSTRFIXED|VTEXTFIXED       , defifsvar   , NULL            },
#if ENABLE_ASH_MAIL
	{ VSTRFIXED|VTEXTFIXED|VUNSET, "MAIL"      , changemail      },
	{ VSTRFIXED|VTEXTFIXED|VUNSET, "MAILPATH"  , changemail      },
#endif
	{ VSTRFIXED|VTEXTFIXED       , bb_PATH_root_path, changepath },
	{ VSTRFIXED|VTEXTFIXED       , "PS1=$ "    , NULL            },
	{ VSTRFIXED|VTEXTFIXED       , "PS2=> "    , NULL            },
	{ VSTRFIXED|VTEXTFIXED       , "PS4=+ "    , NULL            },
#if ENABLE_ASH_GETOPTS
	{ VSTRFIXED|VTEXTFIXED       , defoptindvar, getoptsreset    },
#endif
#if ENABLE_ASH_RANDOM_SUPPORT
	{ VSTRFIXED|VTEXTFIXED|VUNSET|VDYNAMIC, "RANDOM", change_random },
#endif
#if ENABLE_LOCALE_SUPPORT
	{ VSTRFIXED|VTEXTFIXED|VUNSET, "LC_ALL"    , change_lc_all   },
	{ VSTRFIXED|VTEXTFIXED|VUNSET, "LC_CTYPE"  , change_lc_ctype },
#endif
#if ENABLE_FEATURE_EDITING_SAVEHISTORY
	{ VSTRFIXED|VTEXTFIXED|VUNSET, "HISTFILE"  , NULL            },
#endif
};

struct redirtab;

struct globals_var {
	struct shparam shellparam;      /* $@ current positional parameters */
	struct redirtab *redirlist;
	int preverrout_fd;   /* stderr fd: usually 2, unless redirect moved it */
	struct var *vartab[VTABSIZE];
	struct var varinit[ARRAY_SIZE(varinit_data)];
};
extern struct globals_var *const ash_ptr_to_globals_var;
#define G_var (*ash_ptr_to_globals_var)
#define shellparam    (G_var.shellparam   )
//#define redirlist     (G_var.redirlist    )
#define preverrout_fd (G_var.preverrout_fd)
#define vartab        (G_var.vartab       )
#define varinit       (G_var.varinit      )
#define INIT_G_var() do { \
	unsigned i; \
	(*(struct globals_var**)&ash_ptr_to_globals_var) = xzalloc(sizeof(G_var)); \
	barrier(); \
	for (i = 0; i < ARRAY_SIZE(varinit_data); i++) { \
		varinit[i].flags    = varinit_data[i].flags; \
		varinit[i].var_text = varinit_data[i].var_text; \
		varinit[i].var_func = varinit_data[i].var_func; \
	} \
} while (0)

#define vifs      varinit[0]
#if ENABLE_ASH_MAIL
# define vmail    (&vifs)[1]
# define vmpath   (&vmail)[1]
# define vpath    (&vmpath)[1]
#else
# define vpath    (&vifs)[1]
#endif
#define vps1      (&vpath)[1]
#define vps2      (&vps1)[1]
#define vps4      (&vps2)[1]
#if ENABLE_ASH_GETOPTS
# define voptind  (&vps4)[1]
# if ENABLE_ASH_RANDOM_SUPPORT
#  define vrandom (&voptind)[1]
# endif
#else
# if ENABLE_ASH_RANDOM_SUPPORT
#  define vrandom (&vps4)[1]
# endif
#endif

/*
 * The following macros access the values of the above variables.
 * They have to skip over the name.  They return the null string
 * for unset variables.
 */
#define ifsval()        (vifs.var_text + 4)
#define ifsset()        ((vifs.flags & VUNSET) == 0)
#if ENABLE_ASH_MAIL
# define mailval()      (vmail.var_text + 5)
# define mpathval()     (vmpath.var_text + 9)
# define mpathset()     ((vmpath.flags & VUNSET) == 0)
#endif
#define pathval()       (vpath.var_text + 5)
#define ps1val()        (vps1.var_text + 4)
#define ps2val()        (vps2.var_text + 4)
#define ps4val()        (vps4.var_text + 4)
#if ENABLE_ASH_GETOPTS
# define optindval()    (voptind.var_text + 7)
#endif

#if ENABLE_ASH_GETOPTS
static void FAST_FUNC
getoptsreset(const char *value)
{
	shellparam.optind = 1;
	if (is_number(value))
		shellparam.optind = number(value) ?: 1;
	shellparam.optoff = -1;
}
#endif

/*
 * Compares two strings up to the first = or '\0'.  The first
 * string must be terminated by '='; the second may be terminated by
 * either '=' or '\0'.
 */
static int
varcmp(const char *p, const char *q)
{
	int c, d;

	while ((c = *p) == (d = *q)) {
		if (c == '\0' || c == '=')
			goto out;
		p++;
		q++;
	}
	if (c == '=')
		c = '\0';
	if (d == '=')
		d = '\0';
 out:
	return c - d;
}

/*
 * Find the appropriate entry in the hash table from the name.
 */
static struct var **
hashvar(const char *p)
{
	unsigned hashval;

	hashval = ((unsigned char) *p) << 4;
	while (*p && *p != '=')
		hashval += (unsigned char) *p++;
	return &vartab[hashval % VTABSIZE];
}

static int
vpcmp(const void *a, const void *b)
{
	return varcmp(*(const char **)a, *(const char **)b);
}

/*
 * This routine initializes the builtin variables.
 */
static void
initvar(void)
{
	struct var *vp;
	struct var *end;
	struct var **vpp;

	/*
	 * PS1 depends on uid
	 */
#if ENABLE_FEATURE_EDITING && ENABLE_FEATURE_EDITING_FANCY_PROMPT
	vps1.var_text = "PS1=\\w \\$ ";
#else
	if (!geteuid())
		vps1.var_text = "PS1=# ";
#endif
	vp = varinit;
	end = vp + ARRAY_SIZE(varinit);
	do {
		vpp = hashvar(vp->var_text);
		vp->next = *vpp;
		*vpp = vp;
	} while (++vp < end);
}

static struct var **
findvar(struct var **vpp, const char *name)
{
	for (; *vpp; vpp = &(*vpp)->next) {
		if (varcmp((*vpp)->var_text, name) == 0) {
			break;
		}
	}
	return vpp;
}

/*
 * Find the value of a variable.  Returns NULL if not set.
 */
static const char* FAST_FUNC
lookupvar(const char *name)
{
	struct var *v;

	v = *findvar(hashvar(name), name);
	if (v) {
#if ENABLE_ASH_RANDOM_SUPPORT
	/*
	 * Dynamic variables are implemented roughly the same way they are
	 * in bash. Namely, they're "special" so long as they aren't unset.
	 * As soon as they're unset, they're no longer dynamic, and dynamic
	 * lookup will no longer happen at that point. -- PFM.
	 */
		if (v->flags & VDYNAMIC)
			v->var_func(NULL);
#endif
		if (!(v->flags & VUNSET))
			return var_end(v->var_text);
	}
	return NULL;
}

#if ENABLE_UNICODE_SUPPORT
static void
reinit_unicode_for_ash(void)
{
	/* Unicode support should be activated even if LANG is set
	 * _during_ shell execution, not only if it was set when
	 * shell was started. Therefore, re-check LANG every time:
	 */
	if (ENABLE_FEATURE_CHECK_UNICODE_IN_ENV
	 || ENABLE_UNICODE_USING_LOCALE
	) {
		const char *s = lookupvar("LC_ALL");
		if (!s) s = lookupvar("LC_CTYPE");
		if (!s) s = lookupvar("LANG");
		reinit_unicode(s);
	}
}
#else
# define reinit_unicode_for_ash() ((void)0)
#endif

/*
 * Search the environment of a builtin command.
 */
static ALWAYS_INLINE const char *
bltinlookup(const char *name)
{
	return lookupvar(name);
}

/*
 * Same as setvar except that the variable and value are passed in
 * the first argument as name=value.  Since the first argument will
 * be actually stored in the table, it should not be a string that
 * will go away.
 * Called with interrupts off.
 */
static struct var *
setvareq(char *s, int flags)
{
	struct var *vp, **vpp;

	vpp = hashvar(s);
	flags |= (VEXPORT & (((unsigned) (1 - aflag)) - 1));
	vpp = findvar(vpp, s);
	vp = *vpp;
	if (vp) {
		if ((vp->flags & (VREADONLY|VDYNAMIC)) == VREADONLY) {
			const char *n;

			if (flags & VNOSAVE)
				free(s);
			n = vp->var_text;
			exitstatus = 1;
			ash_msg_and_raise_error("%.*s: is read only", strchrnul(n, '=') - n, n);
		}

		if (flags & VNOSET)
			goto out;

		if (vp->var_func && !(flags & VNOFUNC))
			vp->var_func(var_end(s));

		if (!(vp->flags & (VTEXTFIXED|VSTACK)))
			free((char*)vp->var_text);

		if (((flags & (VEXPORT|VREADONLY|VSTRFIXED|VUNSET)) | (vp->flags & VSTRFIXED)) == VUNSET) {
			*vpp = vp->next;
			free(vp);
 out_free:
			if ((flags & (VTEXTFIXED|VSTACK|VNOSAVE)) == VNOSAVE)
				free(s);
			goto out;
		}

		flags |= vp->flags & ~(VTEXTFIXED|VSTACK|VNOSAVE|VUNSET);
	} else {
		/* variable s is not found */
		if (flags & VNOSET)
			goto out;
		if ((flags & (VEXPORT|VREADONLY|VSTRFIXED|VUNSET)) == VUNSET)
			goto out_free;
		vp = ckzalloc(sizeof(*vp));
		vp->next = *vpp;
		/*vp->func = NULL; - ckzalloc did it */
		*vpp = vp;
	}
	if (!(flags & (VTEXTFIXED|VSTACK|VNOSAVE)))
		s = ckstrdup(s);
	vp->var_text = s;
	vp->flags = flags;

 out:
	return vp;
}

/*
 * Set the value of a variable.  The flags argument is ored with the
 * flags of the variable.  If val is NULL, the variable is unset.
 */
static struct var *
setvar(const char *name, const char *val, int flags)
{
	const char *q;
	char *p;
	char *nameeq;
	size_t namelen;
	size_t vallen;
	struct var *vp;

	q = endofname(name);
	p = strchrnul(q, '=');
	namelen = p - name;
	if (!namelen || p != q)
		ash_msg_and_raise_error("%.*s: bad variable name", namelen, name);
	vallen = 0;
	if (val == NULL) {
		flags |= VUNSET;
	} else {
		vallen = strlen(val);
	}

	INT_OFF;
	nameeq = ckmalloc(namelen + vallen + 2);
	p = mempcpy(nameeq, name, namelen);
	if (val) {
		*p++ = '=';
		p = mempcpy(p, val, vallen);
	}
	*p = '\0';
	vp = setvareq(nameeq, flags | VNOSAVE);
	INT_ON;

	return vp;
}

static void FAST_FUNC
setvar0(const char *name, const char *val)
{
	setvar(name, val, 0);
}

/*
 * Unset the specified variable.
 */
static void
unsetvar(const char *s)
{
	setvar(s, NULL, 0);
}

/*
 * Process a linked list of variable assignments.
 */
static void
listsetvar(struct strlist *list_set_var, int flags)
{
	struct strlist *lp = list_set_var;

	if (!lp)
		return;
	INT_OFF;
	do {
		setvareq(lp->text, flags);
		lp = lp->next;
	} while (lp);
	INT_ON;
}

/*
 * Generate a list of variables satisfying the given conditions.
 */
#if !ENABLE_FEATURE_SH_NOFORK
# define listvars(on, off, lp, end) listvars(on, off, end)
#endif
static char **
listvars(int on, int off, struct strlist *lp, char ***end)
{
	struct var **vpp;
	struct var *vp;
	char **ep;
	int mask;

	STARTSTACKSTR(ep);
	vpp = vartab;
	mask = on | off;
	do {
		for (vp = *vpp; vp; vp = vp->next) {
			if ((vp->flags & mask) == on) {
#if ENABLE_FEATURE_SH_NOFORK
				/* If variable with the same name is both
				 * exported and temporarily set for a command:
				 *  export ZVAR=5
				 *  ZVAR=6 printenv
				 * then "ZVAR=6" will be both in vartab and
				 * lp lists. Do not pass it twice to printenv.
				 */
				struct strlist *lp1 = lp;
				while (lp1) {
					if (strcmp(lp1->text, vp->var_text) == 0)
						goto skip;
					lp1 = lp1->next;
				}
#endif
				if (ep == stackstrend())
					ep = growstackstr();
				*ep++ = (char*)vp->var_text;
#if ENABLE_FEATURE_SH_NOFORK
 skip: ;
#endif
			}
		}
	} while (++vpp < vartab + VTABSIZE);

#if ENABLE_FEATURE_SH_NOFORK
	while (lp) {
		if (ep == stackstrend())
			ep = growstackstr();
		*ep++ = lp->text;
		lp = lp->next;
	}
#endif

	if (ep == stackstrend())
		ep = growstackstr();
	if (end)
		*end = ep;
	*ep++ = NULL;
	return grabstackstr(ep);
}


/* ============ Path search helper
 *
 * The variable path (passed by reference) should be set to the start
 * of the path before the first call; path_advance will update
 * this value as it proceeds.  Successive calls to path_advance will return
 * the possible path expansions in sequence.  If an option (indicated by
 * a percent sign) appears in the path entry then the global variable
 * pathopt will be set to point to it; otherwise pathopt will be set to
 * NULL.
 */
static const char *pathopt;     /* set by path_advance */

static char *
path_advance(const char **path, const char *name)
{
	const char *p;
	char *q;
	const char *start;
	size_t len;

	if (*path == NULL)
		return NULL;
	start = *path;
#if ENABLE_PLATFORM_MINGW32
	p = next_path_sep(start);
	q = strchr(start, '%');
	if ((p && q && q < p) || (!p && q))
		p = q;
	if (!p)
		for (p = start; *p; p++)
			continue;
#else
	for (p = start; *p && *p != ':' && *p != '%'; p++)
		continue;
#endif
	len = p - start + strlen(name) + 2;     /* "2" is for '/' and '\0' */

	/* preserve space for .exe too */
	while (stackblocksize() < (ENABLE_PLATFORM_MINGW32 ? len+4 : len))
		growstackblock();
	q = stackblock();
	if (p != start) {
		q = mempcpy(q, start, p - start);
		*q++ = '/';
	}
	strcpy(q, name);
	pathopt = NULL;
	if (*p == '%') {
		pathopt = ++p;
#if ENABLE_PLATFORM_MINGW32
		p = next_path_sep(start);

		/* *p != ':' and '*' would suffice */
		if (!p)
			p = pathopt - 1;
#else
		while (*p && *p != ':')
			p++;
#endif
	}
	if (*p == ':' ||
	    (ENABLE_PLATFORM_MINGW32 && *p == ';'))
		*path = p + 1;
	else
		*path = NULL;
	return stalloc(len);
}


/* ============ Prompt */

static smallint doprompt;                   /* if set, prompt the user */
static smallint needprompt;                 /* true if interactive and at start of line */

#if ENABLE_FEATURE_EDITING
static line_input_t *line_input_state;
static const char *cmdedit_prompt;
static void
putprompt(const char *s)
{
	if (ENABLE_ASH_EXPAND_PRMT) {
		free((char*)cmdedit_prompt);
		cmdedit_prompt = ckstrdup(s);
		return;
	}
	cmdedit_prompt = s;
}
#else
static void
putprompt(const char *s)
{
	out2str(s);
}
#endif

/* expandstr() needs parsing machinery, so it is far away ahead... */
static const char *expandstr(const char *ps, int syntax_type);
/* Values for syntax param */
#define BASESYNTAX 0    /* not in quotes */
#define DQSYNTAX   1    /* in double quotes */
#define SQSYNTAX   2    /* in single quotes */
#define ARISYNTAX  3    /* in arithmetic */
#if ENABLE_ASH_EXPAND_PRMT
# define PSSYNTAX  4    /* prompt. never passed to SIT() */
#endif
/* PSSYNTAX expansion is identical to DQSYNTAX, except keeping '\$' as '\$' */

/*
 * called by editline -- any expansions to the prompt should be added here.
 */
static void
setprompt_if(smallint do_set, int whichprompt)
{
	const char *prompt;
	IF_ASH_EXPAND_PRMT(struct stackmark smark;)

	if (!do_set)
		return;

	needprompt = 0;

	switch (whichprompt) {
	case 1:
		prompt = ps1val();
		break;
	case 2:
		prompt = ps2val();
		break;
	default:                        /* 0 */
		prompt = nullstr;
	}
#if ENABLE_ASH_EXPAND_PRMT
	pushstackmark(&smark, stackblocksize());
	putprompt(expandstr(prompt, PSSYNTAX));
	popstackmark(&smark);
#else
	putprompt(prompt);
#endif
}


/* ============ The cd and pwd commands */

#define CD_PHYSICAL 1
#define CD_PRINT 2

static int
cdopt(void)
{
	int flags = 0;
	int i, j;

	j = 'L';
	while ((i = nextopt("LP")) != '\0') {
		if (i != j) {
			flags ^= CD_PHYSICAL;
			j = i;
		}
	}

	return flags;
}

/*
 * Update curdir (the name of the current directory) in response to a
 * cd command.
 */
static const char *
updatepwd(const char *dir)
{
#if ENABLE_PLATFORM_MINGW32
#define is_path_sep(x) ((x) == '/' || (x) == '\\')
#define is_unc_path(x) (is_path_sep(x[0]) && is_path_sep(x[1]))
	/*
	 * Due to Windows drive notion, getting pwd is a completely
	 * different thing. Handle it in a separate routine
	 */

	char *new;
	char *p;
	char *cdcomppath;
	const char *lim;
	/*
	 * There are five cases that make some kind of sense
	 *  absdrive +  abspath: c:/path
	 *  absdrive + !abspath: c:path
	 * !absdrive +  abspath: /path
	 * !absdrive +  uncpath: //host/share
	 * !absdrive + !abspath: path
	 *
	 * Damn DOS!
	 * c:path behaviour is "undefined"
	 * To properly handle this case, I have to keep track of cwd
	 * of every drive, which is too painful to do.
	 * So when c:path is given, I assume it's c:${curdir}path
	 * with ${curdir} comes from the current drive
	 */
	int absdrive = *dir && dir[1] == ':';
	int abspath = absdrive ? is_path_sep(dir[2]) : is_path_sep(*dir);

	cdcomppath = sstrdup(dir);
	STARTSTACKSTR(new);
	if (!absdrive && curdir == nullstr)
		return 0;
	if (!abspath) {
		if (curdir == nullstr)
			return 0;
		new = stack_putstr(curdir, new);
	}
	new = makestrspace(strlen(dir) + 2, new);

	if ( is_unc_path(dir) || (!absdrive && !abspath && is_unc_path(curdir)) ) {
		lim = (char *)stackblock() + 1;
	}
	else {
		char *drive = stackblock();
		if (absdrive) {
			*drive = *dir;
			cdcomppath += 2;
			dir += 2;
		} else {
			*drive = *curdir;
		}
		drive[1] = ':'; /* in case of absolute drive+path */

		if (abspath)
			new = drive + 2;
		lim = drive + 3;
	}

	if (!abspath) {
		if (!is_path_sep(new[-1]))
			USTPUTC('/', new);
		if (new > lim && is_path_sep(*lim))
			lim++;
	} else {
		USTPUTC('/', new);
		cdcomppath ++;
		if (is_path_sep(dir[1]) && !is_path_sep(dir[2])) {
			USTPUTC('/', new);
			cdcomppath++;
			lim++;
		}
	}
	p = strtok(cdcomppath, "/\\");
	while (p) {
		switch (*p) {
		case '.':
			if (p[1] == '.' && p[2] == '\0') {
				while (new > lim) {
					STUNPUTC(new);
					if (is_path_sep(new[-1]))
						break;
				}
				break;
			}
			if (p[1] == '\0')
				break;
			/* fall through */
		default:
			new = stack_putstr(p, new);
			USTPUTC('/', new);
		}
		p = strtok(0, "/\\");
	}
	if (new > lim)
		STUNPUTC(new);
	*new = 0;
	return stackblock();
#else
	char *new;
	char *p;
	char *cdcomppath;
	const char *lim;

	cdcomppath = sstrdup(dir);
	STARTSTACKSTR(new);
	if (*dir != '/') {
		if (curdir == nullstr)
			return 0;
		new = stack_putstr(curdir, new);
	}
	new = makestrspace(strlen(dir) + 2, new);
	lim = (char *)stackblock() + 1;
	if (*dir != '/') {
		if (new[-1] != '/')
			USTPUTC('/', new);
		if (new > lim && *lim == '/')
			lim++;
	} else {
		USTPUTC('/', new);
		cdcomppath++;
		if (dir[1] == '/' && dir[2] != '/') {
			USTPUTC('/', new);
			cdcomppath++;
			lim++;
		}
	}
	p = strtok(cdcomppath, "/");
	while (p) {
		switch (*p) {
		case '.':
			if (p[1] == '.' && p[2] == '\0') {
				while (new > lim) {
					STUNPUTC(new);
					if (new[-1] == '/')
						break;
				}
				break;
			}
			if (p[1] == '\0')
				break;
			/* fall through */
		default:
			new = stack_putstr(p, new);
			USTPUTC('/', new);
		}
		p = strtok(NULL, "/");
	}
	if (new > lim)
		STUNPUTC(new);
	*new = 0;
	return stackblock();
#endif
}

/*
 * Find out what the current directory is. If we already know the current
 * directory, this routine returns immediately.
 */
static char *
getpwd(void)
{
	char *dir = getcwd(NULL, 0); /* huh, using glibc extension? */
	return dir ? dir : nullstr;
}

static void
setpwd(const char *val, int setold)
{
	char *oldcur, *dir;

	oldcur = dir = curdir;

	if (setold) {
		setvar("OLDPWD", oldcur, VEXPORT);
	}
	INT_OFF;
	if (physdir != nullstr) {
		if (physdir != oldcur)
			free(physdir);
		physdir = nullstr;
	}
	if (oldcur == val || !val) {
		char *s = getpwd();
		physdir = s;
		if (!val)
			dir = s;
	} else
		dir = ckstrdup(val);
	if (oldcur != dir && oldcur != nullstr) {
		free(oldcur);
	}
	curdir = dir;
	INT_ON;
	setvar("PWD", dir, VEXPORT);
}

static void hashcd(void);

/*
 * Actually do the chdir.  We also call hashcd to let other routines
 * know that the current directory has changed.
 */
static int
docd(const char *dest, int flags)
{
	const char *dir = NULL;
	int err;

	TRACE(("docd(\"%s\", %d) called\n", dest, flags));

	INT_OFF;
	if (!(flags & CD_PHYSICAL)) {
		dir = updatepwd(dest);
		if (dir)
			dest = dir;
	}
	err = chdir(dest);
	if (err)
		goto out;
	setpwd(dir, 1);
	hashcd();
 out:
	INT_ON;
	return err;
}

static int FAST_FUNC
cdcmd(int argc UNUSED_PARAM, char **argv UNUSED_PARAM)
{
	const char *dest;
	const char *path;
	const char *p;
	char c;
	struct stat statb;
	int flags;

	flags = cdopt();
	dest = *argptr;
	if (!dest)
		dest = bltinlookup("HOME");
	else if (LONE_DASH(dest)) {
		dest = bltinlookup("OLDPWD");
		flags |= CD_PRINT;
	}
	if (!dest)
		dest = nullstr;
	if (is_absolute_path(dest))
		goto step6;
	if (*dest == '.') {
		c = dest[1];
 dotdot:
		switch (c) {
		case '\0':
		case '/':
			goto step6;
		case '.':
			c = dest[2];
			if (c != '.')
				goto dotdot;
		}
	}
	if (!*dest)
		dest = ".";
	path = bltinlookup("CDPATH");
	while (path) {
		c = *path;
		p = path_advance(&path, dest);
		if (stat(p, &statb) >= 0 && S_ISDIR(statb.st_mode)) {
			if (c && c != ':')
				flags |= CD_PRINT;
 docd:
			if (!docd(p, flags))
				goto out;
			goto err;
		}
	}

 step6:
	p = dest;
	goto docd;

 err:
	ash_msg_and_raise_perror("can't cd to %s", dest);
	/* NOTREACHED */
 out:
	if (flags & CD_PRINT)
		out1fmt("%s\n", curdir);
	return 0;
}

static int FAST_FUNC
pwdcmd(int argc UNUSED_PARAM, char **argv UNUSED_PARAM)
{
	int flags;
	const char *dir = curdir;

	flags = cdopt();
	if (flags) {
		if (physdir == nullstr)
			setpwd(dir, 0);
		dir = physdir;
	}
	out1fmt("%s\n", dir);
	return 0;
}


/* ============ ... */


#define IBUFSIZ (ENABLE_FEATURE_EDITING ? CONFIG_FEATURE_EDITING_MAX_LEN : 1024)

/* Syntax classes */
#define CWORD     0             /* character is nothing special */
#define CNL       1             /* newline character */
#define CBACK     2             /* a backslash character */
#define CSQUOTE   3             /* single quote */
#define CDQUOTE   4             /* double quote */
#define CENDQUOTE 5             /* a terminating quote */
#define CBQUOTE   6             /* backwards single quote */
#define CVAR      7             /* a dollar sign */
#define CENDVAR   8             /* a '}' character */
#define CLP       9             /* a left paren in arithmetic */
#define CRP      10             /* a right paren in arithmetic */
#define CENDFILE 11             /* end of file */
#define CCTL     12             /* like CWORD, except it must be escaped */
#define CSPCL    13             /* these terminate a word */
#define CIGN     14             /* character should be ignored */

#define PEOF     256
#if ENABLE_ASH_ALIAS
# define PEOA    257
#endif

#define USE_SIT_FUNCTION ENABLE_ASH_OPTIMIZE_FOR_SIZE

#if ENABLE_FEATURE_SH_MATH
# define SIT_ITEM(a,b,c,d) (a | (b << 4) | (c << 8) | (d << 12))
#else
# define SIT_ITEM(a,b,c,d) (a | (b << 4) | (c << 8))
#endif
static const uint16_t S_I_T[] ALIGN2 = {
#if ENABLE_ASH_ALIAS
	SIT_ITEM(CSPCL   , CIGN     , CIGN , CIGN   ),    /* 0, PEOA */
#endif
	SIT_ITEM(CSPCL   , CWORD    , CWORD, CWORD  ),    /* 1, ' ' */
	SIT_ITEM(CNL     , CNL      , CNL  , CNL    ),    /* 2, \n */
	SIT_ITEM(CWORD   , CCTL     , CCTL , CWORD  ),    /* 3, !*-/:=?[]~ */
	SIT_ITEM(CDQUOTE , CENDQUOTE, CWORD, CWORD  ),    /* 4, '"' */
	SIT_ITEM(CVAR    , CVAR     , CWORD, CVAR   ),    /* 5, $ */
	SIT_ITEM(CSQUOTE , CWORD    , CENDQUOTE, CWORD),  /* 6, "'" */
	SIT_ITEM(CSPCL   , CWORD    , CWORD, CLP    ),    /* 7, ( */
	SIT_ITEM(CSPCL   , CWORD    , CWORD, CRP    ),    /* 8, ) */
	SIT_ITEM(CBACK   , CBACK    , CCTL , CBACK  ),    /* 9, \ */
	SIT_ITEM(CBQUOTE , CBQUOTE  , CWORD, CBQUOTE),    /* 10, ` */
	SIT_ITEM(CENDVAR , CENDVAR  , CWORD, CENDVAR),    /* 11, } */
#if !USE_SIT_FUNCTION
	SIT_ITEM(CENDFILE, CENDFILE , CENDFILE, CENDFILE),/* 12, PEOF */
	SIT_ITEM(CWORD   , CWORD    , CWORD, CWORD  ),    /* 13, 0-9A-Za-z */
	SIT_ITEM(CCTL    , CCTL     , CCTL , CCTL   )     /* 14, CTLESC ... */
#endif
#undef SIT_ITEM
};
/* Constants below must match table above */
enum {
#if ENABLE_ASH_ALIAS
	CSPCL_CIGN_CIGN_CIGN               , /*  0 */
#endif
	CSPCL_CWORD_CWORD_CWORD            , /*  1 */
	CNL_CNL_CNL_CNL                    , /*  2 */
	CWORD_CCTL_CCTL_CWORD              , /*  3 */
	CDQUOTE_CENDQUOTE_CWORD_CWORD      , /*  4 */
	CVAR_CVAR_CWORD_CVAR               , /*  5 */
	CSQUOTE_CWORD_CENDQUOTE_CWORD      , /*  6 */
	CSPCL_CWORD_CWORD_CLP              , /*  7 */
	CSPCL_CWORD_CWORD_CRP              , /*  8 */
	CBACK_CBACK_CCTL_CBACK             , /*  9 */
	CBQUOTE_CBQUOTE_CWORD_CBQUOTE      , /* 10 */
	CENDVAR_CENDVAR_CWORD_CENDVAR      , /* 11 */
	CENDFILE_CENDFILE_CENDFILE_CENDFILE, /* 12 */
	CWORD_CWORD_CWORD_CWORD            , /* 13 */
	CCTL_CCTL_CCTL_CCTL                , /* 14 */
};

/* c in SIT(c, syntax) must be an *unsigned char* or PEOA or PEOF,
 * caller must ensure proper cast on it if c is *char_ptr!
 */
#if USE_SIT_FUNCTION

static int
SIT(int c, int syntax)
{
	/* Used to also have '/' in this string: "\t\n !\"$&'()*-/:;<=>?[\\]`|}~" */
	static const char spec_symbls[] ALIGN1 = "\t\n !\"$&'()*-:;<=>?[\\]`|}~";
	/*
	 * This causes '/' to be prepended with CTLESC in dquoted string,
	 * making "./file"* treated incorrectly because we feed
	 * ".\/file*" string to glob(), confusing it (see expandmeta func).
	 * The "homegrown" glob implementation is okay with that,
	 * but glibc one isn't. With '/' always treated as CWORD,
	 * both work fine.
	 */
# if ENABLE_ASH_ALIAS
	static const uint8_t syntax_index_table[] ALIGN1 = {
		1, 2, 1, 3, 4, 5, 1, 6,         /* "\t\n !\"$&'" */
		7, 8, 3, 3,/*3,*/3, 1, 1,       /* "()*-/:;<" */
		3, 1, 3, 3, 9, 3, 10, 1,        /* "=>?[\\]`|" */
		11, 3                           /* "}~" */
	};
# else
	static const uint8_t syntax_index_table[] ALIGN1 = {
		0, 1, 0, 2, 3, 4, 0, 5,         /* "\t\n !\"$&'" */
		6, 7, 2, 2,/*2,*/2, 0, 0,       /* "()*-/:;<" */
		2, 0, 2, 2, 8, 2, 9, 0,         /* "=>?[\\]`|" */
		10, 2                           /* "}~" */
	};
# endif
	const char *s;
	int indx;

	if (c == PEOF)
		return CENDFILE;
# if ENABLE_ASH_ALIAS
	if (c == PEOA)
		indx = 0;
	else
# endif
	{
		/* Cast is purely for paranoia here,
		 * just in case someone passed signed char to us */
		if ((unsigned char)c >= CTL_FIRST
		 && (unsigned char)c <= CTL_LAST
		) {
			return CCTL;
		}
		s = strchrnul(spec_symbls, c);
		if (*s == '\0')
			return CWORD;
		indx = syntax_index_table[s - spec_symbls];
	}
	return (S_I_T[indx] >> (syntax*4)) & 0xf;
}

#else   /* !USE_SIT_FUNCTION */

static const uint8_t syntax_index_table[] ALIGN1 = {
	/* BASESYNTAX_DQSYNTAX_SQSYNTAX_ARISYNTAX */
	/*   0      */ CWORD_CWORD_CWORD_CWORD,
	/*   1      */ CWORD_CWORD_CWORD_CWORD,
	/*   2      */ CWORD_CWORD_CWORD_CWORD,
	/*   3      */ CWORD_CWORD_CWORD_CWORD,
	/*   4      */ CWORD_CWORD_CWORD_CWORD,
	/*   5      */ CWORD_CWORD_CWORD_CWORD,
	/*   6      */ CWORD_CWORD_CWORD_CWORD,
	/*   7      */ CWORD_CWORD_CWORD_CWORD,
	/*   8      */ CWORD_CWORD_CWORD_CWORD,
	/*   9 "\t" */ CSPCL_CWORD_CWORD_CWORD,
	/*  10 "\n" */ CNL_CNL_CNL_CNL,
	/*  11      */ CWORD_CWORD_CWORD_CWORD,
	/*  12      */ CWORD_CWORD_CWORD_CWORD,
	/*  13      */ CWORD_CWORD_CWORD_CWORD,
	/*  14      */ CWORD_CWORD_CWORD_CWORD,
	/*  15      */ CWORD_CWORD_CWORD_CWORD,
	/*  16      */ CWORD_CWORD_CWORD_CWORD,
	/*  17      */ CWORD_CWORD_CWORD_CWORD,
	/*  18      */ CWORD_CWORD_CWORD_CWORD,
	/*  19      */ CWORD_CWORD_CWORD_CWORD,
	/*  20      */ CWORD_CWORD_CWORD_CWORD,
	/*  21      */ CWORD_CWORD_CWORD_CWORD,
	/*  22      */ CWORD_CWORD_CWORD_CWORD,
	/*  23      */ CWORD_CWORD_CWORD_CWORD,
	/*  24      */ CWORD_CWORD_CWORD_CWORD,
	/*  25      */ CWORD_CWORD_CWORD_CWORD,
	/*  26      */ CWORD_CWORD_CWORD_CWORD,
	/*  27      */ CWORD_CWORD_CWORD_CWORD,
	/*  28      */ CWORD_CWORD_CWORD_CWORD,
	/*  29      */ CWORD_CWORD_CWORD_CWORD,
	/*  30      */ CWORD_CWORD_CWORD_CWORD,
	/*  31      */ CWORD_CWORD_CWORD_CWORD,
	/*  32  " " */ CSPCL_CWORD_CWORD_CWORD,
	/*  33  "!" */ CWORD_CCTL_CCTL_CWORD,
	/*  34  """ */ CDQUOTE_CENDQUOTE_CWORD_CWORD,
	/*  35  "#" */ CWORD_CWORD_CWORD_CWORD,
	/*  36  "$" */ CVAR_CVAR_CWORD_CVAR,
	/*  37  "%" */ CWORD_CWORD_CWORD_CWORD,
	/*  38  "&" */ CSPCL_CWORD_CWORD_CWORD,
	/*  39  "'" */ CSQUOTE_CWORD_CENDQUOTE_CWORD,
	/*  40  "(" */ CSPCL_CWORD_CWORD_CLP,
	/*  41  ")" */ CSPCL_CWORD_CWORD_CRP,
	/*  42  "*" */ CWORD_CCTL_CCTL_CWORD,
	/*  43  "+" */ CWORD_CWORD_CWORD_CWORD,
	/*  44  "," */ CWORD_CWORD_CWORD_CWORD,
	/*  45  "-" */ CWORD_CCTL_CCTL_CWORD,
	/*  46  "." */ CWORD_CWORD_CWORD_CWORD,
/* "/" was CWORD_CCTL_CCTL_CWORD, see comment in SIT() function why this is changed: */
	/*  47  "/" */ CWORD_CWORD_CWORD_CWORD,
	/*  48  "0" */ CWORD_CWORD_CWORD_CWORD,
	/*  49  "1" */ CWORD_CWORD_CWORD_CWORD,
	/*  50  "2" */ CWORD_CWORD_CWORD_CWORD,
	/*  51  "3" */ CWORD_CWORD_CWORD_CWORD,
	/*  52  "4" */ CWORD_CWORD_CWORD_CWORD,
	/*  53  "5" */ CWORD_CWORD_CWORD_CWORD,
	/*  54  "6" */ CWORD_CWORD_CWORD_CWORD,
	/*  55  "7" */ CWORD_CWORD_CWORD_CWORD,
	/*  56  "8" */ CWORD_CWORD_CWORD_CWORD,
	/*  57  "9" */ CWORD_CWORD_CWORD_CWORD,
	/*  58  ":" */ CWORD_CCTL_CCTL_CWORD,
	/*  59  ";" */ CSPCL_CWORD_CWORD_CWORD,
	/*  60  "<" */ CSPCL_CWORD_CWORD_CWORD,
	/*  61  "=" */ CWORD_CCTL_CCTL_CWORD,
	/*  62  ">" */ CSPCL_CWORD_CWORD_CWORD,
	/*  63  "?" */ CWORD_CCTL_CCTL_CWORD,
	/*  64  "@" */ CWORD_CWORD_CWORD_CWORD,
	/*  65  "A" */ CWORD_CWORD_CWORD_CWORD,
	/*  66  "B" */ CWORD_CWORD_CWORD_CWORD,
	/*  67  "C" */ CWORD_CWORD_CWORD_CWORD,
	/*  68  "D" */ CWORD_CWORD_CWORD_CWORD,
	/*  69  "E" */ CWORD_CWORD_CWORD_CWORD,
	/*  70  "F" */ CWORD_CWORD_CWORD_CWORD,
	/*  71  "G" */ CWORD_CWORD_CWORD_CWORD,
	/*  72  "H" */ CWORD_CWORD_CWORD_CWORD,
	/*  73  "I" */ CWORD_CWORD_CWORD_CWORD,
	/*  74  "J" */ CWORD_CWORD_CWORD_CWORD,
	/*  75  "K" */ CWORD_CWORD_CWORD_CWORD,
	/*  76  "L" */ CWORD_CWORD_CWORD_CWORD,
	/*  77  "M" */ CWORD_CWORD_CWORD_CWORD,
	/*  78  "N" */ CWORD_CWORD_CWORD_CWORD,
	/*  79  "O" */ CWORD_CWORD_CWORD_CWORD,
	/*  80  "P" */ CWORD_CWORD_CWORD_CWORD,
	/*  81  "Q" */ CWORD_CWORD_CWORD_CWORD,
	/*  82  "R" */ CWORD_CWORD_CWORD_CWORD,
	/*  83  "S" */ CWORD_CWORD_CWORD_CWORD,
	/*  84  "T" */ CWORD_CWORD_CWORD_CWORD,
	/*  85  "U" */ CWORD_CWORD_CWORD_CWORD,
	/*  86  "V" */ CWORD_CWORD_CWORD_CWORD,
	/*  87  "W" */ CWORD_CWORD_CWORD_CWORD,
	/*  88  "X" */ CWORD_CWORD_CWORD_CWORD,
	/*  89  "Y" */ CWORD_CWORD_CWORD_CWORD,
	/*  90  "Z" */ CWORD_CWORD_CWORD_CWORD,
	/*  91  "[" */ CWORD_CCTL_CCTL_CWORD,
	/*  92  "\" */ CBACK_CBACK_CCTL_CBACK,
	/*  93  "]" */ CWORD_CCTL_CCTL_CWORD,
	/*  94  "^" */ CWORD_CWORD_CWORD_CWORD,
	/*  95  "_" */ CWORD_CWORD_CWORD_CWORD,
	/*  96  "`" */ CBQUOTE_CBQUOTE_CWORD_CBQUOTE,
	/*  97  "a" */ CWORD_CWORD_CWORD_CWORD,
	/*  98  "b" */ CWORD_CWORD_CWORD_CWORD,
	/*  99  "c" */ CWORD_CWORD_CWORD_CWORD,
	/* 100  "d" */ CWORD_CWORD_CWORD_CWORD,
	/* 101  "e" */ CWORD_CWORD_CWORD_CWORD,
	/* 102  "f" */ CWORD_CWORD_CWORD_CWORD,
	/* 103  "g" */ CWORD_CWORD_CWORD_CWORD,
	/* 104  "h" */ CWORD_CWORD_CWORD_CWORD,
	/* 105  "i" */ CWORD_CWORD_CWORD_CWORD,
	/* 106  "j" */ CWORD_CWORD_CWORD_CWORD,
	/* 107  "k" */ CWORD_CWORD_CWORD_CWORD,
	/* 108  "l" */ CWORD_CWORD_CWORD_CWORD,
	/* 109  "m" */ CWORD_CWORD_CWORD_CWORD,
	/* 110  "n" */ CWORD_CWORD_CWORD_CWORD,
	/* 111  "o" */ CWORD_CWORD_CWORD_CWORD,
	/* 112  "p" */ CWORD_CWORD_CWORD_CWORD,
	/* 113  "q" */ CWORD_CWORD_CWORD_CWORD,
	/* 114  "r" */ CWORD_CWORD_CWORD_CWORD,
	/* 115  "s" */ CWORD_CWORD_CWORD_CWORD,
	/* 116  "t" */ CWORD_CWORD_CWORD_CWORD,
	/* 117  "u" */ CWORD_CWORD_CWORD_CWORD,
	/* 118  "v" */ CWORD_CWORD_CWORD_CWORD,
	/* 119  "w" */ CWORD_CWORD_CWORD_CWORD,
	/* 120  "x" */ CWORD_CWORD_CWORD_CWORD,
	/* 121  "y" */ CWORD_CWORD_CWORD_CWORD,
	/* 122  "z" */ CWORD_CWORD_CWORD_CWORD,
	/* 123  "{" */ CWORD_CWORD_CWORD_CWORD,
	/* 124  "|" */ CSPCL_CWORD_CWORD_CWORD,
	/* 125  "}" */ CENDVAR_CENDVAR_CWORD_CENDVAR,
	/* 126  "~" */ CWORD_CCTL_CCTL_CWORD,
	/* 127  del */ CWORD_CWORD_CWORD_CWORD,
	/* 128 0x80 */ CWORD_CWORD_CWORD_CWORD,
	/* 129 CTLESC       */ CCTL_CCTL_CCTL_CCTL,
	/* 130 CTLVAR       */ CCTL_CCTL_CCTL_CCTL,
	/* 131 CTLENDVAR    */ CCTL_CCTL_CCTL_CCTL,
	/* 132 CTLBACKQ     */ CCTL_CCTL_CCTL_CCTL,
	/* 133 CTLQUOTE     */ CCTL_CCTL_CCTL_CCTL,
	/* 134 CTLARI       */ CCTL_CCTL_CCTL_CCTL,
	/* 135 CTLENDARI    */ CCTL_CCTL_CCTL_CCTL,
	/* 136 CTLQUOTEMARK */ CCTL_CCTL_CCTL_CCTL,
	/* 137      */ CWORD_CWORD_CWORD_CWORD,
	/* 138      */ CWORD_CWORD_CWORD_CWORD,
	/* 139      */ CWORD_CWORD_CWORD_CWORD,
	/* 140      */ CWORD_CWORD_CWORD_CWORD,
	/* 141      */ CWORD_CWORD_CWORD_CWORD,
	/* 142      */ CWORD_CWORD_CWORD_CWORD,
	/* 143      */ CWORD_CWORD_CWORD_CWORD,
	/* 144      */ CWORD_CWORD_CWORD_CWORD,
	/* 145      */ CWORD_CWORD_CWORD_CWORD,
	/* 146      */ CWORD_CWORD_CWORD_CWORD,
	/* 147      */ CWORD_CWORD_CWORD_CWORD,
	/* 148      */ CWORD_CWORD_CWORD_CWORD,
	/* 149      */ CWORD_CWORD_CWORD_CWORD,
	/* 150      */ CWORD_CWORD_CWORD_CWORD,
	/* 151      */ CWORD_CWORD_CWORD_CWORD,
	/* 152      */ CWORD_CWORD_CWORD_CWORD,
	/* 153      */ CWORD_CWORD_CWORD_CWORD,
	/* 154      */ CWORD_CWORD_CWORD_CWORD,
	/* 155      */ CWORD_CWORD_CWORD_CWORD,
	/* 156      */ CWORD_CWORD_CWORD_CWORD,
	/* 157      */ CWORD_CWORD_CWORD_CWORD,
	/* 158      */ CWORD_CWORD_CWORD_CWORD,
	/* 159      */ CWORD_CWORD_CWORD_CWORD,
	/* 160      */ CWORD_CWORD_CWORD_CWORD,
	/* 161      */ CWORD_CWORD_CWORD_CWORD,
	/* 162      */ CWORD_CWORD_CWORD_CWORD,
	/* 163      */ CWORD_CWORD_CWORD_CWORD,
	/* 164      */ CWORD_CWORD_CWORD_CWORD,
	/* 165      */ CWORD_CWORD_CWORD_CWORD,
	/* 166      */ CWORD_CWORD_CWORD_CWORD,
	/* 167      */ CWORD_CWORD_CWORD_CWORD,
	/* 168      */ CWORD_CWORD_CWORD_CWORD,
	/* 169      */ CWORD_CWORD_CWORD_CWORD,
	/* 170      */ CWORD_CWORD_CWORD_CWORD,
	/* 171      */ CWORD_CWORD_CWORD_CWORD,
	/* 172      */ CWORD_CWORD_CWORD_CWORD,
	/* 173      */ CWORD_CWORD_CWORD_CWORD,
	/* 174      */ CWORD_CWORD_CWORD_CWORD,
	/* 175      */ CWORD_CWORD_CWORD_CWORD,
	/* 176      */ CWORD_CWORD_CWORD_CWORD,
	/* 177      */ CWORD_CWORD_CWORD_CWORD,
	/* 178      */ CWORD_CWORD_CWORD_CWORD,
	/* 179      */ CWORD_CWORD_CWORD_CWORD,
	/* 180      */ CWORD_CWORD_CWORD_CWORD,
	/* 181      */ CWORD_CWORD_CWORD_CWORD,
	/* 182      */ CWORD_CWORD_CWORD_CWORD,
	/* 183      */ CWORD_CWORD_CWORD_CWORD,
	/* 184      */ CWORD_CWORD_CWORD_CWORD,
	/* 185      */ CWORD_CWORD_CWORD_CWORD,
	/* 186      */ CWORD_CWORD_CWORD_CWORD,
	/* 187      */ CWORD_CWORD_CWORD_CWORD,
	/* 188      */ CWORD_CWORD_CWORD_CWORD,
	/* 189      */ CWORD_CWORD_CWORD_CWORD,
	/* 190      */ CWORD_CWORD_CWORD_CWORD,
	/* 191      */ CWORD_CWORD_CWORD_CWORD,
	/* 192      */ CWORD_CWORD_CWORD_CWORD,
	/* 193      */ CWORD_CWORD_CWORD_CWORD,
	/* 194      */ CWORD_CWORD_CWORD_CWORD,
	/* 195      */ CWORD_CWORD_CWORD_CWORD,
	/* 196      */ CWORD_CWORD_CWORD_CWORD,
	/* 197      */ CWORD_CWORD_CWORD_CWORD,
	/* 198      */ CWORD_CWORD_CWORD_CWORD,
	/* 199      */ CWORD_CWORD_CWORD_CWORD,
	/* 200      */ CWORD_CWORD_CWORD_CWORD,
	/* 201      */ CWORD_CWORD_CWORD_CWORD,
	/* 202      */ CWORD_CWORD_CWORD_CWORD,
	/* 203      */ CWORD_CWORD_CWORD_CWORD,
	/* 204      */ CWORD_CWORD_CWORD_CWORD,
	/* 205      */ CWORD_CWORD_CWORD_CWORD,
	/* 206      */ CWORD_CWORD_CWORD_CWORD,
	/* 207      */ CWORD_CWORD_CWORD_CWORD,
	/* 208      */ CWORD_CWORD_CWORD_CWORD,
	/* 209      */ CWORD_CWORD_CWORD_CWORD,
	/* 210      */ CWORD_CWORD_CWORD_CWORD,
	/* 211      */ CWORD_CWORD_CWORD_CWORD,
	/* 212      */ CWORD_CWORD_CWORD_CWORD,
	/* 213      */ CWORD_CWORD_CWORD_CWORD,
	/* 214      */ CWORD_CWORD_CWORD_CWORD,
	/* 215      */ CWORD_CWORD_CWORD_CWORD,
	/* 216      */ CWORD_CWORD_CWORD_CWORD,
	/* 217      */ CWORD_CWORD_CWORD_CWORD,
	/* 218      */ CWORD_CWORD_CWORD_CWORD,
	/* 219      */ CWORD_CWORD_CWORD_CWORD,
	/* 220      */ CWORD_CWORD_CWORD_CWORD,
	/* 221      */ CWORD_CWORD_CWORD_CWORD,
	/* 222      */ CWORD_CWORD_CWORD_CWORD,
	/* 223      */ CWORD_CWORD_CWORD_CWORD,
	/* 224      */ CWORD_CWORD_CWORD_CWORD,
	/* 225      */ CWORD_CWORD_CWORD_CWORD,
	/* 226      */ CWORD_CWORD_CWORD_CWORD,
	/* 227      */ CWORD_CWORD_CWORD_CWORD,
	/* 228      */ CWORD_CWORD_CWORD_CWORD,
	/* 229      */ CWORD_CWORD_CWORD_CWORD,
	/* 230      */ CWORD_CWORD_CWORD_CWORD,
	/* 231      */ CWORD_CWORD_CWORD_CWORD,
	/* 232      */ CWORD_CWORD_CWORD_CWORD,
	/* 233      */ CWORD_CWORD_CWORD_CWORD,
	/* 234      */ CWORD_CWORD_CWORD_CWORD,
	/* 235      */ CWORD_CWORD_CWORD_CWORD,
	/* 236      */ CWORD_CWORD_CWORD_CWORD,
	/* 237      */ CWORD_CWORD_CWORD_CWORD,
	/* 238      */ CWORD_CWORD_CWORD_CWORD,
	/* 239      */ CWORD_CWORD_CWORD_CWORD,
	/* 230      */ CWORD_CWORD_CWORD_CWORD,
	/* 241      */ CWORD_CWORD_CWORD_CWORD,
	/* 242      */ CWORD_CWORD_CWORD_CWORD,
	/* 243      */ CWORD_CWORD_CWORD_CWORD,
	/* 244      */ CWORD_CWORD_CWORD_CWORD,
	/* 245      */ CWORD_CWORD_CWORD_CWORD,
	/* 246      */ CWORD_CWORD_CWORD_CWORD,
	/* 247      */ CWORD_CWORD_CWORD_CWORD,
	/* 248      */ CWORD_CWORD_CWORD_CWORD,
	/* 249      */ CWORD_CWORD_CWORD_CWORD,
	/* 250      */ CWORD_CWORD_CWORD_CWORD,
	/* 251      */ CWORD_CWORD_CWORD_CWORD,
	/* 252      */ CWORD_CWORD_CWORD_CWORD,
	/* 253      */ CWORD_CWORD_CWORD_CWORD,
	/* 254      */ CWORD_CWORD_CWORD_CWORD,
	/* 255      */ CWORD_CWORD_CWORD_CWORD,
	/* PEOF */     CENDFILE_CENDFILE_CENDFILE_CENDFILE,
# if ENABLE_ASH_ALIAS
	/* PEOA */     CSPCL_CIGN_CIGN_CIGN,
# endif
};

#if 1
# define SIT(c, syntax) ((S_I_T[syntax_index_table[c]] >> ((syntax)*4)) & 0xf)
#else /* debug version, caught one signed char bug */
# define SIT(c, syntax) \
	({ \
		if ((c) < 0 || (c) > (PEOF + ENABLE_ASH_ALIAS)) \
			bb_error_msg_and_die("line:%d c:%d", __LINE__, (c)); \
		if ((syntax) < 0 || (syntax) > (2 + ENABLE_FEATURE_SH_MATH)) \
			bb_error_msg_and_die("line:%d c:%d", __LINE__, (c)); \
		((S_I_T[syntax_index_table[c]] >> ((syntax)*4)) & 0xf); \
	})
#endif

#endif  /* !USE_SIT_FUNCTION */


/* ============ Alias handling */

#if ENABLE_ASH_ALIAS

#define ALIASINUSE 1
#define ALIASDEAD  2

struct alias {
	struct alias *next;
	char *name;
	char *val;
	int flag;
};


static struct alias **atab; // [ATABSIZE];
#define INIT_G_alias() do { \
	atab = xzalloc(ATABSIZE * sizeof(atab[0])); \
} while (0)


static struct alias **
__lookupalias(const char *name)
{
	unsigned int hashval;
	struct alias **app;
	const char *p;
	unsigned int ch;

	p = name;

	ch = (unsigned char)*p;
	hashval = ch << 4;
	while (ch) {
		hashval += ch;
		ch = (unsigned char)*++p;
	}
	app = &atab[hashval % ATABSIZE];

	for (; *app; app = &(*app)->next) {
		if (strcmp(name, (*app)->name) == 0) {
			break;
		}
	}

	return app;
}

static struct alias *
lookupalias(const char *name, int check)
{
	struct alias *ap = *__lookupalias(name);

	if (check && ap && (ap->flag & ALIASINUSE))
		return NULL;
	return ap;
}

static struct alias *
freealias(struct alias *ap)
{
	struct alias *next;

	if (ap->flag & ALIASINUSE) {
		ap->flag |= ALIASDEAD;
		return ap;
	}

	next = ap->next;
	free(ap->name);
	free(ap->val);
	free(ap);
	return next;
}

static void
setalias(const char *name, const char *val)
{
	struct alias *ap, **app;

	app = __lookupalias(name);
	ap = *app;
	INT_OFF;
	if (ap) {
		if (!(ap->flag & ALIASINUSE)) {
			free(ap->val);
		}
		ap->val = ckstrdup(val);
		ap->flag &= ~ALIASDEAD;
	} else {
		/* not found */
		ap = ckzalloc(sizeof(struct alias));
		ap->name = ckstrdup(name);
		ap->val = ckstrdup(val);
		/*ap->flag = 0; - ckzalloc did it */
		/*ap->next = NULL;*/
		*app = ap;
	}
	INT_ON;
}

static int
unalias(const char *name)
{
	struct alias **app;

	app = __lookupalias(name);

	if (*app) {
		INT_OFF;
		*app = freealias(*app);
		INT_ON;
		return 0;
	}

	return 1;
}

static void
rmaliases(void)
{
	struct alias *ap, **app;
	int i;

	INT_OFF;
	for (i = 0; i < ATABSIZE; i++) {
		app = &atab[i];
		for (ap = *app; ap; ap = *app) {
			*app = freealias(*app);
			if (ap == *app) {
				app = &ap->next;
			}
		}
	}
	INT_ON;
}

static void
printalias(const struct alias *ap)
{
	out1fmt("%s=%s\n", ap->name, single_quote(ap->val));
}

/*
 * TODO - sort output
 */
static int FAST_FUNC
aliascmd(int argc UNUSED_PARAM, char **argv)
{
	char *n, *v;
	int ret = 0;
	struct alias *ap;

	if (!argv[1]) {
		int i;

		for (i = 0; i < ATABSIZE; i++) {
			for (ap = atab[i]; ap; ap = ap->next) {
				printalias(ap);
			}
		}
		return 0;
	}
	while ((n = *++argv) != NULL) {
		v = strchr(n+1, '=');
		if (v == NULL) { /* n+1: funny ksh stuff */
			ap = *__lookupalias(n);
			if (ap == NULL) {
				fprintf(stderr, "%s: %s not found\n", "alias", n);
				ret = 1;
			} else
				printalias(ap);
		} else {
			*v++ = '\0';
			setalias(n, v);
		}
	}

	return ret;
}

static int FAST_FUNC
unaliascmd(int argc UNUSED_PARAM, char **argv UNUSED_PARAM)
{
	int i;

	while (nextopt("a") != '\0') {
		rmaliases();
		return 0;
	}
	for (i = 0; *argptr; argptr++) {
		if (unalias(*argptr)) {
			fprintf(stderr, "%s: %s not found\n", "unalias", *argptr);
			i = 1;
		}
	}

	return i;
}

#endif /* ASH_ALIAS */


/* Mode argument to forkshell.  Don't change FORK_FG or FORK_BG. */
#define FORK_FG    0
#define FORK_BG    1
#define FORK_NOJOB 2

/* mode flags for showjob(s) */
#define SHOW_ONLY_PGID  0x01    /* show only pgid (jobs -p) */
#define SHOW_PIDS       0x02    /* show individual pids, not just one line per job */
#define SHOW_CHANGED    0x04    /* only jobs whose state has changed */
#define SHOW_STDERR     0x08    /* print to stderr (else stdout) */

/*
 * A job structure contains information about a job.  A job is either a
 * single process or a set of processes contained in a pipeline.  In the
 * latter case, pidlist will be non-NULL, and will point to a -1 terminated
 * array of pids.
 */
struct procstat {
	pid_t   ps_pid;         /* process id */
#if ENABLE_PLATFORM_MINGW32
	HANDLE  ps_proc;
#endif
	int     ps_status;      /* last process status from wait() */
	char    *ps_cmd;        /* text of command being run */
};

struct job {
	struct procstat ps0;    /* status of process */
	struct procstat *ps;    /* status or processes when more than one */
#if JOBS
	int stopstatus;         /* status of a stopped job */
#endif
	unsigned nprocs;        /* number of processes */

#define JOBRUNNING      0       /* at least one proc running */
#define JOBSTOPPED      1       /* all procs are stopped */
#define JOBDONE         2       /* all procs are completed */
	unsigned
		state: 8,
#if JOBS
		sigint: 1,      /* job was killed by SIGINT */
		jobctl: 1,      /* job running under job control */
#endif
		waited: 1,      /* true if this entry has been waited for */
		used: 1,        /* true if this entry is in used */
		changed: 1;     /* true if status has changed */
	struct job *prev_job;   /* previous job */
};

static struct job *makejob(/*union node *,*/ int);
#if !ENABLE_PLATFORM_MINGW32
static int forkshell(struct job *, union node *, int);
#endif
static int waitforjob(struct job *);

#if !JOBS
enum { doing_jobctl = 0 };
#define setjobctl(on) do {} while (0)
#else
static smallint doing_jobctl; //references:8
static void setjobctl(int);
#endif

/*
 * Ignore a signal.
 */
static void
ignoresig(int signo)
{
	/* Avoid unnecessary system calls. Is it already SIG_IGNed? */
	if (sigmode[signo - 1] != S_IGN && sigmode[signo - 1] != S_HARD_IGN) {
		/* No, need to do it */
		signal(signo, SIG_IGN);
	}
	sigmode[signo - 1] = S_HARD_IGN;
}

#if !ENABLE_PLATFORM_MINGW32
/*
 * Only one usage site - in setsignal()
 */
static void
signal_handler(int signo)
{
	if (signo == SIGCHLD) {
		got_sigchld = 1;
		if (!trap[SIGCHLD])
			return;
	}

	gotsig[signo - 1] = 1;
	pending_sig = signo;

	if (signo == SIGINT && !trap[SIGINT]) {
		if (!suppress_int) {
			pending_sig = 0;
			raise_interrupt(); /* does not return */
		}
		pending_int = 1;
	}
}

/*
 * Set the signal handler for the specified signal.  The routine figures
 * out what it should be set to.
 */
static void
setsignal(int signo)
{
	char *t;
	char cur_act, new_act;
	struct sigaction act;

	t = trap[signo];
	new_act = S_DFL;
	if (t != NULL) { /* trap for this sig is set */
		new_act = S_CATCH;
		if (t[0] == '\0') /* trap is "": ignore this sig */
			new_act = S_IGN;
	}

	if (rootshell && new_act == S_DFL) {
		switch (signo) {
		case SIGINT:
			if (iflag || minusc || sflag == 0)
				new_act = S_CATCH;
			break;
		case SIGQUIT:
#if DEBUG
			if (debug)
				break;
#endif
			/* man bash:
			 * "In all cases, bash ignores SIGQUIT. Non-builtin
			 * commands run by bash have signal handlers
			 * set to the values inherited by the shell
			 * from its parent". */
			new_act = S_IGN;
			break;
		case SIGTERM:
			if (iflag)
				new_act = S_IGN;
			break;
#if JOBS
		case SIGTSTP:
		case SIGTTOU:
			if (mflag)
				new_act = S_IGN;
			break;
#endif
		}
	}
	/* if !rootshell, we reset SIGQUIT to DFL,
	 * whereas we have to restore it to what shell got on entry.
	 * This is handled by the fact that if signal was IGNored on entry,
	 * then cur_act is S_HARD_IGN and we never change its sigaction
	 * (see code below).
	 */

	if (signo == SIGCHLD)
		new_act = S_CATCH;

	t = &sigmode[signo - 1];
	cur_act = *t;
	if (cur_act == 0) {
		/* current setting is not yet known */
		if (sigaction(signo, NULL, &act)) {
			/* pretend it worked; maybe we should give a warning,
			 * but other shells don't. We don't alter sigmode,
			 * so we retry every time.
			 * btw, in Linux it never fails. --vda */
			return;
		}
		if (act.sa_handler == SIG_IGN) {
			cur_act = S_HARD_IGN;
			if (mflag
			 && (signo == SIGTSTP || signo == SIGTTIN || signo == SIGTTOU)
			) {
				cur_act = S_IGN;   /* don't hard ignore these */
			}
		}
		if (act.sa_handler == SIG_DFL && new_act == S_DFL) {
			/* installing SIG_DFL over SIG_DFL is a no-op */
			/* saves one sigaction call in each "sh -c SCRIPT" invocation */
			*t = S_DFL;
			return;
		}
	}
	if (cur_act == S_HARD_IGN || cur_act == new_act)
		return;

	*t = new_act;

	act.sa_handler = SIG_DFL;
	switch (new_act) {
	case S_CATCH:
		act.sa_handler = signal_handler;
		break;
	case S_IGN:
		act.sa_handler = SIG_IGN;
		break;
	}
	/* flags and mask matter only if !DFL and !IGN, but we do it
	 * for all cases for more deterministic behavior:
	 */
	act.sa_flags = 0; //TODO: why not SA_RESTART?
	sigfillset(&act.sa_mask);

	sigaction_set(signo, &act);
}
#else
#define setsignal(s)
#endif

/* mode flags for set_curjob */
#define CUR_DELETE 2
#define CUR_RUNNING 1
#define CUR_STOPPED 0

#if JOBS
/* pgrp of shell on invocation */
static int initialpgrp; //references:2
static int ttyfd = -1; //5
#endif
/* array of jobs */
static struct job *jobtab; //5
/* size of array */
static unsigned njobs; //4
/* current job */
static struct job *curjob; //lots
/* number of presumed living untracked jobs */
static int jobless; //4

#if 0
/* Bash has a feature: it restores termios after a successful wait for
 * a foreground job which had at least one stopped or sigkilled member.
 * The probable rationale is that SIGSTOP and SIGKILL can preclude task from
 * properly restoring tty state. Should we do this too?
 * A reproducer: ^Z an interactive python:
 *
 * # python
 * Python 2.7.12 (...)
 * >>> ^Z
 *	{ python leaves tty in -icanon -echo state. We do survive that... }
 *  [1]+  Stopped                    python
 *	{ ...however, next program (python #2) does not survive it well: }
 * # python
 * Python 2.7.12 (...)
 * >>> Traceback (most recent call last):
 *	{ above, I typed "qwerty<CR>", but -echo state is still in effect }
 *   File "<stdin>", line 1, in <module>
 * NameError: name 'qwerty' is not defined
 *
 * The implementation below is modeled on bash code and seems to work.
 * However, I'm not sure we should do this. For one: what if I'd fg
 * the stopped python instead? It'll be confused by "restored" tty state.
 */
static struct termios shell_tty_info;
static void
get_tty_state(void)
{
	if (rootshell && ttyfd >= 0)
		tcgetattr(ttyfd, &shell_tty_info);
}
static void
set_tty_state(void)
{
	/* if (rootshell) - caller ensures this */
	if (ttyfd >= 0)
		tcsetattr(ttyfd, TCSADRAIN, &shell_tty_info);
}
static int
job_signal_status(struct job *jp)
{
	int status;
	unsigned i;
	struct procstat *ps = jp->ps;
	for (i = 0; i < jp->nprocs; i++) {
		status = ps[i].ps_status;
		if (WIFSIGNALED(status) || WIFSTOPPED(status))
			return status;
	}
	return 0;
}
static void
restore_tty_if_stopped_or_signaled(struct job *jp)
{
//TODO: check what happens if we come from waitforjob() in expbackq()
	if (rootshell) {
		int s = job_signal_status(jp);
		if (s) /* WIFSIGNALED(s) || WIFSTOPPED(s) */
			set_tty_state();
	}
}
#else
# define get_tty_state() ((void)0)
# define restore_tty_if_stopped_or_signaled(jp) ((void)0)
#endif

static void
set_curjob(struct job *jp, unsigned mode)
{
	struct job *jp1;
	struct job **jpp, **curp;

	/* first remove from list */
	jpp = curp = &curjob;
	while (1) {
		jp1 = *jpp;
		if (jp1 == jp)
			break;
		jpp = &jp1->prev_job;
	}
	*jpp = jp1->prev_job;

	/* Then re-insert in correct position */
	jpp = curp;
	switch (mode) {
	default:
#if DEBUG
		abort();
#endif
	case CUR_DELETE:
		/* job being deleted */
		break;
	case CUR_RUNNING:
		/* newly created job or backgrounded job,
		 * put after all stopped jobs.
		 */
		while (1) {
			jp1 = *jpp;
#if JOBS
			if (!jp1 || jp1->state != JOBSTOPPED)
#endif
				break;
			jpp = &jp1->prev_job;
		}
		/* FALLTHROUGH */
#if JOBS
	case CUR_STOPPED:
#endif
		/* newly stopped job - becomes curjob */
		jp->prev_job = *jpp;
		*jpp = jp;
		break;
	}
}

#if JOBS || DEBUG
static int
jobno(const struct job *jp)
{
	return jp - jobtab + 1;
}
#endif

/*
 * Convert a job name to a job structure.
 */
#if !JOBS
#define getjob(name, getctl) getjob(name)
#endif
static struct job *
getjob(const char *name, int getctl)
{
	struct job *jp;
	struct job *found;
	const char *err_msg = "%s: no such job";
	unsigned num;
	int c;
	const char *p;
	char *(*match)(const char *, const char *);

	jp = curjob;
	p = name;
	if (!p)
		goto currentjob;

	if (*p != '%')
		goto err;

	c = *++p;
	if (!c)
		goto currentjob;

	if (!p[1]) {
		if (c == '+' || c == '%') {
 currentjob:
			err_msg = "No current job";
			goto check;
		}
		if (c == '-') {
			if (jp)
				jp = jp->prev_job;
			err_msg = "No previous job";
 check:
			if (!jp)
				goto err;
			goto gotit;
		}
	}

	if (is_number(p)) {
		num = atoi(p);
		if (num > 0 && num <= njobs) {
			jp = jobtab + num - 1;
			if (jp->used)
				goto gotit;
			goto err;
		}
	}

	match = prefix;
	if (*p == '?') {
		match = strstr;
		p++;
	}

	found = NULL;
	while (jp) {
		if (match(jp->ps[0].ps_cmd, p)) {
			if (found)
				goto err;
			found = jp;
			err_msg = "%s: ambiguous";
		}
		jp = jp->prev_job;
	}
	if (!found)
		goto err;
	jp = found;

 gotit:
#if JOBS
	err_msg = "job %s not created under job control";
	if (getctl && jp->jobctl == 0)
		goto err;
#endif
	return jp;
 err:
	ash_msg_and_raise_error(err_msg, name);
}

/*
 * Mark a job structure as unused.
 */
static void
freejob(struct job *jp)
{
	struct procstat *ps;
	int i;

	INT_OFF;
	for (i = jp->nprocs, ps = jp->ps; --i >= 0; ps++) {
		if (ps->ps_cmd != nullstr)
			free(ps->ps_cmd);
	}
	if (jp->ps != &jp->ps0)
		free(jp->ps);
	jp->used = 0;
	set_curjob(jp, CUR_DELETE);
	INT_ON;
}

#if JOBS
static void
xtcsetpgrp(int fd, pid_t pgrp)
{
	if (tcsetpgrp(fd, pgrp))
		ash_msg_and_raise_perror("can't set tty process group");
}

/*
 * Turn job control on and off.
 *
 * Note:  This code assumes that the third arg to ioctl is a character
 * pointer, which is true on Berkeley systems but not System V.  Since
 * System V doesn't have job control yet, this isn't a problem now.
 *
 * Called with interrupts off.
 */
static void
setjobctl(int on)
{
	int fd;
	int pgrp;

	if (on == doing_jobctl || rootshell == 0)
		return;
	if (on) {
		int ofd;
		ofd = fd = open(_PATH_TTY, O_RDWR);
		if (fd < 0) {
	/* BTW, bash will try to open(ttyname(0)) if open("/dev/tty") fails.
	 * That sometimes helps to acquire controlling tty.
	 * Obviously, a workaround for bugs when someone
	 * failed to provide a controlling tty to bash! :) */
			fd = 2;
			while (!isatty(fd))
				if (--fd < 0)
					goto out;
		}
		/* fd is a tty at this point */
		fd = fcntl(fd, F_DUPFD, 10);
		if (ofd >= 0) /* if it is "/dev/tty", close. If 0/1/2, don't */
			close(ofd);
		if (fd < 0)
			goto out; /* F_DUPFD failed */
		close_on_exec_on(fd);
		while (1) { /* while we are in the background */
			pgrp = tcgetpgrp(fd);
			if (pgrp < 0) {
 out:
				ash_msg("can't access tty; job control turned off");
				mflag = on = 0;
				goto close;
			}
			if (pgrp == getpgrp())
				break;
			killpg(0, SIGTTIN);
		}
		initialpgrp = pgrp;

		setsignal(SIGTSTP);
		setsignal(SIGTTOU);
		setsignal(SIGTTIN);
		pgrp = rootpid;
		setpgid(0, pgrp);
		xtcsetpgrp(fd, pgrp);
	} else {
		/* turning job control off */
		fd = ttyfd;
		pgrp = initialpgrp;
		/* was xtcsetpgrp, but this can make exiting ash
		 * loop forever if pty is already deleted */
		tcsetpgrp(fd, pgrp);
		setpgid(0, pgrp);
		setsignal(SIGTSTP);
		setsignal(SIGTTOU);
		setsignal(SIGTTIN);
 close:
		if (fd >= 0)
			close(fd);
		fd = -1;
	}
	ttyfd = fd;
	doing_jobctl = on;
}

static int FAST_FUNC
killcmd(int argc, char **argv)
{
	if (argv[1] && strcmp(argv[1], "-l") != 0) {
		int i = 1;
		do {
			if (argv[i][0] == '%') {
				/*
				 * "kill %N" - job kill
				 * Converting to pgrp / pid kill
				 */
				struct job *jp;
				char *dst;
				int j, n;

				jp = getjob(argv[i], 0);
				/*
				 * In jobs started under job control, we signal
				 * entire process group by kill -PGRP_ID.
				 * This happens, f.e., in interactive shell.
				 *
				 * Otherwise, we signal each child via
				 * kill PID1 PID2 PID3.
				 * Testcases:
				 * sh -c 'sleep 1|sleep 1 & kill %1'
				 * sh -c 'true|sleep 2 & sleep 1; kill %1'
				 * sh -c 'true|sleep 1 & sleep 2; kill %1'
				 */
				n = jp->nprocs; /* can't be 0 (I hope) */
				if (jp->jobctl)
					n = 1;
				dst = alloca(n * sizeof(int)*4);
				argv[i] = dst;
				for (j = 0; j < n; j++) {
					struct procstat *ps = &jp->ps[j];
					/* Skip non-running and not-stopped members
					 * (i.e. dead members) of the job
					 */
					if (ps->ps_status != -1 && !WIFSTOPPED(ps->ps_status))
						continue;
					/*
					 * kill_main has matching code to expect
					 * leading space. Needed to not confuse
					 * negative pids with "kill -SIGNAL_NO" syntax
					 */
					dst += sprintf(dst, jp->jobctl ? " -%u" : " %u", (int)ps->ps_pid);
				}
				*dst = '\0';
			}
		} while (argv[++i]);
	}
	return kill_main(argc, argv);
}

static void
showpipe(struct job *jp /*, FILE *out*/)
{
	struct procstat *ps;
	struct procstat *psend;

	psend = jp->ps + jp->nprocs;
	for (ps = jp->ps + 1; ps < psend; ps++)
		printf(" | %s", ps->ps_cmd);
	newline_and_flush(stdout);
	flush_stdout_stderr();
}


static int
restartjob(struct job *jp, int mode)
{
	struct procstat *ps;
	int i;
	int status;
	pid_t pgid;

	INT_OFF;
	if (jp->state == JOBDONE)
		goto out;
	jp->state = JOBRUNNING;
	pgid = jp->ps[0].ps_pid;
	if (mode == FORK_FG) {
		get_tty_state();
		xtcsetpgrp(ttyfd, pgid);
	}
	killpg(pgid, SIGCONT);
	ps = jp->ps;
	i = jp->nprocs;
	do {
		if (WIFSTOPPED(ps->ps_status)) {
			ps->ps_status = -1;
		}
		ps++;
	} while (--i);
 out:
	status = (mode == FORK_FG) ? waitforjob(jp) : 0;
	INT_ON;
	return status;
}

static int FAST_FUNC
fg_bgcmd(int argc UNUSED_PARAM, char **argv)
{
	struct job *jp;
	int mode;
	int retval;

	mode = (**argv == 'f') ? FORK_FG : FORK_BG;
	nextopt(nullstr);
	argv = argptr;
	do {
		jp = getjob(*argv, 1);
		if (mode == FORK_BG) {
			set_curjob(jp, CUR_RUNNING);
			printf("[%d] ", jobno(jp));
		}
		out1str(jp->ps[0].ps_cmd);
		showpipe(jp /*, stdout*/);
		retval = restartjob(jp, mode);
	} while (*argv && *++argv);
	return retval;
}
#endif

static int
sprint_status48(char *s, int status, int sigonly)
{
	int col;
	int st;

	col = 0;
	if (!WIFEXITED(status)) {
#if JOBS
		if (WIFSTOPPED(status))
			st = WSTOPSIG(status);
		else
#endif
			st = WTERMSIG(status);
		if (sigonly) {
			if (st == SIGINT || st == SIGPIPE)
				goto out;
#if JOBS
			if (WIFSTOPPED(status))
				goto out;
#endif
		}
		st &= 0x7f;
//TODO: use bbox's get_signame? strsignal adds ~600 bytes to text+rodata
		col = fmtstr(s, 32, strsignal(st));
		if (WCOREDUMP(status)) {
			strcpy(s + col, " (core dumped)");
			col += sizeof(" (core dumped)")-1;
		}
	} else if (!sigonly) {
		st = WEXITSTATUS(status);
		col = fmtstr(s, 16, (st ? "Done(%d)" : "Done"), st);
	}
 out:
	return col;
}

#if ENABLE_PLATFORM_MINGW32

HANDLE hSIGINT;		/* Ctrl-C is pressed */

static BOOL WINAPI ctrl_handler(DWORD dwCtrlType)
{
	if (dwCtrlType == CTRL_C_EVENT || dwCtrlType == CTRL_BREAK_EVENT) {
		pending_int = 1;
		SetEvent(hSIGINT);
		return TRUE;
	}
	return FALSE;
}

/*
 * Windows does not know about parent-child relationship
 * They don't support waitpid(-1)
 */
static pid_t
waitpid_child(int *status, int wait_flags)
{
	pid_t *pidlist;
	HANDLE *proclist;
	int pid_nr = 0;
	pid_t pid;
	DWORD win_status, idx;
	struct job *jb;

	for (jb = curjob; jb; jb = jb->prev_job) {
		if (jb->state != JOBDONE)
			pid_nr += jb->nprocs;
	}
	if ( pid_nr++ == 0 )
		return -1;

	pidlist = ckmalloc(sizeof(*pidlist)*pid_nr);
	proclist = ckmalloc(sizeof(*proclist)*pid_nr);

	pidlist[0] = -1;
	proclist[0] = hSIGINT;
	pid_nr = 1;
	for (jb = curjob; jb; jb = jb->prev_job) {
		struct procstat *ps, *psend;
		if (jb->state == JOBDONE)
			continue;
		ps = jb->ps;
		psend = ps + jb->nprocs;
		while (ps < psend) {
			if (ps->ps_pid != -1 && ps->ps_proc != NULL) {
				pidlist[pid_nr] = ps->ps_pid;
				proclist[pid_nr++] = ps->ps_proc;
			}
			ps++;
		}
	}

	if (pid_nr == 1) {
		free(pidlist);
		free(proclist);
		return -1;
	}

	idx = WaitForMultipleObjects(pid_nr, proclist, FALSE,
				wait_flags|WNOHANG ? 1 : INFINITE);
	if (idx >= pid_nr) {
		free(pidlist);
		free(proclist);
		return -1;
	}
	if (!idx) { 		/* hSIGINT */
		int i;
		ResetEvent(hSIGINT);
		for (i = 1; i < pid_nr; i++)
			TerminateProcess(proclist[i], 1);
		pid = pidlist[1];
		free(pidlist);
		free(proclist);
		*status = 128 + SIGINT;	/* terminated by a signal */
		if (iflag)
			write(STDOUT_FILENO, "^C", 2);
		return pid;
	}
	GetExitCodeProcess(proclist[idx], &win_status);
	pid = pidlist[idx];
	free(pidlist);
	free(proclist);
	*status = (int)win_status << 8;
	return pid;
}
#define waitpid(p, s, f) waitpid_child(s, f)
#define wait_block_or_sig(s) waitpid_child(s, 0)

#else

static int
wait_block_or_sig(int *status)
{
	int pid;

	do {
		sigset_t mask;

		/* Poll all children for changes in their state */
		got_sigchld = 0;
		/* if job control is active, accept stopped processes too */
		pid = waitpid(-1, status, doing_jobctl ? (WNOHANG|WUNTRACED) : WNOHANG);
		if (pid != 0)
			break; /* Error (e.g. EINTR, ECHILD) or pid */

		/* Children exist, but none are ready. Sleep until interesting signal */
#if 1
		sigfillset(&mask);
		sigprocmask(SIG_SETMASK, &mask, &mask);
		while (!got_sigchld && !pending_sig)
			sigsuspend(&mask);
		sigprocmask(SIG_SETMASK, &mask, NULL);
#else /* unsafe: a signal can set pending_sig after check, but before pause() */
		while (!got_sigchld && !pending_sig)
			pause();
#endif

		/* If it was SIGCHLD, poll children again */
	} while (got_sigchld);

	return pid;
}
#endif

#define DOWAIT_NONBLOCK 0
#define DOWAIT_BLOCK    1
#define DOWAIT_BLOCK_OR_SIG 2

static int
dowait(int block, struct job *job)
{
	int pid;
	int status;
	struct job *jp;
	struct job *thisjob = NULL;

	TRACE(("dowait(0x%x) called\n", block));

	/* It's wrong to call waitpid() outside of INT_OFF region:
	 * signal can arrive just after syscall return and handler can
	 * longjmp away, losing stop/exit notification processing.
	 * Thus, for "jobs" builtin, and for waiting for a fg job,
	 * we call waitpid() (blocking or non-blocking) inside INT_OFF.
	 *
	 * However, for "wait" builtin it is wrong to simply call waitpid()
	 * in INT_OFF region: "wait" needs to wait for any running job
	 * to change state, but should exit on any trap too.
	 * In INT_OFF region, a signal just before syscall entry can set
	 * pending_sig variables, but we can't check them, and we would
	 * either enter a sleeping waitpid() (BUG), or need to busy-loop.
	 *
	 * Because of this, we run inside INT_OFF, but use a special routine
	 * which combines waitpid() and sigsuspend().
	 * This is the reason why we need to have a handler for SIGCHLD:
	 * SIG_DFL handler does not wake sigsuspend().
	 */
	INT_OFF;
	if (block == DOWAIT_BLOCK_OR_SIG) {
		pid = wait_block_or_sig(&status);
	} else {
		int wait_flags = 0;
		if (block == DOWAIT_NONBLOCK)
			wait_flags = WNOHANG;
		/* if job control is active, accept stopped processes too */
		if (doing_jobctl)
			wait_flags |= WUNTRACED;
		/* NB: _not_ safe_waitpid, we need to detect EINTR */
		pid = waitpid(-1, &status, wait_flags);
	}
	TRACE(("wait returns pid=%d, status=0x%x, errno=%d(%s)\n",
				pid, status, errno, strerror(errno)));
	if (pid <= 0)
		goto out;

	thisjob = NULL;
	for (jp = curjob; jp; jp = jp->prev_job) {
		int jobstate;
		struct procstat *ps;
		struct procstat *psend;
		if (jp->state == JOBDONE)
			continue;
		jobstate = JOBDONE;
		ps = jp->ps;
		psend = ps + jp->nprocs;
		do {
			if (ps->ps_pid == pid) {
				TRACE(("Job %d: changing status of proc %d "
					"from 0x%x to 0x%x\n",
					jobno(jp), pid, ps->ps_status, status));
				ps->ps_status = status;
				thisjob = jp;
#if ENABLE_PLATFORM_MINGW32
				ps->ps_pid = -1;
				CloseHandle(ps->ps_proc);
				ps->ps_proc = NULL;
#endif
			}
			if (ps->ps_status == -1)
				jobstate = JOBRUNNING;
#if JOBS
			if (jobstate == JOBRUNNING)
				continue;
			if (WIFSTOPPED(ps->ps_status)) {
				jp->stopstatus = ps->ps_status;
				jobstate = JOBSTOPPED;
			}
#endif
		} while (++ps < psend);
		if (!thisjob)
			continue;

		/* Found the job where one of its processes changed its state.
		 * Is there at least one live and running process in this job? */
		if (jobstate != JOBRUNNING) {
			/* No. All live processes in the job are stopped
			 * (JOBSTOPPED) or there are no live processes (JOBDONE)
			 */
			thisjob->changed = 1;
			if (thisjob->state != jobstate) {
				TRACE(("Job %d: changing state from %d to %d\n",
					jobno(thisjob), thisjob->state, jobstate));
				thisjob->state = jobstate;
#if JOBS
				if (jobstate == JOBSTOPPED)
					set_curjob(thisjob, CUR_STOPPED);
#endif
			}
		}
		goto out;
	}
	/* The process wasn't found in job list */
#if JOBS
	if (!WIFSTOPPED(status))
		jobless--;
#endif
 out:
	INT_ON;

	if (thisjob && thisjob == job) {
		char s[48 + 1];
		int len;

		len = sprint_status48(s, status, 1);
		if (len) {
			s[len] = '\n';
			s[len + 1] = '\0';
			out2str(s);
		}
	}
	return pid;
}

#if JOBS
static void
showjob(struct job *jp, int mode)
{
	struct procstat *ps;
	struct procstat *psend;
	int col;
	int indent_col;
	char s[16 + 16 + 48];
	FILE *out = (mode & SHOW_STDERR ? stderr : stdout);

	ps = jp->ps;

	if (mode & SHOW_ONLY_PGID) { /* jobs -p */
		/* just output process (group) id of pipeline */
		fprintf(out, "%d\n", ps->ps_pid);
		return;
	}

	col = fmtstr(s, 16, "[%d]   ", jobno(jp));
	indent_col = col;

	if (jp == curjob)
		s[col - 3] = '+';
	else if (curjob && jp == curjob->prev_job)
		s[col - 3] = '-';

	if (mode & SHOW_PIDS)
		col += fmtstr(s + col, 16, "%d ", ps->ps_pid);

	psend = ps + jp->nprocs;

	if (jp->state == JOBRUNNING) {
		strcpy(s + col, "Running");
		col += sizeof("Running") - 1;
	} else {
		int status = psend[-1].ps_status;
		if (jp->state == JOBSTOPPED)
			status = jp->stopstatus;
		col += sprint_status48(s + col, status, 0);
	}
	/* By now, "[JOBID]*  [maybe PID] STATUS" is printed */

	/* This loop either prints "<cmd1> | <cmd2> | <cmd3>" line
	 * or prints several "PID             | <cmdN>" lines,
	 * depending on SHOW_PIDS bit.
	 * We do not print status of individual processes
	 * between PID and <cmdN>. bash does it, but not very well:
	 * first line shows overall job status, not process status,
	 * making it impossible to know 1st process status.
	 */
	goto start;
	do {
		/* for each process */
		s[0] = '\0';
		col = 33;
		if (mode & SHOW_PIDS)
			col = fmtstr(s, 48, "\n%*c%d ", indent_col, ' ', ps->ps_pid) - 1;
 start:
		fprintf(out, "%s%*c%s%s",
				s,
				33 - col >= 0 ? 33 - col : 0, ' ',
				ps == jp->ps ? "" : "| ",
				ps->ps_cmd
		);
	} while (++ps != psend);
	newline_and_flush(out);

	jp->changed = 0;

	if (jp->state == JOBDONE) {
		TRACE(("showjob: freeing job %d\n", jobno(jp)));
		freejob(jp);
	}
}

/*
 * Print a list of jobs.  If "change" is nonzero, only print jobs whose
 * statuses have changed since the last call to showjobs.
 */
static void
showjobs(int mode)
{
	struct job *jp;

	TRACE(("showjobs(0x%x) called\n", mode));

	/* Handle all finished jobs */
	while (dowait(DOWAIT_NONBLOCK, NULL) > 0)
		continue;

	for (jp = curjob; jp; jp = jp->prev_job) {
		if (!(mode & SHOW_CHANGED) || jp->changed) {
			showjob(jp, mode);
		}
	}
}

static int FAST_FUNC
jobscmd(int argc UNUSED_PARAM, char **argv)
{
	int mode, m;

	mode = 0;
	while ((m = nextopt("lp")) != '\0') {
		if (m == 'l')
			mode |= SHOW_PIDS;
		else
			mode |= SHOW_ONLY_PGID;
	}

	argv = argptr;
	if (*argv) {
		do
			showjob(getjob(*argv, 0), mode);
		while (*++argv);
	} else {
		showjobs(mode);
	}

	return 0;
}
#endif /* JOBS */

/* Called only on finished or stopped jobs (no members are running) */
static int
getstatus(struct job *job)
{
	int status;
	int retval;
	struct procstat *ps;

	/* Fetch last member's status */
	ps = job->ps + job->nprocs - 1;
	status = ps->ps_status;
	if (pipefail) {
		/* "set -o pipefail" mode: use last _nonzero_ status */
		while (status == 0 && --ps >= job->ps)
			status = ps->ps_status;
	}

	retval = WEXITSTATUS(status);
	if (!WIFEXITED(status)) {
#if JOBS
		retval = WSTOPSIG(status);
		if (!WIFSTOPPED(status))
#endif
		{
			/* XXX: limits number of signals */
			retval = WTERMSIG(status);
#if JOBS
			if (retval == SIGINT)
				job->sigint = 1;
#endif
		}
		retval += 128;
	}
	TRACE(("getstatus: job %d, nproc %d, status 0x%x, retval 0x%x\n",
		jobno(job), job->nprocs, status, retval));
	return retval;
}

static int FAST_FUNC
waitcmd(int argc UNUSED_PARAM, char **argv)
{
	struct job *job;
	int retval;
	struct job *jp;

	nextopt(nullstr);
	retval = 0;

	argv = argptr;
	if (!*argv) {
		/* wait for all jobs */
		for (;;) {
			jp = curjob;
			while (1) {
				if (!jp) /* no running procs */
					goto ret;
				if (jp->state == JOBRUNNING)
					break;
				jp->waited = 1;
				jp = jp->prev_job;
			}
	/* man bash:
	 * "When bash is waiting for an asynchronous command via
	 * the wait builtin, the reception of a signal for which a trap
	 * has been set will cause the wait builtin to return immediately
	 * with an exit status greater than 128, immediately after which
	 * the trap is executed."
	 */
			dowait(DOWAIT_BLOCK_OR_SIG, NULL);
	/* if child sends us a signal *and immediately exits*,
	 * dowait() returns pid > 0. Check this case,
	 * not "if (dowait() < 0)"!
	 */
			if (pending_sig)
				goto sigout;
		}
	}

	retval = 127;
	do {
		if (**argv != '%') {
			pid_t pid = number(*argv);
			job = curjob;
			while (1) {
				if (!job)
					goto repeat;
				if (job->ps[job->nprocs - 1].ps_pid == pid)
					break;
				job = job->prev_job;
			}
		} else {
			job = getjob(*argv, 0);
		}
		/* loop until process terminated or stopped */
		while (job->state == JOBRUNNING) {
			dowait(DOWAIT_BLOCK_OR_SIG, NULL);
			if (pending_sig)
				goto sigout;
		}
		job->waited = 1;
		retval = getstatus(job);
 repeat: ;
	} while (*++argv);

 ret:
	return retval;
 sigout:
	retval = 128 + pending_sig;
	return retval;
}

static struct job *
growjobtab(void)
{
	size_t len;
	ptrdiff_t offset;
	struct job *jp, *jq;

	len = njobs * sizeof(*jp);
	jq = jobtab;
	jp = ckrealloc(jq, len + 4 * sizeof(*jp));

	offset = (char *)jp - (char *)jq;
	if (offset) {
		/* Relocate pointers */
		size_t l = len;

		jq = (struct job *)((char *)jq + l);
		while (l) {
			l -= sizeof(*jp);
			jq--;
#define joff(p) ((struct job *)((char *)(p) + l))
#define jmove(p) (p) = (void *)((char *)(p) + offset)
			if (joff(jp)->ps == &jq->ps0)
				jmove(joff(jp)->ps);
			if (joff(jp)->prev_job)
				jmove(joff(jp)->prev_job);
		}
		if (curjob)
			jmove(curjob);
#undef joff
#undef jmove
	}

	njobs += 4;
	jobtab = jp;
	jp = (struct job *)((char *)jp + len);
	jq = jp + 3;
	do {
		jq->used = 0;
	} while (--jq >= jp);
	return jp;
}

/*
 * Return a new job structure.
 * Called with interrupts off.
 */
static struct job *
makejob(/*union node *node,*/ int nprocs)
{
	int i;
	struct job *jp;

	for (i = njobs, jp = jobtab; ; jp++) {
		if (--i < 0) {
			jp = growjobtab();
			break;
		}
		if (jp->used == 0)
			break;
		if (jp->state != JOBDONE || !jp->waited)
			continue;
#if JOBS
		if (doing_jobctl)
			continue;
#endif
		freejob(jp);
		break;
	}
	memset(jp, 0, sizeof(*jp));
#if JOBS
	/* jp->jobctl is a bitfield.
	 * "jp->jobctl |= doing_jobctl" likely to give awful code */
	if (doing_jobctl)
		jp->jobctl = 1;
#endif
	jp->prev_job = curjob;
	curjob = jp;
	jp->used = 1;
	jp->ps = &jp->ps0;
	if (nprocs > 1) {
		jp->ps = ckmalloc(nprocs * sizeof(struct procstat));
	}
	TRACE(("makejob(%d) returns %%%d\n", nprocs,
				jobno(jp)));
	return jp;
}

#if JOBS
/*
 * Return a string identifying a command (to be printed by the
 * jobs command).
 */
static char *cmdnextc;

static void
cmdputs(const char *s)
{
	static const char vstype[VSTYPE + 1][3] = {
		"", "}", "-", "+", "?", "=",
		"%", "%%", "#", "##"
		IF_BASH_SUBSTR(, ":")
		IF_BASH_PATTERN_SUBST(, "/", "//")
	};

	const char *p, *str;
	char cc[2];
	char *nextc;
	unsigned char c;
	unsigned char subtype = 0;
	int quoted = 0;

	cc[1] = '\0';
	nextc = makestrspace((strlen(s) + 1) * 8, cmdnextc);
	p = s;
	while ((c = *p++) != '\0') {
		str = NULL;
		switch (c) {
		case CTLESC:
			c = *p++;
			break;
		case CTLVAR:
			subtype = *p++;
			if ((subtype & VSTYPE) == VSLENGTH)
				str = "${#";
			else
				str = "${";
			goto dostr;
		case CTLENDVAR:
			str = "\"}" + !(quoted & 1);
			quoted >>= 1;
			subtype = 0;
			goto dostr;
		case CTLBACKQ:
			str = "$(...)";
			goto dostr;
#if ENABLE_FEATURE_SH_MATH
		case CTLARI:
			str = "$((";
			goto dostr;
		case CTLENDARI:
			str = "))";
			goto dostr;
#endif
		case CTLQUOTEMARK:
			quoted ^= 1;
			c = '"';
			break;
		case '=':
			if (subtype == 0)
				break;
			if ((subtype & VSTYPE) != VSNORMAL)
				quoted <<= 1;
			str = vstype[subtype & VSTYPE];
			if (subtype & VSNUL)
				c = ':';
			else
				goto checkstr;
			break;
		case '\'':
		case '\\':
		case '"':
		case '$':
			/* These can only happen inside quotes */
			cc[0] = c;
			str = cc;
//FIXME:
// $ true $$ &
// $ <cr>
// [1]+  Done    true ${\$}   <<=== BUG: ${\$} is not a valid way to write $$ (${$} would be ok)
			c = '\\';
			break;
		default:
			break;
		}
		USTPUTC(c, nextc);
 checkstr:
		if (!str)
			continue;
 dostr:
		while ((c = *str++) != '\0') {
			USTPUTC(c, nextc);
		}
	} /* while *p++ not NUL */

	if (quoted & 1) {
		USTPUTC('"', nextc);
	}
	*nextc = 0;
	cmdnextc = nextc;
}

/* cmdtxt() and cmdlist() call each other */
static void cmdtxt(union node *n);

static void
cmdlist(union node *np, int sep)
{
	for (; np; np = np->narg.next) {
		if (!sep)
			cmdputs(" ");
		cmdtxt(np);
		if (sep && np->narg.next)
			cmdputs(" ");
	}
}

static void
cmdtxt(union node *n)
{
	union node *np;
	struct nodelist *lp;
	const char *p;

	if (!n)
		return;
	switch (n->type) {
	default:
#if DEBUG
		abort();
#endif
	case NPIPE:
		lp = n->npipe.cmdlist;
		for (;;) {
			cmdtxt(lp->n);
			lp = lp->next;
			if (!lp)
				break;
			cmdputs(" | ");
		}
		break;
	case NSEMI:
		p = "; ";
		goto binop;
	case NAND:
		p = " && ";
		goto binop;
	case NOR:
		p = " || ";
 binop:
		cmdtxt(n->nbinary.ch1);
		cmdputs(p);
		n = n->nbinary.ch2;
		goto donode;
	case NREDIR:
	case NBACKGND:
		n = n->nredir.n;
		goto donode;
	case NNOT:
		cmdputs("!");
		n = n->nnot.com;
 donode:
		cmdtxt(n);
		break;
	case NIF:
		cmdputs("if ");
		cmdtxt(n->nif.test);
		cmdputs("; then ");
		if (n->nif.elsepart) {
			cmdtxt(n->nif.ifpart);
			cmdputs("; else ");
			n = n->nif.elsepart;
		} else {
			n = n->nif.ifpart;
		}
		p = "; fi";
		goto dotail;
	case NSUBSHELL:
		cmdputs("(");
		n = n->nredir.n;
		p = ")";
		goto dotail;
	case NWHILE:
		p = "while ";
		goto until;
	case NUNTIL:
		p = "until ";
 until:
		cmdputs(p);
		cmdtxt(n->nbinary.ch1);
		n = n->nbinary.ch2;
		p = "; done";
 dodo:
		cmdputs("; do ");
 dotail:
		cmdtxt(n);
		goto dotail2;
	case NFOR:
		cmdputs("for ");
		cmdputs(n->nfor.var);
		cmdputs(" in ");
		cmdlist(n->nfor.args, 1);
		n = n->nfor.body;
		p = "; done";
		goto dodo;
	case NDEFUN:
		cmdputs(n->narg.text);
		p = "() { ... }";
		goto dotail2;
	case NCMD:
		cmdlist(n->ncmd.args, 1);
		cmdlist(n->ncmd.redirect, 0);
		break;
	case NARG:
		p = n->narg.text;
 dotail2:
		cmdputs(p);
		break;
	case NHERE:
	case NXHERE:
		p = "<<...";
		goto dotail2;
	case NCASE:
		cmdputs("case ");
		cmdputs(n->ncase.expr->narg.text);
		cmdputs(" in ");
		for (np = n->ncase.cases; np; np = np->nclist.next) {
			cmdtxt(np->nclist.pattern);
			cmdputs(") ");
			cmdtxt(np->nclist.body);
			cmdputs(";; ");
		}
		p = "esac";
		goto dotail2;
	case NTO:
		p = ">";
		goto redir;
	case NCLOBBER:
		p = ">|";
		goto redir;
	case NAPPEND:
		p = ">>";
		goto redir;
#if BASH_REDIR_OUTPUT
	case NTO2:
#endif
	case NTOFD:
		p = ">&";
		goto redir;
	case NFROM:
		p = "<";
		goto redir;
	case NFROMFD:
		p = "<&";
		goto redir;
	case NFROMTO:
		p = "<>";
 redir:
		cmdputs(utoa(n->nfile.fd));
		cmdputs(p);
		if (n->type == NTOFD || n->type == NFROMFD) {
			if (n->ndup.dupfd >= 0)
				cmdputs(utoa(n->ndup.dupfd));
			else
				cmdputs("-");
			break;
		}
		n = n->nfile.fname;
		goto donode;
	}
}

static char *
commandtext(union node *n)
{
	char *name;

	STARTSTACKSTR(cmdnextc);
	cmdtxt(n);
	name = stackblock();
	TRACE(("commandtext: name %p, end %p\n", name, cmdnextc));
	return ckstrdup(name);
}
#endif /* JOBS */

/*
 * Fork off a subshell.  If we are doing job control, give the subshell its
 * own process group.  Jp is a job structure that the job is to be added to.
 * N is the command that will be evaluated by the child.  Both jp and n may
 * be NULL.  The mode parameter can be one of the following:
 *      FORK_FG - Fork off a foreground process.
 *      FORK_BG - Fork off a background process.
 *      FORK_NOJOB - Like FORK_FG, but don't give the process its own
 *                   process group even if job control is on.
 *
 * When job control is turned off, background processes have their standard
 * input redirected to /dev/null (except for the second and later processes
 * in a pipeline).
 *
 * Called with interrupts off.
 */
#if !ENABLE_PLATFORM_MINGW32
/*
 * Clear traps on a fork.
 */
static void
clear_traps(void)
{
	char **tp;

	INT_OFF;
	for (tp = trap; tp < &trap[NSIG]; tp++) {
		if (*tp && **tp) {      /* trap not NULL or "" (SIG_IGN) */
			if (trap_ptr == trap)
				free(*tp);
			/* else: it "belongs" to trap_ptr vector, don't free */
			*tp = NULL;
			if ((tp - trap) != 0)
				setsignal(tp - trap);
		}
	}
	may_have_traps = 0;
	INT_ON;
}

/* Lives far away from here, needed for forkchild */
static void closescript(void);

/* Called after fork(), in child */
/* jp and n are NULL when called by openhere() for heredoc support */
static NOINLINE void
forkchild(struct job *jp, union node *n, int mode)
{
	int oldlvl;

	TRACE(("Child shell %d\n", getpid()));
	oldlvl = shlvl;
	shlvl++;

	/* man bash: "Non-builtin commands run by bash have signal handlers
	 * set to the values inherited by the shell from its parent".
	 * Do we do it correctly? */

	closescript();

	if (mode == FORK_NOJOB          /* is it `xxx` ? */
	 && n && n->type == NCMD        /* is it single cmd? */
	/* && n->ncmd.args->type == NARG - always true? */
	 && n->ncmd.args && strcmp(n->ncmd.args->narg.text, "trap") == 0
	 && n->ncmd.args->narg.next == NULL /* "trap" with no arguments */
	/* && n->ncmd.args->narg.backquote == NULL - do we need to check this? */
	) {
		TRACE(("Trap hack\n"));
		/* Awful hack for `trap` or $(trap).
		 *
		 * http://www.opengroup.org/onlinepubs/009695399/utilities/trap.html
		 * contains an example where "trap" is executed in a subshell:
		 *
		 * save_traps=$(trap)
		 * ...
		 * eval "$save_traps"
		 *
		 * Standard does not say that "trap" in subshell shall print
		 * parent shell's traps. It only says that its output
		 * must have suitable form, but then, in the above example
		 * (which is not supposed to be normative), it implies that.
		 *
		 * bash (and probably other shell) does implement it
		 * (traps are reset to defaults, but "trap" still shows them),
		 * but as a result, "trap" logic is hopelessly messed up:
		 *
		 * # trap
		 * trap -- 'echo Ho' SIGWINCH  <--- we have a handler
		 * # (trap)        <--- trap is in subshell - no output (correct, traps are reset)
		 * # true | trap   <--- trap is in subshell - no output (ditto)
		 * # echo `true | trap`    <--- in subshell - output (but traps are reset!)
		 * trap -- 'echo Ho' SIGWINCH
		 * # echo `(trap)`         <--- in subshell in subshell - output
		 * trap -- 'echo Ho' SIGWINCH
		 * # echo `true | (trap)`  <--- in subshell in subshell in subshell - output!
		 * trap -- 'echo Ho' SIGWINCH
		 *
		 * The rules when to forget and when to not forget traps
		 * get really complex and nonsensical.
		 *
		 * Our solution: ONLY bare $(trap) or `trap` is special.
		 */
		/* Save trap handler strings for trap builtin to print */
		trap_ptr = xmemdup(trap, sizeof(trap));
		/* Fall through into clearing traps */
	}
	clear_traps();
#if JOBS
	/* do job control only in root shell */
	doing_jobctl = 0;
	if (mode != FORK_NOJOB && jp->jobctl && oldlvl == 0) {
		pid_t pgrp;

		if (jp->nprocs == 0)
			pgrp = getpid();
		else
			pgrp = jp->ps[0].ps_pid;
		/* this can fail because we are doing it in the parent also */
		setpgid(0, pgrp);
		if (mode == FORK_FG)
			xtcsetpgrp(ttyfd, pgrp);
		setsignal(SIGTSTP);
		setsignal(SIGTTOU);
	} else
#endif
	if (mode == FORK_BG) {
		/* man bash: "When job control is not in effect,
		 * asynchronous commands ignore SIGINT and SIGQUIT" */
		ignoresig(SIGINT);
		ignoresig(SIGQUIT);
		if (jp->nprocs == 0) {
			close(0);
			if (open(bb_dev_null, O_RDONLY) != 0)
				ash_msg_and_raise_perror("can't open '%s'", bb_dev_null);
		}
	}
	if (oldlvl == 0) {
		if (iflag) { /* why if iflag only? */
			setsignal(SIGINT);
			setsignal(SIGTERM);
		}
		/* man bash:
		 * "In all cases, bash ignores SIGQUIT. Non-builtin
		 * commands run by bash have signal handlers
		 * set to the values inherited by the shell
		 * from its parent".
		 * Take care of the second rule: */
		setsignal(SIGQUIT);
	}
#if JOBS
	if (n && n->type == NCMD
	 && n->ncmd.args && strcmp(n->ncmd.args->narg.text, "jobs") == 0
	) {
		TRACE(("Job hack\n"));
		/* "jobs": we do not want to clear job list for it,
		 * instead we remove only _its_ own_ job from job list.
		 * This makes "jobs .... | cat" more useful.
		 */
		freejob(curjob);
		return;
	}
#endif
	for (jp = curjob; jp; jp = jp->prev_job)
		freejob(jp);
	jobless = 0;
}
#endif

/* Called after fork(), in parent */
#if !JOBS
#define forkparent(jp, n, mode, pid) forkparent(jp, mode, pid)
#endif
static void
#if !ENABLE_PLATFORM_MINGW32
forkparent(struct job *jp, union node *n, int mode, pid_t pid)
#else
forkparent(struct job *jp, union node *n, int mode, HANDLE proc)
#endif
{
#if ENABLE_PLATFORM_MINGW32
	pid_t pid = GetProcessId(proc);
#endif
	TRACE(("In parent shell: child = %d\n", pid));
	if (!jp && !ENABLE_PLATFORM_MINGW32) { /* FIXME not quite understand this */
		/* jp is NULL when called by openhere() for heredoc support */
		while (jobless && dowait(DOWAIT_NONBLOCK, NULL) > 0)
			continue;
		jobless++;
		return;
	}
#if JOBS
	if (mode != FORK_NOJOB && jp->jobctl) {
		int pgrp;

		if (jp->nprocs == 0)
			pgrp = pid;
		else
			pgrp = jp->ps[0].ps_pid;
		/* This can fail because we are doing it in the child also */
		setpgid(pid, pgrp);
	}
#endif
	if (mode == FORK_BG) {
		backgndpid = pid;               /* set $! */
		set_curjob(jp, CUR_RUNNING);
	}
	if (jp) {
		struct procstat *ps = &jp->ps[jp->nprocs++];
		ps->ps_pid = pid;
#if ENABLE_PLATFORM_MINGW32
		ps->ps_proc = proc;
#endif
		ps->ps_status = -1;
		ps->ps_cmd = nullstr;
#if JOBS
		if (doing_jobctl && n)
			ps->ps_cmd = commandtext(n);
#endif
	}
}

#if !ENABLE_PLATFORM_MINGW32
/* jp and n are NULL when called by openhere() for heredoc support */
static int
forkshell(struct job *jp, union node *n, int mode)
{
	int pid;

	TRACE(("forkshell(%%%d, %p, %d) called\n", jobno(jp), n, mode));
	pid = fork();
	if (pid < 0) {
		TRACE(("Fork failed, errno=%d", errno));
		if (jp)
			freejob(jp);
		ash_msg_and_raise_perror("can't fork");
	}
	if (pid == 0) {
		CLEAR_RANDOM_T(&random_gen); /* or else $RANDOM repeats in child */
		forkchild(jp, n, mode);
	} else {
		forkparent(jp, n, mode, pid);
	}
	return pid;
}
#endif

/*
 * Wait for job to finish.
 *
 * Under job control we have the problem that while a child process
 * is running interrupts generated by the user are sent to the child
 * but not to the shell.  This means that an infinite loop started by
 * an interactive user may be hard to kill.  With job control turned off,
 * an interactive user may place an interactive program inside a loop.
 * If the interactive program catches interrupts, the user doesn't want
 * these interrupts to also abort the loop.  The approach we take here
 * is to have the shell ignore interrupt signals while waiting for a
 * foreground process to terminate, and then send itself an interrupt
 * signal if the child process was terminated by an interrupt signal.
 * Unfortunately, some programs want to do a bit of cleanup and then
 * exit on interrupt; unless these processes terminate themselves by
 * sending a signal to themselves (instead of calling exit) they will
 * confuse this approach.
 *
 * Called with interrupts off.
 */
static int
waitforjob(struct job *jp)
{
	int st;

	TRACE(("waitforjob(%%%d) called\n", jobno(jp)));

	INT_OFF;
	while (jp->state == JOBRUNNING) {
		/* In non-interactive shells, we _can_ get
		 * a keyboard signal here and be EINTRed,
		 * but we just loop back, waiting for command to complete.
		 *
		 * man bash:
		 * "If bash is waiting for a command to complete and receives
		 * a signal for which a trap has been set, the trap
		 * will not be executed until the command completes."
		 *
		 * Reality is that even if trap is not set, bash
		 * will not act on the signal until command completes.
		 * Try this. sleep5intoff.c:
		 * #include <signal.h>
		 * #include <unistd.h>
		 * int main() {
		 *         sigset_t set;
		 *         sigemptyset(&set);
		 *         sigaddset(&set, SIGINT);
		 *         sigaddset(&set, SIGQUIT);
		 *         sigprocmask(SIG_BLOCK, &set, NULL);
		 *         sleep(5);
		 *         return 0;
		 * }
		 * $ bash -c './sleep5intoff; echo hi'
		 * ^C^C^C^C <--- pressing ^C once a second
		 * $ _
		 * $ bash -c './sleep5intoff; echo hi'
		 * ^\^\^\^\hi <--- pressing ^\ (SIGQUIT)
		 * $ _
		 */
		dowait(DOWAIT_BLOCK, jp);
	}
	INT_ON;

	st = getstatus(jp);
#if JOBS
	if (jp->jobctl) {
		xtcsetpgrp(ttyfd, rootpid);
		restore_tty_if_stopped_or_signaled(jp);

		/*
		 * This is truly gross.
		 * If we're doing job control, then we did a TIOCSPGRP which
		 * caused us (the shell) to no longer be in the controlling
		 * session -- so we wouldn't have seen any ^C/SIGINT.  So, we
		 * intuit from the subprocess exit status whether a SIGINT
		 * occurred, and if so interrupt ourselves.  Yuck.  - mycroft
		 */
		if (jp->sigint) /* TODO: do the same with all signals */
			raise(SIGINT); /* ... by raise(jp->sig) instead? */
	}
	if (jp->state == JOBDONE)
#endif
		freejob(jp);
	return st;
}

/*
 * return 1 if there are stopped jobs, otherwise 0
 */
static int
stoppedjobs(void)
{
	struct job *jp;
	int retval;

	retval = 0;
	if (job_warning)
		goto out;
	jp = curjob;
	if (jp && jp->state == JOBSTOPPED) {
		out2str("You have stopped jobs.\n");
		job_warning = 2;
		retval++;
	}
 out:
	return retval;
}


/*
 * Code for dealing with input/output redirection.
 */

#undef EMPTY
#undef CLOSED
#define EMPTY -2                /* marks an unused slot in redirtab */
#define CLOSED -1               /* marks a slot of previously-closed fd */

/*
 * Handle here documents.  Normally we fork off a process to write the
 * data to a pipe.  If the document is short, we can stuff the data in
 * the pipe without forking.
 */
/* openhere needs this forward reference */
static void expandhere(union node *arg, int fd);
static int
openhere(union node *redir)
{
	int pip[2];
	size_t len = 0;
	IF_PLATFORM_MINGW32(struct forkshell fs);

	if (pipe(pip) < 0)
		ash_msg_and_raise_perror("can't create pipe");
	if (redir->type == NHERE) {
		len = strlen(redir->nhere.doc->narg.text);
		if (len <= PIPE_BUF) {
			full_write(pip[1], redir->nhere.doc->narg.text, len);
			goto out;
		}
	}
#if ENABLE_PLATFORM_MINGW32
	memset(&fs, 0, sizeof(fs));
	fs.fpid = FS_OPENHERE;
	fs.n = redir;
	fs.fd[0] = pip[0];
	fs.fd[1] = pip[1];
	if (spawn_forkshell(NULL, &fs, FORK_NOJOB) < 0)
		ash_msg_and_raise_error("unable to spawn shell");
#else
	if (forkshell((struct job *)NULL, (union node *)NULL, FORK_NOJOB) == 0) {
		/* child */
		close(pip[0]);
		ignoresig(SIGINT);  //signal(SIGINT, SIG_IGN);
		ignoresig(SIGQUIT); //signal(SIGQUIT, SIG_IGN);
		ignoresig(SIGHUP);  //signal(SIGHUP, SIG_IGN);
		ignoresig(SIGTSTP); //signal(SIGTSTP, SIG_IGN);
		signal(SIGPIPE, SIG_DFL);
		if (redir->type == NHERE)
			full_write(pip[1], redir->nhere.doc->narg.text, len);
		else /* NXHERE */
			expandhere(redir->nhere.doc, pip[1]);
		_exit(EXIT_SUCCESS);
	}
#endif
 out:
	close(pip[1]);
	return pip[0];
}

static int
openredirect(union node *redir)
{
	struct stat sb;
	char *fname;
	int f;

	switch (redir->nfile.type) {
/* Can't happen, our single caller does this itself */
//	case NTOFD:
//	case NFROMFD:
//		return -1;
	case NHERE:
	case NXHERE:
		return openhere(redir);
	}

	/* For N[X]HERE, reading redir->nfile.expfname would touch beyond
	 * allocated space. Do it only when we know it is safe.
	 */
	fname = redir->nfile.expfname;
#if ENABLE_PLATFORM_MINGW32
	/* Support for /dev/null */
	switch (redir->nfile.type) {
		case NFROM:
			if (!strcmp(fname, "/dev/null"))
				return open("nul",O_RDWR);
			if (!strncmp(fname, "/dev/", 5)) {
				ash_msg("Unhandled device %s\n", fname);
				return -1;
			}
			break;

		case NFROMTO:
		case NTO:
		case NCLOBBER:
		case NAPPEND:
			if (!strcmp(fname, "/dev/null"))
				return open("nul",O_RDWR);
			if (!strncmp(fname, "/dev/", 5)) {
				ash_msg("Unhandled device %s\n", fname);
				return -1;
			}
			break;
	}
#endif

	switch (redir->nfile.type) {
	default:
#if DEBUG
		abort();
#endif
	case NFROM:
		f = open(fname, O_RDONLY);
		if (f < 0)
			goto eopen;
		break;
	case NFROMTO:
		f = open(fname, O_RDWR|O_CREAT, 0666);
		if (f < 0)
			goto ecreate;
		break;
	case NTO:
#if BASH_REDIR_OUTPUT
	case NTO2:
#endif
		/* Take care of noclobber mode. */
		if (Cflag) {
			if (stat(fname, &sb) < 0) {
				f = open(fname, O_WRONLY|O_CREAT|O_EXCL, 0666);
				if (f < 0)
					goto ecreate;
			} else if (!S_ISREG(sb.st_mode)) {
				f = open(fname, O_WRONLY, 0666);
				if (f < 0)
					goto ecreate;
				if (fstat(f, &sb) < 0 && S_ISREG(sb.st_mode)) {
					close(f);
					errno = EEXIST;
					goto ecreate;
				}
			} else {
				errno = EEXIST;
				goto ecreate;
			}
			break;
		}
		/* FALLTHROUGH */
	case NCLOBBER:
		f = open(fname, O_WRONLY|O_CREAT|O_TRUNC, 0666);
		if (f < 0)
			goto ecreate;
		break;
	case NAPPEND:
		f = open(fname, O_WRONLY|O_CREAT|O_APPEND, 0666);
		if (f < 0)
			goto ecreate;
#if ENABLE_PLATFORM_MINGW32
		lseek(f, 0, SEEK_END);
#endif
		break;
	}

	return f;
 ecreate:
	ash_msg_and_raise_error("can't create %s: %s", fname, errmsg(errno, "nonexistent directory"));
 eopen:
	ash_msg_and_raise_error("can't open %s: %s", fname, errmsg(errno, "no such file"));
}

/*
 * Copy a file descriptor to be >= 10. Throws exception on error.
 */
static int
savefd(int from)
{
	int newfd;
	int err;

	newfd = fcntl(from, F_DUPFD, 10);
	err = newfd < 0 ? errno : 0;
	if (err != EBADF) {
		if (err)
			ash_msg_and_raise_perror("%d", from);
		close(from);
		fcntl(newfd, F_SETFD, FD_CLOEXEC);
	}

	return newfd;
}
static int
dup2_or_raise(int from, int to)
{
	int newfd;

	newfd = (from != to) ? dup2(from, to) : to;
	if (newfd < 0) {
		/* Happens when source fd is not open: try "echo >&99" */
		ash_msg_and_raise_perror("%d", from);
	}
	return newfd;
}
static int
fcntl_F_DUPFD(int fd, int avoid_fd)
{
	int newfd;
 repeat:
	newfd = fcntl(fd, F_DUPFD, avoid_fd + 1);
	if (newfd < 0) {
		if (errno == EBUSY)
			goto repeat;
		if (errno == EINTR)
			goto repeat;
	}
	return newfd;
}
static int
xdup_CLOEXEC_and_close(int fd, int avoid_fd)
{
	int newfd;
 repeat:
	newfd = fcntl(fd, F_DUPFD, avoid_fd + 1);
	if (newfd < 0) {
		if (errno == EBUSY)
			goto repeat;
		if (errno == EINTR)
			goto repeat;
		/* fd was not open? */
		if (errno == EBADF)
			return fd;
		ash_msg_and_raise_perror("%d", newfd);
	}
	fcntl(newfd, F_SETFD, FD_CLOEXEC);
	close(fd);
	return newfd;
}

/* Struct def and variable are moved down to the first usage site */
struct squirrel {
	int orig_fd;
	int moved_to;
};
struct redirtab {
	struct redirtab *next;
	int pair_count;
	struct squirrel two_fd[];
};
#define redirlist (G_var.redirlist)

static void
add_squirrel_closed(struct redirtab *sq, int fd)
{
	int i;

	if (!sq)
		return;

	for (i = 0; sq->two_fd[i].orig_fd != EMPTY; i++) {
		/* If we collide with an already moved fd... */
		if (fd == sq->two_fd[i].orig_fd) {
			/* Examples:
			 * "echo 3>FILE 3>&- 3>FILE"
			 * "echo 3>&- 3>FILE"
			 * No need for last redirect to insert
			 * another "need to close 3" indicator.
			 */
			TRACE(("redirect_fd %d: already moved or closed\n", fd));
			return;
		}
	}
	TRACE(("redirect_fd %d: previous fd was closed\n", fd));
	sq->two_fd[i].orig_fd = fd;
	sq->two_fd[i].moved_to = CLOSED;
}

static int
save_fd_on_redirect(int fd, int avoid_fd, struct redirtab *sq)
{
	int i, new_fd;

	if (avoid_fd < 9) /* the important case here is that it can be -1 */
		avoid_fd = 9;

#if JOBS
	if (fd == ttyfd) {
		/* Testcase: "ls -l /proc/$$/fd 10>&-" should work */
		ttyfd = xdup_CLOEXEC_and_close(ttyfd, avoid_fd);
		TRACE(("redirect_fd %d: matches ttyfd, moving it to %d\n", fd, ttyfd));
		return 1; /* "we closed fd" */
	}
#endif
	/* Are we called from redirect(0)? E.g. redirect
	 * in a forked child. No need to save fds,
	 * we aren't going to use them anymore, ok to trash.
	 */
	if (!sq)
		return 0;

	/* If this one of script's fds? */
	if (fd != 0) {
		struct parsefile *pf = g_parsefile;
		while (pf) {
			/* We skip fd == 0 case because of the following:
			 * $ ash  # running ash interactively
			 * $ . ./script.sh
			 * and in script.sh: "exec 9>&0".
			 * Even though top-level pf_fd _is_ 0,
			 * it's still ok to use it: "read" builtin uses it,
			 * why should we cripple "exec" builtin?
			 */
			if (fd == pf->pf_fd) {
				pf->pf_fd = xdup_CLOEXEC_and_close(fd, avoid_fd);
				return 1; /* "we closed fd" */
			}
			pf = pf->prev;
		}
	}

	/* Check whether it collides with any open fds (e.g. stdio), save fds as needed */

	/* First: do we collide with some already moved fds? */
	for (i = 0; sq->two_fd[i].orig_fd != EMPTY; i++) {
		/* If we collide with an already moved fd... */
		if (fd == sq->two_fd[i].moved_to) {
			new_fd = fcntl_F_DUPFD(fd, avoid_fd);
			sq->two_fd[i].moved_to = new_fd;
			TRACE(("redirect_fd %d: already busy, moving to %d\n", fd, new_fd));
			if (new_fd < 0) /* what? */
				xfunc_die();
			return 0; /* "we did not close fd" */
		}
		if (fd == sq->two_fd[i].orig_fd) {
			/* Example: echo Hello >/dev/null 1>&2 */
			TRACE(("redirect_fd %d: already moved\n", fd));
			return 0; /* "we did not close fd" */
		}
	}

	/* If this fd is open, we move and remember it; if it's closed, new_fd = CLOSED (-1) */
	new_fd = fcntl_F_DUPFD(fd, avoid_fd);
	TRACE(("redirect_fd %d: previous fd is moved to %d (-1 if it was closed)\n", fd, new_fd));
	if (new_fd < 0) {
		if (errno != EBADF)
			xfunc_die();
		/* new_fd = CLOSED; - already is -1 */
	}
	sq->two_fd[i].moved_to = new_fd;
	sq->two_fd[i].orig_fd = fd;

	/* if we move stderr, let "set -x" code know */
	if (fd == preverrout_fd)
		preverrout_fd = new_fd;

	return 0; /* "we did not close fd" */
}

static int
internally_opened_fd(int fd, struct redirtab *sq)
{
	int i;
#if JOBS
	if (fd == ttyfd)
		return 1;
#endif
	/* If this one of script's fds? */
	if (fd != 0) {
		struct parsefile *pf = g_parsefile;
		while (pf) {
			if (fd == pf->pf_fd)
				return 1;
			pf = pf->prev;
		}
	}

	if (sq)	for (i = 0; i < sq->pair_count && sq->two_fd[i].orig_fd != EMPTY; i++) {
		if (fd == sq->two_fd[i].moved_to)
			return 1;
	}
	return 0;
}

/*
 * Process a list of redirection commands.  If the REDIR_PUSH flag is set,
 * old file descriptors are stashed away so that the redirection can be
 * undone by calling popredir.
 */
/* flags passed to redirect */
#define REDIR_PUSH    01        /* save previous values of file descriptors */
static void
redirect(union node *redir, int flags)
{
	struct redirtab *sv;

	if (!redir)
		return;

	sv = NULL;
	INT_OFF;
	if (flags & REDIR_PUSH)
		sv = redirlist;
	do {
		int fd;
		int newfd;
		int close_fd;
		int closed;

		fd = redir->nfile.fd;
		if (redir->nfile.type == NTOFD || redir->nfile.type == NFROMFD) {
			//bb_error_msg("doing %d > %d", fd, newfd);
			newfd = redir->ndup.dupfd;
			close_fd = -1;
		} else {
			newfd = openredirect(redir); /* always >= 0 */
			if (fd == newfd) {
				/* open() gave us precisely the fd we wanted.
				 * This means that this fd was not busy
				 * (not opened to anywhere).
				 * Remember to close it on restore:
				 */
				add_squirrel_closed(sv, fd);
				continue;
			}
			close_fd = newfd;
		}

		if (fd == newfd)
			continue;

		/* if "N>FILE": move newfd to fd */
		/* if "N>&M": dup newfd to fd */
		/* if "N>&-": close fd (newfd is -1) */

 IF_BASH_REDIR_OUTPUT(redirect_more:)

		closed = save_fd_on_redirect(fd, /*avoid:*/ newfd, sv);
		if (newfd == -1) {
			/* "N>&-" means "close me" */
			if (!closed) {
				/* ^^^ optimization: saving may already
				 * have closed it. If not... */
				close(fd);
			}
		} else {
			/* if newfd is a script fd or saved fd, simulate EBADF */
			if (internally_opened_fd(newfd, sv)) {
				errno = EBADF;
				ash_msg_and_raise_perror("%d", newfd);
			}
			dup2_or_raise(newfd, fd);
			if (close_fd >= 0) /* "N>FILE" or ">&FILE" or heredoc? */
				close(close_fd);
#if BASH_REDIR_OUTPUT
			if (redir->nfile.type == NTO2 && fd == 1) {
				/* ">&FILE". we already redirected to 1, now copy 1 to 2 */
				fd = 2;
				newfd = 1;
				close_fd = -1;
				goto redirect_more;
			}
#endif
		}
	} while ((redir = redir->nfile.next) != NULL);
	INT_ON;

//dash:#define REDIR_SAVEFD2 03        /* set preverrout */
#define REDIR_SAVEFD2 0
	// dash has a bug: since REDIR_SAVEFD2=3 and REDIR_PUSH=1, this test
	// triggers for pure REDIR_PUSH too. Thus, this is done almost always,
	// not only for calls with flags containing REDIR_SAVEFD2.
	// We do this unconditionally (see save_fd_on_redirect()).
	//if ((flags & REDIR_SAVEFD2) && copied_fd2 >= 0)
	//	preverrout_fd = copied_fd2;
}

static int
redirectsafe(union node *redir, int flags)
{
	int err;
	volatile int saveint;
	struct jmploc *volatile savehandler = exception_handler;
	struct jmploc jmploc;

	SAVE_INT(saveint);
	/* "echo 9>/dev/null; echo >&9; echo result: $?" - result should be 1, not 2! */
	err = setjmp(jmploc.loc); /* was = setjmp(jmploc.loc) * 2; */
	if (!err) {
		exception_handler = &jmploc;
		redirect(redir, flags);
	}
	exception_handler = savehandler;
	if (err && exception_type != EXERROR)
		longjmp(exception_handler->loc, 1);
	RESTORE_INT(saveint);
	return err;
}

static struct redirtab*
pushredir(union node *redir)
{
	struct redirtab *sv;
	int i;

	if (!redir)
		return redirlist;

	i = 0;
	do {
		i++;
#if BASH_REDIR_OUTPUT
		if (redir->nfile.type == NTO2)
			i++;
#endif
		redir = redir->nfile.next;
	} while (redir);

	sv = ckzalloc(sizeof(*sv) + i * sizeof(sv->two_fd[0]));
	sv->pair_count = i;
	while (--i >= 0)
		sv->two_fd[i].orig_fd = sv->two_fd[i].moved_to = EMPTY;
	sv->next = redirlist;
	redirlist = sv;
	return sv->next;
}

/*
 * Undo the effects of the last redirection.
 */
static void
popredir(int drop)
{
	struct redirtab *rp;
	int i;

	if (redirlist == NULL)
		return;
	INT_OFF;
	rp = redirlist;
	for (i = 0; i < rp->pair_count; i++) {
		int fd = rp->two_fd[i].orig_fd;
		int copy = rp->two_fd[i].moved_to;
		if (copy == CLOSED) {
			if (!drop)
				close(fd);
			continue;
		}
		if (copy != EMPTY) {
			if (!drop) {
				/*close(fd);*/
				dup2_or_raise(copy, fd);
			}
			close(copy);
		}
	}
	redirlist = rp->next;
	free(rp);
	INT_ON;
}

static void
unwindredir(struct redirtab *stop)
{
	while (redirlist != stop)
		popredir(/*drop:*/ 0);
}


/* ============ Routines to expand arguments to commands
 *
 * We have to deal with backquotes, shell variables, and file metacharacters.
 */

#if ENABLE_FEATURE_SH_MATH
static arith_t
ash_arith(const char *s)
{
	arith_state_t math_state;
	arith_t result;

	math_state.lookupvar = lookupvar;
	math_state.setvar    = setvar0;
	//math_state.endofname = endofname;

	INT_OFF;
	result = arith(&math_state, s);
	if (math_state.errmsg)
		ash_msg_and_raise_error(math_state.errmsg);
	INT_ON;

	return result;
}
#endif

/*
 * expandarg flags
 */
#define EXP_FULL        0x1     /* perform word splitting & file globbing */
#define EXP_TILDE       0x2     /* do normal tilde expansion */
#define EXP_VARTILDE    0x4     /* expand tildes in an assignment */
#define EXP_REDIR       0x8     /* file glob for a redirection (1 match only) */
/* ^^^^^^^^^^^^^^ this is meant to support constructs such as "cmd >file*.txt"
 * POSIX says for this case:
 *  Pathname expansion shall not be performed on the word by a
 *  non-interactive shell; an interactive shell may perform it, but shall
 *  do so only when the expansion would result in one word.
 * Currently, our code complies to the above rule by never globbing
 * redirection filenames.
 * Bash performs globbing, unless it is non-interactive and in POSIX mode.
 * (this means that on a typical Linux distro, bash almost always
 * performs globbing, and thus diverges from what we do).
 */
#define EXP_CASE        0x10    /* keeps quotes around for CASE pattern */
#define EXP_QPAT        0x20    /* pattern in quoted parameter expansion */
#define EXP_VARTILDE2   0x40    /* expand tildes after colons only */
#define EXP_WORD        0x80    /* expand word in parameter expansion */
#define EXP_QUOTED      0x100   /* expand word in double quotes */
/*
 * rmescape() flags
 */
#define RMESCAPE_ALLOC  0x1     /* Allocate a new string */
#define RMESCAPE_GLOB   0x2     /* Add backslashes for glob */
#define RMESCAPE_GROW   0x8     /* Grow strings instead of stalloc */
#define RMESCAPE_HEAP   0x10    /* Malloc strings instead of stalloc */
#define RMESCAPE_SLASH  0x20    /* Stop globbing after slash */

/* Add CTLESC when necessary. */
#define QUOTES_ESC     (EXP_FULL | EXP_CASE | EXP_QPAT)
/* Do not skip NUL characters. */
#define QUOTES_KEEPNUL EXP_TILDE

/*
 * Structure specifying which parts of the string should be searched
 * for IFS characters.
 */
struct ifsregion {
	struct ifsregion *next; /* next region in list */
	int begoff;             /* offset of start of region */
	int endoff;             /* offset of end of region */
	int nulonly;            /* search for nul bytes only */
};

struct arglist {
	struct strlist *list;
	struct strlist **lastp;
};

/* output of current string */
static char *expdest;
/* list of back quote expressions */
static struct nodelist *argbackq;
/* first struct in list of ifs regions */
static struct ifsregion ifsfirst;
/* last struct in list */
static struct ifsregion *ifslastp;
/* holds expanded arg list */
static struct arglist exparg;

/*
 * Our own itoa().
 * cvtnum() is used even if math support is off (to prepare $? values and such).
 */
static int
cvtnum(arith_t num)
{
	int len;

	/* 32-bit and wider ints require buffer size of bytes*3 (or less) */
	len = sizeof(arith_t) * 3;
	/* If narrower: worst case, 1-byte ints: need 5 bytes: "-127<NUL>" */
	if (sizeof(arith_t) < 4) len += 2;

	expdest = makestrspace(len, expdest);
	len = fmtstr(expdest, len, ARITH_FMT, num);
	STADJUST(len, expdest);
	return len;
}

/*
 * Break the argument string into pieces based upon IFS and add the
 * strings to the argument list.  The regions of the string to be
 * searched for IFS characters have been stored by recordregion.
 */
static void
ifsbreakup(char *string, struct arglist *arglist)
{
	struct ifsregion *ifsp;
	struct strlist *sp;
	char *start;
	char *p;
	char *q;
	const char *ifs, *realifs;
	int ifsspc;
	int nulonly;

	start = string;
	if (ifslastp != NULL) {
		ifsspc = 0;
		nulonly = 0;
		realifs = ifsset() ? ifsval() : defifs;
		ifsp = &ifsfirst;
		do {
			p = string + ifsp->begoff;
			nulonly = ifsp->nulonly;
			ifs = nulonly ? nullstr : realifs;
			ifsspc = 0;
			while (p < string + ifsp->endoff) {
				q = p;
				if ((unsigned char)*p == CTLESC)
					p++;
				if (!strchr(ifs, *p)) {
					p++;
					continue;
				}
				if (!nulonly)
					ifsspc = (strchr(defifs, *p) != NULL);
				/* Ignore IFS whitespace at start */
				if (q == start && ifsspc) {
					p++;
					start = p;
					continue;
				}
				*q = '\0';
				sp = stzalloc(sizeof(*sp));
				sp->text = start;
				*arglist->lastp = sp;
				arglist->lastp = &sp->next;
				p++;
				if (!nulonly) {
					for (;;) {
						if (p >= string + ifsp->endoff) {
							break;
						}
						q = p;
						if ((unsigned char)*p == CTLESC)
							p++;
						if (strchr(ifs, *p) == NULL) {
							p = q;
							break;
						}
						if (strchr(defifs, *p) == NULL) {
							if (ifsspc) {
								p++;
								ifsspc = 0;
							} else {
								p = q;
								break;
							}
						} else
							p++;
					}
				}
				start = p;
			} /* while */
			ifsp = ifsp->next;
		} while (ifsp != NULL);
		if (nulonly)
			goto add;
	}

	if (!*start)
		return;

 add:
	sp = stzalloc(sizeof(*sp));
	sp->text = start;
	*arglist->lastp = sp;
	arglist->lastp = &sp->next;
}

static void
ifsfree(void)
{
	struct ifsregion *p = ifsfirst.next;

	if (!p)
		goto out;

	INT_OFF;
	do {
		struct ifsregion *ifsp;
		ifsp = p->next;
		free(p);
		p = ifsp;
	} while (p);
	ifsfirst.next = NULL;
	INT_ON;
 out:
	ifslastp = NULL;
}

static size_t
esclen(const char *start, const char *p)
{
	size_t esc = 0;

	while (p > start && (unsigned char)*--p == CTLESC) {
		esc++;
	}
	return esc;
}

/*
 * Remove any CTLESC characters from a string.
 */
static char *
rmescapes(char *str, int flag)
{
	static const char qchars[] ALIGN1 = {
		IF_BASH_PATTERN_SUBST('/',) CTLESC, CTLQUOTEMARK, '\0' };

	char *p, *q, *r;
	unsigned inquotes;
	unsigned protect_against_glob;
	unsigned globbing;
	IF_BASH_PATTERN_SUBST(unsigned slash = flag & RMESCAPE_SLASH;)

	p = strpbrk(str, qchars IF_BASH_PATTERN_SUBST(+ !slash));
	if (!p)
		return str;

	q = p;
	r = str;
	if (flag & RMESCAPE_ALLOC) {
		size_t len = p - str;
		size_t fulllen = len + strlen(p) + 1;

		if (flag & RMESCAPE_GROW) {
			int strloc = str - (char *)stackblock();
			r = makestrspace(fulllen, expdest);
			/* p and str may be invalidated by makestrspace */
			str = (char *)stackblock() + strloc;
			p = str + len;
		} else if (flag & RMESCAPE_HEAP) {
			r = ckmalloc(fulllen);
		} else {
			r = stalloc(fulllen);
		}
		q = r;
		if (len > 0) {
			q = (char *)mempcpy(q, str, len);
		}
	}

	inquotes = 0;
	globbing = flag & RMESCAPE_GLOB;
	protect_against_glob = globbing;
	while (*p) {
		if ((unsigned char)*p == CTLQUOTEMARK) {
// Note: both inquotes and protect_against_glob only affect whether
// CTLESC,<ch> gets converted to <ch> or to \<ch>
			inquotes = ~inquotes;
			p++;
			protect_against_glob = globbing;
			continue;
		}
		if ((unsigned char)*p == CTLESC) {
			p++;
#if DEBUG
			if (*p == '\0')
				ash_msg_and_raise_error("CTLESC at EOL (shouldn't happen)");
#endif
			if (protect_against_glob) {
				/*
				 * We used to trust glob() and fnmatch() to eat
				 * superfluous escapes (\z where z has no
				 * special meaning anyway). But this causes
				 * bugs such as string of one greek letter rho
				 * (unicode-encoded as two bytes "cf,81")
				 * getting encoded as "cf,CTLESC,81"
				 * and here, converted to "cf,\,81" -
				 * which does not go well with some flavors
				 * of fnmatch() in unicode locales
				 * (for example, glibc <= 2.22).
				 *
				 * Lets add "\" only on the chars which need it.
				 * Testcases for less obvious chars are shown.
				 */
				if (*p == '*'
				 || *p == '?'
				 || *p == '['
				 || *p == '\\' /* case '\' in \\ ) echo ok;; *) echo WRONG;; esac */
				 || *p == ']' /* case ']' in [a\]] ) echo ok;; *) echo WRONG;; esac */
				 || *p == '-' /* case '-' in [a\-c]) echo ok;; *) echo WRONG;; esac */
				 || *p == '!' /* case '!' in [\!] ) echo ok;; *) echo WRONG;; esac */
				/* Some libc support [^negate], that's why "^" also needs love */
				 || *p == '^' /* case '^' in [\^] ) echo ok;; *) echo WRONG;; esac */
				) {
					*q++ = '\\';
				}
			}
		} else if (*p == '\\' && !inquotes) {
			/* naked back slash */
			protect_against_glob = 0;
			goto copy;
		}
#if BASH_PATTERN_SUBST
		else if (*p == '/' && slash) {
			/* stop handling globbing and mark location of slash */
			globbing = slash = 0;
			*p = CTLESC;
		}
#endif
		protect_against_glob = globbing;
 copy:
		*q++ = *p++;
	}
	*q = '\0';
	if (flag & RMESCAPE_GROW) {
		expdest = r;
		STADJUST(q - r + 1, expdest);
	}
	return r;
}
#define pmatch(a, b) !fnmatch((a), (b), 0)

/*
 * Prepare a pattern for a expmeta (internal glob(3)) call.
 *
 * Returns an stalloced string.
 */
static char *
preglob(const char *pattern, int flag)
{
	return rmescapes((char *)pattern, flag | RMESCAPE_GLOB);
}

/*
 * Put a string on the stack.
 */
static void
memtodest(const char *p, size_t len, int syntax, int quotes)
{
	char *q;

	if (!len)
		return;

	q = makestrspace((quotes & QUOTES_ESC) ? len * 2 : len, expdest);

	do {
		unsigned char c = *p++;
		if (c) {
			if (quotes & QUOTES_ESC) {
				int n = SIT(c, syntax);
				if (n == CCTL
				 || (((quotes & EXP_FULL) || syntax != BASESYNTAX)
				     && n == CBACK
				    )
				) {
					USTPUTC(CTLESC, q);
				}
			}
		} else if (!(quotes & QUOTES_KEEPNUL))
			continue;
		USTPUTC(c, q);
	} while (--len);

	expdest = q;
}

static size_t
strtodest(const char *p, int syntax, int quotes)
{
	size_t len = strlen(p);
	memtodest(p, len, syntax, quotes);
	return len;
}

/*
 * Record the fact that we have to scan this region of the
 * string for IFS characters.
 */
static void
recordregion(int start, int end, int nulonly)
{
	struct ifsregion *ifsp;

	if (ifslastp == NULL) {
		ifsp = &ifsfirst;
	} else {
		INT_OFF;
		ifsp = ckzalloc(sizeof(*ifsp));
		/*ifsp->next = NULL; - ckzalloc did it */
		ifslastp->next = ifsp;
		INT_ON;
	}
	ifslastp = ifsp;
	ifslastp->begoff = start;
	ifslastp->endoff = end;
	ifslastp->nulonly = nulonly;
}

static void
removerecordregions(int endoff)
{
	if (ifslastp == NULL)
		return;

	if (ifsfirst.endoff > endoff) {
		while (ifsfirst.next) {
			struct ifsregion *ifsp;
			INT_OFF;
			ifsp = ifsfirst.next->next;
			free(ifsfirst.next);
			ifsfirst.next = ifsp;
			INT_ON;
		}
		if (ifsfirst.begoff > endoff) {
			ifslastp = NULL;
		} else {
			ifslastp = &ifsfirst;
			ifsfirst.endoff = endoff;
		}
		return;
	}

	ifslastp = &ifsfirst;
	while (ifslastp->next && ifslastp->next->begoff < endoff)
		ifslastp = ifslastp->next;
	while (ifslastp->next) {
		struct ifsregion *ifsp;
		INT_OFF;
		ifsp = ifslastp->next->next;
		free(ifslastp->next);
		ifslastp->next = ifsp;
		INT_ON;
	}
	if (ifslastp->endoff > endoff)
		ifslastp->endoff = endoff;
}

static char *
exptilde(char *startp, char *p, int flags)
{
	unsigned char c;
	char *name;
	struct passwd *pw;
	const char *home;
	int quotes = flags & QUOTES_ESC;

	name = p + 1;

	while ((c = *++p) != '\0') {
		switch (c) {
		case CTLESC:
			return startp;
		case CTLQUOTEMARK:
			return startp;
		case ':':
			if (flags & EXP_VARTILDE)
				goto done;
			break;
		case '/':
		case CTLENDVAR:
			goto done;
		}
	}
 done:
	*p = '\0';
	if (*name == '\0') {
		home = lookupvar("HOME");
	} else {
		pw = getpwnam(name);
		if (pw == NULL)
			goto lose;
		home = pw->pw_dir;
	}
	if (!home || !*home)
		goto lose;
	*p = c;
	strtodest(home, SQSYNTAX, quotes);
	return p;
 lose:
	*p = c;
	return startp;
}

/*
 * Execute a command inside back quotes.  If it's a builtin command, we
 * want to save its output in a block obtained from malloc.  Otherwise
 * we fork off a subprocess and get the output of the command via a pipe.
 * Should be called with interrupts off.
 */
struct backcmd {                /* result of evalbackcmd */
	int fd;                 /* file descriptor to read from */
	int nleft;              /* number of chars in buffer */
	char *buf;              /* buffer */
	IF_PLATFORM_MINGW32(struct forkshell fs);
	struct job *jp;         /* job structure for command */
};

/* These forward decls are needed to use "eval" code for backticks handling: */
/* flags in argument to evaltree */
#define EV_EXIT    01           /* exit after evaluating tree */
#define EV_TESTED  02           /* exit status is checked; ignore -e flag */
static int evaltree(union node *, int);

/* An evaltree() which is known to never return.
 * Used to use an alias:
 * static int evaltreenr(union node *, int) __attribute__((alias("evaltree"),__noreturn__));
 * but clang was reported to "transfer" noreturn-ness to evaltree() as well.
 */
static ALWAYS_INLINE NORETURN void
evaltreenr(union node *n, int flags)
{
	evaltree(n, flags);
	bb_unreachable(abort());
	/* NOTREACHED */
}

static void FAST_FUNC
evalbackcmd(union node *n, struct backcmd *result)
{
	int pip[2];
	struct job *jp;

	result->fd = -1;
	result->buf = NULL;
	result->nleft = 0;
	IF_PLATFORM_MINGW32(memset(&result->fs, 0, sizeof(result->fs)));
	result->jp = NULL;
	if (n == NULL) {
		goto out;
	}

	if (pipe(pip) < 0)
		ash_msg_and_raise_perror("can't create pipe");
	jp = makejob(/*n,*/ 1);
#if ENABLE_PLATFORM_MINGW32
	result->fs.fpid = FS_EVALBACKCMD;
	result->fs.n = n;
	result->fs.fd[0] = pip[0];
	result->fs.fd[1] = pip[1];
	if (spawn_forkshell(jp, &result->fs, FORK_NOJOB) < 0)
		ash_msg_and_raise_error("unable to spawn shell");
#else
	if (forkshell(jp, n, FORK_NOJOB) == 0) {
		/* child */
		FORCE_INT_ON;
		close(pip[0]);
		if (pip[1] != 1) {
			/*close(1);*/
			dup2_or_raise(pip[1], 1);
			close(pip[1]);
		}
/* TODO: eflag clearing makes the following not abort:
 *  ash -c 'set -e; z=$(false;echo foo); echo $z'
 * which is what bash does (unless it is in POSIX mode).
 * dash deleted "eflag = 0" line in the commit
 *  Date: Mon, 28 Jun 2010 17:11:58 +1000
 *  [EVAL] Don't clear eflag in evalbackcmd
 * For now, preserve bash-like behavior, it seems to be somewhat more useful:
 */
		eflag = 0;
		ifsfree();
		evaltreenr(n, EV_EXIT);
		/* NOTREACHED */
	}
#endif
	/* parent */
	close(pip[1]);
	result->fd = pip[0];
	result->jp = jp;

 out:
	TRACE(("evalbackcmd done: fd=%d buf=0x%x nleft=%d jp=0x%x\n",
		result->fd, result->buf, result->nleft, result->jp));
}

/*
 * Expand stuff in backwards quotes.
 */
static void
expbackq(union node *cmd, int flag)
{
	struct backcmd in;
	int i;
	char buf[128];
	char *p;
	char *dest;
	int startloc;
	int syntax = flag & EXP_QUOTED ? DQSYNTAX : BASESYNTAX;
	struct stackmark smark;

	INT_OFF;
	startloc = expdest - (char *)stackblock();
	pushstackmark(&smark, startloc);
	evalbackcmd(cmd, &in);
	popstackmark(&smark);

	p = in.buf;
	i = in.nleft;
	if (i == 0)
		goto read;
	for (;;) {
		memtodest(p, i, syntax, flag & QUOTES_ESC);
 read:
		if (in.fd < 0)
			break;
		i = nonblock_immune_read(in.fd, buf, sizeof(buf));
		TRACE(("expbackq: read returns %d\n", i));
		if (i <= 0)
			break;
		p = buf;
	}

	free(in.buf);
	if (in.fd >= 0) {
		close(in.fd);
		back_exitstatus = waitforjob(in.jp);
	}
	INT_ON;

	/* Eat all trailing newlines */
	dest = expdest;
	for (; dest > (char *)stackblock() && (dest[-1] == '\n' ||
			(ENABLE_PLATFORM_MINGW32 && dest[-1] == '\r'));)
		STUNPUTC(dest);
	expdest = dest;

	if (!(flag & EXP_QUOTED))
		recordregion(startloc, dest - (char *)stackblock(), 0);
	TRACE(("evalbackq: size:%d:'%.*s'\n",
		(int)((dest - (char *)stackblock()) - startloc),
		(int)((dest - (char *)stackblock()) - startloc),
		stackblock() + startloc));
}

#if ENABLE_FEATURE_SH_MATH
/*
 * Expand arithmetic expression.  Backup to start of expression,
 * evaluate, place result in (backed up) result, adjust string position.
 */
static void
expari(int flag)
{
	char *p, *start;
	int begoff;
	int len;

	/* ifsfree(); */

	/*
	 * This routine is slightly over-complicated for
	 * efficiency.  Next we scan backwards looking for the
	 * start of arithmetic.
	 */
	start = stackblock();
	p = expdest - 1;
	*p = '\0';
	p--;
	while (1) {
		int esc;

		while ((unsigned char)*p != CTLARI) {
			p--;
#if DEBUG
			if (p < start) {
				ash_msg_and_raise_error("missing CTLARI (shouldn't happen)");
			}
#endif
		}

		esc = esclen(start, p);
		if (!(esc % 2)) {
			break;
		}

		p -= esc + 1;
	}

	begoff = p - start;

	removerecordregions(begoff);

	expdest = p;

	if (flag & QUOTES_ESC)
		rmescapes(p + 1, 0);

	len = cvtnum(ash_arith(p + 1));

	if (!(flag & EXP_QUOTED))
		recordregion(begoff, begoff + len, 0);
}
#endif

/* argstr needs it */
static char *evalvar(char *p, int flags);

/*
 * Perform variable and command substitution.  If EXP_FULL is set, output CTLESC
 * characters to allow for further processing.  Otherwise treat
 * $@ like $* since no splitting will be performed.
 */
static void
argstr(char *p, int flags)
{
	static const char spclchars[] ALIGN1 = {
		'=',
		':',
		CTLQUOTEMARK,
		CTLENDVAR,
		CTLESC,
		CTLVAR,
		CTLBACKQ,
#if ENABLE_FEATURE_SH_MATH
		CTLENDARI,
#endif
		'\0'
	};
	const char *reject = spclchars;
	int breakall = (flags & (EXP_WORD | EXP_QUOTED)) == EXP_WORD;
	int inquotes;
	size_t length;
	int startloc;

	if (!(flags & EXP_VARTILDE)) {
		reject += 2;
	} else if (flags & EXP_VARTILDE2) {
		reject++;
	}
	inquotes = 0;
	length = 0;
	if (flags & EXP_TILDE) {
		char *q;

		flags &= ~EXP_TILDE;
 tilde:
		q = p;
		if (*q == '~')
			p = exptilde(p, q, flags);
	}
 start:
	startloc = expdest - (char *)stackblock();
	for (;;) {
		unsigned char c;

		length += strcspn(p + length, reject);
		c = p[length];
		if (c) {
			if (!(c & 0x80)
			IF_FEATURE_SH_MATH(|| c == CTLENDARI)
			) {
				/* c == '=' || c == ':' || c == CTLENDARI */
				length++;
			}
		}
		if (length > 0) {
			int newloc;
			expdest = stack_nputstr(p, length, expdest);
			newloc = expdest - (char *)stackblock();
			if (breakall && !inquotes && newloc > startloc) {
				recordregion(startloc, newloc, 0);
			}
			startloc = newloc;
		}
		p += length + 1;
		length = 0;

		switch (c) {
		case '\0':
			goto breakloop;
		case '=':
			if (flags & EXP_VARTILDE2) {
				p--;
				continue;
			}
			flags |= EXP_VARTILDE2;
			reject++;
			/* fall through */
		case ':':
			/*
			 * sort of a hack - expand tildes in variable
			 * assignments (after the first '=' and after ':'s).
			 */
			if (*--p == '~') {
				goto tilde;
			}
			continue;
		}

		switch (c) {
		case CTLENDVAR: /* ??? */
			goto breakloop;
		case CTLQUOTEMARK:
			inquotes ^= EXP_QUOTED;
			/* "$@" syntax adherence hack */
			if (inquotes && !memcmp(p, dolatstr + 1, DOLATSTRLEN - 1)) {
				p = evalvar(p + 1, flags | inquotes) + 1;
				goto start;
			}
 addquote:
			if (flags & QUOTES_ESC) {
				p--;
				length++;
				startloc++;
			}
			break;
		case CTLESC:
			startloc++;
			length++;

			/*
			 * Quoted parameter expansion pattern: remove quote
			 * unless inside inner quotes or we have a literal
			 * backslash.
			 */
			if (((flags | inquotes) & (EXP_QPAT | EXP_QUOTED)) ==
			    EXP_QPAT && *p != '\\')
				break;

			goto addquote;
		case CTLVAR:
			TRACE(("argstr: evalvar('%s')\n", p));
			p = evalvar(p, flags | inquotes);
			TRACE(("argstr: evalvar:'%s'\n", (char *)stackblock()));
			goto start;
		case CTLBACKQ:
			expbackq(argbackq->n, flags | inquotes);
			argbackq = argbackq->next;
			goto start;
#if ENABLE_FEATURE_SH_MATH
		case CTLENDARI:
			p--;
			expari(flags | inquotes);
			goto start;
#endif
		}
	}
 breakloop: ;
}

static char *
scanleft(char *startp, char *rmesc, char *rmescend UNUSED_PARAM,
		char *pattern, int quotes, int zero)
{
	char *loc, *loc2;
	char c;

	loc = startp;
	loc2 = rmesc;
	do {
		int match;
		const char *s = loc2;

		c = *loc2;
		if (zero) {
			*loc2 = '\0';
			s = rmesc;
		}
		match = pmatch(pattern, s);

		*loc2 = c;
		if (match)
			return loc;
		if (quotes && (unsigned char)*loc == CTLESC)
			loc++;
		loc++;
		loc2++;
	} while (c);
	return NULL;
}

static char *
scanright(char *startp, char *rmesc, char *rmescend,
		char *pattern, int quotes, int match_at_start)
{
#if !ENABLE_ASH_OPTIMIZE_FOR_SIZE
	int try2optimize = match_at_start;
#endif
	int esc = 0;
	char *loc;
	char *loc2;

	/* If we called by "${v/pattern/repl}" or "${v//pattern/repl}":
	 * startp="escaped_value_of_v" rmesc="raw_value_of_v"
	 * rmescend=""(ptr to NUL in rmesc) pattern="pattern" quotes=match_at_start=1
	 * Logic:
	 * loc starts at NUL at the end of startp, loc2 starts at the end of rmesc,
	 * and on each iteration they go back two/one char until they reach the beginning.
	 * We try to find a match in "raw_value_of_v", "raw_value_of_", "raw_value_of" etc.
	 */
	/* TODO: document in what other circumstances we are called. */

	for (loc = pattern - 1, loc2 = rmescend; loc >= startp; loc2--) {
		int match;
		char c = *loc2;
		const char *s = loc2;
		if (match_at_start) {
			*loc2 = '\0';
			s = rmesc;
		}
		match = pmatch(pattern, s);
		//bb_error_msg("pmatch(pattern:'%s',s:'%s'):%d", pattern, s, match);
		*loc2 = c;
		if (match)
			return loc;
#if !ENABLE_ASH_OPTIMIZE_FOR_SIZE
		if (try2optimize) {
			/* Maybe we can optimize this:
			 * if pattern ends with unescaped *, we can avoid checking
			 * shorter strings: if "foo*" doesn't match "raw_value_of_v",
			 * it won't match truncated "raw_value_of_" strings too.
			 */
			unsigned plen = strlen(pattern);
			/* Does it end with "*"? */
			if (plen != 0 && pattern[--plen] == '*') {
				/* "xxxx*" is not escaped */
				/* "xxx\*" is escaped */
				/* "xx\\*" is not escaped */
				/* "x\\\*" is escaped */
				int slashes = 0;
				while (plen != 0 && pattern[--plen] == '\\')
					slashes++;
				if (!(slashes & 1))
					break; /* ends with unescaped "*" */
			}
			try2optimize = 0;
		}
#endif
		loc--;
		if (quotes) {
			if (--esc < 0) {
				esc = esclen(startp, loc);
			}
			if (esc % 2) {
				esc--;
				loc--;
			}
		}
	}
	return NULL;
}

static void varunset(const char *, const char *, const char *, int) NORETURN;
static void
varunset(const char *end, const char *var, const char *umsg, int varflags)
{
	const char *msg;
	const char *tail;

	tail = nullstr;
	msg = "parameter not set";
	if (umsg) {
		if ((unsigned char)*end == CTLENDVAR) {
			if (varflags & VSNUL)
				tail = " or null";
		} else {
			msg = umsg;
		}
	}
	ash_msg_and_raise_error("%.*s: %s%s", (int)(end - var - 1), var, msg, tail);
}

static const char *
subevalvar(char *p, char *varname, int strloc, int subtype,
		int startloc, int varflags, int flag)
{
	struct nodelist *saveargbackq = argbackq;
	int quotes = flag & QUOTES_ESC;
	char *startp;
	char *loc;
	char *rmesc, *rmescend;
	char *str;
	int amount, resetloc;
	IF_BASH_PATTERN_SUBST(int workloc;)
	IF_BASH_PATTERN_SUBST(char *repl = NULL;)
	int zero;
	char *(*scan)(char*, char*, char*, char*, int, int);

	//bb_error_msg("subevalvar(p:'%s',varname:'%s',strloc:%d,subtype:%d,startloc:%d,varflags:%x,quotes:%d)",
	//		p, varname, strloc, subtype, startloc, varflags, quotes);

	argstr(p, EXP_TILDE | (subtype != VSASSIGN && subtype != VSQUESTION ?
			(flag & (EXP_QUOTED | EXP_QPAT) ? EXP_QPAT : EXP_CASE) : 0)
	);
	STPUTC('\0', expdest);
	argbackq = saveargbackq;
	startp = (char *)stackblock() + startloc;

	switch (subtype) {
	case VSASSIGN:
		setvar0(varname, startp);
		amount = startp - expdest;
		STADJUST(amount, expdest);
		return startp;

	case VSQUESTION:
		varunset(p, varname, startp, varflags);
		/* NOTREACHED */

#if BASH_SUBSTR
	case VSSUBSTR: {
		int pos, len, orig_len;
		char *colon;

		loc = str = stackblock() + strloc;

# if !ENABLE_FEATURE_SH_MATH
#  define ash_arith number
# endif
		/* Read POS in ${var:POS:LEN} */
		colon = strchr(loc, ':');
		if (colon) *colon = '\0';
		pos = ash_arith(loc);
		if (colon) *colon = ':';

		/* Read LEN in ${var:POS:LEN} */
		len = str - startp - 1;
		/* *loc != '\0', guaranteed by parser */
		if (quotes) {
			char *ptr;

			/* Adjust the length by the number of escapes */
			for (ptr = startp; ptr < (str - 1); ptr++) {
				if ((unsigned char)*ptr == CTLESC) {
					len--;
					ptr++;
				}
			}
		}
		orig_len = len;
		if (*loc++ == ':') {
			/* ${var::LEN} */
			len = ash_arith(loc);
		} else {
			/* Skip POS in ${var:POS:LEN} */
			len = orig_len;
			while (*loc && *loc != ':') {
				loc++;
			}
			if (*loc++ == ':') {
				len = ash_arith(loc);
			}
		}
#  undef ash_arith

		if (pos < 0) {
			/* ${VAR:$((-n)):l} starts n chars from the end */
			pos = orig_len + pos;
		}
		if ((unsigned)pos >= orig_len) {
			/* apart from obvious ${VAR:999999:l},
			 * covers ${VAR:$((-9999999)):l} - result is ""
			 * (bash compat)
			 */
			pos = 0;
			len = 0;
		}
		if (len < 0) {
			/* ${VAR:N:-M} sets LEN to strlen()-M */
			len = (orig_len - pos) + len;
		}
		if ((unsigned)len > (orig_len - pos))
			len = orig_len - pos;

		for (str = startp; pos; str++, pos--) {
			if (quotes && (unsigned char)*str == CTLESC)
				str++;
		}
		for (loc = startp; len; len--) {
			if (quotes && (unsigned char)*str == CTLESC)
				*loc++ = *str++;
			*loc++ = *str++;
		}
		*loc = '\0';
		amount = loc - expdest;
		STADJUST(amount, expdest);
		return loc;
	}
#endif /* BASH_SUBSTR */
	}

	resetloc = expdest - (char *)stackblock();

#if BASH_PATTERN_SUBST
	/* We'll comeback here if we grow the stack while handling
	 * a VSREPLACE or VSREPLACEALL, since our pointers into the
	 * stack will need rebasing, and we'll need to remove our work
	 * areas each time
	 */
 restart:
#endif

	amount = expdest - ((char *)stackblock() + resetloc);
	STADJUST(-amount, expdest);
	startp = (char *)stackblock() + startloc;

	rmesc = startp;
	rmescend = (char *)stackblock() + strloc;
	if (quotes) {
		rmesc = rmescapes(startp, RMESCAPE_ALLOC | RMESCAPE_GROW);
		if (rmesc != startp) {
			rmescend = expdest;
			startp = (char *)stackblock() + startloc;
		}
	}
	rmescend--;
	str = (char *)stackblock() + strloc;
	/*
	 * Example: v='a\bc'; echo ${v/\\b/_\\_\z_}
	 * The result is a_\_z_c (not a\_\_z_c)!
	 *
	 * The search pattern and replace string treat backslashes differently!
	 * RMESCAPE_SLASH causes preglob to work differently on the pattern
	 * and string.  It's only used on the first call.
	 */
	preglob(str, IF_BASH_PATTERN_SUBST(
		(subtype == VSREPLACE || subtype == VSREPLACEALL) && !repl ?
			RMESCAPE_SLASH : ) 0);

#if BASH_PATTERN_SUBST
	workloc = expdest - (char *)stackblock();
	if (subtype == VSREPLACE || subtype == VSREPLACEALL) {
		int len;
		char *idx, *end;

		if (!repl) {
			repl = strchr(str, CTLESC);
			if (repl)
				*repl++ = '\0';
			else
				repl = nullstr;
		}
		//bb_error_msg("str:'%s' repl:'%s'", str, repl);

		/* If there's no pattern to match, return the expansion unmolested */
		if (str[0] == '\0')
			return NULL;

		len = 0;
		idx = startp;
		end = str - 1;
		while (idx < end) {
 try_to_match:
			loc = scanright(idx, rmesc, rmescend, str, quotes, 1);
			//bb_error_msg("scanright('%s'):'%s'", str, loc);
			if (!loc) {
				/* No match, advance */
				char *restart_detect = stackblock();
 skip_matching:
				STPUTC(*idx, expdest);
				if (quotes && (unsigned char)*idx == CTLESC) {
					idx++;
					len++;
					STPUTC(*idx, expdest);
				}
				if (stackblock() != restart_detect)
					goto restart;
				idx++;
				len++;
				rmesc++;
				/* continue; - prone to quadratic behavior, smarter code: */
				if (idx >= end)
					break;
				if (str[0] == '*') {
					/* Pattern is "*foo". If "*foo" does not match "long_string",
					 * it would never match "ong_string" etc, no point in trying.
					 */
					goto skip_matching;
				}
				goto try_to_match;
			}

			if (subtype == VSREPLACEALL) {
				while (idx < loc) {
					if (quotes && (unsigned char)*idx == CTLESC)
						idx++;
					idx++;
					rmesc++;
				}
			} else {
				idx = loc;
			}

			//bb_error_msg("repl:'%s'", repl);
			for (loc = (char*)repl; *loc; loc++) {
				char *restart_detect = stackblock();
				if (quotes && *loc == '\\') {
					STPUTC(CTLESC, expdest);
					len++;
				}
				STPUTC(*loc, expdest);
				if (stackblock() != restart_detect)
					goto restart;
				len++;
			}

			if (subtype == VSREPLACE) {
				//bb_error_msg("tail:'%s', quotes:%x", idx, quotes);
				while (*idx) {
					char *restart_detect = stackblock();
					STPUTC(*idx, expdest);
					if (stackblock() != restart_detect)
						goto restart;
					len++;
					idx++;
				}
				break;
			}
		}

		/* We've put the replaced text into a buffer at workloc, now
		 * move it to the right place and adjust the stack.
		 */
		STPUTC('\0', expdest);
		startp = (char *)stackblock() + startloc;
		memmove(startp, (char *)stackblock() + workloc, len + 1);
		//bb_error_msg("startp:'%s'", startp);
		amount = expdest - (startp + len);
		STADJUST(-amount, expdest);
		return startp;
	}
#endif /* BASH_PATTERN_SUBST */

	subtype -= VSTRIMRIGHT;
#if DEBUG
	if (subtype < 0 || subtype > 7)
		abort();
#endif
	/* zero = (subtype == VSTRIMLEFT || subtype == VSTRIMLEFTMAX) */
	zero = subtype >> 1;
	/* VSTRIMLEFT/VSTRIMRIGHTMAX -> scanleft */
	scan = (subtype & 1) ^ zero ? scanleft : scanright;

	loc = scan(startp, rmesc, rmescend, str, quotes, zero);
	if (loc) {
		if (zero) {
			memmove(startp, loc, str - loc);
			loc = startp + (str - loc) - 1;
		}
		*loc = '\0';
		amount = loc - expdest;
		STADJUST(amount, expdest);
	}
	return loc;
}

/*
 * Add the value of a specialized variable to the stack string.
 * name parameter (examples):
 * ash -c 'echo $1'      name:'1='
 * ash -c 'echo $qwe'    name:'qwe='
 * ash -c 'echo $$'      name:'$='
 * ash -c 'echo ${$}'    name:'$='
 * ash -c 'echo ${$##q}' name:'$=q'
 * ash -c 'echo ${#$}'   name:'$='
 * note: examples with bad shell syntax:
 * ash -c 'echo ${#$1}'  name:'$=1'
 * ash -c 'echo ${#1#}'  name:'1=#'
 */
static NOINLINE ssize_t
varvalue(char *name, int varflags, int flags, int *quotedp)
{
	const char *p;
	int num;
	int i;
	ssize_t len = 0;
	int sep;
	int quoted = *quotedp;
	int subtype = varflags & VSTYPE;
	int discard = subtype == VSPLUS || subtype == VSLENGTH;
	int quotes = (discard ? 0 : (flags & QUOTES_ESC)) | QUOTES_KEEPNUL;
	int syntax;

	sep = (flags & EXP_FULL) << CHAR_BIT;
	syntax = quoted ? DQSYNTAX : BASESYNTAX;

	switch (*name) {
	case '$':
		num = rootpid;
		goto numvar;
	case '?':
		num = exitstatus;
		goto numvar;
	case '#':
		num = shellparam.nparam;
		goto numvar;
	case '!':
		num = backgndpid;
		if (num == 0)
			return -1;
 numvar:
		len = cvtnum(num);
		goto check_1char_name;
	case '-':
		expdest = makestrspace(NOPTS, expdest);
		for (i = NOPTS - 1; i >= 0; i--) {
			if (optlist[i]) {
				USTPUTC(optletters(i), expdest);
				len++;
			}
		}
 check_1char_name:
#if 0
		/* handles cases similar to ${#$1} */
		if (name[2] != '\0')
			raise_error_syntax("bad substitution");
#endif
		break;
	case '@':
		if (quoted && sep)
			goto param;
		/* fall through */
	case '*': {
		char **ap;
		char sepc;

		if (quoted)
			sep = 0;
		sep |= ifsset() ? ifsval()[0] : ' ';
 param:
		sepc = sep;
		*quotedp = !sepc;
		ap = shellparam.p;
		if (!ap)
			return -1;
		while ((p = *ap++) != NULL) {
			len += strtodest(p, syntax, quotes);

			if (*ap && sep) {
				len++;
				memtodest(&sepc, 1, syntax, quotes);
			}
		}
		break;
	} /* case '*' */
	case '0':
	case '1':
	case '2':
	case '3':
	case '4':
	case '5':
	case '6':
	case '7':
	case '8':
	case '9':
		num = atoi(name); /* number(name) fails on ${N#str} etc */
		if (num < 0 || num > shellparam.nparam)
			return -1;
		p = num ? shellparam.p[num - 1] : arg0;
		goto value;
	default:
		/* NB: name has form "VAR=..." */
		p = lookupvar(name);
 value:
		if (!p)
			return -1;

		len = strtodest(p, syntax, quotes);
#if ENABLE_UNICODE_SUPPORT
		if (subtype == VSLENGTH && len > 0) {
			reinit_unicode_for_ash();
			if (unicode_status == UNICODE_ON) {
				STADJUST(-len, expdest);
				discard = 0;
				len = unicode_strlen(p);
			}
		}
#endif
		break;
	}

	if (discard)
		STADJUST(-len, expdest);
	return len;
}

/*
 * Expand a variable, and return a pointer to the next character in the
 * input string.
 */
static char *
evalvar(char *p, int flag)
{
	char varflags;
	char subtype;
	int quoted;
	char easy;
	char *var;
	int patloc;
	int startloc;
	ssize_t varlen;

	varflags = (unsigned char) *p++;
	subtype = varflags & VSTYPE;

	if (!subtype)
		raise_error_syntax("bad substitution");

	quoted = flag & EXP_QUOTED;
	var = p;
	easy = (!quoted || (*var == '@' && shellparam.nparam));
	startloc = expdest - (char *)stackblock();
	p = strchr(p, '=') + 1; //TODO: use var_end(p)?

 again:
	varlen = varvalue(var, varflags, flag, &quoted);
	if (varflags & VSNUL)
		varlen--;

	if (subtype == VSPLUS) {
		varlen = -1 - varlen;
		goto vsplus;
	}

	if (subtype == VSMINUS) {
 vsplus:
		if (varlen < 0) {
			argstr(
				p,
				flag | EXP_TILDE | EXP_WORD
			);
			goto end;
		}
		goto record;
	}

	if (subtype == VSASSIGN || subtype == VSQUESTION) {
		if (varlen >= 0)
			goto record;

		subevalvar(p, var, 0, subtype, startloc, varflags,
			   flag & ~QUOTES_ESC);
		varflags &= ~VSNUL;
		/*
		 * Remove any recorded regions beyond
		 * start of variable
		 */
		removerecordregions(startloc);
		goto again;
	}

	if (varlen < 0 && uflag)
		varunset(p, var, 0, 0);

	if (subtype == VSLENGTH) {
		cvtnum(varlen > 0 ? varlen : 0);
		goto record;
	}

	if (subtype == VSNORMAL) {
 record:
		if (!easy)
			goto end;
		recordregion(startloc, expdest - (char *)stackblock(), quoted);
		goto end;
	}

#if DEBUG
	switch (subtype) {
	case VSTRIMLEFT:
	case VSTRIMLEFTMAX:
	case VSTRIMRIGHT:
	case VSTRIMRIGHTMAX:
#if BASH_SUBSTR
	case VSSUBSTR:
#endif
#if BASH_PATTERN_SUBST
	case VSREPLACE:
	case VSREPLACEALL:
#endif
		break;
	default:
		abort();
	}
#endif

	if (varlen >= 0) {
		/*
		 * Terminate the string and start recording the pattern
		 * right after it
		 */
		STPUTC('\0', expdest);
		patloc = expdest - (char *)stackblock();
		if (NULL == subevalvar(p, /* varname: */ NULL, patloc, subtype,
				startloc, varflags, flag)) {
			int amount = expdest - (
				(char *)stackblock() + patloc - 1
			);
			STADJUST(-amount, expdest);
		}
		/* Remove any recorded regions beyond start of variable */
		removerecordregions(startloc);
		goto record;
	}

 end:
	if (subtype != VSNORMAL) {      /* skip to end of alternative */
		int nesting = 1;
		for (;;) {
			unsigned char c = *p++;
			if (c == CTLESC)
				p++;
			else if (c == CTLBACKQ) {
				if (varlen >= 0)
					argbackq = argbackq->next;
			} else if (c == CTLVAR) {
				if ((*p++ & VSTYPE) != VSNORMAL)
					nesting++;
			} else if (c == CTLENDVAR) {
				if (--nesting == 0)
					break;
			}
		}
	}
	return p;
}

/*
 * Add a file name to the list.
 */
static void
addfname(const char *name)
{
	struct strlist *sp;

	sp = stzalloc(sizeof(*sp));
	sp->text = sstrdup(name);
	*exparg.lastp = sp;
	exparg.lastp = &sp->next;
}

/* Avoid glob() (and thus, stat() et al) for words like "echo" */
static int
hasmeta(const char *p)
{
	static const char chars[] ALIGN1 = {
		'*', '?', '[', '\\', CTLQUOTEMARK, CTLESC, 0
	};

	for (;;) {
		p = strpbrk(p, chars);
		if (!p)
			break;
		switch ((unsigned char) *p) {
		case CTLQUOTEMARK:
			for (;;) {
				p++;
				if (*p == CTLQUOTEMARK)
					break;
				if (*p == CTLESC)
					p++;
				if (*p == '\0') /* huh? */
					return 0;
			}
			break;
		case '\\':
		case CTLESC:
			p++;
			if (*p == '\0')
				return 0;
			break;
		case '[':
			if (!strchr(p + 1, ']')) {
				/* It's not a properly closed [] pattern,
				 * but other metas may follow. Continue checking.
				 * my[file* _is_ globbed by bash
				 * and matches filenames like "my[file1".
				 */
				break;
			}
			/* fallthrough */
		default:
		/* case '*': */
		/* case '?': */
			return 1;
		}
		p++;
	}

	return 0;
}

/* If we want to use glob() from libc... */
#if !ENABLE_ASH_INTERNAL_GLOB

/* Add the result of glob() to the list */
static void
addglob(const glob_t *pglob)
{
	char **p = pglob->gl_pathv;

	do {
		addfname(*p);
	} while (*++p);
}
static void
expandmeta(struct strlist *str /*, int flag*/)
{
	/* TODO - EXP_REDIR */

	while (str) {
		char *p;
		glob_t pglob;
		int i;

		if (fflag)
			goto nometa;

		if (!hasmeta(str->text))
			goto nometa;

		INT_OFF;
		p = preglob(str->text, RMESCAPE_ALLOC | RMESCAPE_HEAP);
// GLOB_NOMAGIC (GNU): if no *?[ chars in pattern, return it even if no match
// GLOB_NOCHECK: if no match, return unchanged pattern (sans \* escapes?)
//
// glibc 2.24.90 glob(GLOB_NOMAGIC) does not remove backslashes used for escaping:
// if you pass it "file\?", it returns "file\?", not "file?", if no match.
// Which means you need to unescape the string, right? Not so fast:
// if there _is_ a file named "file\?" (with backslash), it is returned
// as "file\?" too (whichever pattern you used to find it, say, "file*").
// You DON'T KNOW by looking at the result whether you need to unescape it.
//
// Worse, globbing of "file\?" in a directory with two files, "file?" and "file\?",
// returns "file\?" - which is WRONG: "file\?" pattern matches "file?" file.
// Without GLOB_NOMAGIC, this works correctly ("file?" is returned as a match).
// With GLOB_NOMAGIC | GLOB_NOCHECK, this also works correctly.
//		i = glob(p, GLOB_NOMAGIC | GLOB_NOCHECK, NULL, &pglob);
//		i = glob(p, GLOB_NOMAGIC, NULL, &pglob);
		i = glob(p, 0, NULL, &pglob);
		//bb_error_msg("glob('%s'):%d '%s'...", p, i, pglob.gl_pathv ? pglob.gl_pathv[0] : "-");
		if (p != str->text)
			free(p);
		switch (i) {
		case 0:
#if 0 // glibc 2.24.90 bug? Patterns like "*/file", when match, don't set GLOB_MAGCHAR
			/* GLOB_MAGCHAR is set if *?[ chars were seen (GNU) */
			if (!(pglob.gl_flags & GLOB_MAGCHAR))
				goto nometa2;
#endif
			addglob(&pglob);
			globfree(&pglob);
			INT_ON;
			break;
		case GLOB_NOMATCH:
 //nometa2:
			globfree(&pglob);
			INT_ON;
 nometa:
			*exparg.lastp = str;
			rmescapes(str->text, 0);
			exparg.lastp = &str->next;
			break;
		default:	/* GLOB_NOSPACE */
			globfree(&pglob);
			INT_ON;
			ash_msg_and_raise_error(bb_msg_memory_exhausted);
		}
		str = str->next;
	}
}

#else
/* ENABLE_ASH_INTERNAL_GLOB: Homegrown globbing code. (dash also has both, uses homegrown one.) */

/*
 * Do metacharacter (i.e. *, ?, [...]) expansion.
 */
static void
expmeta(char *expdir, char *enddir, char *name)
{
	char *p;
	const char *cp;
	char *start;
	char *endname;
	int metaflag;
	struct stat statb;
	DIR *dirp;
	struct dirent *dp;
	int atend;
	int matchdot;
	int esc;

	metaflag = 0;
	start = name;
	for (p = name; esc = 0, *p; p += esc + 1) {
		if (*p == '*' || *p == '?')
			metaflag = 1;
		else if (*p == '[') {
			char *q = p + 1;
			if (*q == '!')
				q++;
			for (;;) {
				if (*q == '\\')
					q++;
				if (*q == '/' || *q == '\0')
					break;
				if (*++q == ']') {
					metaflag = 1;
					break;
				}
			}
		} else {
			if (*p == '\\')
				esc++;
			if (p[esc] == '/') {
				if (metaflag)
					break;
				start = p + esc + 1;
			}
		}
	}
	if (metaflag == 0) {    /* we've reached the end of the file name */
		if (enddir != expdir)
			metaflag++;
		p = name;
		do {
			if (*p == '\\')
				p++;
			*enddir++ = *p;
		} while (*p++);
		if (metaflag == 0 || lstat(expdir, &statb) >= 0)
			addfname(expdir);
		return;
	}
	endname = p;
	if (name < start) {
		p = name;
		do {
			if (*p == '\\')
				p++;
			*enddir++ = *p++;
		} while (p < start);
	}
	if (enddir == expdir) {
		cp = ".";
	} else if (enddir == expdir + 1 && *expdir == '/') {
		cp = "/";
	} else {
		cp = expdir;
		enddir[-1] = '\0';
	}
	dirp = opendir(cp);
	if (dirp == NULL)
		return;
	if (enddir != expdir)
		enddir[-1] = '/';
	if (*endname == 0) {
		atend = 1;
	} else {
		atend = 0;
		*endname = '\0';
		endname += esc + 1;
	}
	matchdot = 0;
	p = start;
	if (*p == '\\')
		p++;
	if (*p == '.')
		matchdot++;
	while (!pending_int && (dp = readdir(dirp)) != NULL) {
		if (dp->d_name[0] == '.' && !matchdot)
			continue;
		if (pmatch(start, dp->d_name)) {
			if (atend) {
				strcpy(enddir, dp->d_name);
				addfname(expdir);
			} else {
				for (p = enddir, cp = dp->d_name; (*p++ = *cp++) != '\0';)
					continue;
				p[-1] = '/';
				expmeta(expdir, p, endname);
			}
		}
	}
	closedir(dirp);
	if (!atend)
		endname[-esc - 1] = esc ? '\\' : '/';
}

static struct strlist *
msort(struct strlist *list, int len)
{
	struct strlist *p, *q = NULL;
	struct strlist **lpp;
	int half;
	int n;

	if (len <= 1)
		return list;
	half = len >> 1;
	p = list;
	for (n = half; --n >= 0;) {
		q = p;
		p = p->next;
	}
	q->next = NULL;                 /* terminate first half of list */
	q = msort(list, half);          /* sort first half of list */
	p = msort(p, len - half);               /* sort second half */
	lpp = &list;
	for (;;) {
#if ENABLE_LOCALE_SUPPORT
		if (strcoll(p->text, q->text) < 0)
#else
		if (strcmp(p->text, q->text) < 0)
#endif
						{
			*lpp = p;
			lpp = &p->next;
			p = *lpp;
			if (p == NULL) {
				*lpp = q;
				break;
			}
		} else {
			*lpp = q;
			lpp = &q->next;
			q = *lpp;
			if (q == NULL) {
				*lpp = p;
				break;
			}
		}
	}
	return list;
}

/*
 * Sort the results of file name expansion.  It calculates the number of
 * strings to sort and then calls msort (short for merge sort) to do the
 * work.
 */
static struct strlist *
expsort(struct strlist *str)
{
	int len;
	struct strlist *sp;

	len = 0;
	for (sp = str; sp; sp = sp->next)
		len++;
	return msort(str, len);
}

static void
expandmeta(struct strlist *str /*, int flag*/)
{
	/* TODO - EXP_REDIR */

	while (str) {
		char *expdir;
		struct strlist **savelastp;
		struct strlist *sp;
		char *p;

		if (fflag)
			goto nometa;
		if (!hasmeta(str->text))
			goto nometa;
		savelastp = exparg.lastp;

		INT_OFF;
		p = preglob(str->text, RMESCAPE_ALLOC | RMESCAPE_HEAP);
		{
			int i = strlen(str->text);
//BUGGY estimation of how long expanded name can be
			expdir = ckmalloc(i < 2048 ? 2048 : i+1);
		}
		expmeta(expdir, expdir, p);
		free(expdir);
		if (p != str->text)
			free(p);
		INT_ON;
		if (exparg.lastp == savelastp) {
			/*
			 * no matches
			 */
 nometa:
			*exparg.lastp = str;
			rmescapes(str->text, 0);
			exparg.lastp = &str->next;
		} else {
			*exparg.lastp = NULL;
			*savelastp = sp = expsort(*savelastp);
			while (sp->next != NULL)
				sp = sp->next;
			exparg.lastp = &sp->next;
		}
		str = str->next;
	}
}
#endif /* ENABLE_ASH_INTERNAL_GLOB */

/*
 * Perform variable substitution and command substitution on an argument,
 * placing the resulting list of arguments in arglist.  If EXP_FULL is true,
 * perform splitting and file name expansion.  When arglist is NULL, perform
 * here document expansion.
 */
static void
expandarg(union node *arg, struct arglist *arglist, int flag)
{
	struct strlist *sp;
	char *p;

	argbackq = arg->narg.backquote;
	STARTSTACKSTR(expdest);
	TRACE(("expandarg: argstr('%s',flags:%x)\n", arg->narg.text, flag));
	argstr(arg->narg.text, flag);
	p = _STPUTC('\0', expdest);
	expdest = p - 1;
	if (arglist == NULL) {
		/* here document expanded */
		goto out;
	}
	p = grabstackstr(p);
	TRACE(("expandarg: p:'%s'\n", p));
	exparg.lastp = &exparg.list;
	/*
	 * TODO - EXP_REDIR
	 */
	if (flag & EXP_FULL) {
		ifsbreakup(p, &exparg);
		*exparg.lastp = NULL;
		exparg.lastp = &exparg.list;
		expandmeta(exparg.list /*, flag*/);
	} else {
		sp = stzalloc(sizeof(*sp));
		sp->text = p;
		*exparg.lastp = sp;
		exparg.lastp = &sp->next;
	}
	*exparg.lastp = NULL;
	if (exparg.list) {
		*arglist->lastp = exparg.list;
		arglist->lastp = exparg.lastp;
	}

 out:
	ifsfree();
}

/*
 * Expand shell variables and backquotes inside a here document.
 */
static void
expandhere(union node *arg, int fd)
{
	expandarg(arg, (struct arglist *)NULL, EXP_QUOTED);
	full_write(fd, stackblock(), expdest - (char *)stackblock());
}

/*
 * Returns true if the pattern matches the string.
 */
static int
patmatch(char *pattern, const char *string)
{
	char *p = preglob(pattern, 0);
	int r = pmatch(p, string);
	//bb_error_msg("!fnmatch(pattern:'%s',str:'%s',0):%d", p, string, r);
	return r;
}

/*
 * See if a pattern matches in a case statement.
 */
static int
casematch(union node *pattern, char *val)
{
	struct stackmark smark;
	int result;

	setstackmark(&smark);
	argbackq = pattern->narg.backquote;
	STARTSTACKSTR(expdest);
	argstr(pattern->narg.text, EXP_TILDE | EXP_CASE);
	STACKSTRNUL(expdest);
	ifsfree();
	result = patmatch(stackblock(), val);
	popstackmark(&smark);
	return result;
}


/* ============ find_command */

struct builtincmd {
	const char *name;
	int (*builtin)(int, char **) FAST_FUNC;
	/* unsigned flags; */
};
#define IS_BUILTIN_SPECIAL(b) ((b)->name[0] & 1)
/* "regular" builtins always take precedence over commands,
 * regardless of PATH=....%builtin... position */
#define IS_BUILTIN_REGULAR(b) ((b)->name[0] & 2)
#define IS_BUILTIN_ASSIGN(b)  ((b)->name[0] & 4)

struct cmdentry {
	smallint cmdtype;       /* CMDxxx */
	union param {
		int index;
		/* index >= 0 for commands without path (slashes) */
		/* (TODO: what exactly does the value mean? PATH position?) */
		/* index == -1 for commands with slashes */
		/* index == (-2 - applet_no) for NOFORK applets */
		const struct builtincmd *cmd;
		struct funcnode *func;
	} u;
};
/* values of cmdtype */
#define CMDUNKNOWN      -1      /* no entry in table for command */
#define CMDNORMAL       0       /* command is an executable program */
#define CMDFUNCTION     1       /* command is a shell function */
#define CMDBUILTIN      2       /* command is a shell builtin */

/* action to find_command() */
#define DO_ERR          0x01    /* prints errors */
#define DO_ABS          0x02    /* checks absolute paths */
#define DO_NOFUNC       0x04    /* don't return shell functions, for command */
#define DO_ALTPATH      0x08    /* using alternate path */
#define DO_ALTBLTIN     0x20    /* %builtin in alt. path */

static void find_command(char *, struct cmdentry *, int, const char *);


/* ============ Hashing commands */

/*
 * When commands are first encountered, they are entered in a hash table.
 * This ensures that a full path search will not have to be done for them
 * on each invocation.
 *
 * We should investigate converting to a linear search, even though that
 * would make the command name "hash" a misnomer.
 */

struct tblentry {
	struct tblentry *next;  /* next entry in hash chain */
	union param param;      /* definition of builtin function */
	smallint cmdtype;       /* CMDxxx */
	char rehash;            /* if set, cd done since entry created */
	char cmdname[1];        /* name of command */
};

static struct tblentry **cmdtable;
#define INIT_G_cmdtable() do { \
	cmdtable = xzalloc(CMDTABLESIZE * sizeof(cmdtable[0])); \
} while (0)

static int builtinloc = -1;     /* index in path of %builtin, or -1 */


static void
tryexec(IF_FEATURE_SH_STANDALONE(int applet_no,) const char *cmd, char **argv, char **envp)
{
#if ENABLE_FEATURE_SH_STANDALONE
	if (applet_no >= 0) {
		if (APPLET_IS_NOEXEC(applet_no)) {
			clearenv();
			while (*envp)
				putenv(*envp++);
			popredir(/*drop:*/ 1);
			run_noexec_applet_and_exit(applet_no, cmd, argv);
		}
		/* re-exec ourselves with the new arguments */
		execve(bb_busybox_exec_path, argv, envp);
		/* If they called chroot or otherwise made the binary no longer
		 * executable, fall through */
	}
#endif

 repeat:
#ifdef SYSV
	do {
		execve(cmd, argv, envp);
	} while (errno == EINTR);
#else
	execve(cmd, argv, envp);
#endif
	if (cmd != bb_busybox_exec_path && errno == ENOEXEC) {
		/* Run "cmd" as a shell script:
		 * http://pubs.opengroup.org/onlinepubs/9699919799/utilities/V3_chap02.html
		 * "If the execve() function fails with ENOEXEC, the shell
		 * shall execute a command equivalent to having a shell invoked
		 * with the command name as its first operand,
		 * with any remaining arguments passed to the new shell"
		 *
		 * That is, do not use $SHELL, user's shell, or /bin/sh;
		 * just call ourselves.
		 *
		 * Note that bash reads ~80 chars of the file, and if it sees
		 * a zero byte before it sees newline, it doesn't try to
		 * interpret it, but fails with "cannot execute binary file"
		 * message and exit code 126. For one, this prevents attempts
		 * to interpret foreign ELF binaries as shell scripts.
		 */
		argv[0] = (char*) cmd;
		cmd = bb_busybox_exec_path;
		/* NB: this is only possible because all callers of shellexec()
		 * ensure that the argv[-1] slot exists!
		 */
		argv--;
		argv[0] = (char*) "ash";
		goto repeat;
	}
}

/*
 * Exec a program.  Never returns.  If you change this routine, you may
 * have to change the find_command routine as well.
 * argv[-1] must exist and be writable! See tryexec() for why.
 */
static void shellexec(char *prog, char **argv, const char *path, int idx) NORETURN;
static void shellexec(char *prog, char **argv, const char *path, int idx)
{
	char *cmdname;
	int e;
	char **envp;
	int exerrno;
	int applet_no = -1; /* used only by FEATURE_SH_STANDALONE */

<<<<<<< HEAD
	envp = listvars(VEXPORT, VUNSET, /*end:*/ NULL);
	if ((strchr(prog, '/') || (ENABLE_PLATFORM_MINGW32 && strchr(prog, '\\')))
=======
	envp = listvars(VEXPORT, VUNSET, /*strlist:*/ NULL, /*end:*/ NULL);
	if (strchr(prog, '/') != NULL
>>>>>>> a5060b83
#if ENABLE_FEATURE_SH_STANDALONE
	 || (applet_no = find_applet_by_name(prog)) >= 0
#endif
	) {
		tryexec(IF_FEATURE_SH_STANDALONE(applet_no,) prog, argv, envp);
		if (applet_no >= 0) {
			/* We tried execing ourself, but it didn't work.
			 * Maybe /proc/self/exe doesn't exist?
			 * Try $PATH search.
			 */
			goto try_PATH;
		}
		e = errno;
	} else {
 try_PATH:
		e = ENOENT;
		while ((cmdname = path_advance(&path, prog)) != NULL) {
			if (--idx < 0 && pathopt == NULL) {
				tryexec(IF_FEATURE_SH_STANDALONE(-1,) cmdname, argv, envp);
				if (errno != ENOENT && errno != ENOTDIR)
					e = errno;
			}
			stunalloc(cmdname);
		}
	}

	/* Map to POSIX errors */
	switch (e) {
	case EACCES:
		exerrno = 126;
		break;
	case ENOENT:
		exerrno = 127;
		break;
	default:
		exerrno = 2;
		break;
	}
	exitstatus = exerrno;
	TRACE(("shellexec failed for %s, errno %d, suppress_int %d\n",
		prog, e, suppress_int));
	ash_msg_and_raise(EXEXIT, "%s: %s", prog, errmsg(e, "not found"));
	/* NOTREACHED */
}

static void
printentry(struct tblentry *cmdp)
{
	int idx;
	const char *path;
	char *name;

	idx = cmdp->param.index;
	path = pathval();
	do {
		name = path_advance(&path, cmdp->cmdname);
		stunalloc(name);
	} while (--idx >= 0);
	out1fmt("%s%s\n", name, (cmdp->rehash ? "*" : nullstr));
}

/*
 * Clear out command entries.  The argument specifies the first entry in
 * PATH which has changed.
 */
static void
clearcmdentry(int firstchange)
{
	struct tblentry **tblp;
	struct tblentry **pp;
	struct tblentry *cmdp;

	INT_OFF;
	for (tblp = cmdtable; tblp < &cmdtable[CMDTABLESIZE]; tblp++) {
		pp = tblp;
		while ((cmdp = *pp) != NULL) {
			if ((cmdp->cmdtype == CMDNORMAL &&
			     cmdp->param.index >= firstchange)
			 || (cmdp->cmdtype == CMDBUILTIN &&
			     builtinloc >= firstchange)
			) {
				*pp = cmdp->next;
				free(cmdp);
			} else {
				pp = &cmdp->next;
			}
		}
	}
	INT_ON;
}

/*
 * Locate a command in the command hash table.  If "add" is nonzero,
 * add the command to the table if it is not already present.  The
 * variable "lastcmdentry" is set to point to the address of the link
 * pointing to the entry, so that delete_cmd_entry can delete the
 * entry.
 *
 * Interrupts must be off if called with add != 0.
 */
static struct tblentry **lastcmdentry;

static struct tblentry *
cmdlookup(const char *name, int add)
{
	unsigned int hashval;
	const char *p;
	struct tblentry *cmdp;
	struct tblentry **pp;

	p = name;
	hashval = (unsigned char)*p << 4;
	while (*p)
		hashval += (unsigned char)*p++;
	hashval &= 0x7FFF;
	pp = &cmdtable[hashval % CMDTABLESIZE];
	for (cmdp = *pp; cmdp; cmdp = cmdp->next) {
		if (strcmp(cmdp->cmdname, name) == 0)
			break;
		pp = &cmdp->next;
	}
	if (add && cmdp == NULL) {
		cmdp = *pp = ckzalloc(sizeof(struct tblentry)
				+ strlen(name)
				/* + 1 - already done because
				 * tblentry::cmdname is char[1] */);
		/*cmdp->next = NULL; - ckzalloc did it */
		cmdp->cmdtype = CMDUNKNOWN;
		strcpy(cmdp->cmdname, name);
	}
	lastcmdentry = pp;
	return cmdp;
}

/*
 * Delete the command entry returned on the last lookup.
 */
static void
delete_cmd_entry(void)
{
	struct tblentry *cmdp;

	INT_OFF;
	cmdp = *lastcmdentry;
	*lastcmdentry = cmdp->next;
	if (cmdp->cmdtype == CMDFUNCTION)
		freefunc(cmdp->param.func);
	free(cmdp);
	INT_ON;
}

/*
 * Add a new command entry, replacing any existing command entry for
 * the same name - except special builtins.
 */
static void
addcmdentry(char *name, struct cmdentry *entry)
{
	struct tblentry *cmdp;

	cmdp = cmdlookup(name, 1);
	if (cmdp->cmdtype == CMDFUNCTION) {
		freefunc(cmdp->param.func);
	}
	cmdp->cmdtype = entry->cmdtype;
	cmdp->param = entry->u;
	cmdp->rehash = 0;
}

static int FAST_FUNC
hashcmd(int argc UNUSED_PARAM, char **argv UNUSED_PARAM)
{
	struct tblentry **pp;
	struct tblentry *cmdp;
	int c;
	struct cmdentry entry;
	char *name;

	if (nextopt("r") != '\0') {
		clearcmdentry(0);
		return 0;
	}

	if (*argptr == NULL) {
		for (pp = cmdtable; pp < &cmdtable[CMDTABLESIZE]; pp++) {
			for (cmdp = *pp; cmdp; cmdp = cmdp->next) {
				if (cmdp->cmdtype == CMDNORMAL)
					printentry(cmdp);
			}
		}
		return 0;
	}

	c = 0;
	while ((name = *argptr) != NULL) {
		cmdp = cmdlookup(name, 0);
		if (cmdp != NULL
		 && (cmdp->cmdtype == CMDNORMAL
		     || (cmdp->cmdtype == CMDBUILTIN && builtinloc >= 0))
		) {
			delete_cmd_entry();
		}
		find_command(name, &entry, DO_ERR, pathval());
		if (entry.cmdtype == CMDUNKNOWN)
			c = 1;
		argptr++;
	}
	return c;
}

/*
 * Called when a cd is done.  Marks all commands so the next time they
 * are executed they will be rehashed.
 */
static void
hashcd(void)
{
	struct tblentry **pp;
	struct tblentry *cmdp;

	for (pp = cmdtable; pp < &cmdtable[CMDTABLESIZE]; pp++) {
		for (cmdp = *pp; cmdp; cmdp = cmdp->next) {
			if (cmdp->cmdtype == CMDNORMAL
			 || (cmdp->cmdtype == CMDBUILTIN
			     && !IS_BUILTIN_REGULAR(cmdp->param.cmd)
			     && builtinloc > 0)
			) {
				cmdp->rehash = 1;
			}
		}
	}
}

/*
 * Fix command hash table when PATH changed.
 * Called before PATH is changed.  The argument is the new value of PATH;
 * pathval() still returns the old value at this point.
 * Called with interrupts off.
 */
static void FAST_FUNC
changepath(const char *new)
{
	const char *old;
	int firstchange;
	int idx;
	int idx_bltin;

	old = pathval();
	firstchange = 9999;     /* assume no change */
	idx = 0;
	idx_bltin = -1;
	for (;;) {
		if (*old != *new) {
			firstchange = idx;
			if ((*old == '\0' && *new == ':')
			 || (*old == ':' && *new == '\0')
			) {
				firstchange++;
			}
			old = new;      /* ignore subsequent differences */
		}
		if (*new == '\0')
			break;
		if (*new == '%' && idx_bltin < 0 && prefix(new + 1, "builtin"))
			idx_bltin = idx;
		if (*new == ':')
			idx++;
		new++;
		old++;
	}
	if (builtinloc < 0 && idx_bltin >= 0)
		builtinloc = idx_bltin;             /* zap builtins */
	if (builtinloc >= 0 && idx_bltin < 0)
		firstchange = 0;
	clearcmdentry(firstchange);
	builtinloc = idx_bltin;
}
enum {
	TEOF,
	TNL,
	TREDIR,
	TWORD,
	TSEMI,
	TBACKGND,
	TAND,
	TOR,
	TPIPE,
	TLP,
	TRP,
	TENDCASE,
	TENDBQUOTE,
	TNOT,
	TCASE,
	TDO,
	TDONE,
	TELIF,
	TELSE,
	TESAC,
	TFI,
	TFOR,
#if BASH_FUNCTION
	TFUNCTION,
#endif
	TIF,
	TIN,
	TTHEN,
	TUNTIL,
	TWHILE,
	TBEGIN,
	TEND
};
typedef smallint token_id_t;

/* Nth bit indicates if token marks the end of a list */
enum {
	tokendlist = 0
	/*  0 */ | (1u << TEOF)
	/*  1 */ | (0u << TNL)
	/*  2 */ | (0u << TREDIR)
	/*  3 */ | (0u << TWORD)
	/*  4 */ | (0u << TSEMI)
	/*  5 */ | (0u << TBACKGND)
	/*  6 */ | (0u << TAND)
	/*  7 */ | (0u << TOR)
	/*  8 */ | (0u << TPIPE)
	/*  9 */ | (0u << TLP)
	/* 10 */ | (1u << TRP)
	/* 11 */ | (1u << TENDCASE)
	/* 12 */ | (1u << TENDBQUOTE)
	/* 13 */ | (0u << TNOT)
	/* 14 */ | (0u << TCASE)
	/* 15 */ | (1u << TDO)
	/* 16 */ | (1u << TDONE)
	/* 17 */ | (1u << TELIF)
	/* 18 */ | (1u << TELSE)
	/* 19 */ | (1u << TESAC)
	/* 20 */ | (1u << TFI)
	/* 21 */ | (0u << TFOR)
#if BASH_FUNCTION
	/* 22 */ | (0u << TFUNCTION)
#endif
	/* 23 */ | (0u << TIF)
	/* 24 */ | (0u << TIN)
	/* 25 */ | (1u << TTHEN)
	/* 26 */ | (0u << TUNTIL)
	/* 27 */ | (0u << TWHILE)
	/* 28 */ | (0u << TBEGIN)
	/* 29 */ | (1u << TEND)
	, /* thus far 29 bits used */
};

static const char *const tokname_array[] = {
	"end of file",
	"newline",
	"redirection",
	"word",
	";",
	"&",
	"&&",
	"||",
	"|",
	"(",
	")",
	";;",
	"`",
#define KWDOFFSET 13
	/* the following are keywords */
	"!",
	"case",
	"do",
	"done",
	"elif",
	"else",
	"esac",
	"fi",
	"for",
#if BASH_FUNCTION
	"function",
#endif
	"if",
	"in",
	"then",
	"until",
	"while",
	"{",
	"}",
};

/* Wrapper around strcmp for qsort/bsearch/... */
static int
pstrcmp(const void *a, const void *b)
{
	return strcmp((char*)a, *(char**)b);
}

static const char *const *
findkwd(const char *s)
{
	return bsearch(s, tokname_array + KWDOFFSET,
			ARRAY_SIZE(tokname_array) - KWDOFFSET,
			sizeof(tokname_array[0]), pstrcmp);
}

/*
 * Locate and print what a word is...
 */
static int
describe_command(char *command, const char *path, int describe_command_verbose)
{
	struct cmdentry entry;
#if ENABLE_ASH_ALIAS
	const struct alias *ap;
#endif

	path = path ? path : pathval();

	if (describe_command_verbose) {
		out1str(command);
	}

	/* First look at the keywords */
	if (findkwd(command)) {
		out1str(describe_command_verbose ? " is a shell keyword" : command);
		goto out;
	}

#if ENABLE_ASH_ALIAS
	/* Then look at the aliases */
	ap = lookupalias(command, 0);
	if (ap != NULL) {
		if (!describe_command_verbose) {
			out1str("alias ");
			printalias(ap);
			return 0;
		}
		out1fmt(" is an alias for %s", ap->val);
		goto out;
	}
#endif
	/* Brute force */
	find_command(command, &entry, DO_ABS, path);

	switch (entry.cmdtype) {
	case CMDNORMAL: {
		int j = entry.u.index;
		char *p;
		if (j < 0) {
			p = command;
		} else {
			do {
				p = path_advance(&path, command);
				stunalloc(p);
			} while (--j >= 0);
		}
		if (describe_command_verbose) {
			out1fmt(" is %s", p);
		} else {
			out1str(p);
		}
		break;
	}

	case CMDFUNCTION:
		if (describe_command_verbose) {
			out1str(" is a shell function");
		} else {
			out1str(command);
		}
		break;

	case CMDBUILTIN:
		if (describe_command_verbose) {
			out1fmt(" is a %sshell builtin",
				IS_BUILTIN_SPECIAL(entry.u.cmd) ?
					"special " : nullstr
			);
		} else {
			out1str(command);
		}
		break;

	default:
		if (describe_command_verbose) {
			out1str(": not found\n");
		}
		return 127;
	}
 out:
	out1str("\n");
	return 0;
}

static int FAST_FUNC
typecmd(int argc UNUSED_PARAM, char **argv)
{
	int i = 1;
	int err = 0;
	int verbose = 1;

	/* type -p ... ? (we don't bother checking for 'p') */
	if (argv[1] && argv[1][0] == '-') {
		i++;
		verbose = 0;
	}
	while (argv[i]) {
		err |= describe_command(argv[i++], NULL, verbose);
	}
	return err;
}

#if ENABLE_ASH_CMDCMD
/* Is it "command [-p] PROG ARGS" bltin, no other opts? Return ptr to "PROG" if yes */
static char **
parse_command_args(char **argv, const char **path)
{
	char *cp, c;

	for (;;) {
		cp = *++argv;
		if (!cp)
			return NULL;
		if (*cp++ != '-')
			break;
		c = *cp++;
		if (!c)
			break;
		if (c == '-' && !*cp) {
			if (!*++argv)
				return NULL;
			break;
		}
		do {
			switch (c) {
			case 'p':
				*path = bb_default_path;
				break;
			default:
				/* run 'typecmd' for other options */
				return NULL;
			}
			c = *cp++;
		} while (c);
	}
	return argv;
}

static int FAST_FUNC
commandcmd(int argc UNUSED_PARAM, char **argv UNUSED_PARAM)
{
	char *cmd;
	int c;
	enum {
		VERIFY_BRIEF = 1,
		VERIFY_VERBOSE = 2,
	} verify = 0;
	const char *path = NULL;

	/* "command [-p] PROG ARGS" (that is, without -V or -v)
	 * never reaches this function.
	 */

	while ((c = nextopt("pvV")) != '\0')
		if (c == 'V')
			verify |= VERIFY_VERBOSE;
		else if (c == 'v')
			/*verify |= VERIFY_BRIEF*/;
#if DEBUG
		else if (c != 'p')
			abort();
#endif
		else
			path = bb_default_path;

	/* Mimic bash: just "command -v" doesn't complain, it's a nop */
	cmd = *argptr;
	if (/*verify && */ cmd)
		return describe_command(cmd, path, verify /* - VERIFY_BRIEF*/);

	return 0;
}
#endif


static int funcblocksize;       /* size of structures in function */
static int funcstringsize;      /* size of strings in node */
static void *funcblock;         /* block to allocate function from */
static char *funcstring;        /* block to allocate strings from */
#if ENABLE_PLATFORM_MINGW32
static int nodeptrsize;
static char **nodeptr;
#endif

static const uint8_t nodesize[N_NUMBER] ALIGN1 = {
	[NCMD     ] = SHELL_ALIGN(sizeof(struct ncmd)),
	[NPIPE    ] = SHELL_ALIGN(sizeof(struct npipe)),
	[NREDIR   ] = SHELL_ALIGN(sizeof(struct nredir)),
	[NBACKGND ] = SHELL_ALIGN(sizeof(struct nredir)),
	[NSUBSHELL] = SHELL_ALIGN(sizeof(struct nredir)),
	[NAND     ] = SHELL_ALIGN(sizeof(struct nbinary)),
	[NOR      ] = SHELL_ALIGN(sizeof(struct nbinary)),
	[NSEMI    ] = SHELL_ALIGN(sizeof(struct nbinary)),
	[NIF      ] = SHELL_ALIGN(sizeof(struct nif)),
	[NWHILE   ] = SHELL_ALIGN(sizeof(struct nbinary)),
	[NUNTIL   ] = SHELL_ALIGN(sizeof(struct nbinary)),
	[NFOR     ] = SHELL_ALIGN(sizeof(struct nfor)),
	[NCASE    ] = SHELL_ALIGN(sizeof(struct ncase)),
	[NCLIST   ] = SHELL_ALIGN(sizeof(struct nclist)),
	[NDEFUN   ] = SHELL_ALIGN(sizeof(struct narg)),
	[NARG     ] = SHELL_ALIGN(sizeof(struct narg)),
	[NTO      ] = SHELL_ALIGN(sizeof(struct nfile)),
#if BASH_REDIR_OUTPUT
	[NTO2     ] = SHELL_ALIGN(sizeof(struct nfile)),
#endif
	[NCLOBBER ] = SHELL_ALIGN(sizeof(struct nfile)),
	[NFROM    ] = SHELL_ALIGN(sizeof(struct nfile)),
	[NFROMTO  ] = SHELL_ALIGN(sizeof(struct nfile)),
	[NAPPEND  ] = SHELL_ALIGN(sizeof(struct nfile)),
	[NTOFD    ] = SHELL_ALIGN(sizeof(struct ndup)),
	[NFROMFD  ] = SHELL_ALIGN(sizeof(struct ndup)),
	[NHERE    ] = SHELL_ALIGN(sizeof(struct nhere)),
	[NXHERE   ] = SHELL_ALIGN(sizeof(struct nhere)),
	[NNOT     ] = SHELL_ALIGN(sizeof(struct nnot)),
};

static void calcsize(union node *n);

static void
sizenodelist(struct nodelist *lp)
{
	while (lp) {
		funcblocksize += SHELL_ALIGN(sizeof(struct nodelist));
		IF_PLATFORM_MINGW32(nodeptrsize += 2);
		calcsize(lp->n);
		lp = lp->next;
	}
}

static void
calcsize(union node *n)
{
	if (n == NULL)
		return;
	funcblocksize += nodesize[n->type];
	switch (n->type) {
	case NCMD:
		calcsize(n->ncmd.redirect);
		calcsize(n->ncmd.args);
		calcsize(n->ncmd.assign);
		IF_PLATFORM_MINGW32(nodeptrsize += 3);
		break;
	case NPIPE:
		sizenodelist(n->npipe.cmdlist);
		IF_PLATFORM_MINGW32(nodeptrsize++);
		break;
	case NREDIR:
	case NBACKGND:
	case NSUBSHELL:
		calcsize(n->nredir.redirect);
		calcsize(n->nredir.n);
		IF_PLATFORM_MINGW32(nodeptrsize += 2);
		break;
	case NAND:
	case NOR:
	case NSEMI:
	case NWHILE:
	case NUNTIL:
		calcsize(n->nbinary.ch2);
		calcsize(n->nbinary.ch1);
		IF_PLATFORM_MINGW32(nodeptrsize += 2);
		break;
	case NIF:
		calcsize(n->nif.elsepart);
		calcsize(n->nif.ifpart);
		calcsize(n->nif.test);
		IF_PLATFORM_MINGW32(nodeptrsize += 3);
		break;
	case NFOR:
		funcstringsize += strlen(n->nfor.var) + 1;
		calcsize(n->nfor.body);
		calcsize(n->nfor.args);
		IF_PLATFORM_MINGW32(nodeptrsize += 3);
		break;
	case NCASE:
		calcsize(n->ncase.cases);
		calcsize(n->ncase.expr);
		IF_PLATFORM_MINGW32(nodeptrsize += 2);
		break;
	case NCLIST:
		calcsize(n->nclist.body);
		calcsize(n->nclist.pattern);
		calcsize(n->nclist.next);
		IF_PLATFORM_MINGW32(nodeptrsize += 3);
		break;
	case NDEFUN:
	case NARG:
		sizenodelist(n->narg.backquote);
		funcstringsize += strlen(n->narg.text) + 1;
		calcsize(n->narg.next);
		IF_PLATFORM_MINGW32(nodeptrsize += 3);
		break;
	case NTO:
#if BASH_REDIR_OUTPUT
	case NTO2:
#endif
	case NCLOBBER:
	case NFROM:
	case NFROMTO:
	case NAPPEND:
		calcsize(n->nfile.fname);
		calcsize(n->nfile.next);
		IF_PLATFORM_MINGW32(nodeptrsize += 2);
		break;
	case NTOFD:
	case NFROMFD:
		calcsize(n->ndup.vname);
		calcsize(n->ndup.next);
		IF_PLATFORM_MINGW32(nodeptrsize += 2);
	break;
	case NHERE:
	case NXHERE:
		calcsize(n->nhere.doc);
		calcsize(n->nhere.next);
		IF_PLATFORM_MINGW32(nodeptrsize += 2);
		break;
	case NNOT:
		calcsize(n->nnot.com);
		IF_PLATFORM_MINGW32(nodeptrsize++);
		break;
	};
}

static char *
nodeckstrdup(const char *s)
{
	char *rtn = funcstring;

	if (!s)
		return NULL;
	strcpy(funcstring, s);
	funcstring += strlen(s) + 1;
	return rtn;
}

static union node *copynode(union node *);

#if ENABLE_PLATFORM_MINGW32
# define SAVE_PTR(dst) {if (nodeptr) *nodeptr++ = (char *)&(dst);}
# define SAVE_PTR2(dst1,dst2) {if (nodeptr) { *nodeptr++ = (char *)&(dst1);*nodeptr++ = (char *)&(dst2);}}
# define SAVE_PTR3(dst1,dst2,dst3) {if (nodeptr) { *nodeptr++ = (char *)&(dst1);*nodeptr++ = (char *)&(dst2);*nodeptr++ = (char *)&(dst3);}}
# define SAVE_PTR4(dst1,dst2,dst3,dst4) {if (nodeptr) { *nodeptr++ = (char *)&(dst1);*nodeptr++ = (char *)&(dst2);*nodeptr++ = (char *)&(dst3);*nodeptr++ = (char *)&(dst4);}}
#else
# define SAVE_PTR(dst)
# define SAVE_PTR2(dst,dst2)
# define SAVE_PTR3(dst,dst2,dst3)
# define SAVE_PTR4(dst,dst2,dst3,dst4)
#endif

static struct nodelist *
copynodelist(struct nodelist *lp)
{
	struct nodelist *start;
	struct nodelist **lpp;

	lpp = &start;
	while (lp) {
		*lpp = funcblock;
		funcblock = (char *) funcblock + SHELL_ALIGN(sizeof(struct nodelist));
		(*lpp)->n = copynode(lp->n);
		SAVE_PTR2((*lpp)->n, (*lpp)->next);
		lp = lp->next;
		lpp = &(*lpp)->next;
	}
	*lpp = NULL;
	return start;
}

static union node *
copynode(union node *n)
{
	union node *new;

	if (n == NULL)
		return NULL;
	new = funcblock;
	funcblock = (char *) funcblock + nodesize[n->type];

	switch (n->type) {
	case NCMD:
		new->ncmd.redirect = copynode(n->ncmd.redirect);
		new->ncmd.args = copynode(n->ncmd.args);
		new->ncmd.assign = copynode(n->ncmd.assign);
		SAVE_PTR3(new->ncmd.redirect,new->ncmd.args, new->ncmd.assign);
		break;
	case NPIPE:
		new->npipe.cmdlist = copynodelist(n->npipe.cmdlist);
		new->npipe.pipe_backgnd = n->npipe.pipe_backgnd;
		SAVE_PTR(new->npipe.cmdlist);
		break;
	case NREDIR:
	case NBACKGND:
	case NSUBSHELL:
		new->nredir.redirect = copynode(n->nredir.redirect);
		new->nredir.n = copynode(n->nredir.n);
		SAVE_PTR2(new->nredir.redirect,new->nredir.n);
		break;
	case NAND:
	case NOR:
	case NSEMI:
	case NWHILE:
	case NUNTIL:
		new->nbinary.ch2 = copynode(n->nbinary.ch2);
		new->nbinary.ch1 = copynode(n->nbinary.ch1);
		SAVE_PTR2(new->nbinary.ch1,new->nbinary.ch2);
		break;
	case NIF:
		new->nif.elsepart = copynode(n->nif.elsepart);
		new->nif.ifpart = copynode(n->nif.ifpart);
		new->nif.test = copynode(n->nif.test);
		SAVE_PTR3(new->nif.elsepart,new->nif.ifpart,new->nif.test);
		break;
	case NFOR:
		new->nfor.var = nodeckstrdup(n->nfor.var);
		new->nfor.body = copynode(n->nfor.body);
		new->nfor.args = copynode(n->nfor.args);
		SAVE_PTR3(new->nfor.var,new->nfor.body,new->nfor.args);
		break;
	case NCASE:
		new->ncase.cases = copynode(n->ncase.cases);
		new->ncase.expr = copynode(n->ncase.expr);
		SAVE_PTR2(new->ncase.cases,new->ncase.expr);
		break;
	case NCLIST:
		new->nclist.body = copynode(n->nclist.body);
		new->nclist.pattern = copynode(n->nclist.pattern);
		new->nclist.next = copynode(n->nclist.next);
		SAVE_PTR3(new->nclist.body,new->nclist.pattern,new->nclist.next);
		break;
	case NDEFUN:
	case NARG:
		new->narg.backquote = copynodelist(n->narg.backquote);
		new->narg.text = nodeckstrdup(n->narg.text);
		new->narg.next = copynode(n->narg.next);
		SAVE_PTR3(new->narg.backquote,new->narg.text,new->narg.next);
		break;
	case NTO:
#if BASH_REDIR_OUTPUT
	case NTO2:
#endif
	case NCLOBBER:
	case NFROM:
	case NFROMTO:
	case NAPPEND:
		new->nfile.fname = copynode(n->nfile.fname);
		new->nfile.fd = n->nfile.fd;
		new->nfile.next = copynode(n->nfile.next);
		SAVE_PTR2(new->nfile.fname,new->nfile.next);
		break;
	case NTOFD:
	case NFROMFD:
		new->ndup.vname = copynode(n->ndup.vname);
		new->ndup.dupfd = n->ndup.dupfd;
		new->ndup.fd = n->ndup.fd;
		new->ndup.next = copynode(n->ndup.next);
		SAVE_PTR2(new->ndup.vname,new->ndup.next);
		break;
	case NHERE:
	case NXHERE:
		new->nhere.doc = copynode(n->nhere.doc);
		new->nhere.fd = n->nhere.fd;
		new->nhere.next = copynode(n->nhere.next);
		SAVE_PTR2(new->nhere.doc,new->nhere.next);
		break;
	case NNOT:
		new->nnot.com = copynode(n->nnot.com);
		SAVE_PTR(new->nnot.com);
		break;
	};
	new->type = n->type;
	return new;
}

/*
 * Make a copy of a parse tree.
 */
static struct funcnode *
copyfunc(union node *n)
{
	struct funcnode *f;
	size_t blocksize;

	funcblocksize = offsetof(struct funcnode, n);
	funcstringsize = 0;
	calcsize(n);
	blocksize = funcblocksize;
	f = ckmalloc(blocksize + funcstringsize);
	funcblock = (char *) f + offsetof(struct funcnode, n);
	funcstring = (char *) f + blocksize;
	IF_PLATFORM_MINGW32(nodeptr = NULL);
	copynode(n);
	f->count = 0;
	return f;
}

/*
 * Define a shell function.
 */
static void
defun(union node *func)
{
	struct cmdentry entry;

	INT_OFF;
	entry.cmdtype = CMDFUNCTION;
	entry.u.func = copyfunc(func);
	addcmdentry(func->narg.text, &entry);
	INT_ON;
}

/* Reasons for skipping commands (see comment on breakcmd routine) */
#define SKIPBREAK      (1 << 0)
#define SKIPCONT       (1 << 1)
#define SKIPFUNC       (1 << 2)
static smallint evalskip;       /* set to SKIPxxx if we are skipping commands */
static int skipcount;           /* number of levels to skip */
static int funcnest;            /* depth of function calls */
static int loopnest;            /* current loop nesting level */

/* Forward decl way out to parsing code - dotrap needs it */
static int evalstring(char *s, int flags);

/* Called to execute a trap.
 * Single callsite - at the end of evaltree().
 * If we return non-zero, evaltree raises EXEXIT exception.
 *
 * Perhaps we should avoid entering new trap handlers
 * while we are executing a trap handler. [is it a TODO?]
 */
static void
dotrap(void)
{
	uint8_t *g;
	int sig;
	uint8_t last_status;

	if (!pending_sig)
		return;

	last_status = exitstatus;
	pending_sig = 0;
	barrier();

	TRACE(("dotrap entered\n"));
	for (sig = 1, g = gotsig; sig < NSIG; sig++, g++) {
		char *p;

		if (!*g)
			continue;

		if (evalskip) {
			pending_sig = sig;
			break;
		}

		p = trap[sig];
		/* non-trapped SIGINT is handled separately by raise_interrupt,
		 * don't upset it by resetting gotsig[SIGINT-1] */
		if (sig == SIGINT && !p)
			continue;

		TRACE(("sig %d is active, will run handler '%s'\n", sig, p));
		*g = 0;
		if (!p)
			continue;
		evalstring(p, 0);
	}
	exitstatus = last_status;
	TRACE(("dotrap returns\n"));
}

/* forward declarations - evaluation is fairly recursive business... */
static int evalloop(union node *, int);
static int evalfor(union node *, int);
static int evalcase(union node *, int);
static int evalsubshell(union node *, int);
static void expredir(union node *);
static int evalpipe(union node *, int);
static int evalcommand(union node *, int);
static int evalbltin(const struct builtincmd *, int, char **, int);
static void prehash(union node *);

/*
 * Evaluate a parse tree.  The value is left in the global variable
 * exitstatus.
 */
static int
evaltree(union node *n, int flags)
{
	int checkexit = 0;
	int (*evalfn)(union node *, int);
	int status = 0;

	if (n == NULL) {
		TRACE(("evaltree(NULL) called\n"));
		goto out;
	}
	TRACE(("evaltree(%p: %d, %d) called\n", n, n->type, flags));

	dotrap();

	switch (n->type) {
	default:
#if DEBUG
		out1fmt("Node type = %d\n", n->type);
		fflush_all();
		break;
#endif
	case NNOT:
		status = !evaltree(n->nnot.com, EV_TESTED);
		goto setstatus;
	case NREDIR:
		expredir(n->nredir.redirect);
		pushredir(n->nredir.redirect);
		status = redirectsafe(n->nredir.redirect, REDIR_PUSH);
		if (!status) {
			status = evaltree(n->nredir.n, flags & EV_TESTED);
		}
		if (n->nredir.redirect)
			popredir(/*drop:*/ 0);
		goto setstatus;
	case NCMD:
		evalfn = evalcommand;
 checkexit:
		if (eflag && !(flags & EV_TESTED))
			checkexit = ~0;
		goto calleval;
	case NFOR:
		evalfn = evalfor;
		goto calleval;
	case NWHILE:
	case NUNTIL:
		evalfn = evalloop;
		goto calleval;
	case NSUBSHELL:
	case NBACKGND:
		evalfn = evalsubshell;
		goto checkexit;
	case NPIPE:
		evalfn = evalpipe;
		goto checkexit;
	case NCASE:
		evalfn = evalcase;
		goto calleval;
	case NAND:
	case NOR:
	case NSEMI: {

#if NAND + 1 != NOR
#error NAND + 1 != NOR
#endif
#if NOR + 1 != NSEMI
#error NOR + 1 != NSEMI
#endif
		unsigned is_or = n->type - NAND;
		status = evaltree(
			n->nbinary.ch1,
			(flags | ((is_or >> 1) - 1)) & EV_TESTED
		);
		if ((!status) == is_or || evalskip)
			break;
		n = n->nbinary.ch2;
 evaln:
		evalfn = evaltree;
 calleval:
		status = evalfn(n, flags);
		goto setstatus;
	}
	case NIF:
		status = evaltree(n->nif.test, EV_TESTED);
		if (evalskip)
			break;
		if (!status) {
			n = n->nif.ifpart;
			goto evaln;
		}
		if (n->nif.elsepart) {
			n = n->nif.elsepart;
			goto evaln;
		}
		status = 0;
		goto setstatus;
	case NDEFUN:
		defun(n);
		/* Not necessary. To test it:
		 * "false; f() { qwerty; }; echo $?" should print 0.
		 */
		/* status = 0; */
 setstatus:
		exitstatus = status;
		break;
	}
 out:
	/* Order of checks below is important:
	 * signal handlers trigger before exit caused by "set -e".
	 */
	dotrap();

	if (checkexit & status)
		raise_exception(EXEXIT);
	if (flags & EV_EXIT)
		raise_exception(EXEXIT);

	TRACE(("leaving evaltree (no interrupts)\n"));
	return exitstatus;
}

static int
skiploop(void)
{
	int skip = evalskip;

	switch (skip) {
	case 0:
		break;
	case SKIPBREAK:
	case SKIPCONT:
		if (--skipcount <= 0) {
			evalskip = 0;
			break;
		}
		skip = SKIPBREAK;
		break;
	}
	return skip;
}

static int
evalloop(union node *n, int flags)
{
	int skip;
	int status;

	loopnest++;
	status = 0;
	flags &= EV_TESTED;
	do {
		int i;

		i = evaltree(n->nbinary.ch1, EV_TESTED);
		skip = skiploop();
		if (skip == SKIPFUNC)
			status = i;
		if (skip)
			continue;
		if (n->type != NWHILE)
			i = !i;
		if (i != 0)
			break;
		status = evaltree(n->nbinary.ch2, flags);
		skip = skiploop();
	} while (!(skip & ~SKIPCONT));
	loopnest--;

	return status;
}

static int
evalfor(union node *n, int flags)
{
	struct arglist arglist;
	union node *argp;
	struct strlist *sp;
	struct stackmark smark;
	int status = 0;

	setstackmark(&smark);
	arglist.list = NULL;
	arglist.lastp = &arglist.list;
	for (argp = n->nfor.args; argp; argp = argp->narg.next) {
		expandarg(argp, &arglist, EXP_FULL | EXP_TILDE);
	}
	*arglist.lastp = NULL;

	loopnest++;
	flags &= EV_TESTED;
	for (sp = arglist.list; sp; sp = sp->next) {
		setvar0(n->nfor.var, sp->text);
		status = evaltree(n->nfor.body, flags);
		if (skiploop() & ~SKIPCONT)
			break;
	}
	loopnest--;
	popstackmark(&smark);

	return status;
}

static int
evalcase(union node *n, int flags)
{
	union node *cp;
	union node *patp;
	struct arglist arglist;
	struct stackmark smark;
	int status = 0;

	setstackmark(&smark);
	arglist.list = NULL;
	arglist.lastp = &arglist.list;
	expandarg(n->ncase.expr, &arglist, EXP_TILDE);
	for (cp = n->ncase.cases; cp && evalskip == 0; cp = cp->nclist.next) {
		for (patp = cp->nclist.pattern; patp; patp = patp->narg.next) {
			if (casematch(patp, arglist.list->text)) {
				/* Ensure body is non-empty as otherwise
				 * EV_EXIT may prevent us from setting the
				 * exit status.
				 */
				if (evalskip == 0 && cp->nclist.body) {
					status = evaltree(cp->nclist.body, flags);
				}
				goto out;
			}
		}
	}
 out:
	popstackmark(&smark);

	return status;
}

/*
 * Kick off a subshell to evaluate a tree.
 */
static int
evalsubshell(union node *n, int flags)
{
	IF_PLATFORM_MINGW32(struct forkshell fs;)
	struct job *jp;
	int backgnd = (n->type == NBACKGND); /* FORK_BG(1) if yes, else FORK_FG(0) */
	int status;

	expredir(n->nredir.redirect);
	if (!backgnd && (flags & EV_EXIT) && !may_have_traps)
		goto nofork;
	INT_OFF;
	if (backgnd == FORK_FG)
		get_tty_state();
	jp = makejob(/*n,*/ 1);
#if ENABLE_PLATFORM_MINGW32
	memset(&fs, 0, sizeof(fs));
	fs.fpid = FS_EVALSUBSHELL;
	fs.n = n;
	fs.flags = flags;
	if (spawn_forkshell(jp, &fs, backgnd) < 0)
		ash_msg_and_raise_error("unable to spawn shell");
	if ( 0 ) {
#else
	if (forkshell(jp, n, backgnd) == 0) {
		/* child */
		INT_ON;
		flags |= EV_EXIT;
		if (backgnd)
			flags &= ~EV_TESTED;
#endif
 nofork:
		redirect(n->nredir.redirect, 0);
		evaltreenr(n->nredir.n, flags);
		/* never returns */
	}
	/* parent */
	status = 0;
	if (backgnd == FORK_FG)
		status = waitforjob(jp);
	INT_ON;
	return status;
}

/*
 * Compute the names of the files in a redirection list.
 */
static void fixredir(union node *, const char *, int);
static void
expredir(union node *n)
{
	union node *redir;

	for (redir = n; redir; redir = redir->nfile.next) {
		struct arglist fn;

		fn.list = NULL;
		fn.lastp = &fn.list;
		switch (redir->type) {
		case NFROMTO:
		case NFROM:
		case NTO:
#if BASH_REDIR_OUTPUT
		case NTO2:
#endif
		case NCLOBBER:
		case NAPPEND:
			expandarg(redir->nfile.fname, &fn, EXP_TILDE | EXP_REDIR);
			TRACE(("expredir expanded to '%s'\n", fn.list->text));
#if BASH_REDIR_OUTPUT
 store_expfname:
#endif
#if 0
// By the design of stack allocator, the loop of this kind:
//	while true; do while true; do break; done </dev/null; done
// will look like a memory leak: ash plans to free expfname's
// of "/dev/null" as soon as it finishes running the loop
// (in this case, never).
// This "fix" is wrong:
			if (redir->nfile.expfname)
				stunalloc(redir->nfile.expfname);
// It results in corrupted state of stacked allocations.
#endif
			redir->nfile.expfname = fn.list->text;
			break;
		case NFROMFD:
		case NTOFD: /* >& */
			if (redir->ndup.vname) {
				expandarg(redir->ndup.vname, &fn, EXP_FULL | EXP_TILDE);
				if (fn.list == NULL)
					ash_msg_and_raise_error("redir error");
#if BASH_REDIR_OUTPUT
//FIXME: we used expandarg with different args!
				if (!isdigit_str9(fn.list->text)) {
					/* >&file, not >&fd */
					if (redir->nfile.fd != 1) /* 123>&file - BAD */
						ash_msg_and_raise_error("redir error");
					redir->type = NTO2;
					goto store_expfname;
				}
#endif
				fixredir(redir, fn.list->text, 1);
			}
			break;
		}
	}
}

/*
 * Evaluate a pipeline.  All the processes in the pipeline are children
 * of the process creating the pipeline.  (This differs from some versions
 * of the shell, which make the last process in a pipeline the parent
 * of all the rest.)
 */
static int
evalpipe(union node *n, int flags)
{
	IF_PLATFORM_MINGW32(struct forkshell fs;)
	struct job *jp;
	struct nodelist *lp;
	int pipelen;
	int prevfd;
	int pip[2];
	int status = 0;

	TRACE(("evalpipe(0x%lx) called\n", (long)n));
	pipelen = 0;
	for (lp = n->npipe.cmdlist; lp; lp = lp->next)
		pipelen++;
	flags |= EV_EXIT;
	INT_OFF;
	if (n->npipe.pipe_backgnd == 0)
		get_tty_state();
	jp = makejob(/*n,*/ pipelen);
	prevfd = -1;
	for (lp = n->npipe.cmdlist; lp; lp = lp->next) {
		prehash(lp->n);
		pip[1] = -1;
		if (lp->next) {
			if (pipe(pip) < 0) {
				close(prevfd);
				ash_msg_and_raise_perror("can't create pipe");
			}
		}
#if ENABLE_PLATFORM_MINGW32
		memset(&fs, 0, sizeof(fs));
		fs.fpid = FS_EVALPIPE;
		fs.flags = flags;
		fs.n = lp->n;
		fs.fd[0] = pip[0];
		fs.fd[1] = pip[1];
		fs.fd[2] = prevfd;
		if (spawn_forkshell(jp, &fs, n->npipe.pipe_backgnd) < 0)
			ash_msg_and_raise_error("unable to spawn shell");
#else
		if (forkshell(jp, lp->n, n->npipe.pipe_backgnd) == 0) {
			/* child */
			INT_ON;
			if (pip[1] >= 0) {
				close(pip[0]);
			}
			if (prevfd > 0) {
				dup2(prevfd, 0);
				close(prevfd);
			}
			if (pip[1] > 1) {
				dup2(pip[1], 1);
				close(pip[1]);
			}
			evaltreenr(lp->n, flags);
			/* never returns */
		}
#endif
		/* parent */
		if (prevfd >= 0)
			close(prevfd);
		prevfd = pip[0];
		/* Don't want to trigger debugging */
		if (pip[1] != -1)
			close(pip[1]);
	}
	if (n->npipe.pipe_backgnd == 0) {
		status = waitforjob(jp);
		TRACE(("evalpipe:  job done exit status %d\n", status));
	}
	INT_ON;

	return status;
}

/*
 * Controls whether the shell is interactive or not.
 */
static void
setinteractive(int on)
{
	static smallint is_interactive;

	if (++on == is_interactive)
		return;
	is_interactive = on;
	setsignal(SIGINT);
	setsignal(SIGQUIT);
	setsignal(SIGTERM);
#if !ENABLE_FEATURE_SH_EXTRA_QUIET
	if (is_interactive > 1) {
		/* Looks like they want an interactive shell */
		static smallint did_banner;

		if (!did_banner) {
			/* note: ash and hush share this string */
			out1fmt("\n\n%s %s\n"
				IF_ASH_HELP("Enter 'help' for a list of built-in commands.\n")
				"\n",
				bb_banner,
				"built-in shell (ash)"
			);
			did_banner = 1;
		}
	}
#endif
}

static void
optschanged(void)
{
#if DEBUG
	opentrace();
#endif
	setinteractive(iflag);
	setjobctl(mflag);
#if ENABLE_FEATURE_EDITING_VI
	if (viflag)
		line_input_state->flags |= VI_MODE;
	else
		line_input_state->flags &= ~VI_MODE;
#else
	viflag = 0; /* forcibly keep the option off */
#endif
}

struct localvar_list {
	struct localvar_list *next;
	struct localvar *lv;
};

static struct localvar_list *localvar_stack;

/*
 * Called after a function returns.
 * Interrupts must be off.
 */
static void
poplocalvars(int keep)
{
	struct localvar_list *ll;
	struct localvar *lvp, *next;
	struct var *vp;

	INT_OFF;
	ll = localvar_stack;
	localvar_stack = ll->next;

	next = ll->lv;
	free(ll);

	while ((lvp = next) != NULL) {
		next = lvp->next;
		vp = lvp->vp;
		TRACE(("poplocalvar %s\n", vp ? vp->var_text : "-"));
		if (keep) {
			int bits = VSTRFIXED;

			if (lvp->flags != VUNSET) {
				if (vp->var_text == lvp->text)
					bits |= VTEXTFIXED;
				else if (!(lvp->flags & (VTEXTFIXED|VSTACK)))
					free((char*)lvp->text);
			}

			vp->flags &= ~bits;
			vp->flags |= (lvp->flags & bits);

			if ((vp->flags &
			     (VEXPORT|VREADONLY|VSTRFIXED|VUNSET)) == VUNSET)
				unsetvar(vp->var_text);
		} else if (vp == NULL) {	/* $- saved */
			memcpy(optlist, lvp->text, sizeof(optlist));
			free((char*)lvp->text);
			optschanged();
		} else if (lvp->flags == VUNSET) {
			vp->flags &= ~(VSTRFIXED|VREADONLY);
			unsetvar(vp->var_text);
		} else {
			if (vp->var_func)
				vp->var_func(var_end(lvp->text));
			if ((vp->flags & (VTEXTFIXED|VSTACK)) == 0)
				free((char*)vp->var_text);
			vp->flags = lvp->flags;
			vp->var_text = lvp->text;
		}
		free(lvp);
	}
	INT_ON;
}

/*
 * Create a new localvar environment.
 */
static struct localvar_list *
pushlocalvars(void)
{
	struct localvar_list *ll;

	INT_OFF;
	ll = ckzalloc(sizeof(*ll));
	/*ll->lv = NULL; - zalloc did it */
	ll->next = localvar_stack;
	localvar_stack = ll;
	INT_ON;

	return ll->next;
}

static void
unwindlocalvars(struct localvar_list *stop)
{
	while (localvar_stack != stop)
		poplocalvars(0);
}

static int
evalfun(struct funcnode *func, int argc, char **argv, int flags)
{
	volatile struct shparam saveparam;
	struct jmploc *volatile savehandler;
	struct jmploc jmploc;
	int e;

	saveparam = shellparam;
	savehandler = exception_handler;
	e = setjmp(jmploc.loc);
	if (e) {
		goto funcdone;
	}
	INT_OFF;
	exception_handler = &jmploc;
	shellparam.malloced = 0;
	func->count++;
	funcnest++;
	INT_ON;
	shellparam.nparam = argc - 1;
	shellparam.p = argv + 1;
#if ENABLE_ASH_GETOPTS
	shellparam.optind = 1;
	shellparam.optoff = -1;
#endif
	pushlocalvars();
	evaltree(func->n.narg.next, flags & EV_TESTED);
	poplocalvars(0);
 funcdone:
	INT_OFF;
	funcnest--;
	freefunc(func);
	freeparam(&shellparam);
	shellparam = saveparam;
	exception_handler = savehandler;
	INT_ON;
	evalskip &= ~SKIPFUNC;
	return e;
}

/*
 * Make a variable a local variable.  When a variable is made local, it's
 * value and flags are saved in a localvar structure.  The saved values
 * will be restored when the shell function returns.  We handle the name
 * "-" as a special case: it makes changes to "set +-options" local
 * (options will be restored on return from the function).
 */
static void
mklocal(char *name)
{
	struct localvar *lvp;
	struct var **vpp;
	struct var *vp;
	char *eq = strchr(name, '=');

	INT_OFF;
	/* Cater for duplicate "local". Examples:
	 * x=0; f() { local x=1; echo $x; local x; echo $x; }; f; echo $x
	 * x=0; f() { local x=1; echo $x; local x=2; echo $x; }; f; echo $x
	 */
	lvp = localvar_stack->lv;
	while (lvp) {
		if (lvp->vp && varcmp(lvp->vp->var_text, name) == 0) {
			if (eq)
				setvareq(name, 0);
			/* else:
			 * it's a duplicate "local VAR" declaration, do nothing
			 */
			goto ret;
		}
		lvp = lvp->next;
	}

	lvp = ckzalloc(sizeof(*lvp));
	if (LONE_DASH(name)) {
		char *p;
		p = ckmalloc(sizeof(optlist));
		lvp->text = memcpy(p, optlist, sizeof(optlist));
		vp = NULL;
	} else {
		vpp = hashvar(name);
		vp = *findvar(vpp, name);
		if (vp == NULL) {
			/* variable did not exist yet */
			if (eq)
				vp = setvareq(name, VSTRFIXED);
			else
				vp = setvar(name, NULL, VSTRFIXED);
			lvp->flags = VUNSET;
		} else {
			lvp->text = vp->var_text;
			lvp->flags = vp->flags;
			/* make sure neither "struct var" nor string gets freed
			 * during (un)setting:
			 */
			vp->flags |= VSTRFIXED|VTEXTFIXED;
			if (eq)
				setvareq(name, 0);
			else
				/* "local VAR" unsets VAR: */
				setvar0(name, NULL);
		}
	}
	lvp->vp = vp;
	lvp->next = localvar_stack->lv;
	localvar_stack->lv = lvp;
 ret:
	INT_ON;
}

/*
 * The "local" command.
 */
static int FAST_FUNC
localcmd(int argc UNUSED_PARAM, char **argv)
{
	char *name;

	if (!localvar_stack)
		ash_msg_and_raise_error("not in a function");

	argv = argptr;
	while ((name = *argv++) != NULL) {
		mklocal(name);
	}
	return 0;
}

static int FAST_FUNC
falsecmd(int argc UNUSED_PARAM, char **argv UNUSED_PARAM)
{
	return 1;
}

static int FAST_FUNC
truecmd(int argc UNUSED_PARAM, char **argv UNUSED_PARAM)
{
	return 0;
}

static int FAST_FUNC
execcmd(int argc UNUSED_PARAM, char **argv)
{
	optionarg = NULL;
	while (nextopt("a:") != '\0')
		/* nextopt() sets optionarg to "-a ARGV0" */;

	argv = argptr;
	if (argv[0]) {
		char *prog;

		iflag = 0;              /* exit on error */
		mflag = 0;
		optschanged();
		/* We should set up signals for "exec CMD"
		 * the same way as for "CMD" without "exec".
		 * But optschanged->setinteractive->setsignal
		 * still thought we are a root shell. Therefore, for example,
		 * SIGQUIT is still set to IGN. Fix it:
		 */
		shlvl++;
		setsignal(SIGQUIT);
		/*setsignal(SIGTERM); - unnecessary because of iflag=0 */
		/*setsignal(SIGTSTP); - unnecessary because of mflag=0 */
		/*setsignal(SIGTTOU); - unnecessary because of mflag=0 */

		prog = argv[0];
		if (optionarg)
			argv[0] = optionarg;
		shellexec(prog, argv, pathval(), 0);
		/* NOTREACHED */
	}
	return 0;
}

/*
 * The return command.
 */
static int FAST_FUNC
returncmd(int argc UNUSED_PARAM, char **argv)
{
	/*
	 * If called outside a function, do what ksh does;
	 * skip the rest of the file.
	 */
	evalskip = SKIPFUNC;
	return argv[1] ? number(argv[1]) : exitstatus;
}

/* Forward declarations for builtintab[] */
static int breakcmd(int, char **) FAST_FUNC;
static int dotcmd(int, char **) FAST_FUNC;
static int evalcmd(int, char **, int) FAST_FUNC;
static int exitcmd(int, char **) FAST_FUNC;
static int exportcmd(int, char **) FAST_FUNC;
#if ENABLE_ASH_GETOPTS
static int getoptscmd(int, char **) FAST_FUNC;
#endif
#if ENABLE_ASH_HELP
static int helpcmd(int, char **) FAST_FUNC;
#endif
#if MAX_HISTORY
static int historycmd(int, char **) FAST_FUNC;
#endif
#if ENABLE_FEATURE_SH_MATH
static int letcmd(int, char **) FAST_FUNC;
#endif
static int readcmd(int, char **) FAST_FUNC;
static int setcmd(int, char **) FAST_FUNC;
static int shiftcmd(int, char **) FAST_FUNC;
static int timescmd(int, char **) FAST_FUNC;
static int trapcmd(int, char **) FAST_FUNC;
static int umaskcmd(int, char **) FAST_FUNC;
static int unsetcmd(int, char **) FAST_FUNC;
static int ulimitcmd(int, char **) FAST_FUNC;

#define BUILTIN_NOSPEC          "0"
#define BUILTIN_SPECIAL         "1"
#define BUILTIN_REGULAR         "2"
#define BUILTIN_SPEC_REG        "3"
#define BUILTIN_ASSIGN          "4"
#define BUILTIN_SPEC_ASSG       "5"
#define BUILTIN_REG_ASSG        "6"
#define BUILTIN_SPEC_REG_ASSG   "7"

/* Stubs for calling non-FAST_FUNC's */
#if ENABLE_ASH_ECHO
static int FAST_FUNC echocmd(int argc, char **argv)   { return echo_main(argc, argv); }
#endif
#if ENABLE_ASH_PRINTF
static int FAST_FUNC printfcmd(int argc, char **argv) { return printf_main(argc, argv); }
#endif
#if ENABLE_ASH_TEST || BASH_TEST2
static int FAST_FUNC testcmd(int argc, char **argv)   { return test_main(argc, argv); }
#endif

/* Keep these in proper order since it is searched via bsearch() */
static const struct builtincmd builtintab[] = {
	{ BUILTIN_SPEC_REG      "."       , dotcmd     },
	{ BUILTIN_SPEC_REG      ":"       , truecmd    },
#if ENABLE_ASH_TEST
	{ BUILTIN_REGULAR       "["       , testcmd    },
#endif
#if BASH_TEST2
	{ BUILTIN_REGULAR       "[["      , testcmd    },
#endif
#if ENABLE_ASH_ALIAS
	{ BUILTIN_REG_ASSG      "alias"   , aliascmd   },
#endif
#if JOBS
	{ BUILTIN_REGULAR       "bg"      , fg_bgcmd   },
#endif
	{ BUILTIN_SPEC_REG      "break"   , breakcmd   },
	{ BUILTIN_REGULAR       "cd"      , cdcmd      },
	{ BUILTIN_NOSPEC        "chdir"   , cdcmd      },
#if ENABLE_ASH_CMDCMD
	{ BUILTIN_REGULAR       "command" , commandcmd },
#endif
	{ BUILTIN_SPEC_REG      "continue", breakcmd   },
#if ENABLE_ASH_ECHO
	{ BUILTIN_REGULAR       "echo"    , echocmd    },
#endif
	{ BUILTIN_SPEC_REG      "eval"    , NULL       }, /*evalcmd() has a differing prototype*/
	{ BUILTIN_SPEC_REG      "exec"    , execcmd    },
	{ BUILTIN_SPEC_REG      "exit"    , exitcmd    },
	{ BUILTIN_SPEC_REG_ASSG "export"  , exportcmd  },
	{ BUILTIN_REGULAR       "false"   , falsecmd   },
#if JOBS
	{ BUILTIN_REGULAR       "fg"      , fg_bgcmd   },
#endif
#if ENABLE_ASH_GETOPTS
	{ BUILTIN_REGULAR       "getopts" , getoptscmd },
#endif
	{ BUILTIN_NOSPEC        "hash"    , hashcmd    },
#if ENABLE_ASH_HELP
	{ BUILTIN_NOSPEC        "help"    , helpcmd    },
#endif
#if MAX_HISTORY
	{ BUILTIN_NOSPEC        "history" , historycmd },
#endif
#if JOBS
	{ BUILTIN_REGULAR       "jobs"    , jobscmd    },
	{ BUILTIN_REGULAR       "kill"    , killcmd    },
#endif
#if ENABLE_FEATURE_SH_MATH
	{ BUILTIN_NOSPEC        "let"     , letcmd     },
#endif
	{ BUILTIN_SPEC_REG_ASSG "local"   , localcmd   },
#if ENABLE_ASH_PRINTF
	{ BUILTIN_REGULAR       "printf"  , printfcmd  },
#endif
	{ BUILTIN_NOSPEC        "pwd"     , pwdcmd     },
	{ BUILTIN_REGULAR       "read"    , readcmd    },
	{ BUILTIN_SPEC_REG_ASSG "readonly", exportcmd  },
	{ BUILTIN_SPEC_REG      "return"  , returncmd  },
	{ BUILTIN_SPEC_REG      "set"     , setcmd     },
	{ BUILTIN_SPEC_REG      "shift"   , shiftcmd   },
#if BASH_SOURCE
	{ BUILTIN_SPEC_REG      "source"  , dotcmd     },
#endif
#if ENABLE_ASH_TEST
	{ BUILTIN_REGULAR       "test"    , testcmd    },
#endif
	{ BUILTIN_SPEC_REG      "times"   , timescmd   },
	{ BUILTIN_SPEC_REG      "trap"    , trapcmd    },
	{ BUILTIN_REGULAR       "true"    , truecmd    },
	{ BUILTIN_NOSPEC        "type"    , typecmd    },
	{ BUILTIN_NOSPEC        "ulimit"  , ulimitcmd  },
	{ BUILTIN_REGULAR       "umask"   , umaskcmd   },
#if ENABLE_ASH_ALIAS
	{ BUILTIN_REGULAR       "unalias" , unaliascmd },
#endif
	{ BUILTIN_SPEC_REG      "unset"   , unsetcmd   },
	{ BUILTIN_REGULAR       "wait"    , waitcmd    },
};

/* Should match the above table! */
#define COMMANDCMD (builtintab + \
	/* . : */	2 + \
	/* [ */		1 * ENABLE_ASH_TEST + \
	/* [[ */	1 * BASH_TEST2 + \
	/* alias */	1 * ENABLE_ASH_ALIAS + \
	/* bg */	1 * ENABLE_ASH_JOB_CONTROL + \
	/* break cd cddir  */	3)
#define EVALCMD (COMMANDCMD + \
	/* command */	1 * ENABLE_ASH_CMDCMD + \
	/* continue */	1 + \
	/* echo */	1 * ENABLE_ASH_ECHO + \
	0)
#define EXECCMD (EVALCMD + \
	/* eval */	1)

/*
 * Search the table of builtin commands.
 */
static int
pstrcmp1(const void *a, const void *b)
{
	return strcmp((char*)a, *(char**)b + 1);
}
static struct builtincmd *
find_builtin(const char *name)
{
	struct builtincmd *bp;

	bp = bsearch(
		name, builtintab, ARRAY_SIZE(builtintab), sizeof(builtintab[0]),
		pstrcmp1
	);
	return bp;
}

/*
 * Execute a simple command.
 */
static int
isassignment(const char *p)
{
	const char *q = endofname(p);
	if (p == q)
		return 0;
	return *q == '=';
}
static int FAST_FUNC
bltincmd(int argc UNUSED_PARAM, char **argv UNUSED_PARAM)
{
	/* Preserve exitstatus of a previous possible redirection
	 * as POSIX mandates */
	return back_exitstatus;
}

static int
evalcommand(union node *cmd, int flags)
{
	static const struct builtincmd null_bltin = {
		"\0\0", bltincmd /* why three NULs? */
	};
	struct localvar_list *localvar_stop;
	struct redirtab *redir_stop;
	struct stackmark smark;
	union node *argp;
	struct arglist arglist;
	struct arglist varlist;
	char **argv;
	int argc;
	const struct strlist *sp;
	struct cmdentry cmdentry;
	struct job *jp;
	char *lastarg;
	const char *path;
	int spclbltin;
	int status;
	char **nargv;
	smallint cmd_is_exec;

	/* First expand the arguments. */
	TRACE(("evalcommand(0x%lx, %d) called\n", (long)cmd, flags));
	setstackmark(&smark);
	localvar_stop = pushlocalvars();
	back_exitstatus = 0;

	cmdentry.cmdtype = CMDBUILTIN;
	cmdentry.u.cmd = &null_bltin;
	varlist.lastp = &varlist.list;
	*varlist.lastp = NULL;
	arglist.lastp = &arglist.list;
	*arglist.lastp = NULL;

	argc = 0;
	if (cmd->ncmd.args) {
		struct builtincmd *bcmd;
		smallint pseudovarflag;

		bcmd = find_builtin(cmd->ncmd.args->narg.text);
		pseudovarflag = bcmd && IS_BUILTIN_ASSIGN(bcmd);

		for (argp = cmd->ncmd.args; argp; argp = argp->narg.next) {
			struct strlist **spp;

			spp = arglist.lastp;
			if (pseudovarflag && isassignment(argp->narg.text))
				expandarg(argp, &arglist, EXP_VARTILDE);
			else
				expandarg(argp, &arglist, EXP_FULL | EXP_TILDE);

			for (sp = *spp; sp; sp = sp->next)
				argc++;
		}
	}

	/* Reserve one extra spot at the front for shellexec. */
	nargv = stalloc(sizeof(char *) * (argc + 2));
	argv = ++nargv;
	for (sp = arglist.list; sp; sp = sp->next) {
		TRACE(("evalcommand arg: %s\n", sp->text));
		*nargv++ = sp->text;
	}
	*nargv = NULL;

	lastarg = NULL;
	if (iflag && funcnest == 0 && argc > 0)
		lastarg = nargv[-1];

	expredir(cmd->ncmd.redirect);
	redir_stop = pushredir(cmd->ncmd.redirect);
	preverrout_fd = 2;
	if (BASH_XTRACEFD && xflag) {
		/* NB: bash closes fd == $BASH_XTRACEFD when it is changed.
		 * we do not emulate this. We only use its value.
		 */
		const char *xtracefd = lookupvar("BASH_XTRACEFD");
		if (xtracefd && is_number(xtracefd))
			preverrout_fd = atoi(xtracefd);

	}
	status = redirectsafe(cmd->ncmd.redirect, REDIR_PUSH | REDIR_SAVEFD2);

	path = vpath.var_text;
	for (argp = cmd->ncmd.assign; argp; argp = argp->narg.next) {
		struct strlist **spp;
		char *p;

		spp = varlist.lastp;
		expandarg(argp, &varlist, EXP_VARTILDE);

		mklocal((*spp)->text);

		/*
		 * Modify the command lookup path, if a PATH= assignment
		 * is present
		 */
		p = (*spp)->text;
		if (varcmp(p, path) == 0)
			path = p;
	}

	/* Print the command if xflag is set. */
	if (xflag) {
		const char *pfx = "";

		fdprintf(preverrout_fd, "%s", expandstr(ps4val(), DQSYNTAX));

		sp = varlist.list;
		while (sp) {
			char *varval = sp->text;
			char *eq = strchrnul(varval, '=');
			if (*eq)
				eq++;
			fdprintf(preverrout_fd, "%s%.*s%s",
				pfx,
				(int)(eq - varval), varval,
				maybe_single_quote(eq)
			);
			sp = sp->next;
			pfx = " ";
		}

		sp = arglist.list;
		while (sp) {
			fdprintf(preverrout_fd, "%s%s",
				pfx,
				/* always quote if matches reserved word: */
				findkwd(sp->text)
				? single_quote(sp->text)
				: maybe_single_quote(sp->text)
			);
			sp = sp->next;
			pfx = " ";
		}
		safe_write(preverrout_fd, "\n", 1);
	}

	cmd_is_exec = 0;
	spclbltin = -1;

	/* Now locate the command. */
	if (argc) {
		int cmd_flag = DO_ERR;
#if ENABLE_ASH_CMDCMD
		const char *oldpath = path + 5;
#endif
		path += 5;
		for (;;) {
			find_command(argv[0], &cmdentry, cmd_flag, path);
			if (cmdentry.cmdtype == CMDUNKNOWN) {
				flush_stdout_stderr();
				status = 127;
				goto bail;
			}

			/* implement bltin and command here */
			if (cmdentry.cmdtype != CMDBUILTIN)
				break;
			if (spclbltin < 0)
				spclbltin = IS_BUILTIN_SPECIAL(cmdentry.u.cmd);
			if (cmdentry.u.cmd == EXECCMD)
				cmd_is_exec = 1;
#if ENABLE_ASH_CMDCMD
			if (cmdentry.u.cmd == COMMANDCMD) {
				path = oldpath;
				nargv = parse_command_args(argv, &path);
				if (!nargv)
					break;
				/* It's "command [-p] PROG ARGS" (that is, no -Vv).
				 * nargv => "PROG". path is updated if -p.
				 */
				argc -= nargv - argv;
				argv = nargv;
				cmd_flag |= DO_NOFUNC;
			} else
#endif
				break;
		}
	}

	if (status) {
 bail:
		exitstatus = status;

		/* We have a redirection error. */
		if (spclbltin > 0)
			raise_exception(EXERROR);

		goto out;
	}

	/* Execute the command. */
	switch (cmdentry.cmdtype) {
	default: {

#if ENABLE_FEATURE_SH_NOFORK
/* (1) BUG: if variables are set, we need to fork, or save/restore them
 *     around run_nofork_applet() call.
 * (2) Should this check also be done in forkshell()?
 *     (perhaps it should, so that "VAR=VAL nofork" at least avoids exec...)
 */
		/* find_command() encodes applet_no as (-2 - applet_no) */
		int applet_no = (- cmdentry.u.index - 2);
		if (applet_no >= 0 && APPLET_IS_NOFORK(applet_no)) {
			char **sv_environ;

			INT_OFF;
			sv_environ = environ;
			environ = listvars(VEXPORT, VUNSET, varlist.list, /*end:*/ NULL);
			/*
			 * Run <applet>_main().
			 * Signals (^C) can't interrupt here.
			 * Otherwise we can mangle stdio or malloc internal state.
			 * This makes applets which can run for a long time
			 * and/or wait for user input ineligible for NOFORK:
			 * for example, "yes" or "rm" (rm -i waits for input).
			 */
			status = run_nofork_applet(applet_no, argv);
			environ = sv_environ;
			/*
			 * Try enabling NOFORK for "yes" applet.
			 * ^C _will_ stop it (write returns EINTR),
			 * but this causes stdout FILE to be stuck
			 * and needing clearerr(). What if other applets
			 * also can get EINTRs? Do we need to switch
			 * our signals to SA_RESTART?
			 */
			/*clearerr(stdout);*/
			INT_ON;
			break;
		}
#endif
		/* Can we avoid forking? For example, very last command
		 * in a script or a subshell does not need forking,
		 * we can just exec it.
		 */
#if ENABLE_PLATFORM_MINGW32
		if (!(flags & EV_EXIT) || trap[0]) {
			/* No, forking off a child is necessary */
			struct forkshell fs;

			INT_OFF;
			memset(&fs, 0, sizeof(fs));
			fs.fpid = FS_SHELLEXEC;
			fs.argv = argv;
			fs.string = (char*)path;
			fs.fd[0] = cmdentry.u.index;
			fs.strlist = varlist.list;
			jp = makejob(/*cmd,*/ 1);
			if (spawn_forkshell(jp, &fs, FORK_FG) < 0)
				ash_msg_and_raise_error("unable to spawn shell");
			status = waitforjob(jp);
			INT_ON;
			TRACE(("forked child exited with %d\n", exitstatus));
			break;
		}
		/* goes through to shellexec() */
#else
		if (!(flags & EV_EXIT) || may_have_traps) {
			/* No, forking off a child is necessary */
			INT_OFF;
			get_tty_state();
			jp = makejob(/*cmd,*/ 1);
			if (forkshell(jp, cmd, FORK_FG) != 0) {
				/* parent */
				status = waitforjob(jp);
				INT_ON;
				TRACE(("forked child exited with %d\n", status));
				break;
			}
			/* child */
			FORCE_INT_ON;
			/* fall through to exec'ing external program */
		}
#endif
		listsetvar(varlist.list, VEXPORT|VSTACK);
		shellexec(argv[0], argv, path, cmdentry.u.index);
		/* NOTREACHED */
	} /* default */
	case CMDBUILTIN:
		if (spclbltin > 0 || argc == 0) {
			poplocalvars(1);
			if (cmd_is_exec && argc > 1)
				listsetvar(varlist.list, VEXPORT);
		}

		/* Tight loop with builtins only:
		 * "while kill -0 $child; do true; done"
		 * will never exit even if $child died, unless we do this
		 * to reap the zombie and make kill detect that it's gone: */
		dowait(DOWAIT_NONBLOCK, NULL);

		if (evalbltin(cmdentry.u.cmd, argc, argv, flags)) {
			if (exception_type == EXERROR && spclbltin <= 0) {
				FORCE_INT_ON;
				goto readstatus;
			}
 raise:
			longjmp(exception_handler->loc, 1);
		}
		goto readstatus;

	case CMDFUNCTION:
		poplocalvars(1);
		/* See above for the rationale */
		dowait(DOWAIT_NONBLOCK, NULL);
		if (evalfun(cmdentry.u.func, argc, argv, flags))
			goto raise;
 readstatus:
		status = exitstatus;
		break;
	} /* switch */

 out:
	if (cmd->ncmd.redirect)
		popredir(/*drop:*/ cmd_is_exec);
	unwindredir(redir_stop);
	unwindlocalvars(localvar_stop);
	if (lastarg) {
		/* dsl: I think this is intended to be used to support
		 * '_' in 'vi' command mode during line editing...
		 * However I implemented that within libedit itself.
		 */
		setvar0("_", lastarg);
	}
	popstackmark(&smark);

	return status;
}

static int
evalbltin(const struct builtincmd *cmd, int argc, char **argv, int flags)
{
	char *volatile savecmdname;
	struct jmploc *volatile savehandler;
	struct jmploc jmploc;
	int status;
	int i;

	savecmdname = commandname;
	savehandler = exception_handler;
	i = setjmp(jmploc.loc);
	if (i)
		goto cmddone;
	exception_handler = &jmploc;
	commandname = argv[0];
	argptr = argv + 1;
	optptr = NULL;                  /* initialize nextopt */
	if (cmd == EVALCMD)
		status = evalcmd(argc, argv, flags);
	else
		status = (*cmd->builtin)(argc, argv);
	flush_stdout_stderr();
	status |= ferror(stdout);
	exitstatus = status;
 cmddone:
	clearerr(stdout);
	commandname = savecmdname;
	exception_handler = savehandler;

	return i;
}

static int
goodname(const char *p)
{
	return endofname(p)[0] == '\0';
}


/*
 * Search for a command.  This is called before we fork so that the
 * location of the command will be available in the parent as well as
 * the child.  The check for "goodname" is an overly conservative
 * check that the name will not be subject to expansion.
 */
static void
prehash(union node *n)
{
	struct cmdentry entry;

	if (n->type == NCMD && n->ncmd.args && goodname(n->ncmd.args->narg.text))
		find_command(n->ncmd.args->narg.text, &entry, 0, pathval());
}


/* ============ Builtin commands
 *
 * Builtin commands whose functions are closely tied to evaluation
 * are implemented here.
 */

/*
 * Handle break and continue commands.  Break, continue, and return are
 * all handled by setting the evalskip flag.  The evaluation routines
 * above all check this flag, and if it is set they start skipping
 * commands rather than executing them.  The variable skipcount is
 * the number of loops to break/continue, or the number of function
 * levels to return.  (The latter is always 1.)  It should probably
 * be an error to break out of more loops than exist, but it isn't
 * in the standard shell so we don't make it one here.
 */
static int FAST_FUNC
breakcmd(int argc UNUSED_PARAM, char **argv)
{
	int n = argv[1] ? number(argv[1]) : 1;

	if (n <= 0)
		ash_msg_and_raise_error(msg_illnum, argv[1]);
	if (n > loopnest)
		n = loopnest;
	if (n > 0) {
		evalskip = (**argv == 'c') ? SKIPCONT : SKIPBREAK;
		skipcount = n;
	}
	return 0;
}


/*
 * This implements the input routines used by the parser.
 */

enum {
	INPUT_PUSH_FILE = 1,
	INPUT_NOFILE_OK = 2,
};

static smallint checkkwd;
/* values of checkkwd variable */
#define CHKALIAS        0x1
#define CHKKWD          0x2
#define CHKNL           0x4
#define CHKEOFMARK      0x8

/*
 * Push a string back onto the input at this current parsefile level.
 * We handle aliases this way.
 */
#if !ENABLE_ASH_ALIAS
#define pushstring(s, ap) pushstring(s)
#endif
static void
pushstring(char *s, struct alias *ap)
{
	struct strpush *sp;
	int len;

	len = strlen(s);
	INT_OFF;
	if (g_parsefile->strpush) {
		sp = ckzalloc(sizeof(*sp));
		sp->prev = g_parsefile->strpush;
	} else {
		sp = &(g_parsefile->basestrpush);
	}
	g_parsefile->strpush = sp;
	sp->prev_string = g_parsefile->next_to_pgetc;
	sp->prev_left_in_line = g_parsefile->left_in_line;
	sp->unget = g_parsefile->unget;
	memcpy(sp->lastc, g_parsefile->lastc, sizeof(sp->lastc));
#if ENABLE_ASH_ALIAS
	sp->ap = ap;
	if (ap) {
		ap->flag |= ALIASINUSE;
		sp->string = s;
	}
#endif
	g_parsefile->next_to_pgetc = s;
	g_parsefile->left_in_line = len;
	g_parsefile->unget = 0;
	INT_ON;
}

static void
popstring(void)
{
	struct strpush *sp = g_parsefile->strpush;

	INT_OFF;
#if ENABLE_ASH_ALIAS
	if (sp->ap) {
		if (g_parsefile->next_to_pgetc[-1] == ' '
		 || g_parsefile->next_to_pgetc[-1] == '\t'
		) {
			checkkwd |= CHKALIAS;
		}
		if (sp->string != sp->ap->val) {
			free(sp->string);
		}
		sp->ap->flag &= ~ALIASINUSE;
		if (sp->ap->flag & ALIASDEAD) {
			unalias(sp->ap->name);
		}
	}
#endif
	g_parsefile->next_to_pgetc = sp->prev_string;
	g_parsefile->left_in_line = sp->prev_left_in_line;
	g_parsefile->unget = sp->unget;
	memcpy(g_parsefile->lastc, sp->lastc, sizeof(sp->lastc));
	g_parsefile->strpush = sp->prev;
	if (sp != &(g_parsefile->basestrpush))
		free(sp);
	INT_ON;
}

static int
preadfd(void)
{
	int nr;
	char *buf = g_parsefile->buf;

	g_parsefile->next_to_pgetc = buf;
#if ENABLE_FEATURE_EDITING
 retry:
	if (!iflag || g_parsefile->pf_fd != STDIN_FILENO)
		nr = nonblock_immune_read(g_parsefile->pf_fd, buf, IBUFSIZ - 1);
	else {
# if ENABLE_ASH_IDLE_TIMEOUT
		int timeout = -1;
		if (iflag) {
			const char *tmout_var = lookupvar("TMOUT");
			if (tmout_var) {
				timeout = atoi(tmout_var) * 1000;
				if (timeout <= 0)
					timeout = -1;
			}
		}
		line_input_state->timeout = timeout;
# endif
# if ENABLE_FEATURE_TAB_COMPLETION
		line_input_state->path_lookup = pathval();
# endif
		reinit_unicode_for_ash();
		nr = read_line_input(line_input_state, cmdedit_prompt, buf, IBUFSIZ);
		if (nr == 0) {
			/* ^C pressed, "convert" to SIGINT */
			write(STDOUT_FILENO, "^C", 2);
			if (trap[SIGINT]) {
				buf[0] = '\n';
				buf[1] = '\0';
				raise(SIGINT);
				return 1;
			}
			exitstatus = 128 + SIGINT;
			bb_putchar('\n');
			goto retry;
		}
		if (nr < 0) {
			if (errno == 0) {
				/* Ctrl+D pressed */
				nr = 0;
			}
# if ENABLE_ASH_IDLE_TIMEOUT
			else if (errno == EAGAIN && timeout > 0) {
				puts("\007timed out waiting for input: auto-logout");
				exitshell();
			}
# endif
		}
	}
#else
	nr = nonblock_immune_read(g_parsefile->pf_fd, buf, IBUFSIZ - 1);
#endif

#if 0 /* disabled: nonblock_immune_read() handles this problem */
	if (nr < 0) {
		if (parsefile->fd == 0 && errno == EWOULDBLOCK) {
			int flags = fcntl(0, F_GETFL);
			if (flags >= 0 && (flags & O_NONBLOCK)) {
				flags &= ~O_NONBLOCK;
				if (fcntl(0, F_SETFL, flags) >= 0) {
					out2str("sh: turning off NDELAY mode\n");
					goto retry;
				}
			}
		}
	}
#endif
	return nr;
}

/*
 * Refill the input buffer and return the next input character:
 *
 * 1) If a string was pushed back on the input, pop it;
 * 2) If an EOF was pushed back (g_parsefile->left_in_line < -BIGNUM)
 *    or we are reading from a string so we can't refill the buffer,
 *    return EOF.
 * 3) If there is more stuff in this buffer, use it else call read to fill it.
 * 4) Process input up to the next newline, deleting nul characters.
 */
//#define pgetc_debug(...) bb_error_msg(__VA_ARGS__)
#define pgetc_debug(...) ((void)0)
static int pgetc(void);
static int
preadbuffer(void)
{
	char *q;
	int more;

	if (g_parsefile->strpush) {
#if ENABLE_ASH_ALIAS
		if (g_parsefile->left_in_line == -1
		 && g_parsefile->strpush->ap
		 && g_parsefile->next_to_pgetc[-1] != ' '
		 && g_parsefile->next_to_pgetc[-1] != '\t'
		) {
			pgetc_debug("preadbuffer PEOA");
			return PEOA;
		}
#endif
		popstring();
		return pgetc();
	}
	/* on both branches above g_parsefile->left_in_line < 0.
	 * "pgetc" needs refilling.
	 */

	/* -90 is our -BIGNUM. Below we use -99 to mark "EOF on read",
	 * pungetc() may increment it a few times.
	 * Assuming it won't increment it to less than -90.
	 */
	if (g_parsefile->left_in_line < -90 || g_parsefile->buf == NULL) {
		pgetc_debug("preadbuffer PEOF1");
		/* even in failure keep left_in_line and next_to_pgetc
		 * in lock step, for correct multi-layer pungetc.
		 * left_in_line was decremented before preadbuffer(),
		 * must inc next_to_pgetc: */
		g_parsefile->next_to_pgetc++;
		return PEOF;
	}

	more = g_parsefile->left_in_buffer;
	if (more <= 0) {
		flush_stdout_stderr();
 again:
		more = preadfd();
		if (more <= 0) {
			/* don't try reading again */
			g_parsefile->left_in_line = -99;
			pgetc_debug("preadbuffer PEOF2");
			g_parsefile->next_to_pgetc++;
			return PEOF;
		}
	}

	/* Find out where's the end of line.
	 * Set g_parsefile->left_in_line
	 * and g_parsefile->left_in_buffer acordingly.
	 * NUL chars are deleted.
	 */
	q = g_parsefile->next_to_pgetc;
	for (;;) {
		char c;

		more--;

		c = *q;
		if (c == '\0' || (ENABLE_PLATFORM_MINGW32 && c == '\r')) {
			memmove(q, q + 1, more);
		} else {
			q++;
			if (c == '\n') {
				g_parsefile->left_in_line = q - g_parsefile->next_to_pgetc - 1;
				break;
			}
		}

		if (more <= 0) {
			g_parsefile->left_in_line = q - g_parsefile->next_to_pgetc - 1;
			if (g_parsefile->left_in_line < 0)
				goto again;
			break;
		}
	}
	g_parsefile->left_in_buffer = more;

	if (vflag) {
		char save = *q;
		*q = '\0';
		out2str(g_parsefile->next_to_pgetc);
		*q = save;
	}

	pgetc_debug("preadbuffer at %d:%p'%s'",
			g_parsefile->left_in_line,
			g_parsefile->next_to_pgetc,
			g_parsefile->next_to_pgetc);
	return (unsigned char)*g_parsefile->next_to_pgetc++;
}

static void
nlprompt(void)
{
	g_parsefile->linno++;
	setprompt_if(doprompt, 2);
}
static void
nlnoprompt(void)
{
	g_parsefile->linno++;
	needprompt = doprompt;
}

static int
pgetc(void)
{
	int c;

	pgetc_debug("pgetc at %d:%p'%s'",
			g_parsefile->left_in_line,
			g_parsefile->next_to_pgetc,
			g_parsefile->next_to_pgetc);
	if (g_parsefile->unget)
		return g_parsefile->lastc[--g_parsefile->unget];

	if (--g_parsefile->left_in_line >= 0)
		c = (unsigned char)*g_parsefile->next_to_pgetc++;
	else
		c = preadbuffer();

	g_parsefile->lastc[1] = g_parsefile->lastc[0];
	g_parsefile->lastc[0] = c;

	return c;
}

#if ENABLE_ASH_ALIAS
static int
pgetc_without_PEOA(void)
{
	int c;
	do {
		pgetc_debug("pgetc at %d:%p'%s'",
				g_parsefile->left_in_line,
				g_parsefile->next_to_pgetc,
				g_parsefile->next_to_pgetc);
		c = pgetc();
	} while (c == PEOA);
	return c;
}
#else
# define pgetc_without_PEOA() pgetc()
#endif

/*
 * Undo a call to pgetc.  Only two characters may be pushed back.
 * PEOF may be pushed back.
 */
static void
pungetc(void)
{
	g_parsefile->unget++;
}

/* This one eats backslash+newline */
static int
pgetc_eatbnl(void)
{
	int c;

	while ((c = pgetc()) == '\\') {
		if (pgetc() != '\n') {
			pungetc();
			break;
		}

		nlprompt();
	}

	return c;
}

/*
 * To handle the "." command, a stack of input files is used.  Pushfile
 * adds a new entry to the stack and popfile restores the previous level.
 */
static void
pushfile(void)
{
	struct parsefile *pf;

	pf = ckzalloc(sizeof(*pf));
	pf->prev = g_parsefile;
	pf->pf_fd = -1;
	/*pf->strpush = NULL; - ckzalloc did it */
	/*pf->basestrpush.prev = NULL;*/
	/*pf->unget = 0;*/
	g_parsefile = pf;
}

static void
popfile(void)
{
	struct parsefile *pf = g_parsefile;

	if (pf == &basepf)
		return;

	INT_OFF;
	if (pf->pf_fd >= 0)
		close(pf->pf_fd);
	free(pf->buf);
	while (pf->strpush)
		popstring();
	g_parsefile = pf->prev;
	free(pf);
	INT_ON;
}

/*
 * Return to top level.
 */
static void
popallfiles(void)
{
	while (g_parsefile != &basepf)
		popfile();
}

#if !ENABLE_PLATFORM_MINGW32
/*
 * Close the file(s) that the shell is reading commands from.  Called
 * after a fork is done.
 */
static void
closescript(void)
{
	popallfiles();
	if (g_parsefile->pf_fd > 0) {
		close(g_parsefile->pf_fd);
		g_parsefile->pf_fd = 0;
	}
}
#endif

/*
 * Like setinputfile, but takes an open file descriptor.  Call this with
 * interrupts off.
 */
static void
setinputfd(int fd, int push)
{
	if (push) {
		pushfile();
		g_parsefile->buf = NULL;
	}
	g_parsefile->pf_fd = fd;
	if (g_parsefile->buf == NULL)
		g_parsefile->buf = ckmalloc(IBUFSIZ);
	g_parsefile->left_in_buffer = 0;
	g_parsefile->left_in_line = 0;
	g_parsefile->linno = 1;
}

/*
 * Set the input to take input from a file.  If push is set, push the
 * old input onto the stack first.
 */
static int
setinputfile(const char *fname, int flags)
{
	int fd;

	INT_OFF;
	fd = open(fname, O_RDONLY);
	if (fd < 0) {
		if (flags & INPUT_NOFILE_OK)
			goto out;
		exitstatus = 127;
		ash_msg_and_raise_perror("can't open '%s'", fname);
	}
	if (fd < 10)
		fd = savefd(fd);
	else
		close_on_exec_on(fd);
	setinputfd(fd, flags & INPUT_PUSH_FILE);
 out:
	INT_ON;
	return fd;
}

/*
 * Like setinputfile, but takes input from a string.
 */
static void
setinputstring(char *string)
{
	INT_OFF;
	pushfile();
	g_parsefile->next_to_pgetc = string;
	g_parsefile->left_in_line = strlen(string);
	g_parsefile->buf = NULL;
	g_parsefile->linno = 1;
	INT_ON;
}


/*
 * Routines to check for mail.
 */

#if ENABLE_ASH_MAIL

/* Hash of mtimes of mailboxes */
static unsigned mailtime_hash;
/* Set if MAIL or MAILPATH is changed. */
static smallint mail_var_path_changed;

/*
 * Print appropriate message(s) if mail has arrived.
 * If mail_var_path_changed is set,
 * then the value of MAIL has mail_var_path_changed,
 * so we just update the values.
 */
static void
chkmail(void)
{
	const char *mpath;
	char *p;
	char *q;
	unsigned new_hash;
	struct stackmark smark;
	struct stat statb;

	setstackmark(&smark);
	mpath = mpathset() ? mpathval() : mailval();
	new_hash = 0;
	for (;;) {
		p = path_advance(&mpath, nullstr);
		if (p == NULL)
			break;
		if (*p == '\0')
			continue;
		for (q = p; *q; q++)
			continue;
#if DEBUG
		if (q[-1] != '/')
			abort();
#endif
		q[-1] = '\0';                   /* delete trailing '/' */
		if (stat(p, &statb) < 0) {
			continue;
		}
		/* Very simplistic "hash": just a sum of all mtimes */
		new_hash += (unsigned)statb.st_mtime;
	}
	if (!mail_var_path_changed && mailtime_hash != new_hash) {
		if (mailtime_hash != 0)
			out2str("you have mail\n");
		mailtime_hash = new_hash;
	}
	mail_var_path_changed = 0;
	popstackmark(&smark);
}

static void FAST_FUNC
changemail(const char *val UNUSED_PARAM)
{
	mail_var_path_changed = 1;
}

#endif /* ASH_MAIL */


/* ============ ??? */

/*
 * Set the shell parameters.
 */
static void
setparam(char **argv)
{
	char **newparam;
	char **ap;
	int nparam;

	for (nparam = 0; argv[nparam]; nparam++)
		continue;
	ap = newparam = ckmalloc((nparam + 1) * sizeof(*ap));
	while (*argv) {
		*ap++ = ckstrdup(*argv++);
	}
	*ap = NULL;
	freeparam(&shellparam);
	shellparam.malloced = 1;
	shellparam.nparam = nparam;
	shellparam.p = newparam;
#if ENABLE_ASH_GETOPTS
	shellparam.optind = 1;
	shellparam.optoff = -1;
#endif
}

/*
 * Process shell options.  The global variable argptr contains a pointer
 * to the argument list; we advance it past the options.
 *
 * SUSv3 section 2.8.1 "Consequences of Shell Errors" says:
 * For a non-interactive shell, an error condition encountered
 * by a special built-in ... shall cause the shell to write a diagnostic message
 * to standard error and exit as shown in the following table:
 * Error                                           Special Built-In
 * ...
 * Utility syntax error (option or operand error)  Shall exit
 * ...
 * However, in bug 1142 (http://busybox.net/bugs/view.php?id=1142)
 * we see that bash does not do that (set "finishes" with error code 1 instead,
 * and shell continues), and people rely on this behavior!
 * Testcase:
 * set -o barfoo 2>/dev/null
 * echo $?
 *
 * Oh well. Let's mimic that.
 */
static int
plus_minus_o(char *name, int val)
{
	int i;

	if (name) {
		for (i = 0; i < NOPTS; i++) {
			if (strcmp(name, optnames(i)) == 0) {
				optlist[i] = val;
				return 0;
			}
		}
		ash_msg("illegal option %co %s", val ? '-' : '+', name);
		return 1;
	}
	for (i = 0; i < NOPTS; i++) {
		if (val) {
			out1fmt("%-16s%s\n", optnames(i), optlist[i] ? "on" : "off");
		} else {
			out1fmt("set %co %s\n", optlist[i] ? '-' : '+', optnames(i));
		}
	}
	return 0;
}
static void
setoption(int flag, int val)
{
	int i;

	for (i = 0; i < NOPTS; i++) {
		if (optletters(i) == flag) {
			optlist[i] = val;
			return;
		}
	}
	ash_msg_and_raise_error("illegal option %c%c", val ? '-' : '+', flag);
	/* NOTREACHED */
}
static int
options(int cmdline, int *login_sh)
{
	char *p;
	int val;
	int c;

	if (cmdline)
		minusc = NULL;
	while ((p = *argptr) != NULL) {
		c = *p++;
		if (c != '-' && c != '+')
			break;
		argptr++;
		val = 0; /* val = 0 if c == '+' */
		if (c == '-') {
			val = 1;
			if (p[0] == '\0' || LONE_DASH(p)) {
				if (!cmdline) {
					/* "-" means turn off -x and -v */
					if (p[0] == '\0')
						xflag = vflag = 0;
					/* "--" means reset params */
					else if (*argptr == NULL)
						setparam(argptr);
				}
				break;    /* "-" or "--" terminates options */
			}
		}
		/* first char was + or - */
		while ((c = *p++) != '\0') {
			/* bash 3.2 indeed handles -c CMD and +c CMD the same */
			if (c == 'c' && cmdline) {
				minusc = p;     /* command is after shell args */
			} else if (c == 'o') {
				if (plus_minus_o(*argptr, val)) {
					/* it already printed err message */
					return 1; /* error */
				}
				if (*argptr)
					argptr++;
			} else if (cmdline && (c == 'l')) { /* -l or +l == --login */
				if (login_sh)
					*login_sh = 1;
			/* bash does not accept +-login, we also won't */
			} else if (cmdline && val && (c == '-')) { /* long options */
				if (strcmp(p, "login") == 0) {
					if (login_sh)
						*login_sh = 1;
				}
				break;
			} else {
				setoption(c, val);
			}
		}
	}
	return 0;
}

/*
 * The shift builtin command.
 */
static int FAST_FUNC
shiftcmd(int argc UNUSED_PARAM, char **argv)
{
	int n;
	char **ap1, **ap2;

	n = 1;
	if (argv[1])
		n = number(argv[1]);
	if (n > shellparam.nparam)
		n = 0; /* bash compat, was = shellparam.nparam; */
	INT_OFF;
	shellparam.nparam -= n;
	for (ap1 = shellparam.p; --n >= 0; ap1++) {
		if (shellparam.malloced)
			free(*ap1);
	}
	ap2 = shellparam.p;
	while ((*ap2++ = *ap1++) != NULL)
		continue;
#if ENABLE_ASH_GETOPTS
	shellparam.optind = 1;
	shellparam.optoff = -1;
#endif
	INT_ON;
	return 0;
}

/*
 * POSIX requires that 'set' (but not export or readonly) output the
 * variables in lexicographic order - by the locale's collating order (sigh).
 * Maybe we could keep them in an ordered balanced binary tree
 * instead of hashed lists.
 * For now just roll 'em through qsort for printing...
 */
static int
showvars(const char *sep_prefix, int on, int off)
{
	const char *sep;
	char **ep, **epend;

	ep = listvars(on, off, /*strlist:*/ NULL, &epend);
	qsort(ep, epend - ep, sizeof(char *), vpcmp);

	sep = *sep_prefix ? " " : sep_prefix;

	for (; ep < epend; ep++) {
		const char *p;
		const char *q;

		p = endofname(*ep);
/* Used to have simple "p = strchrnul(*ep, '=')" here instead, but this
 * makes "export -p" to have output not suitable for "eval":
 * import os
 * os.environ["test-test"]="test"
 * if os.fork() == 0:
 *   os.execv("ash", [ 'ash', '-c', 'eval $(export -p); echo OK' ])  # fixes this
 * os.execv("ash", [ 'ash', '-c', 'env | grep test-test' ])
 */
		q = nullstr;
		if (*p == '=')
			q = single_quote(++p);
		out1fmt("%s%s%.*s%s\n", sep_prefix, sep, (int)(p - *ep), *ep, q);
	}
	return 0;
}

/*
 * The set command builtin.
 */
static int FAST_FUNC
setcmd(int argc UNUSED_PARAM, char **argv UNUSED_PARAM)
{
	int retval;

	if (!argv[1])
		return showvars(nullstr, 0, VUNSET);

	INT_OFF;
	retval = options(/*cmdline:*/ 0, NULL);
	if (retval == 0) { /* if no parse error... */
		optschanged();
		if (*argptr != NULL) {
			setparam(argptr);
		}
	}
	INT_ON;
	return retval;
}

#if ENABLE_ASH_RANDOM_SUPPORT
static void FAST_FUNC
change_random(const char *value)
{
	uint32_t t;

	if (value == NULL) {
		/* "get", generate */
		t = next_random(&random_gen);
		/* set without recursion */
		setvar(vrandom.var_text, utoa(t), VNOFUNC);
		vrandom.flags &= ~VNOFUNC;
	} else {
		/* set/reset */
		t = strtoul(value, NULL, 10);
		INIT_RANDOM_T(&random_gen, (t ? t : 1), t);
	}
}
#endif

#if ENABLE_ASH_GETOPTS
static int
getopts(char *optstr, char *optvar, char **optfirst)
{
	char *p, *q;
	char c = '?';
	int done = 0;
	char sbuf[2];
	char **optnext;
	int ind = shellparam.optind;
	int off = shellparam.optoff;

	sbuf[1] = '\0';

	shellparam.optind = -1;
	optnext = optfirst + ind - 1;

	if (ind <= 1 || off < 0 || (int)strlen(optnext[-1]) < off)
		p = NULL;
	else
		p = optnext[-1] + off;
	if (p == NULL || *p == '\0') {
		/* Current word is done, advance */
		p = *optnext;
		if (p == NULL || *p != '-' || *++p == '\0') {
 atend:
			unsetvar("OPTARG");
			p = NULL;
			done = 1;
			goto out;
		}
		optnext++;
		if (LONE_DASH(p))        /* check for "--" */
			goto atend;
	}

	c = *p++;
	for (q = optstr; *q != c;) {
		if (*q == '\0') {
			/* OPTERR is a bashism */
			const char *cp = lookupvar("OPTERR");
			if ((cp && LONE_CHAR(cp, '0'))
			 || (optstr[0] == ':')
			) {
				sbuf[0] = c;
				/*sbuf[1] = '\0'; - already is */
				setvar0("OPTARG", sbuf);
			} else {
				fprintf(stderr, "Illegal option -%c\n", c);
				unsetvar("OPTARG");
			}
			c = '?';
			goto out;
		}
		if (*++q == ':')
			q++;
	}

	if (*++q == ':') {
		if (*p == '\0' && (p = *optnext) == NULL) {
			/* OPTERR is a bashism */
			const char *cp = lookupvar("OPTERR");
			if ((cp && LONE_CHAR(cp, '0'))
			 || (optstr[0] == ':')
			) {
				sbuf[0] = c;
				/*sbuf[1] = '\0'; - already is */
				setvar0("OPTARG", sbuf);
				c = ':';
			} else {
				fprintf(stderr, "No arg for -%c option\n", c);
				unsetvar("OPTARG");
				c = '?';
			}
			goto out;
		}

		if (p == *optnext)
			optnext++;
		setvar0("OPTARG", p);
		p = NULL;
	} else
		setvar0("OPTARG", nullstr);
 out:
	ind = optnext - optfirst + 1;
	setvar("OPTIND", itoa(ind), VNOFUNC);
	sbuf[0] = c;
	/*sbuf[1] = '\0'; - already is */
	setvar0(optvar, sbuf);

	shellparam.optoff = p ? p - *(optnext - 1) : -1;
	shellparam.optind = ind;

	return done;
}

/*
 * The getopts builtin.  Shellparam.optnext points to the next argument
 * to be processed.  Shellparam.optptr points to the next character to
 * be processed in the current argument.  If shellparam.optnext is NULL,
 * then it's the first time getopts has been called.
 */
static int FAST_FUNC
getoptscmd(int argc, char **argv)
{
	char **optbase;

	if (argc < 3)
		ash_msg_and_raise_error("usage: getopts optstring var [arg]");
	if (argc == 3) {
		optbase = shellparam.p;
		if ((unsigned)shellparam.optind > shellparam.nparam + 1) {
			shellparam.optind = 1;
			shellparam.optoff = -1;
		}
	} else {
		optbase = &argv[3];
		if ((unsigned)shellparam.optind > argc - 2) {
			shellparam.optind = 1;
			shellparam.optoff = -1;
		}
	}

	return getopts(argv[1], argv[2], optbase);
}
#endif /* ASH_GETOPTS */


/* ============ Shell parser */

struct heredoc {
	struct heredoc *next;   /* next here document in list */
	union node *here;       /* redirection node */
	char *eofmark;          /* string indicating end of input */
	smallint striptabs;     /* if set, strip leading tabs */
};

static smallint tokpushback;           /* last token pushed back */
static smallint quoteflag;             /* set if (part of) last token was quoted */
static token_id_t lasttoken;           /* last token read (integer id Txxx) */
static struct heredoc *heredoclist;    /* list of here documents to read */
static char *wordtext;                 /* text of last word returned by readtoken */
static struct nodelist *backquotelist;
static union node *redirnode;
static struct heredoc *heredoc;

static const char *
tokname(char *buf, int tok)
{
	if (tok < TSEMI)
		return tokname_array[tok];
	sprintf(buf, "\"%s\"", tokname_array[tok]);
	return buf;
}

/* raise_error_unexpected_syntax:
 * Called when an unexpected token is read during the parse.  The argument
 * is the token that is expected, or -1 if more than one type of token can
 * occur at this point.
 */
static void raise_error_unexpected_syntax(int) NORETURN;
static void
raise_error_unexpected_syntax(int token)
{
	char msg[64];
	char buf[16];
	int l;

	l = sprintf(msg, "unexpected %s", tokname(buf, lasttoken));
	if (token >= 0)
		sprintf(msg + l, " (expecting %s)", tokname(buf, token));
	raise_error_syntax(msg);
	/* NOTREACHED */
}

/* parsing is heavily cross-recursive, need these forward decls */
static union node *andor(void);
static union node *pipeline(void);
static union node *parse_command(void);
static void parseheredoc(void);
static int peektoken(void);
static int readtoken(void);

static union node *
list(int nlflag)
{
	union node *n1, *n2, *n3;
	int tok;

	n1 = NULL;
	for (;;) {
		switch (peektoken()) {
		case TNL:
			if (!(nlflag & 1))
				break;
			parseheredoc();
			return n1;

		case TEOF:
			if (!n1 && (nlflag & 1))
				n1 = NODE_EOF;
			parseheredoc();
			return n1;
		}

		checkkwd = CHKNL | CHKKWD | CHKALIAS;
		if (nlflag == 2 && ((1 << peektoken()) & tokendlist))
			return n1;
		nlflag |= 2;

		n2 = andor();
		tok = readtoken();
		if (tok == TBACKGND) {
			if (n2->type == NPIPE) {
				n2->npipe.pipe_backgnd = 1;
			} else {
				if (n2->type != NREDIR) {
					n3 = stzalloc(sizeof(struct nredir));
					n3->nredir.n = n2;
					/*n3->nredir.redirect = NULL; - stzalloc did it */
					n2 = n3;
				}
				n2->type = NBACKGND;
			}
		}
		if (n1 == NULL) {
			n1 = n2;
		} else {
			n3 = stzalloc(sizeof(struct nbinary));
			n3->type = NSEMI;
			n3->nbinary.ch1 = n1;
			n3->nbinary.ch2 = n2;
			n1 = n3;
		}
		switch (tok) {
		case TNL:
		case TEOF:
			tokpushback = 1;
			/* fall through */
		case TBACKGND:
		case TSEMI:
			break;
		default:
			if ((nlflag & 1))
				raise_error_unexpected_syntax(-1);
			tokpushback = 1;
			return n1;
		}
	}
}

static union node *
andor(void)
{
	union node *n1, *n2, *n3;
	int t;

	n1 = pipeline();
	for (;;) {
		t = readtoken();
		if (t == TAND) {
			t = NAND;
		} else if (t == TOR) {
			t = NOR;
		} else {
			tokpushback = 1;
			return n1;
		}
		checkkwd = CHKNL | CHKKWD | CHKALIAS;
		n2 = pipeline();
		n3 = stzalloc(sizeof(struct nbinary));
		n3->type = t;
		n3->nbinary.ch1 = n1;
		n3->nbinary.ch2 = n2;
		n1 = n3;
	}
}

static union node *
pipeline(void)
{
	union node *n1, *n2, *pipenode;
	struct nodelist *lp, *prev;
	int negate;

	negate = 0;
	TRACE(("pipeline: entered\n"));
	if (readtoken() == TNOT) {
		negate = !negate;
		checkkwd = CHKKWD | CHKALIAS;
	} else
		tokpushback = 1;
	n1 = parse_command();
	if (readtoken() == TPIPE) {
		pipenode = stzalloc(sizeof(struct npipe));
		pipenode->type = NPIPE;
		/*pipenode->npipe.pipe_backgnd = 0; - stzalloc did it */
		lp = stzalloc(sizeof(struct nodelist));
		pipenode->npipe.cmdlist = lp;
		lp->n = n1;
		do {
			prev = lp;
			lp = stzalloc(sizeof(struct nodelist));
			checkkwd = CHKNL | CHKKWD | CHKALIAS;
			lp->n = parse_command();
			prev->next = lp;
		} while (readtoken() == TPIPE);
		lp->next = NULL;
		n1 = pipenode;
	}
	tokpushback = 1;
	if (negate) {
		n2 = stzalloc(sizeof(struct nnot));
		n2->type = NNOT;
		n2->nnot.com = n1;
		return n2;
	}
	return n1;
}

static union node *
makename(void)
{
	union node *n;

	n = stzalloc(sizeof(struct narg));
	n->type = NARG;
	/*n->narg.next = NULL; - stzalloc did it */
	n->narg.text = wordtext;
	n->narg.backquote = backquotelist;
	return n;
}

static void
fixredir(union node *n, const char *text, int err)
{
	int fd;

	TRACE(("Fix redir %s %d\n", text, err));
	if (!err)
		n->ndup.vname = NULL;

	fd = bb_strtou(text, NULL, 10);
	if (!errno && fd >= 0)
		n->ndup.dupfd = fd;
	else if (LONE_DASH(text))
		n->ndup.dupfd = -1;
	else {
		if (err)
			raise_error_syntax("bad fd number");
		n->ndup.vname = makename();
	}
}

static void
parsefname(void)
{
	union node *n = redirnode;

	if (n->type == NHERE)
		checkkwd = CHKEOFMARK;
	if (readtoken() != TWORD)
		raise_error_unexpected_syntax(-1);
	if (n->type == NHERE) {
		struct heredoc *here = heredoc;
		struct heredoc *p;

		if (quoteflag == 0)
			n->type = NXHERE;
		TRACE(("Here document %d\n", n->type));
		rmescapes(wordtext, 0);
		here->eofmark = wordtext;
		here->next = NULL;
		if (heredoclist == NULL)
			heredoclist = here;
		else {
			for (p = heredoclist; p->next; p = p->next)
				continue;
			p->next = here;
		}
	} else if (n->type == NTOFD || n->type == NFROMFD) {
		fixredir(n, wordtext, 0);
	} else {
		n->nfile.fname = makename();
	}
}

static union node *
simplecmd(void)
{
	union node *args, **app;
	union node *n = NULL;
	union node *vars, **vpp;
	union node **rpp, *redir;
	int savecheckkwd;
#if BASH_TEST2
	smallint double_brackets_flag = 0;
#endif
	IF_BASH_FUNCTION(smallint function_flag = 0;)

	args = NULL;
	app = &args;
	vars = NULL;
	vpp = &vars;
	redir = NULL;
	rpp = &redir;

	savecheckkwd = CHKALIAS;
	for (;;) {
		int t;
		checkkwd = savecheckkwd;
		t = readtoken();
		switch (t) {
#if BASH_FUNCTION
		case TFUNCTION:
			if (peektoken() != TWORD)
				raise_error_unexpected_syntax(TWORD);
			function_flag = 1;
			break;
#endif
#if BASH_TEST2
		case TAND: /* "&&" */
		case TOR: /* "||" */
			if (!double_brackets_flag) {
				tokpushback = 1;
				goto out;
			}
			wordtext = (char *) (t == TAND ? "-a" : "-o");
#endif
		case TWORD:
			n = stzalloc(sizeof(struct narg));
			n->type = NARG;
			/*n->narg.next = NULL; - stzalloc did it */
			n->narg.text = wordtext;
#if BASH_TEST2
			if (strcmp("[[", wordtext) == 0)
				double_brackets_flag = 1;
			else if (strcmp("]]", wordtext) == 0)
				double_brackets_flag = 0;
#endif
			n->narg.backquote = backquotelist;
			if (savecheckkwd && isassignment(wordtext)) {
				*vpp = n;
				vpp = &n->narg.next;
			} else {
				*app = n;
				app = &n->narg.next;
				savecheckkwd = 0;
			}
#if BASH_FUNCTION
			if (function_flag) {
				checkkwd = CHKNL | CHKKWD;
				switch (peektoken()) {
				case TBEGIN:
				case TIF:
				case TCASE:
				case TUNTIL:
				case TWHILE:
				case TFOR:
					goto do_func;
				case TLP:
					function_flag = 0;
					break;
				case TWORD:
					if (strcmp("[[", wordtext) == 0)
						goto do_func;
					/* fall through */
				default:
					raise_error_unexpected_syntax(-1);
				}
			}
#endif
			break;
		case TREDIR:
			*rpp = n = redirnode;
			rpp = &n->nfile.next;
			parsefname();   /* read name of redirection file */
			break;
		case TLP:
 IF_BASH_FUNCTION(do_func:)
			if (args && app == &args->narg.next
			 && !vars && !redir
			) {
				struct builtincmd *bcmd;
				const char *name;

				/* We have a function */
				if (IF_BASH_FUNCTION(!function_flag &&) readtoken() != TRP)
					raise_error_unexpected_syntax(TRP);
				name = n->narg.text;
				if (!goodname(name)
				 || ((bcmd = find_builtin(name)) && IS_BUILTIN_SPECIAL(bcmd))
				) {
					raise_error_syntax("bad function name");
				}
				n->type = NDEFUN;
				checkkwd = CHKNL | CHKKWD | CHKALIAS;
				n->narg.next = parse_command();
				return n;
			}
			IF_BASH_FUNCTION(function_flag = 0;)
			/* fall through */
		default:
			tokpushback = 1;
			goto out;
		}
	}
 out:
	*app = NULL;
	*vpp = NULL;
	*rpp = NULL;
	n = stzalloc(sizeof(struct ncmd));
	n->type = NCMD;
	n->ncmd.args = args;
	n->ncmd.assign = vars;
	n->ncmd.redirect = redir;
	return n;
}

static union node *
parse_command(void)
{
	union node *n1, *n2;
	union node *ap, **app;
	union node *cp, **cpp;
	union node *redir, **rpp;
	union node **rpp2;
	int t;

	redir = NULL;
	rpp2 = &redir;

	switch (readtoken()) {
	default:
		raise_error_unexpected_syntax(-1);
		/* NOTREACHED */
	case TIF:
		n1 = stzalloc(sizeof(struct nif));
		n1->type = NIF;
		n1->nif.test = list(0);
		if (readtoken() != TTHEN)
			raise_error_unexpected_syntax(TTHEN);
		n1->nif.ifpart = list(0);
		n2 = n1;
		while (readtoken() == TELIF) {
			n2->nif.elsepart = stzalloc(sizeof(struct nif));
			n2 = n2->nif.elsepart;
			n2->type = NIF;
			n2->nif.test = list(0);
			if (readtoken() != TTHEN)
				raise_error_unexpected_syntax(TTHEN);
			n2->nif.ifpart = list(0);
		}
		if (lasttoken == TELSE)
			n2->nif.elsepart = list(0);
		else {
			n2->nif.elsepart = NULL;
			tokpushback = 1;
		}
		t = TFI;
		break;
	case TWHILE:
	case TUNTIL: {
		int got;
		n1 = stzalloc(sizeof(struct nbinary));
		n1->type = (lasttoken == TWHILE) ? NWHILE : NUNTIL;
		n1->nbinary.ch1 = list(0);
		got = readtoken();
		if (got != TDO) {
			TRACE(("expecting DO got '%s' %s\n", tokname_array[got],
					got == TWORD ? wordtext : ""));
			raise_error_unexpected_syntax(TDO);
		}
		n1->nbinary.ch2 = list(0);
		t = TDONE;
		break;
	}
	case TFOR:
		if (readtoken() != TWORD || quoteflag || !goodname(wordtext))
			raise_error_syntax("bad for loop variable");
		n1 = stzalloc(sizeof(struct nfor));
		n1->type = NFOR;
		n1->nfor.var = wordtext;
		checkkwd = CHKNL | CHKKWD | CHKALIAS;
		if (readtoken() == TIN) {
			app = &ap;
			while (readtoken() == TWORD) {
				n2 = stzalloc(sizeof(struct narg));
				n2->type = NARG;
				/*n2->narg.next = NULL; - stzalloc did it */
				n2->narg.text = wordtext;
				n2->narg.backquote = backquotelist;
				*app = n2;
				app = &n2->narg.next;
			}
			*app = NULL;
			n1->nfor.args = ap;
			if (lasttoken != TNL && lasttoken != TSEMI)
				raise_error_unexpected_syntax(-1);
		} else {
			n2 = stzalloc(sizeof(struct narg));
			n2->type = NARG;
			/*n2->narg.next = NULL; - stzalloc did it */
			n2->narg.text = (char *)dolatstr;
			/*n2->narg.backquote = NULL;*/
			n1->nfor.args = n2;
			/*
			 * Newline or semicolon here is optional (but note
			 * that the original Bourne shell only allowed NL).
			 */
			if (lasttoken != TSEMI)
				tokpushback = 1;
		}
		checkkwd = CHKNL | CHKKWD | CHKALIAS;
		if (readtoken() != TDO)
			raise_error_unexpected_syntax(TDO);
		n1->nfor.body = list(0);
		t = TDONE;
		break;
	case TCASE:
		n1 = stzalloc(sizeof(struct ncase));
		n1->type = NCASE;
		if (readtoken() != TWORD)
			raise_error_unexpected_syntax(TWORD);
		n1->ncase.expr = n2 = stzalloc(sizeof(struct narg));
		n2->type = NARG;
		/*n2->narg.next = NULL; - stzalloc did it */
		n2->narg.text = wordtext;
		n2->narg.backquote = backquotelist;
		checkkwd = CHKNL | CHKKWD | CHKALIAS;
		if (readtoken() != TIN)
			raise_error_unexpected_syntax(TIN);
		cpp = &n1->ncase.cases;
 next_case:
		checkkwd = CHKNL | CHKKWD;
		t = readtoken();
		while (t != TESAC) {
			if (lasttoken == TLP)
				readtoken();
			*cpp = cp = stzalloc(sizeof(struct nclist));
			cp->type = NCLIST;
			app = &cp->nclist.pattern;
			for (;;) {
				*app = ap = stzalloc(sizeof(struct narg));
				ap->type = NARG;
				/*ap->narg.next = NULL; - stzalloc did it */
				ap->narg.text = wordtext;
				ap->narg.backquote = backquotelist;
				if (readtoken() != TPIPE)
					break;
				app = &ap->narg.next;
				readtoken();
			}
			//ap->narg.next = NULL;
			if (lasttoken != TRP)
				raise_error_unexpected_syntax(TRP);
			cp->nclist.body = list(2);

			cpp = &cp->nclist.next;

			checkkwd = CHKNL | CHKKWD;
			t = readtoken();
			if (t != TESAC) {
				if (t != TENDCASE)
					raise_error_unexpected_syntax(TENDCASE);
				goto next_case;
			}
		}
		*cpp = NULL;
		goto redir;
	case TLP:
		n1 = stzalloc(sizeof(struct nredir));
		n1->type = NSUBSHELL;
		n1->nredir.n = list(0);
		/*n1->nredir.redirect = NULL; - stzalloc did it */
		t = TRP;
		break;
	case TBEGIN:
		n1 = list(0);
		t = TEND;
		break;
	IF_BASH_FUNCTION(case TFUNCTION:)
	case TWORD:
	case TREDIR:
		tokpushback = 1;
		return simplecmd();
	}

	if (readtoken() != t)
		raise_error_unexpected_syntax(t);

 redir:
	/* Now check for redirection which may follow command */
	checkkwd = CHKKWD | CHKALIAS;
	rpp = rpp2;
	while (readtoken() == TREDIR) {
		*rpp = n2 = redirnode;
		rpp = &n2->nfile.next;
		parsefname();
	}
	tokpushback = 1;
	*rpp = NULL;
	if (redir) {
		if (n1->type != NSUBSHELL) {
			n2 = stzalloc(sizeof(struct nredir));
			n2->type = NREDIR;
			n2->nredir.n = n1;
			n1 = n2;
		}
		n1->nredir.redirect = redir;
	}
	return n1;
}

#if BASH_DOLLAR_SQUOTE
static int
decode_dollar_squote(void)
{
	static const char C_escapes[] ALIGN1 = "nrbtfav""x\\01234567";
	int c, cnt;
	char *p;
	char buf[4];

	c = pgetc();
	p = strchr(C_escapes, c);
	if (p) {
		buf[0] = c;
		p = buf;
		cnt = 3;
		if ((unsigned char)(c - '0') <= 7) { /* \ooo */
			do {
				c = pgetc();
				*++p = c;
			} while ((unsigned char)(c - '0') <= 7 && --cnt);
			pungetc();
		} else if (c == 'x') { /* \xHH */
			do {
				c = pgetc();
				*++p = c;
			} while (isxdigit(c) && --cnt);
			pungetc();
			if (cnt == 3) { /* \x but next char is "bad" */
				c = 'x';
				goto unrecognized;
			}
		} else { /* simple seq like \\ or \t */
			p++;
		}
		*p = '\0';
		p = buf;
		c = bb_process_escape_sequence((void*)&p);
	} else { /* unrecognized "\z": print both chars unless ' or " */
		if (c != '\'' && c != '"') {
 unrecognized:
			c |= 0x100; /* "please encode \, then me" */
		}
	}
	return c;
}
#endif

/* Used by expandstr to get here-doc like behaviour. */
#define FAKEEOFMARK ((char*)(uintptr_t)1)

static ALWAYS_INLINE int
realeofmark(const char *eofmark)
{
	return eofmark && eofmark != FAKEEOFMARK;
}

/*
 * If eofmark is NULL, read a word or a redirection symbol.  If eofmark
 * is not NULL, read a here document.  In the latter case, eofmark is the
 * word which marks the end of the document and striptabs is true if
 * leading tabs should be stripped from the document.  The argument c
 * is the first character of the input token or document.
 *
 * Because C does not have internal subroutines, I have simulated them
 * using goto's to implement the subroutine linkage.  The following macros
 * will run code that appears at the end of readtoken1.
 */
#define CHECKEND()      {goto checkend; checkend_return:;}
#define PARSEREDIR()    {goto parseredir; parseredir_return:;}
#define PARSESUB()      {goto parsesub; parsesub_return:;}
#define PARSEBACKQOLD() {oldstyle = 1; goto parsebackq; parsebackq_oldreturn:;}
#define PARSEBACKQNEW() {oldstyle = 0; goto parsebackq; parsebackq_newreturn:;}
#define PARSEARITH()    {goto parsearith; parsearith_return:;}
static int
readtoken1(int c, int syntax, char *eofmark, int striptabs)
{
	/* NB: syntax parameter fits into smallint */
	/* c parameter is an unsigned char or PEOF or PEOA */
	char *out;
	size_t len;
	struct nodelist *bqlist;
	smallint quotef;
	smallint dblquote;
	smallint oldstyle;
	IF_FEATURE_SH_MATH(smallint prevsyntax;) /* syntax before arithmetic */
	smallint pssyntax;   /* we are expanding a prompt string */
	int varnest;         /* levels of variables expansion */
	IF_FEATURE_SH_MATH(int arinest;)    /* levels of arithmetic expansion */
	IF_FEATURE_SH_MATH(int parenlevel;) /* levels of parens in arithmetic */
	int dqvarnest;       /* levels of variables expansion within double quotes */

	IF_BASH_DOLLAR_SQUOTE(smallint bash_dollar_squote = 0;)

	startlinno = g_parsefile->linno;
	bqlist = NULL;
	quotef = 0;
	IF_FEATURE_SH_MATH(prevsyntax = 0;)
#if ENABLE_ASH_EXPAND_PRMT
	pssyntax = (syntax == PSSYNTAX);
	if (pssyntax)
		syntax = DQSYNTAX;
#else
	pssyntax = 0; /* constant */
#endif
	dblquote = (syntax == DQSYNTAX);
	varnest = 0;
	IF_FEATURE_SH_MATH(arinest = 0;)
	IF_FEATURE_SH_MATH(parenlevel = 0;)
	dqvarnest = 0;

	STARTSTACKSTR(out);
 loop:
	/* For each line, until end of word */
	CHECKEND();     /* set c to PEOF if at end of here document */
	for (;;) {      /* until end of line or end of word */
		CHECKSTRSPACE(4, out);  /* permit 4 calls to USTPUTC */
		switch (SIT(c, syntax)) {
		case CNL:       /* '\n' */
			if (syntax == BASESYNTAX)
				goto endword;   /* exit outer loop */
			USTPUTC(c, out);
			nlprompt();
			c = pgetc();
			goto loop;              /* continue outer loop */
		case CWORD:
			USTPUTC(c, out);
			break;
		case CCTL:
#if BASH_DOLLAR_SQUOTE
			if (c == '\\' && bash_dollar_squote) {
				c = decode_dollar_squote();
				if (c == '\0') {
					/* skip $'\000', $'\x00' (like bash) */
					break;
				}
				if (c & 0x100) {
					/* Unknown escape. Encode as '\z' */
					c = (unsigned char)c;
					if (eofmark == NULL || dblquote)
						USTPUTC(CTLESC, out);
					USTPUTC('\\', out);
				}
			}
#endif
			if (eofmark == NULL || dblquote)
				USTPUTC(CTLESC, out);
			USTPUTC(c, out);
			break;
		case CBACK:     /* backslash */
			c = pgetc_without_PEOA();
			if (c == PEOF) {
				USTPUTC(CTLESC, out);
				USTPUTC('\\', out);
				pungetc();
			} else if (c == '\n') {
				nlprompt();
			} else {
				if (pssyntax && c == '$') {
					USTPUTC(CTLESC, out);
					USTPUTC('\\', out);
				}
				/* Backslash is retained if we are in "str" and next char isn't special */
				if (dblquote
				 && c != '\\'
				 && c != '`'
				 && c != '$'
				 && (c != '"' || eofmark != NULL)
				) {
					USTPUTC('\\', out);
				}
				USTPUTC(CTLESC, out);
				USTPUTC(c, out);
				quotef = 1;
			}
			break;
		case CSQUOTE:
			syntax = SQSYNTAX;
 quotemark:
			if (eofmark == NULL) {
				USTPUTC(CTLQUOTEMARK, out);
			}
			break;
		case CDQUOTE:
			syntax = DQSYNTAX;
			dblquote = 1;
			goto quotemark;
		case CENDQUOTE:
			IF_BASH_DOLLAR_SQUOTE(bash_dollar_squote = 0;)
			if (eofmark != NULL && varnest == 0) {
				USTPUTC(c, out);
			} else {
				if (dqvarnest == 0) {
					syntax = BASESYNTAX;
					dblquote = 0;
				}
				quotef = 1;
				goto quotemark;
			}
			break;
		case CVAR:      /* '$' */
			PARSESUB();             /* parse substitution */
			break;
		case CENDVAR:   /* '}' */
			if (varnest > 0) {
				varnest--;
				if (dqvarnest > 0) {
					dqvarnest--;
				}
				c = CTLENDVAR;
			}
			USTPUTC(c, out);
			break;
#if ENABLE_FEATURE_SH_MATH
		case CLP:       /* '(' in arithmetic */
			parenlevel++;
			USTPUTC(c, out);
			break;
		case CRP:       /* ')' in arithmetic */
			if (parenlevel > 0) {
				parenlevel--;
			} else {
				if (pgetc_eatbnl() == ')') {
					c = CTLENDARI;
					if (--arinest == 0) {
						syntax = prevsyntax;
					}
				} else {
					/*
					 * unbalanced parens
					 * (don't 2nd guess - no error)
					 */
					pungetc();
				}
			}
			USTPUTC(c, out);
			break;
#endif
		case CBQUOTE:   /* '`' */
			PARSEBACKQOLD();
			break;
		case CENDFILE:
			goto endword;           /* exit outer loop */
		case CIGN:
			break;
		default:
			if (varnest == 0) {
#if BASH_REDIR_OUTPUT
				if (c == '&') {
//Can't call pgetc_eatbnl() here, this requires three-deep pungetc()
					if (pgetc() == '>')
						c = 0x100 + '>'; /* flag &> */
					pungetc();
				}
#endif
				goto endword;   /* exit outer loop */
			}
			IF_ASH_ALIAS(if (c != PEOA))
				USTPUTC(c, out);
		}
		c = pgetc();
	} /* for (;;) */
 endword:

#if ENABLE_FEATURE_SH_MATH
	if (syntax == ARISYNTAX)
		raise_error_syntax("missing '))'");
#endif
	if (syntax != BASESYNTAX && eofmark == NULL)
		raise_error_syntax("unterminated quoted string");
	if (varnest != 0) {
		startlinno = g_parsefile->linno;
		/* { */
		raise_error_syntax("missing '}'");
	}
	USTPUTC('\0', out);
	len = out - (char *)stackblock();
	out = stackblock();
	if (eofmark == NULL) {
		if ((c == '>' || c == '<' IF_BASH_REDIR_OUTPUT( || c == 0x100 + '>'))
		 && quotef == 0
		) {
			if (isdigit_str9(out)) {
				PARSEREDIR(); /* passed as params: out, c */
				lasttoken = TREDIR;
				return lasttoken;
			}
			/* else: non-number X seen, interpret it
			 * as "NNNX>file" = "NNNX >file" */
		}
		pungetc();
	}
	quoteflag = quotef;
	backquotelist = bqlist;
	grabstackblock(len);
	wordtext = out;
	lasttoken = TWORD;
	return lasttoken;
/* end of readtoken routine */

/*
 * Check to see whether we are at the end of the here document.  When this
 * is called, c is set to the first character of the next input line.  If
 * we are at the end of the here document, this routine sets the c to PEOF.
 */
checkend: {
	if (realeofmark(eofmark)) {
		int markloc;
		char *p;

#if ENABLE_ASH_ALIAS
		if (c == PEOA)
			c = pgetc_without_PEOA();
#endif
		if (striptabs) {
			while (c == '\t') {
				c = pgetc_without_PEOA();
			}
		}

		markloc = out - (char *)stackblock();
		for (p = eofmark; STPUTC(c, out), *p; p++) {
			if (c != *p)
				goto more_heredoc;

			c = pgetc_without_PEOA();
		}

		if (c == '\n' || c == PEOF) {
			c = PEOF;
			g_parsefile->linno++;
			needprompt = doprompt;
		} else {
			int len_here;

 more_heredoc:
			p = (char *)stackblock() + markloc + 1;
			len_here = out - p;

			if (len_here) {
				len_here -= (c >= PEOF);
				c = p[-1];

				if (len_here) {
					char *str;

					str = alloca(len_here + 1);
					*(char *)mempcpy(str, p, len_here) = '\0';

					pushstring(str, NULL);
				}
			}
		}

		STADJUST((char *)stackblock() + markloc - out, out);
	}
	goto checkend_return;
}

/*
 * Parse a redirection operator.  The variable "out" points to a string
 * specifying the fd to be redirected.  The variable "c" contains the
 * first character of the redirection operator.
 */
parseredir: {
	/* out is already checked to be a valid number or "" */
	int fd = (*out == '\0' ? -1 : atoi(out));
	union node *np;

	np = stzalloc(sizeof(struct nfile));
	if (c == '>') {
		np->nfile.fd = 1;
		c = pgetc();
		if (c == '>')
			np->type = NAPPEND;
		else if (c == '|')
			np->type = NCLOBBER;
		else if (c == '&')
			np->type = NTOFD;
			/* it also can be NTO2 (>&file), but we can't figure it out yet */
		else {
			np->type = NTO;
			pungetc();
		}
	}
#if BASH_REDIR_OUTPUT
	else if (c == 0x100 + '>') { /* this flags &> redirection */
		np->nfile.fd = 1;
		pgetc(); /* this is '>', no need to check */
		np->type = NTO2;
	}
#endif
	else { /* c == '<' */
		/*np->nfile.fd = 0; - stzalloc did it */
		c = pgetc();
		switch (c) {
		case '<':
			if (sizeof(struct nfile) != sizeof(struct nhere)) {
				np = stzalloc(sizeof(struct nhere));
				/*np->nfile.fd = 0; - stzalloc did it */
			}
			np->type = NHERE;
			heredoc = stzalloc(sizeof(struct heredoc));
			heredoc->here = np;
			c = pgetc();
			if (c == '-') {
				heredoc->striptabs = 1;
			} else {
				/*heredoc->striptabs = 0; - stzalloc did it */
				pungetc();
			}
			break;

		case '&':
			np->type = NFROMFD;
			break;

		case '>':
			np->type = NFROMTO;
			break;

		default:
			np->type = NFROM;
			pungetc();
			break;
		}
	}
	if (fd >= 0)
		np->nfile.fd = fd;
	redirnode = np;
	goto parseredir_return;
}

/*
 * Parse a substitution.  At this point, we have read the dollar sign
 * and nothing else.
 */

/* is_special(c) evaluates to 1 for c in "!#$*-0123456789?@"; 0 otherwise
 * (assuming ascii char codes, as the original implementation did) */
#define is_special(c) \
	(((unsigned)(c) - 33 < 32) \
			&& ((0xc1ff920dU >> ((unsigned)(c) - 33)) & 1))
parsesub: {
	unsigned char subtype;
	int typeloc;

	c = pgetc_eatbnl();
	if ((checkkwd & CHKEOFMARK)
	 || c > 255 /* PEOA or PEOF */
	 || (c != '(' && c != '{' && !is_name(c) && !is_special(c))
	) {
#if BASH_DOLLAR_SQUOTE
		if (syntax != DQSYNTAX && c == '\'')
			bash_dollar_squote = 1;
		else
#endif
			USTPUTC('$', out);
		pungetc();
	} else if (c == '(') {
		/* $(command) or $((arith)) */
		if (pgetc_eatbnl() == '(') {
#if ENABLE_FEATURE_SH_MATH
			PARSEARITH();
#else
			raise_error_syntax("support for $((arith)) is disabled");
#endif
		} else {
			pungetc();
			PARSEBACKQNEW();
		}
	} else {
		/* $VAR, $<specialchar>, ${...}, or PEOA/PEOF */
		USTPUTC(CTLVAR, out);
		typeloc = out - (char *)stackblock();
		STADJUST(1, out);
		subtype = VSNORMAL;
		if (c == '{') {
			c = pgetc_eatbnl();
			subtype = 0;
		}
 varname:
		if (is_name(c)) {
			/* $[{[#]]NAME[}] */
			do {
				STPUTC(c, out);
				c = pgetc_eatbnl();
			} while (is_in_name(c));
		} else if (isdigit(c)) {
			/* $[{[#]]NUM[}] */
			do {
				STPUTC(c, out);
				c = pgetc_eatbnl();
			} while (isdigit(c));
		} else {
			/* $[{[#]]<specialchar>[}] */
			int cc = c;

			c = pgetc_eatbnl();
			if (!subtype && cc == '#') {
				subtype = VSLENGTH;
				if (c == '_' || isalnum(c))
					goto varname;
				cc = c;
				c = pgetc_eatbnl();
				if (cc == '}' || c != '}') {
					pungetc();
					subtype = 0;
					c = cc;
					cc = '#';
				}
			}

			if (!is_special(cc)) {
				if (subtype == VSLENGTH)
					subtype = 0;
				goto badsub;
			}

			USTPUTC(cc, out);
		}

		if (c != '}' && subtype == VSLENGTH) {
			/* ${#VAR didn't end with } */
			goto badsub;
		}

		if (subtype == 0) {
			static const char types[] ALIGN1 = "}-+?=";
			/* ${VAR...} but not $VAR or ${#VAR} */
			/* c == first char after VAR */
			switch (c) {
			case ':':
				c = pgetc_eatbnl();
#if BASH_SUBSTR
				/* This check is only needed to not misinterpret
				 * ${VAR:-WORD}, ${VAR:+WORD}, ${VAR:=WORD}, ${VAR:?WORD}
				 * constructs.
				 */
				if (!strchr(types, c)) {
					subtype = VSSUBSTR;
					pungetc();
					break; /* "goto badsub" is bigger (!) */
				}
#endif
				subtype = VSNUL;
				/*FALLTHROUGH*/
			default: {
				const char *p = strchr(types, c);
				if (p == NULL)
					break;
				subtype |= p - types + VSNORMAL;
				break;
			}
			case '%':
			case '#': {
				int cc = c;
				subtype = (c == '#' ? VSTRIMLEFT : VSTRIMRIGHT);
				c = pgetc_eatbnl();
				if (c != cc)
					goto badsub;
				subtype++;
				break;
			}
#if BASH_PATTERN_SUBST
			case '/':
				/* ${v/[/]pattern/repl} */
//TODO: encode pattern and repl separately.
// Currently ${v/$var_with_slash/repl} is horribly broken
				subtype = VSREPLACE;
				c = pgetc_eatbnl();
				if (c != '/')
					goto badsub;
				subtype++; /* VSREPLACEALL */
				break;
#endif
			}
		} else {
 badsub:
			pungetc();
		}
		((unsigned char *)stackblock())[typeloc] = subtype;
		if (subtype != VSNORMAL) {
			varnest++;
			if (dblquote)
				dqvarnest++;
		}
		STPUTC('=', out);
	}
	goto parsesub_return;
}

/*
 * Called to parse command substitutions.  Newstyle is set if the command
 * is enclosed inside $(...); nlpp is a pointer to the head of the linked
 * list of commands (passed by reference), and savelen is the number of
 * characters on the top of the stack which must be preserved.
 */
parsebackq: {
	struct nodelist **nlpp;
	union node *n;
	char *str;
	size_t savelen;
	smallint saveprompt = 0;

	str = NULL;
	savelen = out - (char *)stackblock();
	if (savelen > 0) {
		/*
		 * FIXME: this can allocate very large block on stack and SEGV.
		 * Example:
		 * echo "..<100kbytes>..`true` $(true) `true` ..."
		 * allocates 100kb for every command subst. With about
		 * a hundred command substitutions stack overflows.
		 * With larger prepended string, SEGV happens sooner.
		 */
		str = alloca(savelen);
		memcpy(str, stackblock(), savelen);
	}

	if (oldstyle) {
		/* We must read until the closing backquote, giving special
		 * treatment to some slashes, and then push the string and
		 * reread it as input, interpreting it normally.
		 */
		char *pout;
		size_t psavelen;
		char *pstr;

		STARTSTACKSTR(pout);
		for (;;) {
			int pc;

			setprompt_if(needprompt, 2);
			pc = pgetc();
			switch (pc) {
			case '`':
				goto done;

			case '\\':
				pc = pgetc();
				if (pc == '\n') {
					nlprompt();
					/*
					 * If eating a newline, avoid putting
					 * the newline into the new character
					 * stream (via the STPUTC after the
					 * switch).
					 */
					continue;
				}
				if (pc != '\\' && pc != '`' && pc != '$'
				 && (!dblquote || pc != '"')
				) {
					STPUTC('\\', pout);
				}
				if (pc <= 255 /* not PEOA or PEOF */) {
					break;
				}
				/* fall through */

			case PEOF:
			IF_ASH_ALIAS(case PEOA:)
				startlinno = g_parsefile->linno;
				raise_error_syntax("EOF in backquote substitution");

			case '\n':
				nlnoprompt();
				break;

			default:
				break;
			}
			STPUTC(pc, pout);
		}
 done:
		STPUTC('\0', pout);
		psavelen = pout - (char *)stackblock();
		if (psavelen > 0) {
			pstr = grabstackstr(pout);
			setinputstring(pstr);
		}
	}
	nlpp = &bqlist;
	while (*nlpp)
		nlpp = &(*nlpp)->next;
	*nlpp = stzalloc(sizeof(**nlpp));
	/* (*nlpp)->next = NULL; - stzalloc did it */

	if (oldstyle) {
		saveprompt = doprompt;
		doprompt = 0;
	}

	n = list(2);

	if (oldstyle)
		doprompt = saveprompt;
	else if (readtoken() != TRP)
		raise_error_unexpected_syntax(TRP);

	(*nlpp)->n = n;
	if (oldstyle) {
		/*
		 * Start reading from old file again, ignoring any pushed back
		 * tokens left from the backquote parsing
		 */
		popfile();
		tokpushback = 0;
	}
	while (stackblocksize() <= savelen)
		growstackblock();
	STARTSTACKSTR(out);
	if (str) {
		memcpy(out, str, savelen);
		STADJUST(savelen, out);
	}
	USTPUTC(CTLBACKQ, out);
	if (oldstyle)
		goto parsebackq_oldreturn;
	goto parsebackq_newreturn;
}

#if ENABLE_FEATURE_SH_MATH
/*
 * Parse an arithmetic expansion (indicate start of one and set state)
 */
parsearith: {
	if (++arinest == 1) {
		prevsyntax = syntax;
		syntax = ARISYNTAX;
	}
	USTPUTC(CTLARI, out);
	goto parsearith_return;
}
#endif
} /* end of readtoken */

/*
 * Read the next input token.
 * If the token is a word, we set backquotelist to the list of cmds in
 *      backquotes.  We set quoteflag to true if any part of the word was
 *      quoted.
 * If the token is TREDIR, then we set redirnode to a structure containing
 *      the redirection.
 * In all cases, the variable startlinno is set to the number of the line
 *      on which the token starts.
 *
 * [Change comment:  here documents and internal procedures]
 * [Readtoken shouldn't have any arguments.  Perhaps we should make the
 *  word parsing code into a separate routine.  In this case, readtoken
 *  doesn't need to have any internal procedures, but parseword does.
 *  We could also make parseoperator in essence the main routine, and
 *  have parseword (readtoken1?) handle both words and redirection.]
 */
#define NEW_xxreadtoken
#ifdef NEW_xxreadtoken
/* singles must be first! */
static const char xxreadtoken_chars[7] ALIGN1 = {
	'\n', '(', ')', /* singles */
	'&', '|', ';',  /* doubles */
	0
};

#define xxreadtoken_singles 3
#define xxreadtoken_doubles 3

static const char xxreadtoken_tokens[] ALIGN1 = {
	TNL, TLP, TRP,          /* only single occurrence allowed */
	TBACKGND, TPIPE, TSEMI, /* if single occurrence */
	TEOF,                   /* corresponds to trailing nul */
	TAND, TOR, TENDCASE     /* if double occurrence */
};

static int
xxreadtoken(void)
{
	int c;

	if (tokpushback) {
		tokpushback = 0;
		return lasttoken;
	}
	setprompt_if(needprompt, 2);
	startlinno = g_parsefile->linno;
	for (;;) {                      /* until token or start of word found */
		c = pgetc();
		if (c == ' ' || c == '\t' IF_ASH_ALIAS( || c == PEOA))
			continue;

		if (c == '#') {
			while ((c = pgetc()) != '\n' && c != PEOF)
				continue;
			pungetc();
		} else if (c == '\\') {
			if (pgetc() != '\n') {
				pungetc();
				break; /* return readtoken1(...) */
			}
			nlprompt();
		} else {
			const char *p;

			p = xxreadtoken_chars + sizeof(xxreadtoken_chars) - 1;
			if (c != PEOF) {
				if (c == '\n') {
					nlnoprompt();
				}

				p = strchr(xxreadtoken_chars, c);
				if (p == NULL)
					break; /* return readtoken1(...) */

				if ((int)(p - xxreadtoken_chars) >= xxreadtoken_singles) {
					int cc = pgetc();
					if (cc == c) {    /* double occurrence? */
						p += xxreadtoken_doubles + 1;
					} else {
						pungetc();
#if BASH_REDIR_OUTPUT
						if (c == '&' && cc == '>') /* &> */
							break; /* return readtoken1(...) */
#endif
					}
				}
			}
			lasttoken = xxreadtoken_tokens[p - xxreadtoken_chars];
			return lasttoken;
		}
	} /* for (;;) */

	return readtoken1(c, BASESYNTAX, (char *) NULL, 0);
}
#else /* old xxreadtoken */
#define RETURN(token)   return lasttoken = token
static int
xxreadtoken(void)
{
	int c;

	if (tokpushback) {
		tokpushback = 0;
		return lasttoken;
	}
	setprompt_if(needprompt, 2);
	startlinno = g_parsefile->linno;
	for (;;) {      /* until token or start of word found */
		c = pgetc();
		switch (c) {
		case ' ': case '\t':
		IF_ASH_ALIAS(case PEOA:)
			continue;
		case '#':
			while ((c = pgetc()) != '\n' && c != PEOF)
				continue;
			pungetc();
			continue;
		case '\\':
			if (pgetc() == '\n') {
				nlprompt();
				continue;
			}
			pungetc();
			goto breakloop;
		case '\n':
			nlnoprompt();
			RETURN(TNL);
		case PEOF:
			RETURN(TEOF);
		case '&':
			if (pgetc() == '&')
				RETURN(TAND);
			pungetc();
			RETURN(TBACKGND);
		case '|':
			if (pgetc() == '|')
				RETURN(TOR);
			pungetc();
			RETURN(TPIPE);
		case ';':
			if (pgetc() == ';')
				RETURN(TENDCASE);
			pungetc();
			RETURN(TSEMI);
		case '(':
			RETURN(TLP);
		case ')':
			RETURN(TRP);
		default:
			goto breakloop;
		}
	}
 breakloop:
	return readtoken1(c, BASESYNTAX, (char *)NULL, 0);
#undef RETURN
}
#endif /* old xxreadtoken */

static int
readtoken(void)
{
	int t;
	int kwd = checkkwd;
#if DEBUG
	smallint alreadyseen = tokpushback;
#endif

#if ENABLE_ASH_ALIAS
 top:
#endif

	t = xxreadtoken();

	/*
	 * eat newlines
	 */
	if (kwd & CHKNL) {
		while (t == TNL) {
			parseheredoc();
			t = xxreadtoken();
		}
	}

	if (t != TWORD || quoteflag) {
		goto out;
	}

	/*
	 * check for keywords
	 */
	if (kwd & CHKKWD) {
		const char *const *pp;

		pp = findkwd(wordtext);
		if (pp) {
			lasttoken = t = pp - tokname_array;
			TRACE(("keyword '%s' recognized\n", tokname_array[t]));
			goto out;
		}
	}

	if (checkkwd & CHKALIAS) {
#if ENABLE_ASH_ALIAS
		struct alias *ap;
		ap = lookupalias(wordtext, 1);
		if (ap != NULL) {
			if (*ap->val) {
				pushstring(ap->val, ap);
			}
			goto top;
		}
#endif
	}
 out:
	checkkwd = 0;
#if DEBUG
	if (!alreadyseen)
		TRACE(("token '%s' %s\n", tokname_array[t], t == TWORD ? wordtext : ""));
	else
		TRACE(("reread token '%s' %s\n", tokname_array[t], t == TWORD ? wordtext : ""));
#endif
	return t;
}

static int
peektoken(void)
{
	int t;

	t = readtoken();
	tokpushback = 1;
	return t;
}

/*
 * Read and parse a command.  Returns NODE_EOF on end of file.
 * (NULL is a valid parse tree indicating a blank line.)
 */
static union node *
parsecmd(int interact)
{
	tokpushback = 0;
	checkkwd = 0;
	heredoclist = 0;
	doprompt = interact;
	setprompt_if(doprompt, doprompt);
	needprompt = 0;
	return list(1);
}

/*
 * Input any here documents.
 */
static void
parseheredoc(void)
{
	struct heredoc *here;
	union node *n;

	here = heredoclist;
	heredoclist = NULL;

	while (here) {
		setprompt_if(needprompt, 2);
		readtoken1(pgetc(), here->here->type == NHERE ? SQSYNTAX : DQSYNTAX,
				here->eofmark, here->striptabs);
		n = stzalloc(sizeof(struct narg));
		n->narg.type = NARG;
		/*n->narg.next = NULL; - stzalloc did it */
		n->narg.text = wordtext;
		n->narg.backquote = backquotelist;
		here->here->nhere.doc = n;
		here = here->next;
	}
}


static const char *
expandstr(const char *ps, int syntax_type)
{
	union node n;
	int saveprompt;

	/* XXX Fix (char *) cast. */
	setinputstring((char *)ps);

	saveprompt = doprompt;
	doprompt = 0;

	/* readtoken1() might die horribly.
	 * Try a prompt with syntactically wrong command:
	 * PS1='$(date "+%H:%M:%S) > '
	 */
	{
		volatile int saveint;
		struct jmploc *volatile savehandler = exception_handler;
		struct jmploc jmploc;
		SAVE_INT(saveint);
		if (setjmp(jmploc.loc) == 0) {
			exception_handler = &jmploc;
			readtoken1(pgetc(), syntax_type, FAKEEOFMARK, 0);
		}
		exception_handler = savehandler;
		RESTORE_INT(saveint);
	}

	doprompt = saveprompt;

	popfile();

	n.narg.type = NARG;
	n.narg.next = NULL;
	n.narg.text = wordtext;
	n.narg.backquote = backquotelist;

	expandarg(&n, NULL, EXP_QUOTED);
	return stackblock();
}

static inline int
parser_eof(void)
{
	return tokpushback && lasttoken == TEOF;
}

/*
 * Execute a command or commands contained in a string.
 */
static int
evalstring(char *s, int flags)
{
	struct jmploc *volatile savehandler;
	struct jmploc jmploc;
	int ex;

	union node *n;
	struct stackmark smark;
	int status;

	s = sstrdup(s);
	setinputstring(s);
	setstackmark(&smark);

	status = 0;
	/* On exception inside execution loop, we must popfile().
	 * Try interactively:
	 *	readonly a=a
	 *	command eval "a=b"  # throws "is read only" error
	 * "command BLTIN" is not supposed to abort (even in non-interactive use).
	 * But if we skip popfile(), we hit EOF in eval's string, and exit.
	 */
	savehandler = exception_handler;
	ex = setjmp(jmploc.loc);
	if (ex)
		goto out;
	exception_handler = &jmploc;

	while ((n = parsecmd(0)) != NODE_EOF) {
		int i;

		i = evaltree(n, flags & ~(parser_eof() ? 0 : EV_EXIT));
		if (n)
			status = i;
		popstackmark(&smark);
		if (evalskip)
			break;
	}
 out:
	popstackmark(&smark);
	popfile();
	stunalloc(s);

	exception_handler = savehandler;
	if (ex)
		longjmp(exception_handler->loc, ex);

	return status;
}

/*
 * The eval command.
 */
static int FAST_FUNC
evalcmd(int argc UNUSED_PARAM, char **argv, int flags)
{
	char *p;
	char *concat;

	if (argv[1]) {
		p = argv[1];
		argv += 2;
		if (argv[0]) {
			STARTSTACKSTR(concat);
			for (;;) {
				concat = stack_putstr(p, concat);
				p = *argv++;
				if (p == NULL)
					break;
				STPUTC(' ', concat);
			}
			STPUTC('\0', concat);
			p = grabstackstr(concat);
		}
		return evalstring(p, flags & EV_TESTED);
	}
	return 0;
}

/*
 * Read and execute commands.
 * "Top" is nonzero for the top level command loop;
 * it turns on prompting if the shell is interactive.
 */
static int
cmdloop(int top)
{
	union node *n;
	struct stackmark smark;
	int inter;
	int status = 0;
	int numeof = 0;

	TRACE(("cmdloop(%d) called\n", top));
	for (;;) {
		int skip;

		setstackmark(&smark);
#if JOBS
		if (doing_jobctl)
			showjobs(SHOW_CHANGED|SHOW_STDERR);
#endif
		inter = 0;
		if (iflag && top) {
			inter++;
			chkmail();
		}
		n = parsecmd(inter);
#if DEBUG
		if (DEBUG > 2 && debug && (n != NODE_EOF))
			showtree(n);
#endif
		if (n == NODE_EOF) {
			if (!top || numeof >= 50)
				break;
			if (!stoppedjobs()) {
				if (!Iflag)
					break;
				out2str("\nUse \"exit\" to leave shell.\n");
			}
			numeof++;
		} else if (nflag == 0) {
			int i;

			/* job_warning can only be 2,1,0. Here 2->1, 1/0->0 */
			job_warning >>= 1;
			numeof = 0;
			i = evaltree(n, 0);
			if (n)
				status = i;
		}
		popstackmark(&smark);
		skip = evalskip;

		if (skip) {
			evalskip &= ~SKIPFUNC;
			break;
		}
	}
	return status;
}

/*
 * Take commands from a file.  To be compatible we should do a path
 * search for the file, which is necessary to find sub-commands.
 */
static char *
find_dot_file(char *name)
{
	char *fullname;
	const char *path = pathval();
	struct stat statb;

	/* don't try this for absolute or relative paths */
	if (strchr(name, '/') || (ENABLE_PLATFORM_MINGW32 && strchr(name, '\\')))
		return name;

	while ((fullname = path_advance(&path, name)) != NULL) {
		if ((stat(fullname, &statb) == 0) && S_ISREG(statb.st_mode)) {
			/*
			 * Don't bother freeing here, since it will
			 * be freed by the caller.
			 */
			return fullname;
		}
		if (fullname != name)
			stunalloc(fullname);
	}

	/* not found in the PATH */
	ash_msg_and_raise_error("%s: not found", name);
	/* NOTREACHED */
}

static int FAST_FUNC
dotcmd(int argc_ UNUSED_PARAM, char **argv_ UNUSED_PARAM)
{
	/* "false; . empty_file; echo $?" should print 0, not 1: */
	int status = 0;
	char *fullname;
	char **argv;
	char *args_need_save;
	volatile struct shparam saveparam;

//???
//	struct strlist *sp;
//	for (sp = cmdenviron; sp; sp = sp->next)
//		setvareq(ckstrdup(sp->text), VSTRFIXED | VTEXTFIXED);

	nextopt(nullstr); /* handle possible "--" */
	argv = argptr;

	if (!argv[0]) {
		/* bash says: "bash: .: filename argument required" */
		return 2; /* bash compat */
	}

	/* This aborts if file isn't found, which is POSIXly correct.
	 * bash returns exitcode 1 instead.
	 */
	fullname = find_dot_file(argv[0]);
	argv++;
	args_need_save = argv[0];
	if (args_need_save) { /* ". FILE ARGS", and ARGS are not empty */
		int argc;
		saveparam = shellparam;
		shellparam.malloced = 0;
		argc = 1;
		while (argv[argc])
			argc++;
		shellparam.nparam = argc;
		shellparam.p = argv;
	};

	/* This aborts if file can't be opened, which is POSIXly correct.
	 * bash returns exitcode 1 instead.
	 */
	setinputfile(fullname, INPUT_PUSH_FILE);
	commandname = fullname;
	status = cmdloop(0);
	popfile();

	if (args_need_save) {
		freeparam(&shellparam);
		shellparam = saveparam;
	};

	return status;
}

static int FAST_FUNC
exitcmd(int argc UNUSED_PARAM, char **argv)
{
	if (stoppedjobs())
		return 0;
	if (argv[1])
		exitstatus = number(argv[1]);
	raise_exception(EXEXIT);
	/* NOTREACHED */
}

/*
 * Read a file containing shell functions.
 */
static void
readcmdfile(char *name)
{
	setinputfile(name, INPUT_PUSH_FILE);
	cmdloop(0);
	popfile();
}


/* ============ find_command inplementation */

/*
 * Resolve a command name.  If you change this routine, you may have to
 * change the shellexec routine as well.
 */
static void
find_command(char *name, struct cmdentry *entry, int act, const char *path)
{
	struct tblentry *cmdp;
	int idx;
	int prev;
	char *fullname IF_PLATFORM_MINGW32(= NULL);
	struct stat statb;
	int e;
	int updatetbl;
	IF_PLATFORM_MINGW32(int len;)
	struct builtincmd *bcmd;

	/* If name contains a slash, don't use PATH or hash table */
	if (strchr(name, '/') || (ENABLE_PLATFORM_MINGW32 && strchr(name, '\\'))) {
		entry->u.index = -1;
		if (act & DO_ABS) {
			while (stat(name, &statb) < 0
#if ENABLE_PLATFORM_MINGW32
				&& (fullname=file_is_win32_executable(name)) == NULL
#endif
				) {
#ifdef SYSV
				if (errno == EINTR)
					continue;
#endif
				entry->cmdtype = CMDUNKNOWN;
				return;
			}
#if ENABLE_PLATFORM_MINGW32
			free(fullname);
#endif
		}
		entry->cmdtype = CMDNORMAL;
		return;
	}

/* #if ENABLE_FEATURE_SH_STANDALONE... moved after builtin check */

	updatetbl = (path == pathval());
	if (!updatetbl) {
		act |= DO_ALTPATH;
		if (strstr(path, "%builtin") != NULL)
			act |= DO_ALTBLTIN;
	}

	/* If name is in the table, check answer will be ok */
	cmdp = cmdlookup(name, 0);
	if (cmdp != NULL) {
		int bit;

		switch (cmdp->cmdtype) {
		default:
#if DEBUG
			abort();
#endif
		case CMDNORMAL:
			bit = DO_ALTPATH;
			break;
		case CMDFUNCTION:
			bit = DO_NOFUNC;
			break;
		case CMDBUILTIN:
			bit = DO_ALTBLTIN;
			break;
		}
		if (act & bit) {
			updatetbl = 0;
			cmdp = NULL;
		} else if (cmdp->rehash == 0)
			/* if not invalidated by cd, we're done */
			goto success;
	}

	/* If %builtin not in path, check for builtin next */
	bcmd = find_builtin(name);
	if (bcmd) {
		if (IS_BUILTIN_REGULAR(bcmd))
			goto builtin_success;
		if (act & DO_ALTPATH) {
			if (!(act & DO_ALTBLTIN))
				goto builtin_success;
		} else if (builtinloc <= 0) {
			goto builtin_success;
		}
	}

#if ENABLE_FEATURE_SH_STANDALONE
	{
		int applet_no = find_applet_by_name(name);
		if (applet_no >= 0) {
			entry->cmdtype = CMDNORMAL;
			entry->u.index = -2 - applet_no;
			return;
		}
	}
#endif

	/* We have to search path. */
	prev = -1;              /* where to start */
	if (cmdp && cmdp->rehash) {     /* doing a rehash */
		if (cmdp->cmdtype == CMDBUILTIN)
			prev = builtinloc;
		else
			prev = cmdp->param.index;
	}

	e = ENOENT;
	idx = -1;
 loop:
	while ((fullname = path_advance(&path, name)) != NULL) {
		stunalloc(fullname);
		/* NB: code below will still use fullname
		 * despite it being "unallocated" */
		idx++;
		if (pathopt) {
			if (prefix(pathopt, "builtin")) {
				if (bcmd)
					goto builtin_success;
				continue;
			}
			if ((act & DO_NOFUNC)
			 || !prefix(pathopt, "func")
			) {     /* ignore unimplemented options */
				continue;
			}
		}
		/* if rehash, don't redo absolute path names */
		if (is_absolute_path(fullname) && idx <= prev) {
			if (idx < prev)
				continue;
			TRACE(("searchexec \"%s\": no change\n", name));
			goto success;
		}
#if ENABLE_PLATFORM_MINGW32
		if (has_exe_suffix(fullname)) {
			if (stat(fullname, &statb) < 0) {
				if (errno != ENOENT && errno != ENOTDIR)
					e = errno;
				goto loop;
			}
		}
		else {
			/* path_advance() has reserved space for .exe */
			len = strlen(fullname);
			strcat(fullname, ".exe");
			if (stat(fullname, &statb) < 0) {
				memcpy(fullname+len, ".com", 5);
				if (stat(fullname, &statb) < 0) {
					/* check for script */
					fullname[len] = '\0';
					if (stat(fullname, &statb) < 0) {
						if (errno != ENOENT && errno != ENOTDIR)
							e = errno;
						goto loop;
					}
					if (!file_is_executable(fullname)) {
						e = ENOEXEC;
						goto loop;
					}
				}
			}
			fullname[len] = '\0';
		}
#else
		while (stat(fullname, &statb) < 0) {
#ifdef SYSV
			if (errno == EINTR)
				continue;
#endif
			if (errno != ENOENT && errno != ENOTDIR)
				e = errno;
			goto loop;
		}
#endif
		e = EACCES;     /* if we fail, this will be the error */
		if (!S_ISREG(statb.st_mode))
			continue;
		if (pathopt) {          /* this is a %func directory */
			stalloc(strlen(fullname) + 1);
			/* NB: stalloc will return space pointed by fullname
			 * (because we don't have any intervening allocations
			 * between stunalloc above and this stalloc) */
			readcmdfile(fullname);
			cmdp = cmdlookup(name, 0);
			if (cmdp == NULL || cmdp->cmdtype != CMDFUNCTION)
				ash_msg_and_raise_error("%s not defined in %s", name, fullname);
			stunalloc(fullname);
			goto success;
		}
		TRACE(("searchexec \"%s\" returns \"%s\"\n", name, fullname));
		if (!updatetbl) {
			entry->cmdtype = CMDNORMAL;
			entry->u.index = idx;
			return;
		}
		INT_OFF;
		cmdp = cmdlookup(name, 1);
		cmdp->cmdtype = CMDNORMAL;
		cmdp->param.index = idx;
		INT_ON;
		goto success;
	}

	/* We failed.  If there was an entry for this command, delete it */
	if (cmdp && updatetbl)
		delete_cmd_entry();
	if (act & DO_ERR)
		ash_msg("%s: %s", name, errmsg(e, "not found"));
	entry->cmdtype = CMDUNKNOWN;
	return;

 builtin_success:
	if (!updatetbl) {
		entry->cmdtype = CMDBUILTIN;
		entry->u.cmd = bcmd;
		return;
	}
	INT_OFF;
	cmdp = cmdlookup(name, 1);
	cmdp->cmdtype = CMDBUILTIN;
	cmdp->param.cmd = bcmd;
	INT_ON;
 success:
	cmdp->rehash = 0;
	entry->cmdtype = cmdp->cmdtype;
	entry->u = cmdp->param;
}


/*
 * The trap builtin.
 */
static int FAST_FUNC
trapcmd(int argc UNUSED_PARAM, char **argv UNUSED_PARAM)
{
	char *action;
	char **ap;
	int signo, exitcode;

	nextopt(nullstr);
	ap = argptr;
	if (!*ap) {
		for (signo = 0; signo < NSIG; signo++) {
			char *tr = trap_ptr[signo];
			if (tr) {
				/* note: bash adds "SIG", but only if invoked
				 * as "bash". If called as "sh", or if set -o posix,
				 * then it prints short signal names.
				 * We are printing short names: */
				out1fmt("trap -- %s %s\n",
						single_quote(tr),
						get_signame(signo));
		/* trap_ptr != trap only if we are in special-cased `trap` code.
		 * In this case, we will exit very soon, no need to free(). */
				/* if (trap_ptr != trap && tp[0]) */
				/*	free(tr); */
			}
		}
		/*
		if (trap_ptr != trap) {
			free(trap_ptr);
			trap_ptr = trap;
		}
		*/
		return 0;
	}

	/* Why the second check?
	 * "trap NUM [sig2]..." is the same as "trap - NUM [sig2]..."
	 * In this case, NUM is signal no, not an action.
	 */
	action = NULL;
	if (ap[1] && !is_number(ap[0]))
		action = *ap++;

	exitcode = 0;
	while (*ap) {
		signo = get_signum(*ap);
		if (signo < 0) {
			/* Mimic bash message exactly */
			ash_msg("%s: invalid signal specification", *ap);
			exitcode = 1;
			goto next;
		}
		INT_OFF;
		if (action) {
			if (LONE_DASH(action))
				action = NULL;
			else {
				if (action[0]) /* not NULL and not "" and not "-" */
					may_have_traps = 1;
				action = ckstrdup(action);
			}
		}
		free(trap[signo]);
		trap[signo] = action;
		if (signo != 0)
			setsignal(signo);
		INT_ON;
 next:
		ap++;
	}
	return exitcode;
}


/* ============ Builtins */

#if ENABLE_ASH_HELP
static int FAST_FUNC
helpcmd(int argc UNUSED_PARAM, char **argv UNUSED_PARAM)
{
	unsigned col;
	unsigned i;

	out1fmt(
		"Built-in commands:\n"
		"------------------\n");
	for (col = 0, i = 0; i < ARRAY_SIZE(builtintab); i++) {
		col += out1fmt("%c%s", ((col == 0) ? '\t' : ' '),
					builtintab[i].name + 1);
		if (col > 60) {
			out1fmt("\n");
			col = 0;
		}
	}
# if ENABLE_FEATURE_SH_STANDALONE
	{
		const char *a = applet_names;
		while (*a) {
			col += out1fmt("%c%s", ((col == 0) ? '\t' : ' '), a);
			if (col > 60) {
				out1fmt("\n");
				col = 0;
			}
			while (*a++ != '\0')
				continue;
		}
	}
# endif
	newline_and_flush(stdout);
	return EXIT_SUCCESS;
}
#endif

#if MAX_HISTORY
static int FAST_FUNC
historycmd(int argc UNUSED_PARAM, char **argv UNUSED_PARAM)
{
	show_history(line_input_state);
	return EXIT_SUCCESS;
}
#endif

/*
 * The export and readonly commands.
 */
static int FAST_FUNC
exportcmd(int argc UNUSED_PARAM, char **argv)
{
	struct var *vp;
	char *name;
	const char *p;
	char **aptr;
	char opt;
	int flag;
	int flag_off;

	/* "readonly" in bash accepts, but ignores -n.
	 * We do the same: it saves a conditional in nextopt's param.
	 */
	flag_off = 0;
	while ((opt = nextopt("np")) != '\0') {
		if (opt == 'n')
			flag_off = VEXPORT;
	}
	flag = VEXPORT;
	if (argv[0][0] == 'r') {
		flag = VREADONLY;
		flag_off = 0; /* readonly ignores -n */
	}
	flag_off = ~flag_off;

	/*if (opt_p_not_specified) - bash doesn't check this. Try "export -p NAME" */
	{
		aptr = argptr;
		name = *aptr;
		if (name) {
			do {
				p = strchr(name, '=');
				if (p != NULL) {
					p++;
				} else {
					vp = *findvar(hashvar(name), name);
					if (vp) {
						vp->flags = ((vp->flags | flag) & flag_off);
						continue;
					}
				}
				setvar(name, p, (flag & flag_off));
			} while ((name = *++aptr) != NULL);
			return 0;
		}
	}

	/* No arguments. Show the list of exported or readonly vars.
	 * -n is ignored.
	 */
	showvars(argv[0], flag, 0);
	return 0;
}

/*
 * Delete a function if it exists.
 */
static void
unsetfunc(const char *name)
{
	struct tblentry *cmdp;

	cmdp = cmdlookup(name, 0);
	if (cmdp != NULL && cmdp->cmdtype == CMDFUNCTION)
		delete_cmd_entry();
}

/*
 * The unset builtin command.  We unset the function before we unset the
 * variable to allow a function to be unset when there is a readonly variable
 * with the same name.
 */
static int FAST_FUNC
unsetcmd(int argc UNUSED_PARAM, char **argv UNUSED_PARAM)
{
	char **ap;
	int i;
	int flag = 0;

	while ((i = nextopt("vf")) != 0) {
		flag = i;
	}

	for (ap = argptr; *ap; ap++) {
		if (flag != 'f') {
			unsetvar(*ap);
			continue;
		}
		if (flag != 'v')
			unsetfunc(*ap);
	}
	return 0;
}

static const unsigned char timescmd_str[] ALIGN1 = {
	' ',  offsetof(struct tms, tms_utime),
	'\n', offsetof(struct tms, tms_stime),
	' ',  offsetof(struct tms, tms_cutime),
	'\n', offsetof(struct tms, tms_cstime),
	0
};
static int FAST_FUNC
timescmd(int argc UNUSED_PARAM, char **argv UNUSED_PARAM)
{
	unsigned clk_tck;
	const unsigned char *p;
	struct tms buf;

	clk_tck = bb_clk_tck();

	times(&buf);
	p = timescmd_str;
	do {
		unsigned sec, frac;
		unsigned long t;
		t = *(clock_t *)(((char *) &buf) + p[1]);
		sec = t / clk_tck;
		frac = t % clk_tck;
		out1fmt("%um%u.%03us%c",
			sec / 60, sec % 60,
			(frac * 1000) / clk_tck,
			p[0]);
		p += 2;
	} while (*p);

	return 0;
}

#if ENABLE_FEATURE_SH_MATH
/*
 * The let builtin. Partially stolen from GNU Bash, the Bourne Again SHell.
 * Copyright (C) 1987, 1989, 1991 Free Software Foundation, Inc.
 *
 * Copyright (C) 2003 Vladimir Oleynik <dzo@simtreas.ru>
 */
static int FAST_FUNC
letcmd(int argc UNUSED_PARAM, char **argv)
{
	arith_t i;

	argv++;
	if (!*argv)
		ash_msg_and_raise_error("expression expected");
	do {
		i = ash_arith(*argv);
	} while (*++argv);

	return !i;
}
#endif

/*
 * The read builtin. Options:
 *      -r              Do not interpret '\' specially
 *      -s              Turn off echo (tty only)
 *      -n NCHARS       Read NCHARS max
 *      -p PROMPT       Display PROMPT on stderr (if input is from tty)
 *      -t SECONDS      Timeout after SECONDS (tty or pipe only)
 *      -u FD           Read from given FD instead of fd 0
 *      -d DELIM        End on DELIM char, not newline
 * This uses unbuffered input, which may be avoidable in some cases.
 * TODO: bash also has:
 *      -a ARRAY        Read into array[0],[1],etc
 *      -e              Use line editing (tty only)
 */
static int FAST_FUNC
readcmd(int argc UNUSED_PARAM, char **argv UNUSED_PARAM)
{
	char *opt_n = NULL;
	char *opt_p = NULL;
	char *opt_t = NULL;
	char *opt_u = NULL;
	char *opt_d = NULL; /* optimized out if !BASH */
	int read_flags = 0;
	const char *r;
	int i;

	while ((i = nextopt("p:u:rt:n:sd:")) != '\0') {
		switch (i) {
		case 'p':
			opt_p = optionarg;
			break;
		case 'n':
			opt_n = optionarg;
			break;
		case 's':
			read_flags |= BUILTIN_READ_SILENT;
			break;
		case 't':
			opt_t = optionarg;
			break;
		case 'r':
			read_flags |= BUILTIN_READ_RAW;
			break;
		case 'u':
			opt_u = optionarg;
			break;
#if BASH_READ_D
		case 'd':
			opt_d = optionarg;
			break;
#endif
		default:
			break;
		}
	}

	/* "read -s" needs to save/restore termios, can't allow ^C
	 * to jump out of it.
	 */
 again:
	INT_OFF;
	r = shell_builtin_read(setvar0,
		argptr,
		bltinlookup("IFS"), /* can be NULL */
		read_flags,
		opt_n,
		opt_p,
		opt_t,
		opt_u,
		opt_d
	);
	INT_ON;

	if ((uintptr_t)r == 1 && errno == EINTR) {
		/* To get SIGCHLD: sleep 1 & read x; echo $x
		 * Correct behavior is to not exit "read"
		 */
		if (pending_sig == 0)
			goto again;
	}

	if ((uintptr_t)r > 1)
		ash_msg_and_raise_error(r);

	return (uintptr_t)r;
}

static int FAST_FUNC
umaskcmd(int argc UNUSED_PARAM, char **argv UNUSED_PARAM)
{
	static const char permuser[3] ALIGN1 = "ogu";

	mode_t mask;
	int symbolic_mode = 0;

	while (nextopt("S") != '\0') {
		symbolic_mode = 1;
	}

	INT_OFF;
	mask = umask(0);
	umask(mask);
	INT_ON;

	if (*argptr == NULL) {
		if (symbolic_mode) {
			char buf[sizeof(",u=rwx,g=rwx,o=rwx")];
			char *p = buf;
			int i;

			i = 2;
			for (;;) {
				*p++ = ',';
				*p++ = permuser[i];
				*p++ = '=';
				/* mask is 0..0uuugggooo. i=2 selects uuu bits */
				if (!(mask & 0400)) *p++ = 'r';
				if (!(mask & 0200)) *p++ = 'w';
				if (!(mask & 0100)) *p++ = 'x';
				mask <<= 3;
				if (--i < 0)
					break;
			}
			*p = '\0';
			puts(buf + 1);
		} else {
			out1fmt("%04o\n", mask);
		}
	} else {
		char *modestr = *argptr;
		/* numeric umasks are taken as-is */
		/* symbolic umasks are inverted: "umask a=rx" calls umask(222) */
		if (!isdigit(modestr[0]))
			mask ^= 0777;
		mask = bb_parse_mode(modestr, mask);
		if ((unsigned)mask > 0777) {
			ash_msg_and_raise_error("illegal mode: %s", modestr);
		}
		if (!isdigit(modestr[0]))
			mask ^= 0777;
		umask(mask);
	}
	return 0;
}

static int FAST_FUNC
ulimitcmd(int argc UNUSED_PARAM, char **argv)
{
	return shell_builtin_ulimit(argv);
}

/* ============ main() and helpers */

/*
 * Called to exit the shell.
 */
static void
exitshell(void)
{
	struct jmploc loc;
	char *p;
	int status;

#if ENABLE_FEATURE_EDITING_SAVE_ON_EXIT
	save_history(line_input_state);
#endif
	status = exitstatus;
	TRACE(("pid %d, exitshell(%d)\n", getpid(), status));
	if (setjmp(loc.loc)) {
		if (exception_type == EXEXIT)
			status = exitstatus;
		goto out;
	}
	exception_handler = &loc;
	p = trap[0];
	if (p) {
		trap[0] = NULL;
		evalskip = 0;
		evalstring(p, 0);
		/*free(p); - we'll exit soon */
	}
 out:
	/* dash wraps setjobctl(0) in "if (setjmp(loc.loc) == 0) {...}".
	 * our setjobctl(0) does not panic if tcsetpgrp fails inside it.
	 */
	setjobctl(0);
	flush_stdout_stderr();
	_exit(status);
	/* NOTREACHED */
}

/* Don't inline: conserve stack of caller from having our locals too */
static NOINLINE void
#if ENABLE_PLATFORM_MINGW32
init(int xp)
#else
init(void)
#endif
{
	/* we will never free this */
	basepf.next_to_pgetc = basepf.buf = ckmalloc(IBUFSIZ);
	basepf.linno = 1;

	sigmode[SIGCHLD - 1] = S_DFL; /* ensure we install handler even if it is SIG_IGNed */
	setsignal(SIGCHLD);

	/* bash re-enables SIGHUP which is SIG_IGNed on entry.
	 * Try: "trap '' HUP; bash; echo RET" and type "kill -HUP $$"
	 */
	signal(SIGHUP, SIG_DFL);

	{
		char **envp;
		const char *p;

		initvar();

#if ENABLE_PLATFORM_MINGW32
		/*
		 * case insensitive env names from Windows world
		 *
		 * Some standard env names such as PATH is named Path and so on
		 * ash itself is case sensitive, so "Path" will confuse it, as
		 * MSVC getenv() is case insensitive.
		 *
		 * We may end up having both Path and PATH. Then Path will be chosen
		 * because it appears first.
		 */
		for (envp = environ; envp && *envp; envp++) {
			if (strncasecmp(*envp, "PATH=", 5) == 0 &&
			    strncmp(*envp, "PATH=", 5) != 0) {
				break;
			}
		}

		if (envp && *envp) {
			/*
			 * If we get here it's because the environment contains a path
			 * variable called something other than PATH.  This suggests we
			 * haven't been invoked from an earlier instance of BusyBox.
			 */
			char *start, *end, *s;
			struct passwd *pw;

			for (envp = environ; envp && *envp; envp++) {
				if (!(end=strchr(*envp, '=')))
					continue;

				/* make all variable names uppercase */
				for (start = *envp;start < end;start++)
					*start = toupper(*start);

				/* skip conversion of variables known to cause problems */
				if ( strncmp(*envp, "SYSTEMROOT=", 11) == 0 ||
						strncmp(*envp, "COMSPEC=", 8) == 0 ) {
					continue;
				}

				/* convert backslashes to forward slashes in value */
				if (!xp) {
					for ( s=end+1; *s; ++s ) {
						if ( *s == '\\' ) {
							*s = '/';
						}
					}
				}

				/* check for invalid characters in name */
				for (start = *envp;start < end;start++) {
					if (!isdigit(*start) && !isalpha(*start) && *start != '_') {
						break;
					}
				}

				if (start != end) {
					/*
					 * Make a copy of the variable, replacing invalid
					 * characters in the name with underscores.
					 */
					char *var = xstrdup(*envp);

					for (start = var;*start != '=';start++) {
						if (!isdigit(*start) && !isalpha(*start)) {
							*start = '_';
						}
					}
					setvareq(var, VEXPORT|VNOSAVE);
				}
			}

			/* some initialisation normally performed at login */
			pw = xgetpwuid(getuid());
			setup_environment(pw->pw_shell,
						SETUP_ENV_CHANGEENV|SETUP_ENV_NO_CHDIR, pw);
		}
#endif
		for (envp = environ; envp && *envp; envp++) {
/* Used to have
 *			p = endofname(*envp);
 *			if (p != *envp && *p == '=') {
 * here to weed out badly-named variables, but this breaks
 * scenarios where people do want them passed to children:
 * import os
 * os.environ["test-test"]="test"
 * if os.fork() == 0:
 *   os.execv("ash", [ 'ash', '-c', 'eval $(export -p); echo OK' ])  # fixes this
 * os.execv("ash", [ 'ash', '-c', 'env | grep test-test' ])  # breaks this
 */
			if (strchr(*envp, '=')) {
				setvareq(*envp, VEXPORT|VTEXTFIXED);
			}
		}

		setvareq((char*)defoptindvar, VTEXTFIXED);

		setvar0("PPID", utoa(getppid()));
#if BASH_SHLVL_VAR
		p = lookupvar("SHLVL");
		setvar("SHLVL", utoa((p ? atoi(p) : 0) + 1), VEXPORT);
#endif
#if BASH_HOSTNAME_VAR
		if (!lookupvar("HOSTNAME")) {
			struct utsname uts;
			uname(&uts);
			setvar0("HOSTNAME", uts.nodename);
		}
#endif
		p = lookupvar("PWD");
		if (p) {
			struct stat st1, st2;
			if (p[0] != '/' || stat(p, &st1) || stat(".", &st2)
			 || st1.st_dev != st2.st_dev || st1.st_ino != st2.st_ino
			) {
				p = NULL;
			}
		}
		setpwd(p, 0);
	}
}


//usage:#define ash_trivial_usage
//usage:	"[-/+OPTIONS] [-/+o OPT]... [-c 'SCRIPT' [ARG0 [ARGS]] / FILE [ARGS]]"
//usage:#define ash_full_usage "\n\n"
//usage:	"Unix shell interpreter"

/*
 * Process the shell command line arguments.
 */
static int
procargs(char **argv)
{
	int i;
	const char *xminusc;
	char **xargv;
	int login_sh;

	xargv = argv;
	login_sh = xargv[0] && xargv[0][0] == '-';
	arg0 = xargv[0];
	/* if (xargv[0]) - mmm, this is always true! */
		xargv++;
	for (i = 0; i < NOPTS; i++)
		optlist[i] = 2;
	argptr = xargv;
	if (options(/*cmdline:*/ 1, &login_sh)) {
		/* it already printed err message */
		raise_exception(EXERROR);
	}
	xargv = argptr;
	xminusc = minusc;
	if (*xargv == NULL) {
		if (xminusc)
			ash_msg_and_raise_error(bb_msg_requires_arg, "-c");
		sflag = 1;
	}
	if (iflag == 2 && sflag == 1 && isatty(0) && isatty(1))
		iflag = 1;
	if (mflag == 2)
		mflag = iflag;
	for (i = 0; i < NOPTS; i++)
		if (optlist[i] == 2)
			optlist[i] = 0;
#if DEBUG == 2
	debug = 1;
#endif
	/* POSIX 1003.2: first arg after "-c CMD" is $0, remainder $1... */
	if (xminusc) {
		minusc = *xargv++;
		if (*xargv)
			goto setarg0;
	} else if (!sflag) {
		setinputfile(*xargv, 0);
 setarg0:
		arg0 = *xargv++;
		commandname = arg0;
	}

	shellparam.p = xargv;
#if ENABLE_ASH_GETOPTS
	shellparam.optind = 1;
	shellparam.optoff = -1;
#endif
	/* assert(shellparam.malloced == 0 && shellparam.nparam == 0); */
	while (*xargv) {
		shellparam.nparam++;
		xargv++;
	}
	optschanged();

	return login_sh;
}

/*
 * Read /etc/profile, ~/.profile, $ENV.
 */
static void
read_profile(const char *name)
{
	name = expandstr(name, DQSYNTAX);
	if (setinputfile(name, INPUT_PUSH_FILE | INPUT_NOFILE_OK) < 0)
		return;
	cmdloop(0);
	popfile();
}

/*
 * This routine is called when an error or an interrupt occurs in an
 * interactive shell and control is returned to the main command loop.
 * (In dash, this function is auto-generated by build machinery).
 */
static void
reset(void)
{
	/* from eval.c: */
	evalskip = 0;
	loopnest = 0;

	/* from expand.c: */
	ifsfree();

	/* from input.c: */
	g_parsefile->left_in_buffer = 0;
	g_parsefile->left_in_line = 0;      /* clear input buffer */
	popallfiles();

	/* from redir.c: */
	unwindredir(NULL);

	/* from var.c: */
	unwindlocalvars(NULL);
}

#if PROFILE
static short profile_buf[16384];
extern int etext();
#endif

/*
 * Main routine.  We initialize things, parse the arguments, execute
 * profiles if we're a login shell, and then call cmdloop to execute
 * commands.  The setjmp call sets up the location to jump to when an
 * exception occurs.  When an exception occurs the variable "state"
 * is used to figure out how far we had gotten.
 */
int ash_main(int argc, char **argv) MAIN_EXTERNALLY_VISIBLE;
int ash_main(int argc UNUSED_PARAM, char **argv)
{
	volatile smallint state;
	struct jmploc jmploc;
	struct stackmark smark;
	int login_sh;

	/* Initialize global data */
	INIT_G_misc();
	INIT_G_memstack();
	INIT_G_var();
#if ENABLE_ASH_ALIAS
	INIT_G_alias();
#endif
	INIT_G_cmdtable();

#if PROFILE
	monitor(4, etext, profile_buf, sizeof(profile_buf), 50);
#endif

#if ENABLE_FEATURE_EDITING
	line_input_state = new_line_input_t(FOR_SHELL | WITH_PATH_LOOKUP);
#endif
	state = 0;
	if (setjmp(jmploc.loc)) {
		smallint e;
		smallint s;

		reset();

		e = exception_type;
		s = state;
		if (e == EXEXIT || s == 0 || iflag == 0 || shlvl) {
			exitshell();
		}
		if (e == EXINT) {
			newline_and_flush(stderr);
		}

		popstackmark(&smark);
		FORCE_INT_ON; /* enable interrupts */
		if (s == 1)
			goto state1;
		if (s == 2)
			goto state2;
		if (s == 3)
			goto state3;
		goto state4;
	}
	exception_handler = &jmploc;
	rootpid = getpid();

	init(IF_PLATFORM_MINGW32(argc >= 2 && strcmp(argv[1], "-X") == 0));
	setstackmark(&smark);

#if ENABLE_PLATFORM_MINGW32
	hSIGINT = CreateEvent(NULL, TRUE, FALSE, NULL);
	SetConsoleCtrlHandler(ctrl_handler, TRUE);

	if (argc == 3 && !strcmp(argv[1], "--forkshell")) {
		forkshell_init(argv[2]);

		/* NOTREACHED */
		bb_error_msg_and_die("subshell ended unexpectedly");
	}
#endif
	login_sh = procargs(argv);
#if DEBUG
	TRACE(("Shell args: "));
	trace_puts_args(argv);
#endif

#if ENABLE_ASH_NOCONSOLE
	if ( noconsole ) {
		DWORD dummy;

		if ( GetConsoleProcessList(&dummy, 1) == 1 ) {
			ShowWindow(GetConsoleWindow(), SW_HIDE);
		}
	}
#endif

	if (login_sh) {
		const char *hp;

#if ENABLE_PLATFORM_MINGW32
		chdir(xgetpwuid(getuid())->pw_dir);
		setpwd(NULL, 0);
#endif

		state = 1;
		read_profile("/etc/profile");
 state1:
		state = 2;
		hp = lookupvar("HOME");
		if (hp)
			read_profile("$HOME/.profile");
	}
 state2:
	state = 3;
	if (
#ifndef linux
	 getuid() == geteuid() && getgid() == getegid() &&
#endif
	 iflag
	) {
		const char *shinit = lookupvar("ENV");
		if (shinit != NULL && *shinit != '\0')
			read_profile(shinit);
	}
	popstackmark(&smark);
 state3:
	state = 4;
	if (minusc) {
		/* evalstring pushes parsefile stack.
		 * Ensure we don't falsely claim that 0 (stdin)
		 * is one of stacked source fds.
		 * Testcase: ash -c 'exec 1>&0' must not complain. */
		// if (!sflag) g_parsefile->pf_fd = -1;
		// ^^ not necessary since now we special-case fd 0
		// in save_fd_on_redirect()
		evalstring(minusc, sflag ? 0 : EV_EXIT);
	}

	if (sflag || minusc == NULL) {
#if MAX_HISTORY > 0 && ENABLE_FEATURE_EDITING_SAVEHISTORY
		if (iflag) {
			const char *hp = lookupvar("HISTFILE");
			if (!hp) {
				hp = lookupvar("HOME");
				if (hp) {
					INT_OFF;
					hp = concat_path_file(hp, ".ash_history");
					setvar0("HISTFILE", hp);
					free((char*)hp);
					INT_ON;
					hp = lookupvar("HISTFILE");
				}
			}
			if (hp)
				line_input_state->hist_file = hp;
# if ENABLE_FEATURE_SH_HISTFILESIZE
			hp = lookupvar("HISTFILESIZE");
			line_input_state->max_history = size_from_HISTFILESIZE(hp);
# endif
		}
#endif
 state4: /* XXX ??? - why isn't this before the "if" statement */
		cmdloop(1);
	}
#if PROFILE
	monitor(0);
#endif
#ifdef GPROF
	{
		extern void _mcleanup(void);
		_mcleanup();
	}
#endif
	TRACE(("End of main reached\n"));
	exitshell();
	/* NOTREACHED */
}

#if ENABLE_PLATFORM_MINGW32
static void
forkshell_openhere(struct forkshell *fs)
{
	union node *redir = fs->n;
	int pip[2];

	pip[0] = fs->fd[0];
	pip[1] = fs->fd[1];

	TRACE(("ash: subshell: %s\n",__PRETTY_FUNCTION__));

	close(pip[0]);
	ignoresig(SIGINT);  //signal(SIGINT, SIG_IGN);
	ignoresig(SIGQUIT); //signal(SIGQUIT, SIG_IGN);
	ignoresig(SIGHUP);  //signal(SIGHUP, SIG_IGN);
	ignoresig(SIGTSTP); //signal(SIGTSTP, SIG_IGN);
	signal(SIGPIPE, SIG_DFL);
	if (redir->type == NHERE) {
		size_t len = strlen(redir->nhere.doc->narg.text);
		full_write(pip[1], redir->nhere.doc->narg.text, len);
	} else /* NXHERE */
		expandhere(redir->nhere.doc, pip[1]);
	_exit(EXIT_SUCCESS);
}

static void
forkshell_evalbackcmd(struct forkshell *fs)
{
	union node *n = fs->n;
	int pip[2] = {fs->fd[0], fs->fd[1]};

	FORCE_INT_ON;
	close(pip[0]);
	if (pip[1] != 1) {
		/*close(1);*/
		dup2_or_raise(pip[1], 1);
		close(pip[1]);
	}
	eflag = 0;
	evaltree(n, EV_EXIT); /* actually evaltreenr... */
	/* NOTREACHED */
}

static void
forkshell_evalsubshell(struct forkshell *fs)
{
	union node *n = fs->n;
	int flags = fs->flags;

	TRACE(("ash: subshell: %s\n",__PRETTY_FUNCTION__));
	INT_ON;
	flags |= EV_EXIT;
	expredir(n->nredir.redirect);
	redirect(n->nredir.redirect, 0);
	evaltreenr(n->nredir.n, flags);
	/* never returns */
}

static void
forkshell_evalpipe(struct forkshell *fs)
{
	union node *n = fs->n;
	int flags = fs->flags;
	int prevfd = fs->fd[2];
	int pip[2] = {fs->fd[0], fs->fd[1]};

	TRACE(("ash: subshell: %s\n",__PRETTY_FUNCTION__));
	INT_ON;
	if (pip[1] >= 0) {
		close(pip[0]);
	}
	if (prevfd > 0) {
		dup2(prevfd, 0);
		close(prevfd);
	}
	if (pip[1] > 1) {
		dup2(pip[1], 1);
		close(pip[1]);
	}
	evaltreenr(n, flags);
}

static void
forkshell_shellexec(struct forkshell *fs)
{
	int idx = fs->fd[0];
	struct strlist *varlist = fs->strlist;
	char **argv = fs->argv;
	char *path = fs->string;

	FORCE_INT_ON;
	listsetvar(varlist, VEXPORT|VSTACK);
	shellexec(argv[0], argv, path, idx);
}

static void
forkshell_child(struct forkshell *fs)
{
	switch ( fs->fpid ) {
	case FS_OPENHERE:
		forkshell_openhere(fs);
		break;
	case FS_EVALBACKCMD:
		forkshell_evalbackcmd(fs);
		break;
	case FS_EVALSUBSHELL:
		forkshell_evalsubshell(fs);
		break;
	case FS_EVALPIPE:
		forkshell_evalpipe(fs);
		break;
	case FS_SHELLEXEC:
		forkshell_shellexec(fs);
		break;
	}
}

/*
 * Reset the pointers to the builtin environment variables in the hash
 * table to point to varinit rather than the bogus copy created during
 * forkshell_prepare.
 */
static void
reinitvar(void)
{
	struct var *vp;
	struct var *end;
	struct var **vpp;
	struct var **old;

	vp = varinit;
	end = vp + ARRAY_SIZE(varinit);
	do {
		vpp = hashvar(vp->var_text);
		if ( (old=findvar(vpp, vp->var_text)) != NULL ) {
			vp->next = (*old)->next;
			*old = vp;
		}
	} while (++vp < end);
}

/* FIXME: should consider running forkparent() and forkchild() */
static int
spawn_forkshell(struct job *jp, struct forkshell *fs, int mode)
{
	struct forkshell *new;
	char buf[16];
	const char *argv[] = { "sh", "--forkshell", NULL, NULL };
	intptr_t ret;

	new = forkshell_prepare(fs);
	sprintf(buf, "%p", new->hMapFile);
	argv[2] = buf;
	ret = mingw_spawn_proc(argv);
	CloseHandle(new->hMapFile);
	UnmapViewOfFile(new);
	if (ret == -1) {
		free(jp);
		return -1;
	}
	forkparent(jp, fs->node, mode, (HANDLE)ret);
	return ret == -1 ? -1 : 0;
}

/*
 * forkshell_prepare() and friends
 *
 * The sequence is as follows:
 * - funcblocksize, funcstringsize, nodeptrsize are initialized
 * - forkshell_size(fs) is called to calculate the exact memory needed
 * - a new struct is allocated
 * - funcblock, funcstring, nodeptr are initialized from the new block
 * - forkshell_copy(fs) is called to copy recursively everything over
 *   it will record all pointers along the way, to nodeptr
 *
 * When this memory is mapped elsewhere, pointer fixup will be needed
 */
#define SLIST_SIZE_BEGIN(name,type) \
static void \
name(type *p) \
{ \
	while (p) { \
		funcblocksize += sizeof(type);
		/* do something here with p */
#define SLIST_SIZE_END() \
		nodeptrsize++; \
		p = p->next; \
	} \
}

#define SLIST_COPY_BEGIN(name,type) \
static type * \
name(type *vp) \
{ \
	type *start; \
	type **vpp; \
	vpp = &start; \
	while (vp) { \
		*vpp = funcblock; \
		funcblock = (char *) funcblock + sizeof(type);
		/* do something here with vpp and vp */
#define SLIST_COPY_END() \
		SAVE_PTR((*vpp)->next); \
		vp = vp->next; \
		vpp = &(*vpp)->next; \
	} \
	*vpp = NULL; \
	return start; \
}

/*
 * struct var
 */
SLIST_SIZE_BEGIN(var_size,struct var)
funcstringsize += strlen(p->var_text) + 1;
nodeptrsize++; /* p->text */
SLIST_SIZE_END()

SLIST_COPY_BEGIN(var_copy,struct var)
(*vpp)->var_text = nodeckstrdup(vp->var_text);
(*vpp)->flags = vp->flags;
/*
 * The only place that can set struct var#func is varinit[],
 * which will be fixed by forkshell_init()
 */
(*vpp)->var_func = NULL;
SAVE_PTR((*vpp)->var_text);
SLIST_COPY_END()

/*
 * struct strlist
 */
SLIST_SIZE_BEGIN(strlist_size,struct strlist)
funcstringsize += strlen(p->text) + 1;
nodeptrsize++; /* p->text */
SLIST_SIZE_END()

SLIST_COPY_BEGIN(strlist_copy,struct strlist)
(*vpp)->text = nodeckstrdup(vp->text);
SAVE_PTR((*vpp)->text);
SLIST_COPY_END()

/*
 * struct tblentry
 */
static void
tblentry_size(struct tblentry *tep)
{
	while (tep) {
		funcblocksize += sizeof(struct tblentry) + strlen(tep->cmdname) + 1;
		/* CMDBUILTIN, e->param.cmd needs no pointer relocation */
		if (tep->cmdtype == CMDFUNCTION) {
			funcblocksize += offsetof(struct funcnode, n);
			calcsize(&tep->param.func->n);
			nodeptrsize++; /* tep->param.func */
		}
		nodeptrsize++;	/* tep->next */
		tep = tep->next;
	}
}

static struct tblentry *
tblentry_copy(struct tblentry *tep)
{
	struct tblentry *start;
	struct tblentry **newp;
	int size;

	newp = &start;
	while (tep) {
		*newp = funcblock;
		size = sizeof(struct tblentry) + strlen(tep->cmdname) + 1;

		funcblock = (char *) funcblock + size;
		memcpy(*newp, tep, size);
		switch (tep->cmdtype) {
		case CMDBUILTIN:
			/* No pointer saving, this field must be fixed by forkshell_init() */
			(*newp)->param.cmd = (const struct builtincmd *)(tep->param.cmd - builtintab);
			break;
		case CMDFUNCTION:
			(*newp)->param.func = funcblock;
			funcblock = (char *) funcblock + offsetof(struct funcnode, n);
			copynode(&tep->param.func->n);
			SAVE_PTR((*newp)->param.func);
			break;
		default:
			break;
		}
		SAVE_PTR((*newp)->next);
		tep = tep->next;
		newp = &(*newp)->next;
	}
	*newp = NULL;
	return start;
}

static void
cmdtable_size(struct tblentry **cmdtablep)
{
	int i;
	nodeptrsize += CMDTABLESIZE;
	funcblocksize += sizeof(struct tblentry *)*CMDTABLESIZE;
	for (i = 0; i < CMDTABLESIZE; i++)
		tblentry_size(cmdtablep[i]);
}

static struct tblentry **
cmdtable_copy(struct tblentry **cmdtablep)
{
	struct tblentry **new = funcblock;
	int i;

	funcblock = (char *) funcblock + sizeof(struct tblentry *)*CMDTABLESIZE;
	for (i = 0; i < CMDTABLESIZE; i++) {
		new[i] = tblentry_copy(cmdtablep[i]);
		SAVE_PTR(new[i]);
	}
	return new;
}

/*
 * char **
 */
static void
argv_size(char **p)
{
	while (p && *p) {
		funcblocksize += sizeof(char *);
		funcstringsize += strlen(*p)+1;
		nodeptrsize++;
		p++;
	}
	funcblocksize += sizeof(char *);
}

static char **
argv_copy(char **p)
{
	char **new, **start = funcblock;

	while (p && *p) {
		new = funcblock;
		funcblock = (char *) funcblock + sizeof(char *);
		*new = nodeckstrdup(*p);
		SAVE_PTR(*new);
		p++;
		new++;
	}
	new = funcblock;
	funcblock = (char *) funcblock + sizeof(char *);
	*new = NULL;
	return start;
}

/*
 * struct redirtab
 */
static void
redirtab_size(struct redirtab *rdtp)
{
	while (rdtp) {
		funcblocksize += sizeof(*rdtp)+sizeof(rdtp->two_fd[0])*rdtp->pair_count;
		rdtp = rdtp->next;
		nodeptrsize++; /* rdtp->next */
	}
}

static struct redirtab *
redirtab_copy(struct redirtab *rdtp)
{
	struct redirtab *start;
	struct redirtab **vpp;

	vpp = &start;
	while (rdtp) {
		int size = sizeof(*rdtp)+sizeof(rdtp->two_fd[0])*rdtp->pair_count;
		*vpp = funcblock;
		funcblock = (char *) funcblock + size;
		memcpy(*vpp, rdtp, size);
		SAVE_PTR((*vpp)->next);
		rdtp = rdtp->next;
		vpp = &(*vpp)->next;
	}
	*vpp = NULL;
	return start;
}

#undef shellparam
#undef redirlist
#undef varinit
#undef vartab
static void
globals_var_size(struct globals_var *gvp)
{
	int i;

	funcblocksize += sizeof(struct globals_var);
	argv_size(gvp->shellparam.p);
	redirtab_size(gvp->redirlist);
	for (i = 0; i < VTABSIZE; i++)
		var_size(gvp->vartab[i]);
	for (i = 0; i < ARRAY_SIZE(varinit_data); i++)
		var_size(gvp->varinit+i);
	nodeptrsize += 2 + VTABSIZE; /* gvp->redirlist, gvp->shellparam.p, vartab  */
}

#undef preverrout_fd
static struct globals_var *
globals_var_copy(struct globals_var *gvp)
{
	int i;
	struct globals_var *new;

	new = funcblock;
	funcblock = (char *) funcblock + sizeof(struct globals_var);

	/* shparam */
	memcpy(&new->shellparam, &gvp->shellparam, sizeof(struct shparam));
	new->shellparam.malloced = 0;
	new->shellparam.p = argv_copy(gvp->shellparam.p);
	SAVE_PTR(new->shellparam.p);

	new->redirlist = redirtab_copy(gvp->redirlist);
	SAVE_PTR(new->redirlist);

	new->preverrout_fd = gvp->preverrout_fd;
	for (i = 0; i < VTABSIZE; i++) {
		new->vartab[i] = var_copy(gvp->vartab[i]);
		SAVE_PTR(new->vartab[i]);
	}

	/* Can't use var_copy because varinit is already allocated */
	for (i = 0; i < ARRAY_SIZE(varinit_data); i++) {
		new->varinit[i].next = NULL;
		new->varinit[i].var_text = nodeckstrdup(gvp->varinit[i].var_text);
		SAVE_PTR(new->varinit[i].var_text);
		new->varinit[i].flags = gvp->varinit[i].flags;
		new->varinit[i].var_func = gvp->varinit[i].var_func;
	}
	return new;
}

#undef minusc
#undef curdir
#undef physdir
#undef arg0
#undef nullstr
static void
globals_misc_size(struct globals_misc *p)
{
	funcblocksize += sizeof(struct globals_misc);
	funcstringsize += p->minusc ? strlen(p->minusc) + 1 : 1;
	if (p->curdir != p->nullstr)
		funcstringsize += strlen(p->curdir) + 1;
	if (p->physdir != p->nullstr)
		funcstringsize += strlen(p->physdir) + 1;
	funcstringsize += strlen(p->arg0) + 1;
	nodeptrsize += 4;	/* minusc, curdir, physdir, arg0 */
}

static struct globals_misc *
globals_misc_copy(struct globals_misc *p)
{
	struct globals_misc *new = funcblock;

	funcblock = (char *) funcblock + sizeof(struct globals_misc);
	memcpy(new, p, sizeof(struct globals_misc));

	new->minusc = nodeckstrdup(p->minusc);
	new->curdir = p->curdir != p->nullstr ? nodeckstrdup(p->curdir) : new->nullstr;
	new->physdir = p->physdir != p->nullstr ? nodeckstrdup(p->physdir) : new->nullstr;
	new->arg0 = nodeckstrdup(p->arg0);
	SAVE_PTR4(new->minusc, new->curdir, new->physdir, new->arg0);
	return new;
}

static void
forkshell_size(struct forkshell *fs)
{
	funcblocksize += sizeof(struct forkshell);
	globals_var_size(fs->gvp);
	globals_misc_size(fs->gmp);
	cmdtable_size(fs->cmdtable);
	/* optlist_transfer(sending, fd); */
	/* misc_transfer(sending, fd); */

	calcsize(fs->n);
	argv_size(fs->argv);
	funcstringsize += (fs->string ? strlen(fs->string) : 0) + 1;
	strlist_size(fs->strlist);

	nodeptrsize += 7; /* gvp, gmp, cmdtable, n, argv, string, strlist */
}

static struct forkshell *
forkshell_copy(struct forkshell *fs)
{
	struct forkshell *new;

	new = funcblock;
	funcblock = (char *) funcblock + sizeof(struct forkshell);

	memcpy(new, fs, sizeof(struct forkshell)); /* non-pointer stuff */
	new->gvp = globals_var_copy(fs->gvp);
	new->gmp = globals_misc_copy(fs->gmp);
	new->cmdtable = cmdtable_copy(fs->cmdtable);
	SAVE_PTR3(new->gvp, new->gmp, new->cmdtable);

	new->n = copynode(fs->n);
	new->argv = argv_copy(fs->argv);
	new->string = nodeckstrdup(fs->string);
	new->strlist = strlist_copy(fs->strlist);
	SAVE_PTR4(new->n, new->argv, new->string, new->strlist);
	return new;
}

static struct forkshell *
forkshell_prepare(struct forkshell *fs)
{
	struct forkshell *new;
	int size, nodeptr_offset;
	HANDLE h;
	SECURITY_ATTRIBUTES sa;

	/* Calculate size of "new" */
	fs->gvp = ash_ptr_to_globals_var;
	fs->gmp = ash_ptr_to_globals_misc;
	fs->cmdtable = cmdtable;

	nodeptrsize = 1;	/* NULL terminated */
	funcblocksize = 0;
	funcstringsize = 0;
	forkshell_size(fs);
	size = funcblocksize + funcstringsize + nodeptrsize*sizeof(char *);

	/* Allocate, initialize pointers */
	memset(&sa, 0, sizeof(sa));
	sa.nLength = sizeof(sa);
	sa.lpSecurityDescriptor = NULL;
	sa.bInheritHandle = TRUE;
	h = CreateFileMapping(INVALID_HANDLE_VALUE, &sa, PAGE_READWRITE, 0, size, NULL);
	new = (struct forkshell *)MapViewOfFile(h, FILE_MAP_WRITE, 0,0, 0);
	/* new = ckmalloc(size); */
	funcblock = new;
	funcstring = (char *) funcblock + funcblocksize;
	nodeptr = (char **)((char *)funcstring + funcstringsize);
	nodeptr_offset = (char *)nodeptr - (char *)new;

	/* Now pack them all */
	forkshell_copy(fs);

	/* Finish it up */
	*nodeptr = NULL;
	new->size = size;
	new->nodeptr_offset = nodeptr_offset;
	new->old_base = new;
	new->hMapFile = h;
	return new;
}

#undef exception_handler
#undef trap
#undef trap_ptr
static void *sticky_mem_start, *sticky_mem_end;
static void
forkshell_init(const char *idstr)
{
	struct forkshell *fs;
	void *map_handle;
	HANDLE h;
	struct globals_var **gvpp;
	struct globals_misc **gmpp;
	int i;
	char **ptr;

	if (sscanf(idstr, "%p", &map_handle) != 1)
		bb_error_msg_and_die("invalid forkshell ID");

	h = (HANDLE)map_handle;
	fs = (struct forkshell *)MapViewOfFile(h, FILE_MAP_WRITE, 0,0, 0);
	if (!fs)
		bb_error_msg_and_die("Invalid forkshell memory");

	/* this memory can't be freed */
	sticky_mem_start = fs;
	sticky_mem_end = (char *) fs + fs->size;

	/* pointer fixup */
	nodeptr = (char **)((char *)fs + fs->nodeptr_offset);
	for ( i=0; nodeptr[i]; ++i ) {
		ptr = (char **)((char *)fs + (nodeptr[i] - (char *)fs->old_base));
		if (*ptr)
			*ptr = (char *)fs + (*ptr - (char *)fs->old_base);
	}

	/* Now fix up stuff that can't be transferred */
	for (i = 0; i < ARRAY_SIZE(varinit_data); i++)
		fs->gvp->varinit[i].var_func = varinit_data[i].var_func;
	for (i = 0; i < CMDTABLESIZE; i++) {
		struct tblentry *e = fs->cmdtable[i];
		while (e) {
			if (e->cmdtype == CMDBUILTIN)
				e->param.cmd = builtintab + (int)(intptr_t)e->param.cmd;
			e = e->next;
		}
	}
	fs->gmp->exception_handler = ash_ptr_to_globals_misc->exception_handler;
	for (i = 0; i < NSIG; i++)
		fs->gmp->trap[i] = ash_ptr_to_globals_misc->trap[i];
	fs->gmp->trap_ptr = ash_ptr_to_globals_misc->trap_ptr;

	/* Switch global variables */
	gvpp = (struct globals_var **)&ash_ptr_to_globals_var;
	*gvpp = fs->gvp;
	gmpp = (struct globals_misc **)&ash_ptr_to_globals_misc;
	*gmpp = fs->gmp;
	cmdtable = fs->cmdtable;

	CLEAR_RANDOM_T(&random_gen); /* or else $RANDOM repeats in child */

	reinitvar();

	shlvl++;
	forkshell_child(fs);
}

#undef free
static void
sticky_free(void *base)
{
	if (base >= sticky_mem_start && base < sticky_mem_end)
		return;
	free(base);
}
#endif

/*-
 * Copyright (c) 1989, 1991, 1993, 1994
 *      The Regents of the University of California.  All rights reserved.
 *
 * This code is derived from software contributed to Berkeley by
 * Kenneth Almquist.
 *
 * Redistribution and use in source and binary forms, with or without
 * modification, are permitted provided that the following conditions
 * are met:
 * 1. Redistributions of source code must retain the above copyright
 *    notice, this list of conditions and the following disclaimer.
 * 2. Redistributions in binary form must reproduce the above copyright
 *    notice, this list of conditions and the following disclaimer in the
 *    documentation and/or other materials provided with the distribution.
 * 3. Neither the name of the University nor the names of its contributors
 *    may be used to endorse or promote products derived from this software
 *    without specific prior written permission.
 *
 * THIS SOFTWARE IS PROVIDED BY THE REGENTS AND CONTRIBUTORS ''AS IS'' AND
 * ANY EXPRESS OR IMPLIED WARRANTIES, INCLUDING, BUT NOT LIMITED TO, THE
 * IMPLIED WARRANTIES OF MERCHANTABILITY AND FITNESS FOR A PARTICULAR PURPOSE
 * ARE DISCLAIMED.  IN NO EVENT SHALL THE REGENTS OR CONTRIBUTORS BE LIABLE
 * FOR ANY DIRECT, INDIRECT, INCIDENTAL, SPECIAL, EXEMPLARY, OR CONSEQUENTIAL
 * DAMAGES (INCLUDING, BUT NOT LIMITED TO, PROCUREMENT OF SUBSTITUTE GOODS
 * OR SERVICES; LOSS OF USE, DATA, OR PROFITS; OR BUSINESS INTERRUPTION)
 * HOWEVER CAUSED AND ON ANY THEORY OF LIABILITY, WHETHER IN CONTRACT, STRICT
 * LIABILITY, OR TORT (INCLUDING NEGLIGENCE OR OTHERWISE) ARISING IN ANY WAY
 * OUT OF THE USE OF THIS SOFTWARE, EVEN IF ADVISED OF THE POSSIBILITY OF
 * SUCH DAMAGE.
 */<|MERGE_RESOLUTION|>--- conflicted
+++ resolved
@@ -8274,13 +8274,8 @@
 	int exerrno;
 	int applet_no = -1; /* used only by FEATURE_SH_STANDALONE */
 
-<<<<<<< HEAD
-	envp = listvars(VEXPORT, VUNSET, /*end:*/ NULL);
+	envp = listvars(VEXPORT, VUNSET, /*strlist:*/ NULL, /*end:*/ NULL);
 	if ((strchr(prog, '/') || (ENABLE_PLATFORM_MINGW32 && strchr(prog, '\\')))
-=======
-	envp = listvars(VEXPORT, VUNSET, /*strlist:*/ NULL, /*end:*/ NULL);
-	if (strchr(prog, '/') != NULL
->>>>>>> a5060b83
 #if ENABLE_FEATURE_SH_STANDALONE
 	 || (applet_no = find_applet_by_name(prog)) >= 0
 #endif
