--- conflicted
+++ resolved
@@ -4453,12 +4453,6 @@
 	unsigned num;
 	int c;
 	const char *p;
-<<<<<<< HEAD
-#if ENABLE_PLATFORM_POSIX || JOBS_WIN32
-	char *(*match)(const char *, const char *);
-#endif
-=======
->>>>>>> a26711a2
 
 	jp = curjob;
 	p = name;
@@ -4499,16 +4493,7 @@
 		}
 	}
 
-<<<<<<< HEAD
 #if ENABLE_PLATFORM_POSIX || JOBS_WIN32
-	match = prefix;
-	if (*p == '?') {
-		match = strstr;
-		p++;
-	}
-
-=======
->>>>>>> a26711a2
 	found = NULL;
 	while (jp) {
 		if (*p == '?'
@@ -7304,7 +7289,6 @@
 		ash_msg_and_raise_perror("can't create pipe");
 	/* process substitution uses NULL job, like openhere() */
 	jp = (ctl == CTLBACKQ) ? makejob(/*n,*/ 1) : NULL;
-<<<<<<< HEAD
 #if ENABLE_PLATFORM_MINGW32
 	memset(&fs, 0, sizeof(fs));
 	fs.fpid = FS_EVALBACKCMD;
@@ -7312,12 +7296,9 @@
 	fs.fd[0] = pip[0];
 	fs.fd[1] = pip[1];
 	fs.fd[2] = ctl;
-	spawn_forkshell(&fs, jp, (ctl == CTLBACKQ) ? n : NULL, FORK_NOJOB);
+	spawn_forkshell(&fs, jp, n, FORK_NOJOB);
 #else
-	if (forkshell(jp, (ctl == CTLBACKQ) ? n : NULL, FORK_NOJOB) == 0) {
-=======
 	if (forkshell(jp, n, FORK_NOJOB) == 0) {
->>>>>>> a26711a2
 		/* child */
 		FORCE_INT_ON;
 		close(pip[ip]);
