--- conflicted
+++ resolved
@@ -305,16 +305,13 @@
 	return width;
 }
 
-<<<<<<< HEAD
-#if !ENABLE_PLATFORM_MINGW32
-=======
 int FAST_FUNC is_TERM_dumb(void)
 {
 	char *term = getenv("TERM");
 	return term && strcmp(term, "dumb") == 0;
 }
 
->>>>>>> 4d983dcd
+#if !ENABLE_PLATFORM_MINGW32
 int FAST_FUNC tcsetattr_stdin_TCSANOW(const struct termios *tp)
 {
 	return tcsetattr(STDIN_FILENO, TCSANOW, tp);
