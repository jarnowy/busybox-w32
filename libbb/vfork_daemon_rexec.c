--- conflicted
+++ resolved
@@ -189,6 +189,7 @@
 		if (APPLET_IS_NOFORK(a))
 			return run_nofork_applet(a, argv);
 # if BB_MMU /* NOEXEC needs fork(), thus this is done only on MMU machines: */
+#  if !ENABLE_PLATFORM_MINGW32 /* and then only if not on Microsoft Windows */
 		if (APPLET_IS_NOEXEC(a)) {
 			fflush_all();
 			rc = fork();
@@ -207,18 +208,7 @@
 			/* xfunc_error_retval and applet_name are init by: */
 			run_applet_no_and_exit(a, argv);
 		}
-<<<<<<< HEAD
-# if BB_MMU && !ENABLE_PLATFORM_MINGW32
-		/* MMU only */
-		/* a->noexec is true */
-		rc = fork();
-		if (rc) /* parent or error */
-			return wait4pid(rc);
-		/* child */
-		xfunc_error_retval = EXIT_FAILURE;
-		run_applet_no_and_exit(a, argv);
-=======
->>>>>>> c2b18583
+#  endif
 # endif
 	}
 #endif /* FEATURE_PREFER_APPLETS */
