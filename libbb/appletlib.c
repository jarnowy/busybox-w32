/* vi: set sw=4 ts=4: */
/*
 * Utility routines.
 *
 * Copyright (C) tons of folks.  Tracking down who wrote what
 * isn't something I'm going to worry about...  If you wrote something
 * here, please feel free to acknowledge your work.
 *
 * Based in part on code from sash, Copyright (c) 1999 by David I. Bell
 * Permission has been granted to redistribute this code under GPL.
 *
 * Licensed under GPLv2 or later, see file LICENSE in this source tree.
 */
/* We are trying to not use printf, this benefits the case when selected
 * applets are really simple. Example:
 *
 * $ ./busybox
 * ...
 * Currently defined functions:
 *         basename, false, true
 *
 * $ size busybox
 *    text    data     bss     dec     hex filename
 *    4473      52      72    4597    11f5 busybox
 *
 * FEATURE_INSTALLER or FEATURE_SUID will still link printf routines in. :(
 */
#include "busybox.h"

#if !(defined(__FreeBSD__) || defined(__OpenBSD__) || defined(__NetBSD__) \
    || defined(__APPLE__) \
    )
# include <malloc.h> /* for mallopt */
#endif

/* Declare <applet>_main() */
#define PROTOTYPES
#include "applets.h"
#undef PROTOTYPES

/* Include generated applet names, pointers to <applet>_main, etc */
#include "applet_tables.h"
/* ...and if applet_tables generator says we have only one applet... */
#ifdef SINGLE_APPLET_MAIN
# undef ENABLE_FEATURE_INDIVIDUAL
# define ENABLE_FEATURE_INDIVIDUAL 1
# undef IF_FEATURE_INDIVIDUAL
# define IF_FEATURE_INDIVIDUAL(...) __VA_ARGS__
#endif

#if (ENABLE_FEATURE_INSTALLER && !ENABLE_PLATFORM_MINGW32) || \
	(ENABLE_PLATFORM_MINGW32 && (ENABLE_FEATURE_PREFER_APPLETS \
		|| ENABLE_FEATURE_SH_STANDALONE \
		|| ENABLE_FEATURE_SH_NOFORK))
# define IF_FULL_LIST_OPTION(...) __VA_ARGS__
#else
# define IF_FULL_LIST_OPTION(...)
#endif

#include "usage_compressed.h"

#if ENABLE_FEATURE_SH_EMBEDDED_SCRIPTS
# define DEFINE_SCRIPT_DATA 1
# include "embedded_scripts.h"
#else
# define NUM_SCRIPTS 0
#endif
#if NUM_SCRIPTS > 0
# include "bb_archive.h"
static const char packed_scripts[] ALIGN1 = { PACKED_SCRIPTS };
#endif

/* "Do not compress usage text if uncompressed text is small
 *  and we don't include bunzip2 code for other reasons"
 *
 * Useful for mass one-applet rebuild (bunzip2 code is ~2.7k).
 *
 * Unlike BUNZIP2, if FEATURE_SEAMLESS_BZ2 is on, bunzip2 code is built but
 * still may be unused if none of the selected applets calls open_zipped()
 * or its friends; we test for (FEATURE_SEAMLESS_BZ2 && <APPLET>) instead.
 * For example, only if TAR and FEATURE_SEAMLESS_BZ2 are both selected,
 * then bunzip2 code will be linked in anyway, and disabling help compression
 * would be not optimal:
 */
#if UNPACKED_USAGE_LENGTH < 4*1024 \
 && !(ENABLE_FEATURE_SEAMLESS_BZ2 && ENABLE_TAR) \
 && !(ENABLE_FEATURE_SEAMLESS_BZ2 && ENABLE_MODPROBE) \
 && !(ENABLE_FEATURE_SEAMLESS_BZ2 && ENABLE_INSMOD) \
 && !(ENABLE_FEATURE_SEAMLESS_BZ2 && ENABLE_DEPMOD) \
 && !(ENABLE_FEATURE_SEAMLESS_BZ2 && ENABLE_MAN) \
 && !ENABLE_BUNZIP2 \
 && !ENABLE_BZCAT
# undef  ENABLE_FEATURE_COMPRESS_USAGE
# define ENABLE_FEATURE_COMPRESS_USAGE 0
#endif


unsigned FAST_FUNC string_array_len(char **argv)
{
	char **start = argv;

	while (*argv)
		argv++;

	return argv - start;
}


#if ENABLE_SHOW_USAGE && !ENABLE_FEATURE_COMPRESS_USAGE
static const char usage_messages[] ALIGN1 = UNPACKED_USAGE;
#else
# define usage_messages 0
#endif

#if ENABLE_FEATURE_COMPRESS_USAGE

static const char packed_usage[] ALIGN1 = { PACKED_USAGE };
#define BB_ARCHIVE_PUBLIC
# include "bb_archive.h"
# define unpack_usage_messages() \
	unpack_bz2_data(packed_usage, sizeof(packed_usage), sizeof(UNPACKED_USAGE))
# define dealloc_usage_messages(s) free(s)

#else

# define unpack_usage_messages() usage_messages
# define dealloc_usage_messages(s) ((void)(s))

#endif /* FEATURE_COMPRESS_USAGE */


void FAST_FUNC bb_show_usage(void)
{
	if (ENABLE_SHOW_USAGE) {
#ifdef SINGLE_APPLET_STR
		/* Imagine that this applet is "true". Dont suck in printf! */
		const char *usage_string = unpack_usage_messages();

		if (usage_string) {
			if (*usage_string == '\b') {
				full_write2_str("No help available.\n\n");
			} else {
				full_write2_str("Usage: "SINGLE_APPLET_STR" ");
				full_write2_str(usage_string);
				full_write2_str("\n\n");
			}
			if (ENABLE_FEATURE_CLEAN_UP)
				dealloc_usage_messages((char*)usage_string);
		}
#else
		const char *p;
		const char *usage_string = p = unpack_usage_messages();
		int ap = find_applet_by_name(applet_name);

		if (ap < 0 || usage_string == NULL)
			xfunc_die();
		while (ap) {
			while (*p++) continue;
			ap--;
		}
		full_write2_str(bb_banner);
		full_write2_str(" multi-call binary\n");
		if (*p == '\b')
			full_write2_str("\nNo help available.\n\n");
		else {
			full_write2_str("\nUsage: ");
			full_write2_str(applet_name);
			if (p[0]) {
				if (p[0] != '\n')
					full_write2_str(" ");
				full_write2_str(p);
			}
			full_write2_str("\n");
		}
		if (ENABLE_FEATURE_CLEAN_UP)
			dealloc_usage_messages((char*)usage_string);
#endif
	}
	xfunc_die();
}

int FAST_FUNC find_applet_by_name(const char *name)
{
	unsigned i, max;
	int j;
	const char *p;

/* The commented-out word-at-a-time code is ~40% faster, but +160 bytes.
 * "Faster" here saves ~0.5 microsecond of real time - not worth it.
 */
#if 0 /*BB_UNALIGNED_MEMACCESS_OK && BB_LITTLE_ENDIAN*/
	uint32_t n32;

	/* Handle all names < 2 chars long early */
	if (name[0] == '\0')
		return -1; /* "" is not a valid applet name */
	if (name[1] == '\0') {
		if (!ENABLE_TEST)
			return -1; /* 1-char name is not valid */
		if (name[0] != ']')
			return -1; /* 1-char name which isn't "[" is not valid */
		/* applet "[" is always applet #0: */
		return 0;
	}
#endif

	p = applet_names;
	i = 0;
#if KNOWN_APPNAME_OFFSETS <= 0
	max = NUM_APPLETS;
#else
	max = NUM_APPLETS * KNOWN_APPNAME_OFFSETS;
	for (j = ARRAY_SIZE(applet_nameofs)-1; j >= 0; j--) {
		const char *pp = applet_names + applet_nameofs[j];
		if (strcmp(name, pp) >= 0) {
			//bb_error_msg("name:'%s' >= pp:'%s'", name, pp);
			p = pp;
			i = max - NUM_APPLETS;
			break;
		}
		max -= NUM_APPLETS;
	}
	max /= (unsigned)KNOWN_APPNAME_OFFSETS;
	i /= (unsigned)KNOWN_APPNAME_OFFSETS;
	//bb_error_msg("name:'%s' starting from:'%s' i:%u max:%u", name, p, i, max);
#endif

	/* Open-coded linear search without strcmp/strlen calls for speed */

#if 0 /*BB_UNALIGNED_MEMACCESS_OK && BB_LITTLE_ENDIAN*/
	/* skip "[\0" name, it's surely not it */
	if (ENABLE_TEST && LONE_CHAR(p, '['))
		i++, p += 2;
	/* All remaining applet names in p[] are at least 2 chars long */
	/* name[] is also at least 2 chars long */

	n32 = (name[0] << 0) | (name[1] << 8) | (name[2] << 16);
	while (i < max) {
		uint32_t p32;
		char ch;

		/* Quickly check match of the first 3 bytes */
		move_from_unaligned32(p32, p);
		p += 3;
		if ((p32 & 0x00ffffff) != n32) {
			/* Most likely case: 3 first bytes do not match */
			i++;
			if ((p32 & 0x00ff0000) == '\0')
				continue; // p[2] was NUL
			p++;
			if ((p32 & 0xff000000) == '\0')
				continue; // p[3] was NUL
			/* p[0..3] aren't matching and none is NUL, check the rest */
			while (*p++ != '\0')
				continue;
			continue;
		}

		/* Unlikely branch: first 3 bytes ([0..2]) match */
		if ((p32 & 0x00ff0000) == '\0') {
			/* name is 2-byte long, it is full match */
			//bb_error_msg("found:'%s' i:%u", name, i);
			return i;
		}
		/* Check remaining bytes [3..NUL] */
		ch = (p32 >> 24);
		j = 3;
		while (ch == name[j]) {
			if (ch == '\0') {
				//bb_error_msg("found:'%s' i:%u", name, i);
				return i;
			}
			ch = *++p;
			j++;
		}
		/* Not a match. Skip it, including NUL */
		while (ch != '\0')
			ch = *++p;
		p++;
		i++;
	}
	return -1;
#else
	while (i < max) {
		char ch;
		j = 0;
		/* Do we see "name\0" in applet_names[p] position? */
		while ((ch = *p) == name[j]) {
			if (ch == '\0') {
				//bb_error_msg("found:'%s' i:%u", name, i);
				return i; /* yes */
			}
			p++;
			j++;
		}
		/* No.
		 * p => 1st non-matching char in applet_names[],
		 * skip to and including NUL.
		 */
		while (ch != '\0')
			ch = *++p;
		p++;
		i++;
	}
	return -1;
#endif
}


void lbb_prepare(const char *applet
		IF_FEATURE_INDIVIDUAL(, char **argv))
				MAIN_EXTERNALLY_VISIBLE;
void lbb_prepare(const char *applet
		IF_FEATURE_INDIVIDUAL(, char **argv))
{
#ifdef __GLIBC__
	(*(int **)&bb_errno) = __errno_location();
	barrier();
#endif
	applet_name = applet;

	if (ENABLE_LOCALE_SUPPORT)
		setlocale(LC_ALL, "");

#if ENABLE_PLATFORM_MINGW32
	init_winsock();
#endif

#if ENABLE_FEATURE_INDIVIDUAL
	/* Redundant for busybox (run_applet_and_exit covers that case)
	 * but needed for "individual applet" mode */
	if (argv[1]
	 && !argv[2]
	 && strcmp(argv[1], "--help") == 0
	 && !is_prefixed_with(applet, "busybox")
	) {
		/* Special case. POSIX says "test --help"
		 * should be no different from e.g. "test --foo".  */
		if (!ENABLE_TEST || strcmp(applet_name, "test") != 0)
			bb_show_usage();
	}
#endif
}

/* The code below can well be in applets/applets.c, as it is used only
 * for busybox binary, not "individual" binaries.
 * However, keeping it here and linking it into libbusybox.so
 * (together with remaining tiny applets/applets.o)
 * makes it possible to avoid --whole-archive at link time.
 * This makes (shared busybox) + libbusybox smaller.
 * (--gc-sections would be even better....)
 */

const char *applet_name;
#if !BB_MMU
bool re_execed;
#endif


/* If not built as a single-applet executable... */
#if !defined(SINGLE_APPLET_MAIN)

IF_FEATURE_SUID(static uid_t ruid;)  /* real uid */

# if ENABLE_FEATURE_SUID_CONFIG

static struct suid_config_t {
	/* next ptr must be first: this struct needs to be llist-compatible */
	struct suid_config_t *m_next;
	struct bb_uidgid_t m_ugid;
	int m_applet;
	mode_t m_mode;
} *suid_config;

static bool suid_cfg_readable;

/* libbb candidate */
static char *get_trimmed_slice(char *s, char *e)
{
	/* First, consider the value at e to be nul and back up until we
	 * reach a non-space char.  Set the char after that (possibly at
	 * the original e) to nul. */
	while (e-- > s) {
		if (!isspace(*e)) {
			break;
		}
	}
	e[1] = '\0';

	/* Next, advance past all leading space and return a ptr to the
	 * first non-space char; possibly the terminating nul. */
	return skip_whitespace(s);
}

static void parse_config_file(void)
{
	/* Don't depend on the tools to combine strings. */
	static const char config_file[] ALIGN1 = "/etc/busybox.conf";

	struct suid_config_t *sct_head;
	int applet_no;
	FILE *f;
	const char *errmsg;
	unsigned lc;
	smallint section;
	struct stat st;

	ruid = getuid();
	if (ruid == 0) /* run by root - don't need to even read config file */
		return;

	if ((stat(config_file, &st) != 0)       /* No config file? */
	 || !S_ISREG(st.st_mode)                /* Not a regular file? */
	 || (st.st_uid != 0)                    /* Not owned by root? */
	 || (st.st_mode & (S_IWGRP | S_IWOTH))  /* Writable by non-root? */
	 || !(f = fopen_for_read(config_file))  /* Cannot open? */
	) {
		return;
	}

	suid_cfg_readable = 1;
	sct_head = NULL;
	section = lc = 0;

	while (1) {
		char buffer[256];
		char *s;

		if (!fgets(buffer, sizeof(buffer), f)) { /* Are we done? */
			// Looks like bloat
			//if (ferror(f)) {   /* Make sure it wasn't a read error. */
			//	errmsg = "reading";
			//	goto pe_label;
			//}
			fclose(f);
			suid_config = sct_head;	/* Success, so set the pointer. */
			return;
		}

		s = buffer;
		lc++;					/* Got a (partial) line. */

		/* If a line is too long for our buffer, we consider it an error.
		 * The following test does mistreat one corner case though.
		 * If the final line of the file does not end with a newline and
		 * yet exactly fills the buffer, it will be treated as too long
		 * even though there isn't really a problem.  But it isn't really
		 * worth adding code to deal with such an unlikely situation, and
		 * we do err on the side of caution.  Besides, the line would be
		 * too long if it did end with a newline. */
		if (!strchr(s, '\n') && !feof(f)) {
			errmsg = "line too long";
			goto pe_label;
		}

		/* Trim leading and trailing whitespace, ignoring comments, and
		 * check if the resulting string is empty. */
		s = get_trimmed_slice(s, strchrnul(s, '#'));
		if (!*s) {
			continue;
		}

		/* Check for a section header. */

		if (*s == '[') {
			/* Unlike the old code, we ignore leading and trailing
			 * whitespace for the section name.  We also require that
			 * there are no stray characters after the closing bracket. */
			char *e = strchr(s, ']');
			if (!e   /* Missing right bracket? */
			 || e[1] /* Trailing characters? */
			 || !*(s = get_trimmed_slice(s+1, e)) /* Missing name? */
			) {
				errmsg = "section header";
				goto pe_label;
			}
			/* Right now we only have one section so just check it.
			 * If more sections are added in the future, please don't
			 * resort to cascading ifs with multiple strcasecmp calls.
			 * That kind of bloated code is all too common.  A loop
			 * and a string table would be a better choice unless the
			 * number of sections is very small. */
			if (strcasecmp(s, "SUID") == 0) {
				section = 1;
				continue;
			}
			section = -1;	/* Unknown section so set to skip. */
			continue;
		}

		/* Process sections. */

		if (section == 1) {		/* SUID */
			/* Since we trimmed leading and trailing space above, we're
			 * now looking for strings of the form
			 *    <key>[::space::]*=[::space::]*<value>
			 * where both key and value could contain inner whitespace. */

			/* First get the key (an applet name in our case). */
			char *e = strchr(s, '=');
			if (e) {
				s = get_trimmed_slice(s, e);
			}
			if (!e || !*s) {	/* Missing '=' or empty key. */
				errmsg = "keyword";
				goto pe_label;
			}

			/* Ok, we have an applet name.  Process the rhs if this
			 * applet is currently built in and ignore it otherwise.
			 * Note: this can hide config file bugs which only pop
			 * up when the busybox configuration is changed. */
			applet_no = find_applet_by_name(s);
			if (applet_no >= 0) {
				unsigned i;
				struct suid_config_t *sct;

				/* Note: We currently don't check for duplicates!
				 * The last config line for each applet will be the
				 * one used since we insert at the head of the list.
				 * I suppose this could be considered a feature. */
				sct = xzalloc(sizeof(*sct));
				sct->m_applet = applet_no;
				/*sct->m_mode = 0;*/
				sct->m_next = sct_head;
				sct_head = sct;

				/* Get the specified mode. */

				e = skip_whitespace(e+1);

				for (i = 0; i < 3; i++) {
					/* There are 4 chars for each of user/group/other.
					 * "x-xx" instead of "x-" are to make
					 * "idx > 3" check catch invalid chars.
					 */
					static const char mode_chars[] ALIGN1 = "Ssx-" "Ssx-" "x-xx";
					static const unsigned short mode_mask[] ALIGN2 = {
						S_ISUID, S_ISUID|S_IXUSR, S_IXUSR, 0, /* Ssx- */
						S_ISGID, S_ISGID|S_IXGRP, S_IXGRP, 0, /* Ssx- */
						                          S_IXOTH, 0  /*   x- */
					};
					const char *q = strchrnul(mode_chars + 4*i, *e);
					unsigned idx = q - (mode_chars + 4*i);
					if (idx > 3) {
						errmsg = "mode";
						goto pe_label;
					}
					sct->m_mode |= mode_mask[q - mode_chars];
					e++;
				}

				/* Now get the user/group info. */

				s = skip_whitespace(e);
				/* Default is 0.0, else parse USER.GROUP: */
				if (*s) {
					/* We require whitespace between mode and USER.GROUP */
					if ((s == e) || !(e = strchr(s, '.'))) {
						errmsg = "uid.gid";
						goto pe_label;
					}
					*e = ':'; /* get_uidgid needs USER:GROUP syntax */
					if (get_uidgid(&sct->m_ugid, s) == 0) {
						errmsg = "unknown user/group";
						goto pe_label;
					}
				}
			}
			continue;
		}

		/* Unknown sections are ignored. */

		/* Encountering configuration lines prior to seeing a
		 * section header is treated as an error.  This is how
		 * the old code worked, but it may not be desirable.
		 * We may want to simply ignore such lines in case they
		 * are used in some future version of busybox. */
		if (!section) {
			errmsg = "keyword outside section";
			goto pe_label;
		}
	} /* while (1) */

 pe_label:
	fclose(f);
	bb_error_msg("parse error in %s, line %u: %s", config_file, lc, errmsg);

	/* Release any allocated memory before returning. */
	llist_free((llist_t*)sct_head, NULL);
}
# else
static inline void parse_config_file(void)
{
	IF_FEATURE_SUID(ruid = getuid();)
}
# endif /* FEATURE_SUID_CONFIG */


# if ENABLE_FEATURE_SUID && NUM_APPLETS > 0
#  if ENABLE_FEATURE_SUID_CONFIG
/* check if u is member of group g */
static int ingroup(uid_t u, gid_t g)
{
	struct group *grp = getgrgid(g);
	if (grp) {
		char **mem;
		for (mem = grp->gr_mem; *mem; mem++) {
			struct passwd *pwd = getpwnam(*mem);
			if (pwd && (pwd->pw_uid == u))
				return 1;
		}
	}
	return 0;
}
#  endif

static void check_suid(int applet_no)
{
	gid_t rgid;  /* real gid */

	if (ruid == 0) /* set by parse_config_file() */
		return; /* run by root - no need to check more */
	rgid = getgid();

#  if ENABLE_FEATURE_SUID_CONFIG
	if (suid_cfg_readable) {
		uid_t uid;
		struct suid_config_t *sct;
		mode_t m;

		for (sct = suid_config; sct; sct = sct->m_next) {
			if (sct->m_applet == applet_no)
				goto found;
		}
		goto check_need_suid;
 found:
		/* Is this user allowed to run this applet? */
		m = sct->m_mode;
		if (sct->m_ugid.uid == ruid)
			/* same uid */
			m >>= 6;
		else if ((sct->m_ugid.gid == rgid) || ingroup(ruid, sct->m_ugid.gid))
			/* same group / in group */
			m >>= 3;
		if (!(m & S_IXOTH)) /* is x bit not set? */
			bb_error_msg_and_die("you have no permission to run this applet");

		/* We set effective AND saved ids. If saved-id is not set
		 * like we do below, seteuid(0) can still later succeed! */

		/* Are we directed to change gid
		 * (APPLET = *s* USER.GROUP or APPLET = *S* USER.GROUP)?
		 */
		if (sct->m_mode & S_ISGID)
			rgid = sct->m_ugid.gid;
		/* else: we will set egid = rgid, thus dropping sgid effect */
		if (setresgid(-1, rgid, rgid))
			bb_perror_msg_and_die("setresgid");

		/* Are we directed to change uid
		 * (APPLET = s** USER.GROUP or APPLET = S** USER.GROUP)?
		 */
		uid = ruid;
		if (sct->m_mode & S_ISUID)
			uid = sct->m_ugid.uid;
		/* else: we will set euid = ruid, thus dropping suid effect */
		if (setresuid(-1, uid, uid))
			bb_perror_msg_and_die("setresuid");

		goto ret;
	}
#   if !ENABLE_FEATURE_SUID_CONFIG_QUIET
	{
		static bool onetime = 0;

		if (!onetime) {
			onetime = 1;
			bb_error_msg("using fallback suid method");
		}
	}
#   endif
 check_need_suid:
#  endif
	if (APPLET_SUID(applet_no) == BB_SUID_REQUIRE) {
		/* Real uid is not 0. If euid isn't 0 too, suid bit
		 * is most probably not set on our executable */
		if (geteuid())
			bb_error_msg_and_die("must be suid to work properly");
	} else if (APPLET_SUID(applet_no) == BB_SUID_DROP) {
		/*
		 * Drop all privileges.
		 *
		 * Don't check for errors: in normal use, they are impossible,
		 * and in special cases, exiting is harmful. Example:
		 * 'unshare --user' when user's shell is also from busybox.
		 *
		 * 'unshare --user' creates a new user namespace without any
		 * uid mappings. Thus, busybox binary is setuid nobody:nogroup
		 * within the namespace, as that is the only user. However,
		 * since no uids are mapped, calls to setgid/setuid
		 * fail (even though they would do nothing).
		 */
		setgid(rgid);
		setuid(ruid);
	}
#  if ENABLE_FEATURE_SUID_CONFIG
 ret: ;
	llist_free((llist_t*)suid_config, NULL);
#  endif
}
# else
#  define check_suid(x) ((void)0)
# endif /* FEATURE_SUID */


# if ENABLE_FEATURE_INSTALLER
#  if !ENABLE_PLATFORM_MINGW32
static const char usr_bin [] ALIGN1 = "/usr/bin/";
static const char usr_sbin[] ALIGN1 = "/usr/sbin/";
static const char *const install_dir[] = {
	&usr_bin [8], /* "/" */
	&usr_bin [4], /* "/bin/" */
	&usr_sbin[4]  /* "/sbin/" */
#  if !ENABLE_INSTALL_NO_USR
	,usr_bin
	,usr_sbin
#  endif
};

/* create (sym)links for each applet */
static void install_links(const char *busybox, int use_symbolic_links,
		char *custom_install_dir)
{
	/* directory table
	 * this should be consistent w/ the enum,
	 * busybox.h::bb_install_loc_t, or else... */
	int (*lf)(const char *, const char *);
	char *fpc;
	const char *appname = applet_names;
	unsigned i;
	int rc;

	lf = link;
	if (use_symbolic_links)
		lf = symlink;

	for (i = 0; i < ARRAY_SIZE(applet_main); i++) {
		fpc = concat_path_file(
				custom_install_dir ? custom_install_dir : install_dir[APPLET_INSTALL_LOC(i)],
				appname);
		// debug: bb_error_msg("%slinking %s to busybox",
		//		use_symbolic_links ? "sym" : "", fpc);
		rc = lf(busybox, fpc);
		if (rc != 0 && errno != EEXIST) {
			bb_simple_perror_msg(fpc);
		}
		free(fpc);
		while (*appname++ != '\0')
			continue;
	}
}
#  else /* ENABLE_PLATFORM_MINGW32 */
static void install_links(const char *busybox,
		int use_symbolic_links UNUSED_PARAM, char *custom_install_dir)
{
	char *fpc;
	const char *appname = applet_names;
	int rc;

	if (!is_directory(custom_install_dir, FALSE))
		bb_error_msg_and_die("'%s' is not a directory", custom_install_dir);

	while (*appname) {
		fpc = xasprintf("%s/%s.exe", custom_install_dir, appname);
		rc = link(busybox, fpc);
		if (rc != 0 && errno != EEXIST) {
			bb_simple_perror_msg(fpc);
		}
		free(fpc);
		while (*appname++ != '\0')
			continue;
	}
}
#  endif
# elif ENABLE_BUSYBOX
static void install_links(const char *busybox UNUSED_PARAM,
		int use_symbolic_links UNUSED_PARAM,
		char *custom_install_dir UNUSED_PARAM)
{
}
# endif

static void run_applet_and_exit(const char *name, char **argv) NORETURN;

# if NUM_SCRIPTS > 0
static int find_script_by_name(const char *name)
{
	int i;
	int applet = find_applet_by_name(name);

	if (applet >= 0) {
		for (i = 0; i < NUM_SCRIPTS; ++i)
			if (applet_numbers[i] == applet)
				return i;
	}
	return -1;
}

int scripted_main(int argc UNUSED_PARAM, char **argv)
{
	int script = find_script_by_name(applet_name);
	if (script >= 0)
#if ENABLE_ASH || ENABLE_SH_IS_ASH || ENABLE_BASH_IS_ASH
		exit(ash_main(-script - 1, argv));
#elif ENABLE_HUSH || ENABLE_SH_IS_HUSH || ENABLE_BASH_IS_HUSH
		exit(hush_main(-script - 1, argv));
#else
		return 1;
#endif
	return 0;
}

char* FAST_FUNC
get_script_content(unsigned n)
{
	char *t = unpack_bz2_data(packed_scripts, sizeof(packed_scripts),
					UNPACKED_SCRIPTS_LENGTH);
	if (t) {
		while (n != 0) {
			while (*t++ != '\0')
				continue;
			n--;
		}
	}
	return t;
}
# endif /* NUM_SCRIPTS > 0 */

# if ENABLE_BUSYBOX
#  if ENABLE_FEATURE_SH_STANDALONE && ENABLE_FEATURE_TAB_COMPLETION
    /*
     * Insert "busybox" into applet table as well.
     * This makes standalone shell tab-complete this name too.
     * (Otherwise having "busybox" in applet table is not necessary,
     * there is other code which routes "busyboxANY_SUFFIX" name
     * to busybox_main()).
     */
//usage:#define busybox_trivial_usage NOUSAGE_STR
//usage:#define busybox_full_usage ""
//applet:IF_BUSYBOX(IF_FEATURE_SH_STANDALONE(IF_FEATURE_TAB_COMPLETION(APPLET(busybox, BB_DIR_BIN, BB_SUID_MAYBE))))
int busybox_main(int argc, char *argv[]) MAIN_EXTERNALLY_VISIBLE;
#  else
#   define busybox_main(argc,argv) busybox_main(argv)
static
#  endif
int busybox_main(int argc UNUSED_PARAM, char **argv)
{
	if (!argv[1]) {
		/* Called without arguments */
		const char *a;
		int col;
		unsigned output_width;
 help:
		output_width = get_terminal_width(2);

		dup2(1, 2);
		full_write2_str(bb_banner); /* reuse const string */
		full_write2_str(" multi-call binary\n"); /* reuse */
#if defined(MINGW_VER)
		if (sizeof(MINGW_VER) > 5) {
			full_write2_str(MINGW_VER "\n\n");
		}
#endif
		full_write2_str(
			"BusyBox is copyrighted by many authors between 1998-2018.\n"
			"Licensed under GPLv2. See source distribution for detailed\n"
			"copyright notices.\n"
			"\n"
			"Usage: busybox [function [arguments]...]\n"
<<<<<<< HEAD
			"   or: busybox --list"IF_FULL_LIST_OPTION("[-full]")"\n"
=======
			"   or: busybox --list"IF_FEATURE_INSTALLER("[-full]")"\n"
#  if ENABLE_FEATURE_SHOW_SCRIPT && NUM_SCRIPTS > 0
			"   or: busybox --show SCRIPT\n"
#  endif
>>>>>>> 572dfb8e
			IF_FEATURE_INSTALLER(
			"   or: busybox --install "IF_NOT_PLATFORM_MINGW32("[-s] ")"[DIR]\n"
			)
			"   or: function [arguments]...\n"
			"\n"
			IF_NOT_FEATURE_SH_STANDALONE(
			"\tBusyBox is a multi-call binary that combines many common Unix\n"
			"\tutilities into a single executable.  Most people will create a\n"
			"\tlink to busybox for each function they wish to use and BusyBox\n"
			"\twill act like whatever it was invoked as.\n"
			)
			IF_FEATURE_SH_STANDALONE(
			"\tBusyBox is a multi-call binary that combines many common Unix\n"
			"\tutilities into a single executable.  The shell in this build\n"
			"\tis configured to run built-in utilities without $PATH search.\n"
			"\tYou don't need to install a link to busybox for each utility.\n"
			"\tTo run external program, use full path (/sbin/ip instead of ip).\n"
			)
			"\n"
#if ENABLE_GLOBBING
			"\tSupport for native Windows wildcards is enabled.  In some\n"
			"\tcases this may result in wildcards being processed twice.\n"
			"\n"
#endif
			"Currently defined functions:\n"
		);
		col = 0;
		/* prevent last comma to be in the very last pos */
		output_width--;
		a = applet_names;
		while (*a) {
			int len2 = strlen(a) + 2;
			if (col >= (int)output_width - len2) {
				full_write2_str(",\n");
				col = 0;
			}
			if (col == 0) {
				col = 6;
				full_write2_str("\t");
			} else {
				full_write2_str(", ");
			}
			full_write2_str(a);
			col += len2;
			a += len2 - 1;
		}
		full_write2_str("\n");
		return 0;
	}

#  if ENABLE_FEATURE_SHOW_SCRIPT && NUM_SCRIPTS > 0
	if (strcmp(argv[1], "--show") == 0) {
		int n;
		if (!argv[2])
			bb_error_msg_and_die(bb_msg_requires_arg, "--show");
		n = find_script_by_name(argv[2]);
		if (n < 0)
			bb_error_msg_and_die("script '%s' not found", argv[2]);
		full_write1_str(get_script_content(n));
		return 0;
	}
#  endif

	if (is_prefixed_with(argv[1], "--list")) {
		unsigned i = 0;
		const char *a = applet_names;
		dup2(1, 2);
		while (*a) {
#  if ENABLE_FEATURE_INSTALLER && !ENABLE_PLATFORM_MINGW32
			if (argv[1][6]) /* --list-full? */
				full_write2_str(install_dir[APPLET_INSTALL_LOC(i)] + 1);
#  elif ENABLE_PLATFORM_MINGW32 && (ENABLE_FEATURE_PREFER_APPLETS \
		|| ENABLE_FEATURE_SH_STANDALONE \
		|| ENABLE_FEATURE_SH_NOFORK)
			if (argv[1][6]) { /* --list-full? */
				const char *str;

				if (APPLET_IS_NOFORK(i))
					str = "NOFORK  ";
				else if (APPLET_IS_NOEXEC(i))
					str = "noexec  ";
				else
					str = "        ";
				full_write2_str(str);
			}
#  endif
			full_write2_str(a);
			full_write2_str("\n");
			i++;
			while (*a++ != '\0')
				continue;
		}
		return 0;
	}

	if (ENABLE_FEATURE_INSTALLER && strcmp(argv[1], "--install") == 0) {
#if !ENABLE_PLATFORM_MINGW32
		int use_symbolic_links;
		const char *busybox;

		busybox = xmalloc_readlink(bb_busybox_exec_path);
		if (!busybox) {
			/* bb_busybox_exec_path is usually "/proc/self/exe".
			 * In chroot, readlink("/proc/self/exe") usually fails.
			 * In such case, better use argv[0] as symlink target
			 * if it is a full path name.
			 */
			if (argv[0][0] != '/')
				bb_error_msg_and_die("'%s' is not an absolute path", argv[0]);
			busybox = argv[0];
		}
		/* busybox --install [-s] [DIR]:
		 * -s: make symlinks
		 * DIR: directory to install links to
		 */
		use_symbolic_links = (argv[2] && strcmp(argv[2], "-s") == 0 && ++argv);
		install_links(busybox, use_symbolic_links, argv[2]);
#else
		/* busybox --install [DIR]
		 * where DIR is the directory to install to.  If DIR is not
		 * provided put the links in the same directory as busybox.
		 */
		install_links(bb_busybox_exec_path, FALSE, argv[2] ? argv[2] :
				dirname(xstrdup(bb_busybox_exec_path)));
#endif
		return 0;
	}

	if (strcmp(argv[1], "--help") == 0) {
		/* "busybox --help [<applet>]" */
		if (!argv[2])
			goto help;
		/* convert to "<applet> --help" */
		argv[0] = argv[2];
		argv[2] = NULL;
	} else {
		/* "busybox <applet> arg1 arg2 ..." */
		argv++;
	}
	/* We support "busybox /a/path/to/applet args..." too. Allows for
	 * "#!/bin/busybox"-style wrappers */
	applet_name = bb_get_last_path_component_nostrip(argv[0]);
	run_applet_and_exit(applet_name, argv);
}
# endif

# if NUM_APPLETS > 0

#  if ENABLE_PLATFORM_MINGW32
char bb_applet_name[MAX_APPLET_NAME_LEN+1];
#  endif

void FAST_FUNC run_applet_no_and_exit(int applet_no, const char *name, char **argv)
{
	int argc = string_array_len(argv);

	/*
	 * We do not use argv[0]: do not want to repeat massaging of
	 * "-/sbin/halt" -> "halt", for example.
	 */
	applet_name = name;
#if ENABLE_PLATFORM_MINGW32
	strcpy(bb_applet_name, applet_name);
#endif

	/* Special case. POSIX says "test --help"
	 * should be no different from e.g. "test --foo".
	 * Thus for "test", we skip --help check.
	 * "true" and "false" are also special.
	 */
	if (1
#  if defined APPLET_NO_test
	 && applet_no != APPLET_NO_test
#  endif
#  if defined APPLET_NO_true
	 && applet_no != APPLET_NO_true
#  endif
#  if defined APPLET_NO_false
	 && applet_no != APPLET_NO_false
#  endif
	) {
		if (argc == 2 && strcmp(argv[1], "--help") == 0) {
			/* Make "foo --help" exit with 0: */
			xfunc_error_retval = 0;
			bb_show_usage();
		}
	}
	if (ENABLE_FEATURE_SUID)
		check_suid(applet_no);

	xfunc_error_retval = applet_main[applet_no](argc, argv);
	/* Note: applet_main() may also not return (die on a xfunc or such) */
	xfunc_die();
}
# endif /* NUM_APPLETS > 0 */

# if ENABLE_BUSYBOX || NUM_APPLETS > 0
static NORETURN void run_applet_and_exit(const char *name, char **argv)
{
#  if ENABLE_BUSYBOX
	if (is_prefixed_with(name, "busybox"))
		exit(busybox_main(/*unused:*/ 0, argv));
#  endif
#  if NUM_APPLETS > 0
	/* find_applet_by_name() search is more expensive, so goes second */
	{
		int applet = find_applet_by_name(name);
		if (applet >= 0)
			run_applet_no_and_exit(applet, name, argv);
	}
#  endif

	/*bb_error_msg_and_die("applet not found"); - links in printf */
	full_write2_str(applet_name);
	full_write2_str(": applet not found\n");
	/* POSIX: "If a command is not found, the exit status shall be 127" */
	exit(127);
}
# endif

#endif /* !defined(SINGLE_APPLET_MAIN) */


#if ENABLE_BUILD_LIBBUSYBOX
int lbb_main(char **argv)
#else
int main(int argc UNUSED_PARAM, char **argv)
#endif
{
#if 0
	/* TODO: find a use for a block of memory between end of .bss
	 * and end of page. For example, I'm getting "_end:0x812e698 2408 bytes"
	 * - more than 2k of wasted memory (in this particular build)
	 * *per each running process*!
	 * (If your linker does not generate "_end" name, weak attribute
	 * makes &_end == NULL, end_len == 0 here.)
	 */
	extern char _end[] __attribute__((weak));
	unsigned end_len = (-(int)_end) & 0xfff;
	printf("_end:%p %u bytes\n", &_end, end_len);
#endif

	/* Tweak malloc for reduced memory consumption */
#ifdef M_TRIM_THRESHOLD
	/* M_TRIM_THRESHOLD is the maximum amount of freed top-most memory
	 * to keep before releasing to the OS
	 * Default is way too big: 256k
	 */
	mallopt(M_TRIM_THRESHOLD, 8 * 1024);
#endif
#ifdef M_MMAP_THRESHOLD
	/* M_MMAP_THRESHOLD is the request size threshold for using mmap()
	 * Default is too big: 256k
	 */
	mallopt(M_MMAP_THRESHOLD, 32 * 1024 - 256);
#endif
#if 0 /*def M_TOP_PAD*/
	/* When the program break is increased, then M_TOP_PAD bytes are added
	 * to the sbrk(2) request. When the heap is trimmed because of free(3),
	 * this much free space is preserved at the top of the heap.
	 * glibc default seems to be way too big: 128k, but need to verify.
	 */
	mallopt(M_TOP_PAD, 8 * 1024);
#endif

#if !BB_MMU
	/* NOMMU re-exec trick sets high-order bit in first byte of name */
	if (argv[0][0] & 0x80) {
		re_execed = 1;
		argv[0][0] &= 0x7f;
	}
#endif

#if defined(__MINGW64_VERSION_MAJOR)
	if ( stdin ) {
		_setmode(fileno(stdin), _O_BINARY);
	}
	if ( stdout ) {
		_setmode(fileno(stdout), _O_BINARY);
	}
	if ( stderr ) {
		_setmode(fileno(stderr), _O_BINARY);
	}
#endif

#if defined(SINGLE_APPLET_MAIN)

	/* Only one applet is selected in .config */
	if (argv[1] && is_prefixed_with(argv[0], "busybox")) {
		/* "busybox <applet> <params>" should still work as expected */
		argv++;
	}
	/* applet_names in this case is just "applet\0\0" */
	lbb_prepare(applet_names IF_FEATURE_INDIVIDUAL(, argv));
# if ENABLE_BUILD_LIBBUSYBOX
	return SINGLE_APPLET_MAIN(string_array_len(argv), argv);
# else
	return SINGLE_APPLET_MAIN(argc, argv);
# endif

#elif !ENABLE_BUSYBOX && NUM_APPLETS == 0

	full_write2_str(bb_basename(argv[0]));
	full_write2_str(": no applets enabled\n");
	exit(127);

#else

	lbb_prepare("busybox" IF_FEATURE_INDIVIDUAL(, argv));
# if !ENABLE_BUSYBOX
	if (argv[1] && is_prefixed_with(bb_basename(argv[0]), "busybox"))
		argv++;
# endif
	applet_name = argv[0];
	if (applet_name[0] == '-')
		applet_name++;
# if ENABLE_PLATFORM_MINGW32
	if ( argv[1] && argv[2] && strcmp(argv[1], "--busybox") == 0 ) {
		argv += 2;
		applet_name = argv[0];
	}
	else {
		char *s;

		str_tolower(argv[0]);
		convert_slashes(argv[0]);
		if (has_exe_suffix_or_dot(argv[0]) && (s=strrchr(argv[0], '.'))) {
			*s = '\0';
		}
	}
# endif
	applet_name = bb_basename(applet_name);

	/* If we are a result of execv("/proc/self/exe"), fix ugly comm of "exe" */
	if (ENABLE_FEATURE_SH_STANDALONE
	 || ENABLE_FEATURE_PREFER_APPLETS
	 || !BB_MMU
	) {
		if (NUM_APPLETS > 1)
			set_task_comm(applet_name);
	}

	parse_config_file(); /* ...maybe, if FEATURE_SUID_CONFIG */
	run_applet_and_exit(applet_name, argv);

#endif
}<|MERGE_RESOLUTION|>--- conflicted
+++ resolved
@@ -66,6 +66,7 @@
 # define NUM_SCRIPTS 0
 #endif
 #if NUM_SCRIPTS > 0
+# define BB_ARCHIVE_PUBLIC
 # include "bb_archive.h"
 static const char packed_scripts[] ALIGN1 = { PACKED_SCRIPTS };
 #endif
@@ -115,7 +116,7 @@
 #if ENABLE_FEATURE_COMPRESS_USAGE
 
 static const char packed_usage[] ALIGN1 = { PACKED_USAGE };
-#define BB_ARCHIVE_PUBLIC
+# define BB_ARCHIVE_PUBLIC
 # include "bb_archive.h"
 # define unpack_usage_messages() \
 	unpack_bz2_data(packed_usage, sizeof(packed_usage), sizeof(UNPACKED_USAGE))
@@ -879,14 +880,10 @@
 			"copyright notices.\n"
 			"\n"
 			"Usage: busybox [function [arguments]...]\n"
-<<<<<<< HEAD
 			"   or: busybox --list"IF_FULL_LIST_OPTION("[-full]")"\n"
-=======
-			"   or: busybox --list"IF_FEATURE_INSTALLER("[-full]")"\n"
 #  if ENABLE_FEATURE_SHOW_SCRIPT && NUM_SCRIPTS > 0
 			"   or: busybox --show SCRIPT\n"
 #  endif
->>>>>>> 572dfb8e
 			IF_FEATURE_INSTALLER(
 			"   or: busybox --install "IF_NOT_PLATFORM_MINGW32("[-s] ")"[DIR]\n"
 			)
