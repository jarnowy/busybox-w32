/* vi: set sw=4 ts=4: */
/*
 * Utility routines.
 *
 * Copyright (C) tons of folks.  Tracking down who wrote what
 * isn't something I'm going to worry about...  If you wrote something
 * here, please feel free to acknowledge your work.
 *
 * Based in part on code from sash, Copyright (c) 1999 by David I. Bell
 * Permission has been granted to redistribute this code under GPL.
 *
 * Licensed under GPLv2 or later, see file LICENSE in this source tree.
 */

/* We are trying to not use printf, this benefits the case when selected
 * applets are really simple. Example:
 *
 * $ ./busybox
 * ...
 * Currently defined functions:
 *         basename, false, true
 *
 * $ size busybox
 *    text    data     bss     dec     hex filename
 *    4473      52      72    4597    11f5 busybox
 *
 * FEATURE_INSTALLER or FEATURE_SUID will still link printf routines in. :(
 */
#include "busybox.h"

#if !(defined(__FreeBSD__) || defined(__OpenBSD__) || defined(__NetBSD__) \
    || defined(__APPLE__) \
    )
# include <malloc.h> /* for mallopt */
#endif


/* Declare <applet>_main() */
#define PROTOTYPES
#include "applets.h"
#undef PROTOTYPES

/* Include generated applet names, pointers to <applet>_main, etc */
#include "applet_tables.h"
/* ...and if applet_tables generator says we have only one applet... */
#ifdef SINGLE_APPLET_MAIN
# undef ENABLE_FEATURE_INDIVIDUAL
# define ENABLE_FEATURE_INDIVIDUAL 1
# undef IF_FEATURE_INDIVIDUAL
# define IF_FEATURE_INDIVIDUAL(...) __VA_ARGS__
#endif

#include "usage_compressed.h"

#if ENABLE_SHOW_USAGE && !ENABLE_FEATURE_COMPRESS_USAGE
static const char usage_messages[] ALIGN1 = UNPACKED_USAGE;
#else
# define usage_messages 0
#endif

#if ENABLE_FEATURE_COMPRESS_USAGE

static const char packed_usage[] ALIGN1 = { PACKED_USAGE };
#define BB_ARCHIVE_PUBLIC
# include "bb_archive.h"
static const char *unpack_usage_messages(void)
{
	char *outbuf = NULL;
	bunzip_data *bd;
	int i;

	i = start_bunzip(&bd,
			/* src_fd: */ -1,
			/* inbuf:  */ packed_usage,
			/* len:    */ sizeof(packed_usage));
	/* read_bunzip can longjmp to start_bunzip, and ultimately
	 * end up here with i != 0 on read data errors! Not trivial */
	if (!i) {
		/* Cannot use xmalloc: will leak bd in NOFORK case! */
		outbuf = malloc_or_warn(sizeof(UNPACKED_USAGE));
		if (outbuf)
			read_bunzip(bd, outbuf, sizeof(UNPACKED_USAGE));
	}
	dealloc_bunzip(bd);
	return outbuf;
}
# define dealloc_usage_messages(s) free(s)

#else

# define unpack_usage_messages() usage_messages
# define dealloc_usage_messages(s) ((void)(s))

#endif /* FEATURE_COMPRESS_USAGE */


void FAST_FUNC bb_show_usage(void)
{
	if (ENABLE_SHOW_USAGE) {
#ifdef SINGLE_APPLET_STR
		/* Imagine that this applet is "true". Dont suck in printf! */
		const char *usage_string = unpack_usage_messages();

		if (*usage_string == '\b') {
			full_write2_str("No help available.\n\n");
		} else {
			full_write2_str("Usage: "SINGLE_APPLET_STR" ");
			full_write2_str(usage_string);
			full_write2_str("\n\n");
		}
		if (ENABLE_FEATURE_CLEAN_UP)
			dealloc_usage_messages((char*)usage_string);
#else
		const char *p;
		const char *usage_string = p = unpack_usage_messages();
		int ap = find_applet_by_name(applet_name);

		if (ap < 0) /* never happens, paranoia */
			xfunc_die();
		while (ap) {
			while (*p++) continue;
			ap--;
		}
		full_write2_str(bb_banner);
		full_write2_str(" multi-call binary.\n");
		if (*p == '\b')
			full_write2_str("\nNo help available.\n\n");
		else {
			full_write2_str("\nUsage: ");
			full_write2_str(applet_name);
			full_write2_str(" ");
			full_write2_str(p);
			full_write2_str("\n");
		}
		if (ENABLE_FEATURE_CLEAN_UP)
			dealloc_usage_messages((char*)usage_string);
#endif
	}
	xfunc_die();
}

int FAST_FUNC find_applet_by_name(const char *name)
{
	unsigned i, max;
	int j;
	const char *p;

/* The commented-out word-at-a-time code is ~40% faster, but +160 bytes.
 * "Faster" here saves ~0.5 microsecond of real time - not worth it.
 */
#if 0 /*BB_UNALIGNED_MEMACCESS_OK && BB_LITTLE_ENDIAN*/
	uint32_t n32;

	/* Handle all names < 2 chars long early */
	if (name[0] == '\0')
		return -1; /* "" is not a valid applet name */
	if (name[1] == '\0') {
		if (!ENABLE_TEST)
			return -1; /* 1-char name is not valid */
		if (name[0] != ']')
			return -1; /* 1-char name which isn't "[" is not valid */
		/* applet "[" is always applet #0: */
		return 0;
	}
#endif

	p = applet_names;
	i = 0;
#if KNOWN_APPNAME_OFFSETS <= 0
	max = NUM_APPLETS;
#else
	max = NUM_APPLETS * KNOWN_APPNAME_OFFSETS;
	for (j = ARRAY_SIZE(applet_nameofs)-1; j >= 0; j--) {
		const char *pp = applet_names + applet_nameofs[j];
		if (strcmp(name, pp) >= 0) {
			//bb_error_msg("name:'%s' >= pp:'%s'", name, pp);
			p = pp;
			i = max - NUM_APPLETS;
			break;
		}
		max -= NUM_APPLETS;
	}
	max /= (unsigned)KNOWN_APPNAME_OFFSETS;
	i /= (unsigned)KNOWN_APPNAME_OFFSETS;
	//bb_error_msg("name:'%s' starting from:'%s' i:%u max:%u", name, p, i, max);
#endif

	/* Open-coded linear search without strcmp/strlen calls for speed */

#if 0 /*BB_UNALIGNED_MEMACCESS_OK && BB_LITTLE_ENDIAN*/
	/* skip "[\0" name, it's surely not it */
	if (ENABLE_TEST && LONE_CHAR(p, '['))
		i++, p += 2;
	/* All remaining applet names in p[] are at least 2 chars long */
	/* name[] is also at least 2 chars long */

	n32 = (name[0] << 0) | (name[1] << 8) | (name[2] << 16);
	while (i < max) {
		uint32_t p32;
		char ch;

		/* Quickly check match of the first 3 bytes */
		move_from_unaligned32(p32, p);
		p += 3;
		if ((p32 & 0x00ffffff) != n32) {
			/* Most likely case: 3 first bytes do not match */
			i++;
			if ((p32 & 0x00ff0000) == '\0')
				continue; // p[2] was NUL
			p++;
			if ((p32 & 0xff000000) == '\0')
				continue; // p[3] was NUL
			/* p[0..3] aren't matching and none is NUL, check the rest */
			while (*p++ != '\0')
				continue;
			continue;
		}

		/* Unlikely branch: first 3 bytes ([0..2]) match */
		if ((p32 & 0x00ff0000) == '\0') {
			/* name is 2-byte long, it is full match */
			//bb_error_msg("found:'%s' i:%u", name, i);
			return i;
		}
		/* Check remaining bytes [3..NUL] */
		ch = (p32 >> 24);
		j = 3;
		while (ch == name[j]) {
			if (ch == '\0') {
				//bb_error_msg("found:'%s' i:%u", name, i);
				return i;
			}
			ch = *++p;
			j++;
		}
		/* Not a match. Skip it, including NUL */
		while (ch != '\0')
			ch = *++p;
		p++;
		i++;
	}
	return -1;
#else
	while (i < max) {
		char ch;
		j = 0;
		/* Do we see "name\0" in applet_names[p] position? */
		while ((ch = *p) == name[j]) {
			if (ch == '\0') {
				//bb_error_msg("found:'%s' i:%u", name, i);
				return i; /* yes */
			}
			p++;
			j++;
		}
		/* No.
		 * p => 1st non-matching char in applet_names[],
		 * skip to and including NUL.
		 */
		while (ch != '\0')
			ch = *++p;
		p++;
		i++;
	}
	return -1;
#endif
}


void lbb_prepare(const char *applet
		IF_FEATURE_INDIVIDUAL(, char **argv))
				MAIN_EXTERNALLY_VISIBLE;
void lbb_prepare(const char *applet
		IF_FEATURE_INDIVIDUAL(, char **argv))
{
#ifdef __GLIBC__
	(*(int **)&bb_errno) = __errno_location();
	barrier();
#endif
	applet_name = applet;

	if (ENABLE_LOCALE_SUPPORT)
		setlocale(LC_ALL, "");

#if ENABLE_PLATFORM_MINGW32
	init_winsock();
#endif

#if ENABLE_FEATURE_INDIVIDUAL
	/* Redundant for busybox (run_applet_and_exit covers that case)
	 * but needed for "individual applet" mode */
	if (argv[1]
	 && !argv[2]
	 && strcmp(argv[1], "--help") == 0
	 && !is_prefixed_with(applet, "busybox")
	) {
		/* Special case. POSIX says "test --help"
		 * should be no different from e.g. "test --foo".  */
		if (!ENABLE_TEST || strcmp(applet_name, "test") != 0)
			bb_show_usage();
	}
#endif
}

/* The code below can well be in applets/applets.c, as it is used only
 * for busybox binary, not "individual" binaries.
 * However, keeping it here and linking it into libbusybox.so
 * (together with remaining tiny applets/applets.o)
 * makes it possible to avoid --whole-archive at link time.
 * This makes (shared busybox) + libbusybox smaller.
 * (--gc-sections would be even better....)
 */

const char *applet_name;
#if !BB_MMU
bool re_execed;
#endif


/* If not built as a single-applet executable... */
#if !defined(SINGLE_APPLET_MAIN)

IF_FEATURE_SUID(static uid_t ruid;)  /* real uid */

# if ENABLE_FEATURE_SUID_CONFIG

static struct suid_config_t {
	/* next ptr must be first: this struct needs to be llist-compatible */
	struct suid_config_t *m_next;
	struct bb_uidgid_t m_ugid;
	int m_applet;
	mode_t m_mode;
} *suid_config;

static bool suid_cfg_readable;

/* check if u is member of group g */
static int ingroup(uid_t u, gid_t g)
{
	struct group *grp = getgrgid(g);
	if (grp) {
		char **mem;
		for (mem = grp->gr_mem; *mem; mem++) {
			struct passwd *pwd = getpwnam(*mem);
			if (pwd && (pwd->pw_uid == u))
				return 1;
		}
	}
	return 0;
}

/* libbb candidate */
static char *get_trimmed_slice(char *s, char *e)
{
	/* First, consider the value at e to be nul and back up until we
	 * reach a non-space char.  Set the char after that (possibly at
	 * the original e) to nul. */
	while (e-- > s) {
		if (!isspace(*e)) {
			break;
		}
	}
	e[1] = '\0';

	/* Next, advance past all leading space and return a ptr to the
	 * first non-space char; possibly the terminating nul. */
	return skip_whitespace(s);
}

static void parse_config_file(void)
{
	/* Don't depend on the tools to combine strings. */
	static const char config_file[] ALIGN1 = "/etc/busybox.conf";

	struct suid_config_t *sct_head;
	int applet_no;
	FILE *f;
	const char *errmsg;
	unsigned lc;
	smallint section;
	struct stat st;

	ruid = getuid();
	if (ruid == 0) /* run by root - don't need to even read config file */
		return;

	if ((stat(config_file, &st) != 0)       /* No config file? */
	 || !S_ISREG(st.st_mode)                /* Not a regular file? */
	 || (st.st_uid != 0)                    /* Not owned by root? */
	 || (st.st_mode & (S_IWGRP | S_IWOTH))  /* Writable by non-root? */
	 || !(f = fopen_for_read(config_file))  /* Cannot open? */
	) {
		return;
	}

	suid_cfg_readable = 1;
	sct_head = NULL;
	section = lc = 0;

	while (1) {
		char buffer[256];
		char *s;

		if (!fgets(buffer, sizeof(buffer), f)) { /* Are we done? */
			// Looks like bloat
			//if (ferror(f)) {   /* Make sure it wasn't a read error. */
			//	errmsg = "reading";
			//	goto pe_label;
			//}
			fclose(f);
			suid_config = sct_head;	/* Success, so set the pointer. */
			return;
		}

		s = buffer;
		lc++;					/* Got a (partial) line. */

		/* If a line is too long for our buffer, we consider it an error.
		 * The following test does mistreat one corner case though.
		 * If the final line of the file does not end with a newline and
		 * yet exactly fills the buffer, it will be treated as too long
		 * even though there isn't really a problem.  But it isn't really
		 * worth adding code to deal with such an unlikely situation, and
		 * we do err on the side of caution.  Besides, the line would be
		 * too long if it did end with a newline. */
		if (!strchr(s, '\n') && !feof(f)) {
			errmsg = "line too long";
			goto pe_label;
		}

		/* Trim leading and trailing whitespace, ignoring comments, and
		 * check if the resulting string is empty. */
		s = get_trimmed_slice(s, strchrnul(s, '#'));
		if (!*s) {
			continue;
		}

		/* Check for a section header. */

		if (*s == '[') {
			/* Unlike the old code, we ignore leading and trailing
			 * whitespace for the section name.  We also require that
			 * there are no stray characters after the closing bracket. */
			char *e = strchr(s, ']');
			if (!e   /* Missing right bracket? */
			 || e[1] /* Trailing characters? */
			 || !*(s = get_trimmed_slice(s+1, e)) /* Missing name? */
			) {
				errmsg = "section header";
				goto pe_label;
			}
			/* Right now we only have one section so just check it.
			 * If more sections are added in the future, please don't
			 * resort to cascading ifs with multiple strcasecmp calls.
			 * That kind of bloated code is all too common.  A loop
			 * and a string table would be a better choice unless the
			 * number of sections is very small. */
			if (strcasecmp(s, "SUID") == 0) {
				section = 1;
				continue;
			}
			section = -1;	/* Unknown section so set to skip. */
			continue;
		}

		/* Process sections. */

		if (section == 1) {		/* SUID */
			/* Since we trimmed leading and trailing space above, we're
			 * now looking for strings of the form
			 *    <key>[::space::]*=[::space::]*<value>
			 * where both key and value could contain inner whitespace. */

			/* First get the key (an applet name in our case). */
			char *e = strchr(s, '=');
			if (e) {
				s = get_trimmed_slice(s, e);
			}
			if (!e || !*s) {	/* Missing '=' or empty key. */
				errmsg = "keyword";
				goto pe_label;
			}

			/* Ok, we have an applet name.  Process the rhs if this
			 * applet is currently built in and ignore it otherwise.
			 * Note: this can hide config file bugs which only pop
			 * up when the busybox configuration is changed. */
			applet_no = find_applet_by_name(s);
			if (applet_no >= 0) {
				unsigned i;
				struct suid_config_t *sct;

				/* Note: We currently don't check for duplicates!
				 * The last config line for each applet will be the
				 * one used since we insert at the head of the list.
				 * I suppose this could be considered a feature. */
				sct = xzalloc(sizeof(*sct));
				sct->m_applet = applet_no;
				/*sct->m_mode = 0;*/
				sct->m_next = sct_head;
				sct_head = sct;

				/* Get the specified mode. */

				e = skip_whitespace(e+1);

				for (i = 0; i < 3; i++) {
					/* There are 4 chars for each of user/group/other.
					 * "x-xx" instead of "x-" are to make
					 * "idx > 3" check catch invalid chars.
					 */
					static const char mode_chars[] ALIGN1 = "Ssx-" "Ssx-" "x-xx";
					static const unsigned short mode_mask[] ALIGN2 = {
						S_ISUID, S_ISUID|S_IXUSR, S_IXUSR, 0, /* Ssx- */
						S_ISGID, S_ISGID|S_IXGRP, S_IXGRP, 0, /* Ssx- */
						                          S_IXOTH, 0  /*   x- */
					};
					const char *q = strchrnul(mode_chars + 4*i, *e);
					unsigned idx = q - (mode_chars + 4*i);
					if (idx > 3) {
						errmsg = "mode";
						goto pe_label;
					}
					sct->m_mode |= mode_mask[q - mode_chars];
					e++;
				}

				/* Now get the user/group info. */

				s = skip_whitespace(e);
				/* Default is 0.0, else parse USER.GROUP: */
				if (*s) {
					/* We require whitespace between mode and USER.GROUP */
					if ((s == e) || !(e = strchr(s, '.'))) {
						errmsg = "uid.gid";
						goto pe_label;
					}
					*e = ':'; /* get_uidgid needs USER:GROUP syntax */
					if (get_uidgid(&sct->m_ugid, s) == 0) {
						errmsg = "unknown user/group";
						goto pe_label;
					}
				}
			}
			continue;
		}

		/* Unknown sections are ignored. */

		/* Encountering configuration lines prior to seeing a
		 * section header is treated as an error.  This is how
		 * the old code worked, but it may not be desirable.
		 * We may want to simply ignore such lines in case they
		 * are used in some future version of busybox. */
		if (!section) {
			errmsg = "keyword outside section";
			goto pe_label;
		}
	} /* while (1) */

 pe_label:
	fclose(f);
	bb_error_msg("parse error in %s, line %u: %s", config_file, lc, errmsg);

	/* Release any allocated memory before returning. */
	llist_free((llist_t*)sct_head, NULL);
}
# else
static inline void parse_config_file(void)
{
	IF_FEATURE_SUID(ruid = getuid();)
}
# endif /* FEATURE_SUID_CONFIG */


# if ENABLE_FEATURE_SUID
static void check_suid(int applet_no)
{
	gid_t rgid;  /* real gid */

	if (ruid == 0) /* set by parse_config_file() */
		return; /* run by root - no need to check more */
	rgid = getgid();

#  if ENABLE_FEATURE_SUID_CONFIG
	if (suid_cfg_readable) {
		uid_t uid;
		struct suid_config_t *sct;
		mode_t m;

		for (sct = suid_config; sct; sct = sct->m_next) {
			if (sct->m_applet == applet_no)
				goto found;
		}
		goto check_need_suid;
 found:
		/* Is this user allowed to run this applet? */
		m = sct->m_mode;
		if (sct->m_ugid.uid == ruid)
			/* same uid */
			m >>= 6;
		else if ((sct->m_ugid.gid == rgid) || ingroup(ruid, sct->m_ugid.gid))
			/* same group / in group */
			m >>= 3;
		if (!(m & S_IXOTH)) /* is x bit not set? */
			bb_error_msg_and_die("you have no permission to run this applet");

		/* We set effective AND saved ids. If saved-id is not set
		 * like we do below, seteuid(0) can still later succeed! */

		/* Are we directed to change gid
		 * (APPLET = *s* USER.GROUP or APPLET = *S* USER.GROUP)?
		 */
		if (sct->m_mode & S_ISGID)
			rgid = sct->m_ugid.gid;
		/* else: we will set egid = rgid, thus dropping sgid effect */
		if (setresgid(-1, rgid, rgid))
			bb_perror_msg_and_die("setresgid");

		/* Are we directed to change uid
		 * (APPLET = s** USER.GROUP or APPLET = S** USER.GROUP)?
		 */
		uid = ruid;
		if (sct->m_mode & S_ISUID)
			uid = sct->m_ugid.uid;
		/* else: we will set euid = ruid, thus dropping suid effect */
		if (setresuid(-1, uid, uid))
			bb_perror_msg_and_die("setresuid");

		goto ret;
	}
#   if !ENABLE_FEATURE_SUID_CONFIG_QUIET
	{
		static bool onetime = 0;

		if (!onetime) {
			onetime = 1;
			bb_error_msg("using fallback suid method");
		}
	}
#   endif
 check_need_suid:
#  endif
	if (APPLET_SUID(applet_no) == BB_SUID_REQUIRE) {
		/* Real uid is not 0. If euid isn't 0 too, suid bit
		 * is most probably not set on our executable */
		if (geteuid())
			bb_error_msg_and_die("must be suid to work properly");
	} else if (APPLET_SUID(applet_no) == BB_SUID_DROP) {
		xsetgid(rgid);  /* drop all privileges */
		xsetuid(ruid);
	}
#  if ENABLE_FEATURE_SUID_CONFIG
 ret: ;
	llist_free((llist_t*)suid_config, NULL);
#  endif
}
# else
#  define check_suid(x) ((void)0)
# endif /* FEATURE_SUID */


# if ENABLE_FEATURE_INSTALLER
#  if !ENABLE_PLATFORM_MINGW32
static const char usr_bin [] ALIGN1 = "/usr/bin/";
static const char usr_sbin[] ALIGN1 = "/usr/sbin/";
static const char *const install_dir[] = {
	&usr_bin [8], /* "/" */
	&usr_bin [4], /* "/bin/" */
	&usr_sbin[4]  /* "/sbin/" */
#  if !ENABLE_INSTALL_NO_USR
	,usr_bin
	,usr_sbin
#  endif
};

/* create (sym)links for each applet */
static void install_links(const char *busybox, int use_symbolic_links,
		char *custom_install_dir)
{
	/* directory table
	 * this should be consistent w/ the enum,
	 * busybox.h::bb_install_loc_t, or else... */
	int (*lf)(const char *, const char *);
	char *fpc;
        const char *appname = applet_names;
	unsigned i;
	int rc;

	lf = link;
	if (use_symbolic_links)
		lf = symlink;

	for (i = 0; i < ARRAY_SIZE(applet_main); i++) {
		fpc = concat_path_file(
				custom_install_dir ? custom_install_dir : install_dir[APPLET_INSTALL_LOC(i)],
				appname);
		// debug: bb_error_msg("%slinking %s to busybox",
		//		use_symbolic_links ? "sym" : "", fpc);
		rc = lf(busybox, fpc);
		if (rc != 0 && errno != EEXIST) {
			bb_simple_perror_msg(fpc);
		}
		free(fpc);
		while (*appname++ != '\0')
			continue;
	}
}
<<<<<<< HEAD
#  else /* ENABLE_PLATFORM_MINGW32 */
static void install_links(const char *busybox,
		int use_symbolic_links UNUSED_PARAM, char *custom_install_dir)
{
	char *fpc;
	const char *appname = applet_names;
	int rc;

	if (!is_directory(custom_install_dir, FALSE))
		bb_error_msg_and_die("'%s' is not a directory", custom_install_dir);

	while (*appname) {
		fpc = xasprintf("%s/%s.exe", custom_install_dir, appname);
		rc = link(busybox, fpc);
		if (rc != 0 && errno != EEXIST) {
			bb_simple_perror_msg(fpc);
		}
		free(fpc);
		while (*appname++ != '\0')
			continue;
	}
}
#  endif
# else
=======
# elif ENABLE_BUSYBOX
>>>>>>> 237bedd4
static void install_links(const char *busybox UNUSED_PARAM,
		int use_symbolic_links UNUSED_PARAM,
		char *custom_install_dir UNUSED_PARAM)
{
}
# endif

# if ENABLE_BUSYBOX
static void run_applet_and_exit(const char *name, char **argv) NORETURN;

/* If we were called as "busybox..." */
static int busybox_main(char **argv)
{
	if (!argv[1]) {
		/* Called without arguments */
		const char *a;
		int col;
		unsigned output_width;
 help:
		output_width = 80;
		if (ENABLE_FEATURE_AUTOWIDTH) {
			/* Obtain the terminal width */
			output_width = get_terminal_width(2);
		}

		dup2(1, 2);
		full_write2_str(bb_banner); /* reuse const string */
		full_write2_str(" multi-call binary.\n"); /* reuse */
#if defined(MINGW_VER)
		if (strlen(MINGW_VER)) {
			full_write2_str(MINGW_VER "\n\n");
		}
#endif
		full_write2_str(
			"BusyBox is copyrighted by many authors between 1998-2015.\n"
			"Licensed under GPLv2. See source distribution for detailed\n"
			"copyright notices.\n"
			"\n"
			"Usage: busybox [function [arguments]...]\n"
			IF_NOT_PLATFORM_MINGW32(
			"   or: busybox --list"IF_FEATURE_INSTALLER("[-full]")"\n"
			)
			IF_PLATFORM_MINGW32(
			"   or: busybox --list\n"
			)
			IF_FEATURE_INSTALLER(
			"   or: busybox --install "IF_NOT_PLATFORM_MINGW32("[-s] ")"[DIR]\n"
			)
			"   or: function [arguments]...\n"
			"\n"
			IF_NOT_FEATURE_SH_STANDALONE(
			"\tBusyBox is a multi-call binary that combines many common Unix\n"
			"\tutilities into a single executable.  Most people will create a\n"
			"\tlink to busybox for each function they wish to use and BusyBox\n"
			"\twill act like whatever it was invoked as.\n"
			)
			IF_FEATURE_SH_STANDALONE(
			"\tBusyBox is a multi-call binary that combines many common Unix\n"
			"\tutilities into a single executable.  The shell in this build\n"
			"\tis configured to run built-in utilities without $PATH search.\n"
			"\tYou don't need to install a link to busybox for each utility.\n"
			"\tTo run external program, use full path (/sbin/ip instead of ip).\n"
			)
			"\n"
#if ENABLE_GLOBBING
			"\tSupport for native Windows wildcards is enabled.  In some\n"
			"\tcases this may result in wildcards being processed twice.\n"
			"\n"
#endif
			"Currently defined functions:\n"
		);
		col = 0;
		a = applet_names;
		/* prevent last comma to be in the very last pos */
		output_width--;
		while (*a) {
			int len2 = strlen(a) + 2;
			if (col >= (int)output_width - len2) {
				full_write2_str(",\n");
				col = 0;
			}
			if (col == 0) {
				col = 6;
				full_write2_str("\t");
			} else {
				full_write2_str(", ");
			}
			full_write2_str(a);
			col += len2;
			a += len2 - 1;
		}
		full_write2_str("\n\n");
		return 0;
	}

	if (is_prefixed_with(argv[1], "--list")) {
		unsigned i = 0;
		const char *a = applet_names;
		dup2(1, 2);
		while (*a) {
<<<<<<< HEAD
# if ENABLE_FEATURE_INSTALLER && !ENABLE_PLATFORM_MINGW32
=======
#  if ENABLE_FEATURE_INSTALLER
>>>>>>> 237bedd4
			if (argv[1][6]) /* --list-full? */
				full_write2_str(install_dir[APPLET_INSTALL_LOC(i)] + 1);
#  endif
			full_write2_str(a);
			full_write2_str("\n");
			i++;
			while (*a++ != '\0')
				continue;
		}
		return 0;
	}

	if (ENABLE_FEATURE_INSTALLER && strcmp(argv[1], "--install") == 0) {
#if !ENABLE_PLATFORM_MINGW32
		int use_symbolic_links;
		const char *busybox;

		busybox = xmalloc_readlink(bb_busybox_exec_path);
		if (!busybox) {
			/* bb_busybox_exec_path is usually "/proc/self/exe".
			 * In chroot, readlink("/proc/self/exe") usually fails.
			 * In such case, better use argv[0] as symlink target
			 * if it is a full path name.
			 */
			if (argv[0][0] != '/')
				bb_error_msg_and_die("'%s' is not an absolute path", argv[0]);
			busybox = argv[0];
		}
		/* busybox --install [-s] [DIR]:
		 * -s: make symlinks
		 * DIR: directory to install links to
		 */
		use_symbolic_links = (argv[2] && strcmp(argv[2], "-s") == 0 && ++argv);
		install_links(busybox, use_symbolic_links, argv[2]);
#else
		/* busybox --install [DIR]
		 * where DIR is the directory to install to.  If DIR is not
		 * provided put the links in the same directory as busybox.
		 */
		install_links(bb_busybox_exec_path, FALSE, argv[2] ? argv[2] :
				dirname(xstrdup(bb_busybox_exec_path)));
#endif
		return 0;
	}

	if (strcmp(argv[1], "--help") == 0) {
		/* "busybox --help [<applet>]" */
		if (!argv[2])
			goto help;
		/* convert to "<applet> --help" */
		argv[0] = argv[2];
		argv[2] = NULL;
	} else {
		/* "busybox <applet> arg1 arg2 ..." */
		argv++;
	}
	/* We support "busybox /a/path/to/applet args..." too. Allows for
	 * "#!/bin/busybox"-style wrappers */
	applet_name = bb_get_last_path_component_nostrip(argv[0]);
	run_applet_and_exit(applet_name, argv);
}
# endif

# if NUM_APPLETS > 0
void FAST_FUNC run_applet_no_and_exit(int applet_no, char **argv)
{
	int argc = 1;

	while (argv[argc])
		argc++;

	/* Reinit some shared global data */
	xfunc_error_retval = EXIT_FAILURE;
	applet_name = bb_get_last_path_component_nostrip(argv[0]);

	/* Special case. POSIX says "test --help"
	 * should be no different from e.g. "test --foo".
	 * Thus for "test", we skip --help check.
	 * "true" and "false" are also special.
	 */
	if (1
#  if defined APPLET_NO_test
	 && applet_no != APPLET_NO_test
#  endif
#  if defined APPLET_NO_true
	 && applet_no != APPLET_NO_true
#  endif
#  if defined APPLET_NO_false
	 && applet_no != APPLET_NO_false
#  endif
	) {
		if (argc == 2 && strcmp(argv[1], "--help") == 0) {
			/* Make "foo --help" exit with 0: */
			xfunc_error_retval = 0;
			bb_show_usage();
		}
	}
	if (ENABLE_FEATURE_SUID)
		check_suid(applet_no);
	exit(applet_main[applet_no](argc, argv));
}
# endif /* NUM_APPLETS > 0 */

static NORETURN void run_applet_and_exit(const char *name, char **argv)
{
# if ENABLE_BUSYBOX
	if (is_prefixed_with(name, "busybox"))
		exit(busybox_main(argv));
# endif
# if NUM_APPLETS > 0
	/* find_applet_by_name() search is more expensive, so goes second */
	{
		int applet = find_applet_by_name(name);
		if (applet >= 0)
			run_applet_no_and_exit(applet, argv);
	}
# endif

	/*bb_error_msg_and_die("applet not found"); - links in printf */
	full_write2_str(applet_name);
	full_write2_str(": applet not found\n");
	/* POSIX: "If a command is not found, the exit status shall be 127" */
	exit(127);
}

#endif /* !defined(SINGLE_APPLET_MAIN) */



#if ENABLE_BUILD_LIBBUSYBOX
int lbb_main(char **argv)
#else
int main(int argc UNUSED_PARAM, char **argv)
#endif
{
#if 0
	/* TODO: find a use for a block of memory between end of .bss
	 * and end of page. For example, I'm getting "_end:0x812e698 2408 bytes"
	 * - more than 2k of wasted memory (in this particular build)
	 * *per each running process*!
	 * (If your linker does not generate "_end" name, weak attribute
	 * makes &_end == NULL, end_len == 0 here.)
	 */
	extern char _end[] __attribute__((weak));
	unsigned end_len = (-(int)_end) & 0xfff;
	printf("_end:%p %u bytes\n", &_end, end_len);
#endif

	/* Tweak malloc for reduced memory consumption */
#ifdef M_TRIM_THRESHOLD
	/* M_TRIM_THRESHOLD is the maximum amount of freed top-most memory
	 * to keep before releasing to the OS
	 * Default is way too big: 256k
	 */
	mallopt(M_TRIM_THRESHOLD, 8 * 1024);
#endif
#ifdef M_MMAP_THRESHOLD
	/* M_MMAP_THRESHOLD is the request size threshold for using mmap()
	 * Default is too big: 256k
	 */
	mallopt(M_MMAP_THRESHOLD, 32 * 1024 - 256);
#endif

#if !BB_MMU
	/* NOMMU re-exec trick sets high-order bit in first byte of name */
	if (argv[0][0] & 0x80) {
		re_execed = 1;
		argv[0][0] &= 0x7f;
	}
#endif

#if defined(__MINGW64_VERSION_MAJOR)
	if ( stdin ) {
		_setmode(fileno(stdin), _O_BINARY);
	}
	if ( stdout ) {
		_setmode(fileno(stdout), _O_BINARY);
	}
	if ( stderr ) {
		_setmode(fileno(stderr), _O_BINARY);
	}
#endif

#if defined(SINGLE_APPLET_MAIN)
	/* Only one applet is selected in .config */
	if (argv[1] && is_prefixed_with(argv[0], "busybox")) {
		/* "busybox <applet> <params>" should still work as expected */
		argv++;
	}
	/* applet_names in this case is just "applet\0\0" */
	lbb_prepare(applet_names IF_FEATURE_INDIVIDUAL(, argv));
	return SINGLE_APPLET_MAIN(argc, argv);
#else
	lbb_prepare("busybox" IF_FEATURE_INDIVIDUAL(, argv));

# if !ENABLE_BUSYBOX
	if (argv[1] && is_prefixed_with(bb_basename(argv[0]), "busybox"))
		argv++;
# endif
	applet_name = argv[0];
	if (applet_name[0] == '-')
		applet_name++;
	if (ENABLE_PLATFORM_MINGW32) {
		const char *applet_name_env = getenv("BUSYBOX_APPLET_NAME");
		if (applet_name_env && *applet_name_env) {
			applet_name = applet_name_env;
			unsetenv("BUSYBOX_APPLET_NAME");
		}
		else if ( argv[1] && argv[2] && strcmp(argv[1], "--busybox") == 0 ) {
			argv += 2;
			applet_name = argv[0];
		}
		else {
			char *s = argv[0];
			int i, len = strlen(s);

			for ( i=0; i < len; ++i ) {
				s[i] = tolower(s[i]);
			}
			if (len > 4 && !strcmp(s+len-4, ".exe")) {
				len -= 4;
				s[len] = '\0';
			}
		}
	}
	applet_name = bb_basename(applet_name);

	parse_config_file(); /* ...maybe, if FEATURE_SUID_CONFIG */

	run_applet_and_exit(applet_name, argv);
#endif
}<|MERGE_RESOLUTION|>--- conflicted
+++ resolved
@@ -706,7 +706,6 @@
 			continue;
 	}
 }
-<<<<<<< HEAD
 #  else /* ENABLE_PLATFORM_MINGW32 */
 static void install_links(const char *busybox,
 		int use_symbolic_links UNUSED_PARAM, char *custom_install_dir)
@@ -730,10 +729,7 @@
 	}
 }
 #  endif
-# else
-=======
 # elif ENABLE_BUSYBOX
->>>>>>> 237bedd4
 static void install_links(const char *busybox UNUSED_PARAM,
 		int use_symbolic_links UNUSED_PARAM,
 		char *custom_install_dir UNUSED_PARAM)
@@ -834,11 +830,7 @@
 		const char *a = applet_names;
 		dup2(1, 2);
 		while (*a) {
-<<<<<<< HEAD
-# if ENABLE_FEATURE_INSTALLER && !ENABLE_PLATFORM_MINGW32
-=======
-#  if ENABLE_FEATURE_INSTALLER
->>>>>>> 237bedd4
+#  if ENABLE_FEATURE_INSTALLER && !ENABLE_PLATFORM_MINGW32
 			if (argv[1][6]) /* --list-full? */
 				full_write2_str(install_dir[APPLET_INSTALL_LOC(i)] + 1);
 #  endif
