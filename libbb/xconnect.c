--- conflicted
+++ resolved
@@ -110,13 +110,8 @@
 		if (saddr->sa_family == AF_INET)
 			bb_perror_msg_and_die("%s (%s)",
 				"can't connect to remote host",
-<<<<<<< HEAD
 				inet_ntoa(((struct sockaddr_in *)saddr)->sin_addr));
-		bb_perror_msg_and_die("can't connect to remote host");
-=======
-				inet_ntoa(((struct sockaddr_in *)s_addr)->sin_addr));
 		bb_simple_perror_msg_and_die("can't connect to remote host");
->>>>>>> ac78f2ac
 	}
 }
 
