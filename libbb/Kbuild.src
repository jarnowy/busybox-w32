--- conflicted
+++ resolved
@@ -52,13 +52,7 @@
 lib-y += lineedit.o lineedit_ptr_hack.o
 lib-y += llist.o
 lib-y += make_directory.o
-<<<<<<< HEAD
-lib-y += md5.o
-=======
-lib-y += makedev.o
-lib-y += match_fstype.o
 lib-y += hash_md5.o
->>>>>>> 06f719fd
 # Alternative (disabled) implementation
 #lib-y += hash_md5prime.o
 lib-y += hash_sha.o
@@ -88,11 +82,6 @@
 lib-y += safe_strncpy.o
 lib-y += safe_write.o
 lib-y += setup_environment.o
-<<<<<<< HEAD
-lib-y += sha1.o
-=======
-lib-y += signals.o
->>>>>>> 06f719fd
 lib-y += simplify_path.o
 lib-y += single_argv.o
 lib-y += skip_whitespace.o
