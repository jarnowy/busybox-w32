--- conflicted
+++ resolved
@@ -2336,23 +2336,16 @@
 
 	INIT_S();
 
-<<<<<<< HEAD
-#if ENABLE_PLATFORM_MINGW32
-	memset(initial_settings.c_cc, 0, sizeof(initial_settings.c_cc));
-	initial_settings.c_cc[VINTR] = CTRL('C');
-	initial_settings.c_cc[VEOF] = CTRL('D');
-	if (!isatty(0) || !isatty(1)) {
-#else
-	if (tcgetattr(STDIN_FILENO, &initial_settings) < 0
-	 || (initial_settings.c_lflag & (ECHO|ICANON)) == ICANON
-	) {
-#endif
-=======
 	n = get_termios_and_make_raw(STDIN_FILENO, &new_settings, &initial_settings, 0
 		| TERMIOS_CLEAR_ISIG /* turn off INTR (ctrl-C), QUIT, SUSP */
 	);
+#if ENABLE_PLATFORM_MINGW32
+	initial_settings.c_cc[VINTR] = CTRL('C');
+	initial_settings.c_cc[VEOF] = CTRL('D');
+	if (n > 0 || !isatty(0) || !isatty(1)) {
+#else
 	if (n != 0 || (initial_settings.c_lflag & (ECHO|ICANON)) == ICANON) {
->>>>>>> 0c4dbd48
+#endif
 		/* Happens when e.g. stty -echo was run before.
 		 * But if ICANON is not set, we don't come here.
 		 * (example: interactive python ^Z-backgrounded,
