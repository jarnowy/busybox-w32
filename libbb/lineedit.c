/* vi: set sw=4 ts=4: */
/*
 * Command line editing.
 *
 * Copyright (c) 1986-2003 may safely be consumed by a BSD or GPL license.
 * Written by:   Vladimir Oleynik <dzo@simtreas.ru>
 *
 * Used ideas:
 *      Adam Rogoyski    <rogoyski@cs.utexas.edu>
 *      Dave Cinege      <dcinege@psychosis.com>
 *      Jakub Jelinek (c) 1995
 *      Erik Andersen    <andersen@codepoet.org> (Majorly adjusted for busybox)
 *
 * This code is 'as is' with no warranty.
 */

/*
 * Usage and known bugs:
 * Terminal key codes are not extensive, more needs to be added.
 * This version was created on Debian GNU/Linux 2.x.
 * Delete, Backspace, Home, End, and the arrow keys were tested
 * to work in an Xterm and console. Ctrl-A also works as Home.
 * Ctrl-E also works as End.
 *
 * The following readline-like commands are not implemented:
 * ESC-b -- Move back one word
 * ESC-f -- Move forward one word
 * ESC-d -- Delete forward one word
 * CTL-t -- Transpose two characters
 *
 * lineedit does not know that the terminal escape sequences do not
 * take up space on the screen. The redisplay code assumes, unless
 * told otherwise, that each character in the prompt is a printable
 * character that takes up one character position on the screen.
 * You need to tell lineedit that some sequences of characters
 * in the prompt take up no screen space. Compatibly with readline,
 * use the \[ escape to begin a sequence of non-printing characters,
 * and the \] escape to signal the end of such a sequence. Example:
 *
 * PS1='\[\033[01;32m\]\u@\h\[\033[01;34m\] \w \$\[\033[00m\] '
 *
 * Unicode in PS1 is not fully supported: prompt length calulation is wrong,
 * resulting in line wrap problems with long (multi-line) input.
 *
 * Multi-line PS1 (e.g. PS1="\n[\w]\n$ ") has problems with history
 * browsing: up/down arrows result in scrolling.
 * It stems from simplistic "cmdedit_y = cmdedit_prmt_len / cmdedit_termw"
 * calculation of how many lines the prompt takes.
 */
#include "libbb.h"
#include "unicode.h"
#ifndef _POSIX_VDISABLE
# define _POSIX_VDISABLE '\0'
#endif


#ifdef TEST
# define ENABLE_FEATURE_EDITING 0
# define ENABLE_FEATURE_TAB_COMPLETION 0
# define ENABLE_FEATURE_USERNAME_COMPLETION 0
#endif


/* Entire file (except TESTing part) sits inside this #if */
#if ENABLE_FEATURE_EDITING


#define ENABLE_USERNAME_OR_HOMEDIR \
	(ENABLE_FEATURE_USERNAME_COMPLETION || ENABLE_FEATURE_EDITING_FANCY_PROMPT)
#define IF_USERNAME_OR_HOMEDIR(...)
#if ENABLE_USERNAME_OR_HOMEDIR
# undef IF_USERNAME_OR_HOMEDIR
# define IF_USERNAME_OR_HOMEDIR(...) __VA_ARGS__
#endif


#undef CHAR_T
#if ENABLE_UNICODE_SUPPORT
# define BB_NUL ((wchar_t)0)
# define CHAR_T wchar_t
static bool BB_isspace(CHAR_T c) { return ((unsigned)c < 256 && isspace(c)); }
# if ENABLE_FEATURE_EDITING_VI
static bool BB_isalnum(CHAR_T c) { return ((unsigned)c < 256 && isalnum(c)); }
# endif
static bool BB_ispunct(CHAR_T c) { return ((unsigned)c < 256 && ispunct(c)); }
# undef isspace
# undef isalnum
# undef ispunct
# undef isprint
# define isspace isspace_must_not_be_used
# define isalnum isalnum_must_not_be_used
# define ispunct ispunct_must_not_be_used
# define isprint isprint_must_not_be_used
#else
# define BB_NUL '\0'
# define CHAR_T char
# define BB_isspace(c) isspace(c)
# define BB_isalnum(c) isalnum(c)
# define BB_ispunct(c) ispunct(c)
#endif
#if ENABLE_UNICODE_PRESERVE_BROKEN
# define unicode_mark_raw_byte(wc)   ((wc) | 0x20000000)
# define unicode_is_raw_byte(wc)     ((wc) & 0x20000000)
#else
# define unicode_is_raw_byte(wc)     0
#endif


#define ESC "\033"

#define SEQ_CLEAR_TILL_END_OF_SCREEN  ESC"[J"
//#define SEQ_CLEAR_TILL_END_OF_LINE  ESC"[K"


enum {
	MAX_LINELEN = CONFIG_FEATURE_EDITING_MAX_LEN < 0x7ff0
	              ? CONFIG_FEATURE_EDITING_MAX_LEN
	              : 0x7ff0
};

#if ENABLE_USERNAME_OR_HOMEDIR
static const char null_str[] ALIGN1 = "";
#endif

/* We try to minimize both static and stack usage. */
struct lineedit_statics {
	line_input_t *state;

	volatile unsigned cmdedit_termw; /* = 80; */ /* actual terminal width */
	sighandler_t previous_SIGWINCH_handler;

	unsigned cmdedit_x;        /* real x (col) terminal position */
	unsigned cmdedit_y;        /* pseudoreal y (row) terminal position */
	unsigned cmdedit_prmt_len; /* length of prompt (without colors etc) */

	unsigned cursor;
	int command_len; /* must be signed */
	/* signed maxsize: we want x in "if (x > S.maxsize)"
	 * to _not_ be promoted to unsigned */
	int maxsize;
	CHAR_T *command_ps;

	const char *cmdedit_prompt;

#if ENABLE_USERNAME_OR_HOMEDIR
	char *user_buf;
	char *home_pwd_buf; /* = (char*)null_str; */
#endif

#if ENABLE_FEATURE_TAB_COMPLETION
	char **matches;
	unsigned num_matches;
#endif

#if ENABLE_FEATURE_EDITING_VI
# define DELBUFSIZ 128
	CHAR_T *delptr;
	smallint newdelflag;     /* whether delbuf should be reused yet */
	CHAR_T delbuf[DELBUFSIZ];  /* a place to store deleted characters */
#endif
#if ENABLE_FEATURE_EDITING_ASK_TERMINAL
	smallint sent_ESC_br6n;
#endif
};

/* See lineedit_ptr_hack.c */
extern struct lineedit_statics *const lineedit_ptr_to_statics;

#define S (*lineedit_ptr_to_statics)
#define state            (S.state           )
#define cmdedit_termw    (S.cmdedit_termw   )
#define previous_SIGWINCH_handler (S.previous_SIGWINCH_handler)
#define cmdedit_x        (S.cmdedit_x       )
#define cmdedit_y        (S.cmdedit_y       )
#define cmdedit_prmt_len (S.cmdedit_prmt_len)
#define cursor           (S.cursor          )
#define command_len      (S.command_len     )
#define command_ps       (S.command_ps      )
#define cmdedit_prompt   (S.cmdedit_prompt  )
#define user_buf         (S.user_buf        )
#define home_pwd_buf     (S.home_pwd_buf    )
#define matches          (S.matches         )
#define num_matches      (S.num_matches     )
#define delptr           (S.delptr          )
#define newdelflag       (S.newdelflag      )
#define delbuf           (S.delbuf          )

#define INIT_S() do { \
	(*(struct lineedit_statics**)&lineedit_ptr_to_statics) = xzalloc(sizeof(S)); \
	barrier(); \
	cmdedit_termw = 80; \
	IF_USERNAME_OR_HOMEDIR(home_pwd_buf = (char*)null_str;) \
	IF_FEATURE_EDITING_VI(delptr = delbuf;) \
} while (0)

static void deinit_S(void)
{
#if ENABLE_FEATURE_EDITING_FANCY_PROMPT
	/* This one is allocated only if FANCY_PROMPT is on
	 * (otherwise it points to verbatim prompt (NOT malloced)) */
	free((char*)cmdedit_prompt);
#endif
#if ENABLE_USERNAME_OR_HOMEDIR
	free(user_buf);
	if (home_pwd_buf != null_str)
		free(home_pwd_buf);
#endif
	free(lineedit_ptr_to_statics);
}
#define DEINIT_S() deinit_S()


#if ENABLE_UNICODE_SUPPORT
static size_t load_string(const char *src)
{
	if (unicode_status == UNICODE_ON) {
		ssize_t len = mbstowcs(command_ps, src, S.maxsize - 1);
		if (len < 0)
			len = 0;
		command_ps[len] = BB_NUL;
		return len;
	} else {
		unsigned i = 0;
		while (src[i] && i < S.maxsize - 1) {
			command_ps[i] = src[i];
			i++;
		}
		command_ps[i] = BB_NUL;
		return i;
	}
}
static unsigned save_string(char *dst, unsigned maxsize)
{
	if (unicode_status == UNICODE_ON) {
# if !ENABLE_UNICODE_PRESERVE_BROKEN
		ssize_t len = wcstombs(dst, command_ps, maxsize - 1);
		if (len < 0)
			len = 0;
		dst[len] = '\0';
		return len;
# else
		unsigned dstpos = 0;
		unsigned srcpos = 0;

		maxsize--;
		while (dstpos < maxsize) {
			wchar_t wc;
			int n = srcpos;

			/* Convert up to 1st invalid byte (or up to end) */
			while ((wc = command_ps[srcpos]) != BB_NUL
			    && !unicode_is_raw_byte(wc)
			) {
				srcpos++;
			}
			command_ps[srcpos] = BB_NUL;
			n = wcstombs(dst + dstpos, command_ps + n, maxsize - dstpos);
			if (n < 0) /* should not happen */
				break;
			dstpos += n;
			if (wc == BB_NUL) /* usually is */
				break;

			/* We do have invalid byte here! */
			command_ps[srcpos] = wc; /* restore it */
			srcpos++;
			if (dstpos == maxsize)
				break;
			dst[dstpos++] = (char) wc;
		}
		dst[dstpos] = '\0';
		return dstpos;
# endif
	} else {
		unsigned i = 0;
		while ((dst[i] = command_ps[i]) != 0)
			i++;
		return i;
	}
}
/* I thought just fputwc(c, stdout) would work. But no... */
static void BB_PUTCHAR(wchar_t c)
{
	if (unicode_status == UNICODE_ON) {
		char buf[MB_CUR_MAX + 1];
		mbstate_t mbst = { 0 };
		ssize_t len = wcrtomb(buf, c, &mbst);
		if (len > 0) {
			buf[len] = '\0';
			fputs(buf, stdout);
		}
	} else {
		/* In this case, c is always one byte */
		putchar(c);
	}
}
# if ENABLE_UNICODE_COMBINING_WCHARS || ENABLE_UNICODE_WIDE_WCHARS
static wchar_t adjust_width_and_validate_wc(unsigned *width_adj, wchar_t wc)
# else
static wchar_t adjust_width_and_validate_wc(wchar_t wc)
#  define adjust_width_and_validate_wc(width_adj, wc) \
	((*(width_adj))++, adjust_width_and_validate_wc(wc))
# endif
{
	int w = 1;

	if (unicode_status == UNICODE_ON) {
		if (wc > CONFIG_LAST_SUPPORTED_WCHAR) {
			/* note: also true for unicode_is_raw_byte(wc) */
			goto subst;
		}
		w = wcwidth(wc);
		if ((ENABLE_UNICODE_COMBINING_WCHARS && w < 0)
		 || (!ENABLE_UNICODE_COMBINING_WCHARS && w <= 0)
		 || (!ENABLE_UNICODE_WIDE_WCHARS && w > 1)
		) {
 subst:
			w = 1;
			wc = CONFIG_SUBST_WCHAR;
		}
	}

# if ENABLE_UNICODE_COMBINING_WCHARS || ENABLE_UNICODE_WIDE_WCHARS
	*width_adj += w;
#endif
	return wc;
}
#else /* !UNICODE */
static size_t load_string(const char *src)
{
	safe_strncpy(command_ps, src, S.maxsize);
	return strlen(command_ps);
}
# if ENABLE_FEATURE_TAB_COMPLETION
static void save_string(char *dst, unsigned maxsize)
{
	safe_strncpy(dst, command_ps, maxsize);
}
# endif
# define BB_PUTCHAR(c) bb_putchar(c)
/* Should never be called: */
int adjust_width_and_validate_wc(unsigned *width_adj, int wc);
#endif


/* Put 'command_ps[cursor]', cursor++.
 * Advance cursor on screen. If we reached right margin, scroll text up
 * and remove terminal margin effect by printing 'next_char' */
#define HACK_FOR_WRONG_WIDTH 1 && !ENABLE_PLATFORM_MINGW32
static void put_cur_glyph_and_inc_cursor(void)
{
	CHAR_T c = command_ps[cursor];
	unsigned width = 0;
	int ofs_to_right;

	if (c == BB_NUL) {
		/* erase character after end of input string */
		c = ' ';
	} else {
		/* advance cursor only if we aren't at the end yet */
		cursor++;
		if (unicode_status == UNICODE_ON) {
			IF_UNICODE_WIDE_WCHARS(width = cmdedit_x;)
			c = adjust_width_and_validate_wc(&cmdedit_x, c);
			IF_UNICODE_WIDE_WCHARS(width = cmdedit_x - width;)
		} else {
			cmdedit_x++;
		}
	}

	ofs_to_right = cmdedit_x - cmdedit_termw;
	if (!ENABLE_UNICODE_WIDE_WCHARS || ofs_to_right <= 0) {
		/* c fits on this line */
		BB_PUTCHAR(c);
	}

	if (ofs_to_right >= 0) {
		/* we go to the next line */
#if HACK_FOR_WRONG_WIDTH
		/* This works better if our idea of term width is wrong
		 * and it is actually wider (often happens on serial lines).
		 * Printing CR,LF *forces* cursor to next line.
		 * OTOH if terminal width is correct AND terminal does NOT
		 * have automargin (IOW: it is moving cursor to next line
		 * by itself (which is wrong for VT-10x terminals)),
		 * this will break things: there will be one extra empty line */
		puts("\r"); /* + implicit '\n' */
#else
		/* VT-10x terminals don't wrap cursor to next line when last char
		 * on the line is printed - cursor stays "over" this char.
		 * Need to print _next_ char too (first one to appear on next line)
		 * to make cursor move down to next line.
		 */
		/* Works ok only if cmdedit_termw is correct. */
		c = command_ps[cursor];
		if (c == BB_NUL)
			c = ' ';
		BB_PUTCHAR(c);
		bb_putchar('\b');
#endif
		cmdedit_y++;
		if (!ENABLE_UNICODE_WIDE_WCHARS || ofs_to_right == 0) {
			width = 0;
		} else { /* ofs_to_right > 0 */
			/* wide char c didn't fit on prev line */
			BB_PUTCHAR(c);
		}
		cmdedit_x = width;
	}
}

#if ENABLE_PLATFORM_MINGW32
static void inc_cursor(void)
{
	CHAR_T c = command_ps[cursor];
	unsigned width = 0;
	int ofs_to_right;

	/* advance cursor */
	cursor++;
	if (unicode_status == UNICODE_ON) {
		IF_UNICODE_WIDE_WCHARS(width = cmdedit_x;)
		c = adjust_width_and_validate_wc(&cmdedit_x, c);
		IF_UNICODE_WIDE_WCHARS(width = cmdedit_x - width;)
	} else {
		cmdedit_x++;
	}

	ofs_to_right = cmdedit_x - cmdedit_termw;
	if (!ENABLE_UNICODE_WIDE_WCHARS || ofs_to_right <= 0) {
		/* cursor remains on this line */
		printf(ESC"[1C");
	}

	if (ofs_to_right >= 0) {
		/* we go to the next line */
		printf(ESC"[1B");
		bb_putchar('\r');
		cmdedit_y++;
		if (!ENABLE_UNICODE_WIDE_WCHARS || ofs_to_right == 0) {
			width = 0;
		}
		cmdedit_x = width;
	}
}
#endif

/* Move to end of line (by printing all chars till the end) */
static void put_till_end_and_adv_cursor(void)
{
	while (cursor < command_len)
		put_cur_glyph_and_inc_cursor();
}

/* Go to the next line */
static void goto_new_line(void)
{
	put_till_end_and_adv_cursor();
	if (cmdedit_x != 0)
		bb_putchar('\n');
}

static void beep(void)
{
	bb_putchar('\007');
}

static void put_prompt(void)
{
	unsigned w;

	fputs(cmdedit_prompt, stdout);
	fflush_all();
	cursor = 0;
	w = cmdedit_termw; /* read volatile var once */
	cmdedit_y = cmdedit_prmt_len / w; /* new quasireal y */
	cmdedit_x = cmdedit_prmt_len % w;
}

/* Move back one character */
/* (optimized for slow terminals) */
static void input_backward(unsigned num)
{
	if (num > cursor)
		num = cursor;
	if (num == 0)
		return;
	cursor -= num;

	if ((ENABLE_UNICODE_COMBINING_WCHARS || ENABLE_UNICODE_WIDE_WCHARS)
	 && unicode_status == UNICODE_ON
	) {
		/* correct NUM to be equal to _screen_ width */
		int n = num;
		num = 0;
		while (--n >= 0)
			adjust_width_and_validate_wc(&num, command_ps[cursor + n]);
		if (num == 0)
			return;
	}

	if (cmdedit_x >= num) {
		cmdedit_x -= num;
#if !ENABLE_PLATFORM_MINGW32
		if (num <= 4) {
			/* This is longer by 5 bytes on x86.
			 * Also gets miscompiled for ARM users
			 * (busybox.net/bugs/view.php?id=2274).
			 * printf(("\b\b\b\b" + 4) - num);
			 * return;
			 */
			do {
				bb_putchar('\b');
			} while (--num);
			return;
		}
#endif
		printf(ESC"[%uD", num);
		return;
	}

	/* Need to go one or more lines up */
	if (ENABLE_UNICODE_WIDE_WCHARS) {
		/* With wide chars, it is hard to "backtrack"
		 * and reliably figure out where to put cursor.
		 * Example (<> is a wide char; # is an ordinary char, _ cursor):
		 * |prompt: <><> |
		 * |<><><><><><> |
		 * |_            |
		 * and user presses left arrow. num = 1, cmdedit_x = 0,
		 * We need to go up one line, and then - how do we know that
		 * we need to go *10* positions to the right? Because
		 * |prompt: <>#<>|
		 * |<><><>#<><><>|
		 * |_            |
		 * in this situation we need to go *11* positions to the right.
		 *
		 * A simpler thing to do is to redraw everything from the start
		 * up to new cursor position (which is already known):
		 */
		unsigned sv_cursor;
		/* go to 1st column; go up to first line */
		printf("\r" ESC"[%uA", cmdedit_y);
		cmdedit_y = 0;
		sv_cursor = cursor;
		put_prompt(); /* sets cursor to 0 */
		while (cursor < sv_cursor)
			put_cur_glyph_and_inc_cursor();
	} else {
		int lines_up;
		unsigned width;
		/* num = chars to go back from the beginning of current line: */
		num -= cmdedit_x;
		width = cmdedit_termw; /* read volatile var once */
		/* num=1...w: one line up, w+1...2w: two, etc: */
		lines_up = 1 + (num - 1) / width;
		cmdedit_x = (width * cmdedit_y - num) % width;
		cmdedit_y -= lines_up;
		/* go to 1st column; go up */
		printf("\r" ESC"[%uA", lines_up);
		/* go to correct column.
		 * xterm, konsole, Linux VT interpret 0 as 1 below! wow.
		 * need to *make sure* we skip it if cmdedit_x == 0 */
		if (cmdedit_x)
			printf(ESC"[%uC", cmdedit_x);
	}
}

/* draw prompt, editor line, and clear tail */
static void redraw(int y, int back_cursor)
{
	if (y > 0) /* up y lines */
		printf(ESC"[%uA", y);
	bb_putchar('\r');
	put_prompt();
	put_till_end_and_adv_cursor();
	printf(SEQ_CLEAR_TILL_END_OF_SCREEN);
	input_backward(back_cursor);
}

/* Delete the char in front of the cursor, optionally saving it
 * for later putback */
#if !ENABLE_FEATURE_EDITING_VI
static void input_delete(void)
#define input_delete(save) input_delete()
#else
static void input_delete(int save)
#endif
{
	int j = cursor;

	if (j == (int)command_len)
		return;

#if ENABLE_FEATURE_EDITING_VI
	if (save) {
		if (newdelflag) {
			delptr = delbuf;
			newdelflag = 0;
		}
		if ((delptr - delbuf) < DELBUFSIZ)
			*delptr++ = command_ps[j];
	}
#endif

	memmove(command_ps + j, command_ps + j + 1,
			/* (command_len + 1 [because of NUL]) - (j + 1)
			 * simplified into (command_len - j) */
			(command_len - j) * sizeof(command_ps[0]));
	command_len--;
	put_till_end_and_adv_cursor();
	/* Last char is still visible, erase it (and more) */
	printf(SEQ_CLEAR_TILL_END_OF_SCREEN);
	input_backward(cursor - j);     /* back to old pos cursor */
}

#if ENABLE_FEATURE_EDITING_VI
static void put(void)
{
	int ocursor;
	int j = delptr - delbuf;

	if (j == 0)
		return;
	ocursor = cursor;
	/* open hole and then fill it */
	memmove(command_ps + cursor + j, command_ps + cursor,
			(command_len - cursor + 1) * sizeof(command_ps[0]));
	memcpy(command_ps + cursor, delbuf, j * sizeof(command_ps[0]));
	command_len += j;
	put_till_end_and_adv_cursor();
	input_backward(cursor - ocursor - j + 1); /* at end of new text */
}
#endif

/* Delete the char in back of the cursor */
static void input_backspace(void)
{
	if (cursor > 0) {
		input_backward(1);
		input_delete(0);
	}
}

/* Move forward one character */
static void input_forward(void)
{
	if (cursor < command_len)
#if !ENABLE_PLATFORM_MINGW32
		put_cur_glyph_and_inc_cursor();
#else
		inc_cursor();
#endif
}

#if ENABLE_FEATURE_TAB_COMPLETION

//FIXME:
//needs to be more clever: currently it thinks that "foo\ b<TAB>
//matches the file named "foo bar", which is untrue.
//Also, perhaps "foo b<TAB> needs to complete to "foo bar" <cursor>,
//not "foo bar <cursor>...

static void free_tab_completion_data(void)
{
	if (matches) {
		while (num_matches)
			free(matches[--num_matches]);
		free(matches);
		matches = NULL;
	}
}

static void add_match(char *matched)
{
	matches = xrealloc_vector(matches, 4, num_matches);
	matches[num_matches] = matched;
	num_matches++;
}

# if ENABLE_FEATURE_USERNAME_COMPLETION
/* Replace "~user/..." with "/homedir/...".
 * The parameter is malloced, free it or return it
 * unchanged if no user is matched.
 */
static char *username_path_completion(char *ud)
{
	struct passwd *entry;
	char *tilde_name = ud;
	char *home = NULL;

	ud++; /* skip ~ */
	if (*ud == '/') {       /* "~/..." */
		home = home_pwd_buf;
	} else {
		/* "~user/..." */
		ud = strchr(ud, '/');
		*ud = '\0';           /* "~user" */
		entry = getpwnam(tilde_name + 1);
		*ud = '/';            /* restore "~user/..." */
		if (entry)
			home = entry->pw_dir;
	}
	if (home) {
		ud = concat_path_file(home, ud);
		free(tilde_name);
		tilde_name = ud;
	}
	return tilde_name;
}

/* ~use<tab> - find all users with this prefix.
 * Return the length of the prefix used for matching.
 */
static NOINLINE unsigned complete_username(const char *ud)
{
	/* Using _r function to avoid pulling in static buffers */
	char line_buff[256];
	struct passwd pwd;
	struct passwd *result;
	unsigned userlen;

	ud++; /* skip ~ */
	userlen = strlen(ud);

	setpwent();
	while (!getpwent_r(&pwd, line_buff, sizeof(line_buff), &result)) {
		/* Null usernames should result in all users as possible completions. */
		if (/*!userlen || */ strncmp(ud, pwd.pw_name, userlen) == 0) {
			add_match(xasprintf("~%s/", pwd.pw_name));
		}
	}
	endpwent();

	return 1 + userlen;
}
# endif  /* FEATURE_USERNAME_COMPLETION */

enum {
	FIND_EXE_ONLY = 0,
	FIND_DIR_ONLY = 1,
	FIND_FILE_ONLY = 2,
};

static int path_parse(char ***p)
{
	int npth;
	const char *pth;
	char *tmp;
	char **res;

	if (state->flags & WITH_PATH_LOOKUP)
		pth = state->path_lookup;
	else
		pth = getenv("PATH");

	/* PATH="" or PATH=":"? */
	if (!pth || !pth[0] || LONE_CHAR(pth, ':'))
		return 1;

	tmp = (char*)pth;
	npth = 1; /* path component count */
	while (1) {
#if ENABLE_PLATFORM_MINGW32
		tmp = next_path_sep(tmp);
#else
		tmp = strchr(tmp, ':');
#endif
		if (!tmp)
			break;
		tmp++;
		if (*tmp == '\0')
			break;  /* :<empty> */
		npth++;
	}

	*p = res = xmalloc(npth * sizeof(res[0]));
	res[0] = tmp = xstrdup(pth);
	npth = 1;
	while (1) {
#if ENABLE_PLATFORM_MINGW32
		tmp = next_path_sep(tmp);
#else
		tmp = strchr(tmp, ':');
#endif
		if (!tmp)
			break;
		*tmp++ = '\0'; /* ':' -> '\0' */
		if (*tmp == '\0')
			break; /* :<empty> */
		res[npth++] = tmp;
	}
	return npth;
}

/* Complete command, directory or file name.
 * Return the length of the prefix used for matching.
 */
static NOINLINE unsigned complete_cmd_dir_file(const char *command, int type)
{
	char *path1[1];
	char **paths = path1;
	int npaths;
	int i;
	unsigned pf_len;
	const char *pfind;
	char *dirbuf = NULL;

	npaths = 1;
	path1[0] = (char*)".";

	pfind = strrchr(command, '/');
	if (!pfind) {
		if (type == FIND_EXE_ONLY)
			npaths = path_parse(&paths);
		pfind = command;
	} else {
		/* point to 'l' in "..../last_component" */
		pfind++;
		/* dirbuf = ".../.../.../" */
		dirbuf = xstrndup(command, pfind - command);
# if ENABLE_FEATURE_USERNAME_COMPLETION
		if (dirbuf[0] == '~')   /* ~/... or ~user/... */
			dirbuf = username_path_completion(dirbuf);
# endif
		path1[0] = dirbuf;
	}
	pf_len = strlen(pfind);

	for (i = 0; i < npaths; i++) {
		DIR *dir;
		struct dirent *next;
		struct stat st;
		char *found;

		dir = opendir(paths[i]);
		if (!dir)
			continue; /* don't print an error */

		while ((next = readdir(dir)) != NULL) {
			unsigned len;
			const char *name_found = next->d_name;

			/* .../<tab>: bash 3.2.0 shows dotfiles, but not . and .. */
			if (!pfind[0] && DOT_OR_DOTDOT(name_found))
				continue;
			/* match? */
			if (strncmp(name_found, pfind, pf_len) != 0)
				continue; /* no */

			found = concat_path_file(paths[i], name_found);
			/* NB: stat() first so that we see is it a directory;
			 * but if that fails, use lstat() so that
			 * we still match dangling links */
			if (stat(found, &st) && lstat(found, &st))
				goto cont; /* hmm, remove in progress? */

			/* Save only name */
			len = strlen(name_found);
			found = xrealloc(found, len + 2); /* +2: for slash and NUL */
			strcpy(found, name_found);

			if (S_ISDIR(st.st_mode)) {
				/* name is a directory, add slash */
				found[len] = '/';
				found[len + 1] = '\0';
			} else {
				/* skip files if looking for dirs only (example: cd) */
				if (type == FIND_DIR_ONLY)
					goto cont;
			}
			/* add it to the list */
			add_match(found);
			continue;
 cont:
			free(found);
		}
		closedir(dir);
	} /* for every path */

	if (paths != path1) {
		free(paths[0]); /* allocated memory is only in first member */
		free(paths);
	}
	free(dirbuf);

	return pf_len;
}

/* build_match_prefix:
 * On entry, match_buf contains everything up to cursor at the moment <tab>
 * was pressed. This function looks at it, figures out what part of it
 * constitutes the command/file/directory prefix to use for completion,
 * and rewrites match_buf to contain only that part.
 */
#define dbg_bmp 0
/* Helpers: */
/* QUOT is used on elements of int_buf[], which are bytes,
 * not Unicode chars. Therefore it works correctly even in Unicode mode.
 */
#define QUOT (UCHAR_MAX+1)
static void remove_chunk(int16_t *int_buf, int beg, int end)
{
	/* beg must be <= end */
	if (beg == end)
		return;

	while ((int_buf[beg] = int_buf[end]) != 0)
		beg++, end++;

	if (dbg_bmp) {
		int i;
		for (i = 0; int_buf[i]; i++)
			bb_putchar((unsigned char)int_buf[i]);
		bb_putchar('\n');
	}
}
/* Caller ensures that match_buf points to a malloced buffer
 * big enough to hold strlen(match_buf)*2 + 2
 */
static NOINLINE int build_match_prefix(char *match_buf)
{
	int i, j;
	int command_mode;
	int16_t *int_buf = (int16_t*)match_buf;

	if (dbg_bmp) printf("\n%s\n", match_buf);

	/* Copy in reverse order, since they overlap */
	i = strlen(match_buf);
	do {
		int_buf[i] = (unsigned char)match_buf[i];
		i--;
	} while (i >= 0);

	/* Mark every \c as "quoted c" */
	for (i = 0; int_buf[i]; i++) {
		if (int_buf[i] == '\\') {
			remove_chunk(int_buf, i, i + 1);
			int_buf[i] |= QUOT;
		}
	}
	/* Quote-mark "chars" and 'chars', drop delimiters */
	{
		int in_quote = 0;
		i = 0;
		while (int_buf[i]) {
			int cur = int_buf[i];
			if (!cur)
				break;
			if (cur == '\'' || cur == '"') {
				if (!in_quote || (cur == in_quote)) {
					in_quote ^= cur;
					remove_chunk(int_buf, i, i + 1);
					continue;
				}
			}
			if (in_quote)
				int_buf[i] = cur | QUOT;
			i++;
		}
	}

	/* Remove everything up to command delimiters:
	 * ';' ';;' '&' '|' '&&' '||',
	 * but careful with '>&' '<&' '>|'
	 */
	for (i = 0; int_buf[i]; i++) {
		int cur = int_buf[i];
		if (cur == ';' || cur == '&' || cur == '|') {
			int prev = i ? int_buf[i - 1] : 0;
			if (cur == '&' && (prev == '>' || prev == '<')) {
				continue;
			} else if (cur == '|' && prev == '>') {
				continue;
			}
			remove_chunk(int_buf, 0, i + 1 + (cur == int_buf[i + 1]));
			i = -1;  /* back to square 1 */
		}
	}
	/* Remove all `cmd` */
	for (i = 0; int_buf[i]; i++) {
		if (int_buf[i] == '`') {
			for (j = i + 1; int_buf[j]; j++) {
				if (int_buf[j] == '`') {
					/* `cmd` should count as a word:
					 * `cmd` c<tab> should search for files c*,
					 * not commands c*. Therefore we don't drop
					 * `cmd` entirely, we replace it with single `.
					 */
					remove_chunk(int_buf, i, j);
					goto next;
				}
			}
			/* No closing ` - command mode, remove all up to ` */
			remove_chunk(int_buf, 0, i + 1);
			break;
 next: ;
		}
	}

	/* Remove "cmd (" and "cmd {"
	 * Example: "if { c<tab>"
	 * In this example, c should be matched as command pfx.
	 */
	for (i = 0; int_buf[i]; i++) {
		if (int_buf[i] == '(' || int_buf[i] == '{') {
			remove_chunk(int_buf, 0, i + 1);
			i = -1;  /* back to square 1 */
		}
	}

	/* Remove leading unquoted spaces */
	for (i = 0; int_buf[i]; i++)
		if (int_buf[i] != ' ')
			break;
	remove_chunk(int_buf, 0, i);

	/* Determine completion mode */
	command_mode = FIND_EXE_ONLY;
	for (i = 0; int_buf[i]; i++) {
		if (int_buf[i] == ' ' || int_buf[i] == '<' || int_buf[i] == '>') {
			if (int_buf[i] == ' '
			 && command_mode == FIND_EXE_ONLY
			 && (char)int_buf[0] == 'c'
			 && (char)int_buf[1] == 'd'
			 && i == 2 /* -> int_buf[2] == ' ' */
			) {
				command_mode = FIND_DIR_ONLY;
			} else {
				command_mode = FIND_FILE_ONLY;
				break;
			}
		}
	}
	if (dbg_bmp) printf("command_mode(0:exe/1:dir/2:file):%d\n", command_mode);

	/* Remove everything except last word */
	for (i = 0; int_buf[i]; i++) /* quasi-strlen(int_buf) */
		continue;
	for (--i; i >= 0; i--) {
		int cur = int_buf[i];
		if (cur == ' ' || cur == '<' || cur == '>' || cur == '|' || cur == '&') {
			remove_chunk(int_buf, 0, i + 1);
			break;
		}
	}

	/* Convert back to string of _chars_ */
	i = 0;
	while ((match_buf[i] = int_buf[i]) != '\0')
		i++;

	if (dbg_bmp) printf("final match_buf:'%s'\n", match_buf);

	return command_mode;
}

/*
 * Display by column (original idea from ls applet,
 * very optimized by me [Vladimir] :)
 */
static void showfiles(void)
{
	int ncols, row;
	int column_width = 0;
	int nfiles = num_matches;
	int nrows = nfiles;
	int l;

	/* find the longest file name - use that as the column width */
	for (row = 0; row < nrows; row++) {
		l = unicode_strwidth(matches[row]);
		if (column_width < l)
			column_width = l;
	}
	column_width += 2;              /* min space for columns */
	ncols = cmdedit_termw / column_width;

	if (ncols > 1) {
		nrows /= ncols;
		if (nfiles % ncols)
			nrows++;        /* round up fractionals */
	} else {
		ncols = 1;
	}
	for (row = 0; row < nrows; row++) {
		int n = row;
		int nc;

		for (nc = 1; nc < ncols && n+nrows < nfiles; n += nrows, nc++) {
			printf("%s%-*s", matches[n],
				(int)(column_width - unicode_strwidth(matches[n])), ""
			);
		}
		if (ENABLE_UNICODE_SUPPORT)
			puts(printable_string(NULL, matches[n]));
		else
			puts(matches[n]);
	}
}

static const char *is_special_char(char c)
{
	return strchr(" `\"#$%^&*()=+{}[]:;'|\\<>", c);
}

static char *quote_special_chars(char *found)
{
	int l = 0;
	char *s = xzalloc((strlen(found) + 1) * 2);

	while (*found) {
		if (is_special_char(*found))
			s[l++] = '\\';
		s[l++] = *found++;
	}
	/* s[l] = '\0'; - already is */
	return s;
}

/* Do TAB completion */
static NOINLINE void input_tab(smallint *lastWasTab)
{
	char *chosen_match;
	char *match_buf;
	size_t len_found;
	/* Length of string used for matching */
	unsigned match_pfx_len = match_pfx_len;
	int find_type;
# if ENABLE_UNICODE_SUPPORT
	/* cursor pos in command converted to multibyte form */
	int cursor_mb;
# endif
	if (!(state->flags & TAB_COMPLETION))
		return;

	if (*lastWasTab) {
		/* The last char was a TAB too.
		 * Print a list of all the available choices.
		 */
		if (num_matches > 0) {
			/* cursor will be changed by goto_new_line() */
			int sav_cursor = cursor;
			goto_new_line();
			showfiles();
			redraw(0, command_len - sav_cursor);
		}
		return;
	}

	*lastWasTab = 1;
	chosen_match = NULL;

	/* Make a local copy of the string up to the position of the cursor.
	 * build_match_prefix will expand it into int16_t's, need to allocate
	 * twice as much as the string_len+1.
	 * (we then also (ab)use this extra space later - see (**))
	 */
	match_buf = xmalloc(MAX_LINELEN * sizeof(int16_t));
# if !ENABLE_UNICODE_SUPPORT
	save_string(match_buf, cursor + 1); /* +1 for NUL */
# else
	{
		CHAR_T wc = command_ps[cursor];
		command_ps[cursor] = BB_NUL;
		save_string(match_buf, MAX_LINELEN);
		command_ps[cursor] = wc;
		cursor_mb = strlen(match_buf);
	}
# endif
	find_type = build_match_prefix(match_buf);

	/* Free up any memory already allocated */
	free_tab_completion_data();

# if ENABLE_FEATURE_USERNAME_COMPLETION
	/* If the word starts with ~ and there is no slash in the word,
	 * then try completing this word as a username. */
	if (state->flags & USERNAME_COMPLETION)
		if (match_buf[0] == '~' && strchr(match_buf, '/') == NULL)
			match_pfx_len = complete_username(match_buf);
# endif
	/* If complete_username() did not match,
	 * try to match a command in $PATH, or a directory, or a file */
	if (!matches)
		match_pfx_len = complete_cmd_dir_file(match_buf, find_type);

	/* Account for backslashes which will be inserted
	 * by quote_special_chars() later */
	{
		const char *e = match_buf + strlen(match_buf);
		const char *s = e - match_pfx_len;
		while (s < e)
			if (is_special_char(*s++))
				match_pfx_len++;
	}

	/* Remove duplicates */
	if (matches) {
		unsigned i, n = 0;
		qsort_string_vector(matches, num_matches);
		for (i = 0; i < num_matches - 1; ++i) {
			//if (matches[i] && matches[i+1]) { /* paranoia */
				if (strcmp(matches[i], matches[i+1]) == 0) {
					free(matches[i]);
					//matches[i] = NULL; /* paranoia */
				} else {
					matches[n++] = matches[i];
				}
			//}
		}
		matches[n++] = matches[i];
		num_matches = n;
	}

	/* Did we find exactly one match? */
	if (num_matches != 1) { /* no */
		char *cp;
		beep();
		if (!matches)
			goto ret; /* no matches at all */
		/* Find common prefix */
		chosen_match = xstrdup(matches[0]);
		for (cp = chosen_match; *cp; cp++) {
			unsigned n;
			for (n = 1; n < num_matches; n++) {
				if (matches[n][cp - chosen_match] != *cp) {
					goto stop;
				}
			}
		}
 stop:
		if (cp == chosen_match) { /* have unique prefix? */
			goto ret; /* no */
		}
		*cp = '\0';
		cp = quote_special_chars(chosen_match);
		free(chosen_match);
		chosen_match = cp;
		len_found = strlen(chosen_match);
	} else {                        /* exactly one match */
		/* Next <tab> is not a double-tab */
		*lastWasTab = 0;

		chosen_match = quote_special_chars(matches[0]);
		len_found = strlen(chosen_match);
		if (chosen_match[len_found-1] != '/') {
			chosen_match[len_found] = ' ';
			chosen_match[++len_found] = '\0';
		}
	}

# if !ENABLE_UNICODE_SUPPORT
	/* Have space to place the match? */
	/* The result consists of three parts with these lengths: */
	/* cursor + (len_found - match_pfx_len) + (command_len - cursor) */
	/* it simplifies into: */
	if ((int)(len_found - match_pfx_len + command_len) < S.maxsize) {
		int pos;
		/* save tail */
		strcpy(match_buf, &command_ps[cursor]);
		/* add match and tail */
		sprintf(&command_ps[cursor], "%s%s", chosen_match + match_pfx_len, match_buf);
		command_len = strlen(command_ps);
		/* new pos */
		pos = cursor + len_found - match_pfx_len;
		/* write out the matched command */
		redraw(cmdedit_y, command_len - pos);
	}
# else
	{
		/* Use 2nd half of match_buf as scratch space - see (**) */
		char *command = match_buf + MAX_LINELEN;
		int len = save_string(command, MAX_LINELEN);
		/* Have space to place the match? */
		/* cursor_mb + (len_found - match_pfx_len) + (len - cursor_mb) */
		if ((int)(len_found - match_pfx_len + len) < MAX_LINELEN) {
			int pos;
			/* save tail */
			strcpy(match_buf, &command[cursor_mb]);
			/* where do we want to have cursor after all? */
			strcpy(&command[cursor_mb], chosen_match + match_pfx_len);
			len = load_string(command);
			/* add match and tail */
			sprintf(&command[cursor_mb], "%s%s", chosen_match + match_pfx_len, match_buf);
			command_len = load_string(command);
			/* write out the matched command */
			/* paranoia: load_string can return 0 on conv error,
			 * prevent passing pos = (0 - 12) to redraw */
			pos = command_len - len;
			redraw(cmdedit_y, pos >= 0 ? pos : 0);
		}
	}
# endif
 ret:
	free(chosen_match);
	free(match_buf);
}

#endif  /* FEATURE_TAB_COMPLETION */


line_input_t* FAST_FUNC new_line_input_t(int flags)
{
	line_input_t *n = xzalloc(sizeof(*n));
	n->flags = flags;
#if MAX_HISTORY > 0
	n->max_history = MAX_HISTORY;
#endif
	return n;
}


#if MAX_HISTORY > 0

unsigned FAST_FUNC size_from_HISTFILESIZE(const char *hp)
{
	int size = MAX_HISTORY;
	if (hp) {
		size = atoi(hp);
		if (size <= 0)
			return 1;
		if (size > MAX_HISTORY)
			return MAX_HISTORY;
	}
	return size;
}

static void save_command_ps_at_cur_history(void)
{
	if (command_ps[0] != BB_NUL) {
		int cur = state->cur_history;
		free(state->history[cur]);

# if ENABLE_UNICODE_SUPPORT
		{
			char tbuf[MAX_LINELEN];
			save_string(tbuf, sizeof(tbuf));
			state->history[cur] = xstrdup(tbuf);
		}
# else
		state->history[cur] = xstrdup(command_ps);
# endif
	}
}

/* state->flags is already checked to be nonzero */
static int get_previous_history(void)
{
	if ((state->flags & DO_HISTORY) && state->cur_history) {
		save_command_ps_at_cur_history();
		state->cur_history--;
		return 1;
	}
	beep();
	return 0;
}

static int get_next_history(void)
{
	if (state->flags & DO_HISTORY) {
		if (state->cur_history < state->cnt_history) {
			save_command_ps_at_cur_history(); /* save the current history line */
			return ++state->cur_history;
		}
	}
	beep();
	return 0;
}

/* Lists command history. Used by shell 'history' builtins */
void FAST_FUNC show_history(const line_input_t *st)
{
	int i;

	if (!st)
		return;
	for (i = 0; i < st->cnt_history; i++)
		printf("%4d %s\n", i, st->history[i]);
}

# if ENABLE_FEATURE_EDITING_SAVEHISTORY
/* We try to ensure that concurrent additions to the history
 * do not overwrite each other.
 * Otherwise shell users get unhappy.
 *
 * History file is trimmed lazily, when it grows several times longer
 * than configured MAX_HISTORY lines.
 */

static void free_line_input_t(line_input_t *n)
{
	int i = n->cnt_history;
	while (i > 0)
		free(n->history[--i]);
	free(n);
}

/* state->flags is already checked to be nonzero */
static void load_history(line_input_t *st_parm)
{
	char *temp_h[MAX_HISTORY];
	char *line;
	FILE *fp;
	unsigned idx, i, line_len;

	/* NB: do not trash old history if file can't be opened */

	fp = fopen_for_read(st_parm->hist_file);
	if (fp) {
		/* clean up old history */
		for (idx = st_parm->cnt_history; idx > 0;) {
			idx--;
			free(st_parm->history[idx]);
			st_parm->history[idx] = NULL;
		}

		/* fill temp_h[], retaining only last MAX_HISTORY lines */
		memset(temp_h, 0, sizeof(temp_h));
		idx = 0;
		st_parm->cnt_history_in_file = 0;
		while ((line = xmalloc_fgetline(fp)) != NULL) {
			if (line[0] == '\0') {
				free(line);
				continue;
			}
			free(temp_h[idx]);
			temp_h[idx] = line;
			st_parm->cnt_history_in_file++;
			idx++;
			if (idx == st_parm->max_history)
				idx = 0;
		}
		fclose(fp);

		/* find first non-NULL temp_h[], if any */
		if (st_parm->cnt_history_in_file) {
			while (temp_h[idx] == NULL) {
				idx++;
				if (idx == st_parm->max_history)
					idx = 0;
			}
		}

		/* copy temp_h[] to st_parm->history[] */
		for (i = 0; i < st_parm->max_history;) {
			line = temp_h[idx];
			if (!line)
				break;
			idx++;
			if (idx == st_parm->max_history)
				idx = 0;
			line_len = strlen(line);
			if (line_len >= MAX_LINELEN)
				line[MAX_LINELEN-1] = '\0';
			st_parm->history[i++] = line;
		}
		st_parm->cnt_history = i;
		if (ENABLE_FEATURE_EDITING_SAVE_ON_EXIT)
			st_parm->cnt_history_in_file = i;
	}
}

#  if ENABLE_FEATURE_EDITING_SAVE_ON_EXIT
void save_history(line_input_t *st)
{
	FILE *fp;

	if (!st->hist_file)
		return;
	if (st->cnt_history <= st->cnt_history_in_file)
		return;

	fp = fopen(st->hist_file, "a");
	if (fp) {
		int i, fd;
		char *new_name;
		line_input_t *st_temp;

		for (i = st->cnt_history_in_file; i < st->cnt_history; i++)
			fprintf(fp, "%s\n", st->history[i]);
		fclose(fp);

		/* we may have concurrently written entries from others.
		 * load them */
		st_temp = new_line_input_t(st->flags);
		st_temp->hist_file = st->hist_file;
		st_temp->max_history = st->max_history;
		load_history(st_temp);

		/* write out temp file and replace hist_file atomically */
		new_name = xasprintf("%s.%u.new", st->hist_file, (int) getpid());
		fd = open(new_name, O_WRONLY | O_CREAT | O_TRUNC, 0600);
		if (fd >= 0) {
			fp = xfdopen_for_write(fd);
			for (i = 0; i < st_temp->cnt_history; i++)
				fprintf(fp, "%s\n", st_temp->history[i]);
			fclose(fp);
			if (rename(new_name, st->hist_file) == 0)
				st->cnt_history_in_file = st_temp->cnt_history;
		}
		free(new_name);
		free_line_input_t(st_temp);
	}
}
#  else
static void save_history(char *str)
{
	int fd;
	int len, len2;

	if (!state->hist_file)
		return;

	fd = open(state->hist_file, O_WRONLY | O_CREAT | O_APPEND, 0600);
	if (fd < 0)
		return;
	xlseek(fd, 0, SEEK_END); /* paranoia */
	len = strlen(str);
	str[len] = '\n'; /* we (try to) do atomic write */
	len2 = full_write(fd, str, len + 1);
	str[len] = '\0';
	close(fd);
	if (len2 != len + 1)
		return; /* "wtf?" */

	/* did we write so much that history file needs trimming? */
	state->cnt_history_in_file++;
	if (state->cnt_history_in_file > state->max_history * 4) {
		char *new_name;
		line_input_t *st_temp;

		/* we may have concurrently written entries from others.
		 * load them */
		st_temp = new_line_input_t(state->flags);
		st_temp->hist_file = state->hist_file;
		st_temp->max_history = state->max_history;
		load_history(st_temp);

		/* write out temp file and replace hist_file atomically */
		new_name = xasprintf("%s.%u.new", state->hist_file, (int) getpid());
		fd = open(new_name, O_WRONLY | O_CREAT | O_TRUNC, 0600);
		if (fd >= 0) {
			FILE *fp;
			int i;

			fp = xfdopen_for_write(fd);
			for (i = 0; i < st_temp->cnt_history; i++)
				fprintf(fp, "%s\n", st_temp->history[i]);
			fclose(fp);
			if (rename(new_name, state->hist_file) == 0)
				state->cnt_history_in_file = st_temp->cnt_history;
		}
		free(new_name);
		free_line_input_t(st_temp);
	}
}
#  endif
# else
#  define load_history(a) ((void)0)
#  define save_history(a) ((void)0)
# endif /* FEATURE_COMMAND_SAVEHISTORY */

static void remember_in_history(char *str)
{
	int i;

	if (!(state->flags & DO_HISTORY))
		return;
	if (str[0] == '\0')
		return;
	i = state->cnt_history;
	/* Don't save dupes */
	if (i && strcmp(state->history[i-1], str) == 0)
		return;

	free(state->history[state->max_history]); /* redundant, paranoia */
	state->history[state->max_history] = NULL; /* redundant, paranoia */

	/* If history[] is full, remove the oldest command */
	/* we need to keep history[state->max_history] empty, hence >=, not > */
	if (i >= state->max_history) {
		free(state->history[0]);
		for (i = 0; i < state->max_history-1; i++)
			state->history[i] = state->history[i+1];
		/* i == state->max_history-1 */
# if ENABLE_FEATURE_EDITING_SAVE_ON_EXIT
		if (state->cnt_history_in_file)
			state->cnt_history_in_file--;
# endif
	}
	/* i <= state->max_history-1 */
	state->history[i++] = xstrdup(str);
	/* i <= state->max_history */
	state->cur_history = i;
	state->cnt_history = i;
# if ENABLE_FEATURE_EDITING_SAVEHISTORY && !ENABLE_FEATURE_EDITING_SAVE_ON_EXIT
	save_history(str);
# endif
}

#else /* MAX_HISTORY == 0 */
# define remember_in_history(a) ((void)0)
#endif /* MAX_HISTORY */


#if ENABLE_FEATURE_EDITING_VI
/*
 * vi mode implemented 2005 by Paul Fox <pgf@foxharp.boston.ma.us>
 */
static void
vi_Word_motion(int eat)
{
	CHAR_T *command = command_ps;

	while (cursor < command_len && !BB_isspace(command[cursor]))
		input_forward();
	if (eat) while (cursor < command_len && BB_isspace(command[cursor]))
		input_forward();
}

static void
vi_word_motion(int eat)
{
	CHAR_T *command = command_ps;

	if (BB_isalnum(command[cursor]) || command[cursor] == '_') {
		while (cursor < command_len
		 && (BB_isalnum(command[cursor+1]) || command[cursor+1] == '_')
		) {
			input_forward();
		}
	} else if (BB_ispunct(command[cursor])) {
		while (cursor < command_len && BB_ispunct(command[cursor+1]))
			input_forward();
	}

	if (cursor < command_len)
		input_forward();

	if (eat) {
		while (cursor < command_len && BB_isspace(command[cursor]))
			input_forward();
	}
}

static void
vi_End_motion(void)
{
	CHAR_T *command = command_ps;

	input_forward();
	while (cursor < command_len && BB_isspace(command[cursor]))
		input_forward();
	while (cursor < command_len-1 && !BB_isspace(command[cursor+1]))
		input_forward();
}

static void
vi_end_motion(void)
{
	CHAR_T *command = command_ps;

	if (cursor >= command_len-1)
		return;
	input_forward();
	while (cursor < command_len-1 && BB_isspace(command[cursor]))
		input_forward();
	if (cursor >= command_len-1)
		return;
	if (BB_isalnum(command[cursor]) || command[cursor] == '_') {
		while (cursor < command_len-1
		 && (BB_isalnum(command[cursor+1]) || command[cursor+1] == '_')
		) {
			input_forward();
		}
	} else if (BB_ispunct(command[cursor])) {
		while (cursor < command_len-1 && BB_ispunct(command[cursor+1]))
			input_forward();
	}
}

static void
vi_Back_motion(void)
{
	CHAR_T *command = command_ps;

	while (cursor > 0 && BB_isspace(command[cursor-1]))
		input_backward(1);
	while (cursor > 0 && !BB_isspace(command[cursor-1]))
		input_backward(1);
}

static void
vi_back_motion(void)
{
	CHAR_T *command = command_ps;

	if (cursor <= 0)
		return;
	input_backward(1);
	while (cursor > 0 && BB_isspace(command[cursor]))
		input_backward(1);
	if (cursor <= 0)
		return;
	if (BB_isalnum(command[cursor]) || command[cursor] == '_') {
		while (cursor > 0
		 && (BB_isalnum(command[cursor-1]) || command[cursor-1] == '_')
		) {
			input_backward(1);
		}
	} else if (BB_ispunct(command[cursor])) {
		while (cursor > 0 && BB_ispunct(command[cursor-1]))
			input_backward(1);
	}
}
#endif

/* Modelled after bash 4.0 behavior of Ctrl-<arrow> */
static void ctrl_left(void)
{
	CHAR_T *command = command_ps;

	while (1) {
		CHAR_T c;

		input_backward(1);
		if (cursor == 0)
			break;
		c = command[cursor];
		if (c != ' ' && !BB_ispunct(c)) {
			/* we reached a "word" delimited by spaces/punct.
			 * go to its beginning */
			while (1) {
				c = command[cursor - 1];
				if (c == ' ' || BB_ispunct(c))
					break;
				input_backward(1);
				if (cursor == 0)
					break;
			}
			break;
		}
	}
}
static void ctrl_right(void)
{
	CHAR_T *command = command_ps;

	while (1) {
		CHAR_T c;

		c = command[cursor];
		if (c == BB_NUL)
			break;
		if (c != ' ' && !BB_ispunct(c)) {
			/* we reached a "word" delimited by spaces/punct.
			 * go to its end + 1 */
			while (1) {
				input_forward();
				c = command[cursor];
				if (c == BB_NUL || c == ' ' || BB_ispunct(c))
					break;
			}
			break;
		}
		input_forward();
	}
}


/*
 * read_line_input and its helpers
 */

#if ENABLE_FEATURE_EDITING_ASK_TERMINAL
static void ask_terminal(void)
{
	/* Ask terminal where is the cursor now.
	 * lineedit_read_key handles response and corrects
	 * our idea of current cursor position.
	 * Testcase: run "echo -n long_line_long_line_long_line",
	 * then type in a long, wrapping command and try to
	 * delete it using backspace key.
	 * Note: we print it _after_ prompt, because
	 * prompt may contain CR. Example: PS1='\[\r\n\]\w '
	 */
	/* Problem: if there is buffered input on stdin,
	 * the response will be delivered later,
	 * possibly to an unsuspecting application.
	 * Testcase: "sleep 1; busybox ash" + press and hold [Enter].
	 * Result:
	 * ~/srcdevel/bbox/fix/busybox.t4 #
	 * ~/srcdevel/bbox/fix/busybox.t4 #
	 * ^[[59;34~/srcdevel/bbox/fix/busybox.t4 #  <-- garbage
	 * ~/srcdevel/bbox/fix/busybox.t4 #
	 *
	 * Checking for input with poll only makes the race narrower,
	 * I still can trigger it. Strace:
	 *
	 * write(1, "~/srcdevel/bbox/fix/busybox.t4 # ", 33) = 33
	 * poll([{fd=0, events=POLLIN}], 1, 0) = 0 (Timeout)  <-- no input exists
	 * write(1, "\33[6n", 4) = 4  <-- send the ESC sequence, quick!
	 * poll([{fd=0, events=POLLIN}], 1, -1) = 1 ([{fd=0, revents=POLLIN}])
	 * read(0, "\n", 1)      = 1  <-- oh crap, user's input got in first
	 */
	struct pollfd pfd;

	pfd.fd = STDIN_FILENO;
	pfd.events = POLLIN;
	if (safe_poll(&pfd, 1, 0) == 0) {
		S.sent_ESC_br6n = 1;
		fputs(ESC"[6n", stdout);
		fflush_all(); /* make terminal see it ASAP! */
	}
}
#else
#define ask_terminal() ((void)0)
#endif

/* Called just once at read_line_input() init time */
#if !ENABLE_FEATURE_EDITING_FANCY_PROMPT
static void parse_and_put_prompt(const char *prmt_ptr)
{
	const char *p;
	cmdedit_prompt = prmt_ptr;
	p = strrchr(prmt_ptr, '\n');
	cmdedit_prmt_len = unicode_strwidth(p ? p+1 : prmt_ptr);
	put_prompt();
}
#else
static void parse_and_put_prompt(const char *prmt_ptr)
{
	int prmt_size = 0;
	char *prmt_mem_ptr = xzalloc(1);
# if ENABLE_USERNAME_OR_HOMEDIR
	char *cwd_buf = NULL;
# endif
	char flg_not_length = '[';
	char cbuf[2];

	/*cmdedit_prmt_len = 0; - already is */

	cbuf[1] = '\0'; /* never changes */

	while (*prmt_ptr) {
		char timebuf[sizeof("HH:MM:SS")];
		char *free_me = NULL;
		char *pbuf;
		char c;

		pbuf = cbuf;
		c = *prmt_ptr++;
		if (c == '\\') {
			const char *cp;
			int l;
/*
 * Supported via bb_process_escape_sequence:
 * \a	ASCII bell character (07)
 * \e	ASCII escape character (033)
 * \n	newline
 * \r	carriage return
 * \\	backslash
 * \nnn	char with octal code nnn
 * Supported:
 * \$	if the effective UID is 0, a #, otherwise a $
 * \w	current working directory, with $HOME abbreviated with a tilde
 *	Note: we do not support $PROMPT_DIRTRIM=n feature
 * \W	basename of the current working directory, with $HOME abbreviated with a tilde
 * \h	hostname up to the first '.'
 * \H	hostname
 * \u	username
 * \[	begin a sequence of non-printing characters
 * \]	end a sequence of non-printing characters
 * \T	current time in 12-hour HH:MM:SS format
 * \@	current time in 12-hour am/pm format
 * \A	current time in 24-hour HH:MM format
 * \t	current time in 24-hour HH:MM:SS format
 *	(all of the above work as \A)
 * Not supported:
 * \!	history number of this command
 * \#	command number of this command
 * \j	number of jobs currently managed by the shell
 * \l	basename of the shell's terminal device name
 * \s	name of the shell, the basename of $0 (the portion following the final slash)
 * \V	release of bash, version + patch level (e.g., 2.00.0)
 * \d	date in "Weekday Month Date" format (e.g., "Tue May 26")
 * \D{format}
 *	format is passed to strftime(3).
 *	An empty format results in a locale-specific time representation.
 *	The braces are required.
 * Mishandled by bb_process_escape_sequence:
 * \v	version of bash (e.g., 2.00)
 */
			cp = prmt_ptr;
			c = *cp;
			if (c != 't') /* don't treat \t as tab */
				c = bb_process_escape_sequence(&prmt_ptr);
			if (prmt_ptr == cp) {
				if (*cp == '\0')
					break;
				c = *prmt_ptr++;

				switch (c) {
# if ENABLE_USERNAME_OR_HOMEDIR
				case 'u':
					pbuf = user_buf ? user_buf : (char*)"";
					break;
# endif
				case 'H':
				case 'h':
					pbuf = free_me = safe_gethostname();
					if (c == 'h')
						strchrnul(pbuf, '.')[0] = '\0';
					break;
				case '$':
					c = (geteuid() == 0 ? '#' : '$');
					break;
				case 'T': /* 12-hour HH:MM:SS format */
				case '@': /* 12-hour am/pm format */
				case 'A': /* 24-hour HH:MM format */
				case 't': /* 24-hour HH:MM:SS format */
					/* We show all of them as 24-hour HH:MM */
					strftime_HHMMSS(timebuf, sizeof(timebuf), NULL)[-3] = '\0';
					pbuf = timebuf;
					break;
# if ENABLE_USERNAME_OR_HOMEDIR
				case 'w': /* current dir */
				case 'W': /* basename of cur dir */
					if (!cwd_buf) {
						cwd_buf = xrealloc_getcwd_or_warn(NULL);
						if (!cwd_buf)
							cwd_buf = (char *)bb_msg_unknown;
						else {
							/* /home/user[/something] -> ~[/something] */
							l = strlen(home_pwd_buf);
							if (l != 0
#if !ENABLE_PLATFORM_MINGW32
							 && strncmp(home_pwd_buf, cwd_buf, l) == 0
#else
							 && strncasecmp(home_pwd_buf, cwd_buf, l) == 0
#endif
							 && (cwd_buf[l] == '/' || cwd_buf[l] == '\0')
							) {
								cwd_buf[0] = '~';
								overlapping_strcpy(cwd_buf + 1, cwd_buf + l);
							}
						}
					}
					pbuf = cwd_buf;
					if (c == 'w')
						break;
					cp = strrchr(pbuf, '/');
					if (cp)
						pbuf = (char*)cp + 1;
					break;
# endif
// bb_process_escape_sequence does this now:
//				case 'e': case 'E':     /* \e \E = \033 */
//					c = '\033';
//					break;
				case 'x': case 'X': {
					char buf2[4];
					for (l = 0; l < 3;) {
						unsigned h;
						buf2[l++] = *prmt_ptr;
						buf2[l] = '\0';
						h = strtoul(buf2, &pbuf, 16);
						if (h > UCHAR_MAX || (pbuf - buf2) < l) {
							buf2[--l] = '\0';
							break;
						}
						prmt_ptr++;
					}
					c = (char)strtoul(buf2, NULL, 16);
					if (c == 0)
						c = '?';
					pbuf = cbuf;
					break;
				}
				case '[': case ']':
					if (c == flg_not_length) {
						/* Toggle '['/']' hex 5b/5d */
						flg_not_length ^= 6;
						continue;
					}
					break;
				} /* switch */
			} /* if */
		} /* if */
		cbuf[0] = c;
		{
			int n = strlen(pbuf);
			prmt_size += n;
			if (c == '\n')
				cmdedit_prmt_len = 0;
			else if (flg_not_length != ']') {
#if 0 /*ENABLE_UNICODE_SUPPORT*/
/* Won't work, pbuf is one BYTE string here instead of an one Unicode char string. */
/* FIXME */
				cmdedit_prmt_len += unicode_strwidth(pbuf);
#else
				cmdedit_prmt_len += n;
#endif
			}
		}
		prmt_mem_ptr = strcat(xrealloc(prmt_mem_ptr, prmt_size+1), pbuf);
		free(free_me);
	} /* while */

# if ENABLE_USERNAME_OR_HOMEDIR
	if (cwd_buf != (char *)bb_msg_unknown)
		free(cwd_buf);
# endif
	cmdedit_prompt = prmt_mem_ptr;
	put_prompt();
}
#endif

static void cmdedit_setwidth(unsigned w, int redraw_flg)
{
	cmdedit_termw = w;
	if (redraw_flg) {
		/* new y for current cursor */
		int new_y = (cursor + cmdedit_prmt_len) / w;
		/* redraw */
		redraw((new_y >= cmdedit_y ? new_y : cmdedit_y), command_len - cursor);
		fflush_all();
	}
}

static void win_changed(int nsig)
{
	int sv_errno = errno;
	unsigned width;

	get_terminal_width_height(0, &width, NULL);
//FIXME: cmdedit_setwidth() -> redraw() -> printf() -> KABOOM! (we are in signal handler!)
	cmdedit_setwidth(width, /*redraw_flg:*/ nsig);

	errno = sv_errno;
}

static int lineedit_read_key(char *read_key_buffer, int timeout)
{
	int64_t ic;
#if ENABLE_UNICODE_SUPPORT
	char unicode_buf[MB_CUR_MAX + 1];
	int unicode_idx = 0;
#endif

	while (1) {
		/* Wait for input. TIMEOUT = -1 makes read_key wait even
		 * on nonblocking stdin, TIMEOUT = 50 makes sure we won't
		 * insist on full MB_CUR_MAX buffer to declare input like
		 * "\xff\n",pause,"ls\n" invalid and thus won't lose "ls".
		 *
		 * Note: read_key sets errno to 0 on success.
		 */
		ic = read_key(STDIN_FILENO, read_key_buffer, timeout);
		if (errno) {
#if ENABLE_UNICODE_SUPPORT
			if (errno == EAGAIN && unicode_idx != 0)
				goto pushback;
#endif
			break;
		}

#if ENABLE_FEATURE_EDITING_ASK_TERMINAL
		if ((int32_t)ic == KEYCODE_CURSOR_POS
		 && S.sent_ESC_br6n
		) {
			S.sent_ESC_br6n = 0;
			if (cursor == 0) { /* otherwise it may be bogus */
				int col = ((ic >> 32) & 0x7fff) - 1;
				/*
				 * Is col > cmdedit_prmt_len?
				 * If yes (terminal says cursor is farther to the right
				 * of where we think it should be),
				 * the prompt wasn't printed starting at col 1,
				 * there was additional text before it.
				 */
				if ((int)(col - cmdedit_prmt_len) > 0) {
					/* Fix our understanding of current x position */
					cmdedit_x += (col - cmdedit_prmt_len);
					while (cmdedit_x >= cmdedit_termw) {
						cmdedit_x -= cmdedit_termw;
						cmdedit_y++;
					}
				}
			}
			continue;
		}
#endif

#if ENABLE_UNICODE_SUPPORT
		if (unicode_status == UNICODE_ON) {
			wchar_t wc;

			if ((int32_t)ic < 0) /* KEYCODE_xxx */
				break;
			// TODO: imagine sequence like: 0xff,<left-arrow>: we are currently losing 0xff...

			unicode_buf[unicode_idx++] = ic;
			unicode_buf[unicode_idx] = '\0';
			if (mbstowcs(&wc, unicode_buf, 1) != 1) {
				/* Not (yet?) a valid unicode char */
				if (unicode_idx < MB_CUR_MAX) {
					timeout = 50;
					continue;
				}
 pushback:
				/* Invalid sequence. Save all "bad bytes" except first */
				read_key_ungets(read_key_buffer, unicode_buf + 1, unicode_idx - 1);
# if !ENABLE_UNICODE_PRESERVE_BROKEN
				ic = CONFIG_SUBST_WCHAR;
# else
				ic = unicode_mark_raw_byte(unicode_buf[0]);
# endif
			} else {
				/* Valid unicode char, return its code */
				ic = wc;
			}
		}
#endif
		break;
	}

	return ic;
}

#if ENABLE_UNICODE_BIDI_SUPPORT
static int isrtl_str(void)
{
	int idx = cursor;

	while (idx < command_len && unicode_bidi_is_neutral_wchar(command_ps[idx]))
		idx++;
	return unicode_bidi_isrtl(command_ps[idx]);
}
#else
# define isrtl_str() 0
#endif

/* leave out the "vi-mode"-only case labels if vi editing isn't
 * configured. */
#define vi_case(caselabel) IF_FEATURE_EDITING_VI(case caselabel)

/* convert uppercase ascii to equivalent control char, for readability */
#undef CTRL
#define CTRL(a) ((a) & ~0x40)

enum {
	VI_CMDMODE_BIT = 0x40000000,
	/* 0x80000000 bit flags KEYCODE_xxx */
};

#if ENABLE_FEATURE_REVERSE_SEARCH
/* Mimic readline Ctrl-R reverse history search.
 * When invoked, it shows the following prompt:
 * (reverse-i-search)'': user_input [cursor pos unchanged by Ctrl-R]
 * and typing results in search being performed:
 * (reverse-i-search)'tmp': cd /tmp [cursor under t in /tmp]
 * Search is performed by looking at progressively older lines in history.
 * Ctrl-R again searches for the next match in history.
 * Backspace deletes last matched char.
 * Control keys exit search and return to normal editing (at current history line).
 */
static int32_t reverse_i_search(void)
{
	char match_buf[128]; /* for user input */
	char read_key_buffer[KEYCODE_BUFFER_SIZE];
	const char *matched_history_line;
	const char *saved_prompt;
	unsigned saved_prmt_len;
	int32_t ic;

	matched_history_line = NULL;
	read_key_buffer[0] = 0;
	match_buf[0] = '\0';

	/* Save and replace the prompt */
	saved_prompt = cmdedit_prompt;
	saved_prmt_len = cmdedit_prmt_len;
	goto set_prompt;

	while (1) {
		int h;
		unsigned match_buf_len = strlen(match_buf);

		fflush_all();
//FIXME: correct timeout?
		ic = lineedit_read_key(read_key_buffer, -1);

		switch (ic) {
		case CTRL('R'): /* searching for the next match */
			break;

		case '\b':
		case '\x7f':
			/* Backspace */
			if (unicode_status == UNICODE_ON) {
				while (match_buf_len != 0) {
					uint8_t c = match_buf[--match_buf_len];
					if ((c & 0xc0) != 0x80) /* start of UTF-8 char? */
						break; /* yes */
				}
			} else {
				if (match_buf_len != 0)
					match_buf_len--;
			}
			match_buf[match_buf_len] = '\0';
			break;

		default:
			if (ic < ' '
			 || (!ENABLE_UNICODE_SUPPORT && ic >= 256)
			 || (ENABLE_UNICODE_SUPPORT && ic >= VI_CMDMODE_BIT)
			) {
				goto ret;
			}

			/* Append this char */
#if ENABLE_UNICODE_SUPPORT
			if (unicode_status == UNICODE_ON) {
				mbstate_t mbstate = { 0 };
				char buf[MB_CUR_MAX + 1];
				int len = wcrtomb(buf, ic, &mbstate);
				if (len > 0) {
					buf[len] = '\0';
					if (match_buf_len + len < sizeof(match_buf))
						strcpy(match_buf + match_buf_len, buf);
				}
			} else
#endif
			if (match_buf_len < sizeof(match_buf) - 1) {
				match_buf[match_buf_len] = ic;
				match_buf[match_buf_len + 1] = '\0';
			}
			break;
		} /* switch (ic) */

		/* Search in history for match_buf */
		h = state->cur_history;
		if (ic == CTRL('R'))
			h--;
		while (h >= 0) {
			if (state->history[h]) {
				char *match = strstr(state->history[h], match_buf);
				if (match) {
					state->cur_history = h;
					matched_history_line = state->history[h];
					command_len = load_string(matched_history_line);
					cursor = match - matched_history_line;
//FIXME: cursor position for Unicode case

					free((char*)cmdedit_prompt);
 set_prompt:
					cmdedit_prompt = xasprintf("(reverse-i-search)'%s': ", match_buf);
					cmdedit_prmt_len = unicode_strwidth(cmdedit_prompt);
					goto do_redraw;
				}
			}
			h--;
		}

		/* Not found */
		match_buf[match_buf_len] = '\0';
		beep();
		continue;

 do_redraw:
		redraw(cmdedit_y, command_len - cursor);
	} /* while (1) */

 ret:
	if (matched_history_line)
		command_len = load_string(matched_history_line);

	free((char*)cmdedit_prompt);
	cmdedit_prompt = saved_prompt;
	cmdedit_prmt_len = saved_prmt_len;
	redraw(cmdedit_y, command_len - cursor);

	return ic;
}
#endif

/* maxsize must be >= 2.
 * Returns:
 * -1 on read errors or EOF, or on bare Ctrl-D,
 * 0  on ctrl-C (the line entered is still returned in 'command'),
 * >0 length of input string, including terminating '\n'
 */
int FAST_FUNC read_line_input(line_input_t *st, const char *prompt, char *command, int maxsize, int timeout)
{
	int len;
#if ENABLE_FEATURE_TAB_COMPLETION
	smallint lastWasTab = 0;
#endif
	smallint break_out = 0;
#if ENABLE_FEATURE_EDITING_VI
	smallint vi_cmdmode = 0;
#endif
	struct termios initial_settings;
	struct termios new_settings;
	char read_key_buffer[KEYCODE_BUFFER_SIZE];

	INIT_S();

#if ENABLE_PLATFORM_MINGW32
	memset(initial_settings.c_cc, sizeof(initial_settings.c_cc), 0);
	initial_settings.c_cc[VINTR] = CTRL('C');
	initial_settings.c_cc[VEOF] = CTRL('D');
	if (!isatty(0) || !isatty(1)) {
#else
	if (tcgetattr(STDIN_FILENO, &initial_settings) < 0
	 || (initial_settings.c_lflag & (ECHO|ICANON)) == ICANON
	) {
<<<<<<< HEAD
#endif
		/* Happens when e.g. stty -echo was run before */
=======
		/* Happens when e.g. stty -echo was run before.
		 * But if ICANON is not set, we don't come here.
		 * (example: interactive python ^Z-backgrounded,
		 * tty is still in "raw mode").
		 */
>>>>>>> acb8be72
		parse_and_put_prompt(prompt);
		/* fflush_all(); - done by parse_and_put_prompt */
		if (fgets(command, maxsize, stdin) == NULL)
			len = -1; /* EOF or error */
		else
			len = strlen(command);
		DEINIT_S();
		return len;
	}

	init_unicode();

// FIXME: audit & improve this
	if (maxsize > MAX_LINELEN)
		maxsize = MAX_LINELEN;
	S.maxsize = maxsize;

	/* With zero flags, no other fields are ever used */
	state = st ? st : (line_input_t*) &const_int_0;
#if MAX_HISTORY > 0
# if ENABLE_FEATURE_EDITING_SAVEHISTORY
	if (state->hist_file)
		if (state->cnt_history == 0)
			load_history(state);
# endif
	if (state->flags & DO_HISTORY)
		state->cur_history = state->cnt_history;
#endif

	/* prepare before init handlers */
	cmdedit_y = 0;  /* quasireal y, not true if line > xt*yt */
	command_len = 0;
#if ENABLE_UNICODE_SUPPORT
	command_ps = xzalloc(maxsize * sizeof(command_ps[0]));
#else
	command_ps = command;
	command[0] = '\0';
#endif
#define command command_must_not_be_used

	new_settings = initial_settings;
	/* ~ICANON: unbuffered input (most c_cc[] are disabled, VMIN/VTIME are enabled) */
	/* ~ECHO, ~ECHONL: turn off echoing, including newline echoing */
	/* ~ISIG: turn off INTR (ctrl-C), QUIT, SUSP */
	new_settings.c_lflag &= ~(ICANON | ECHO | ECHONL | ISIG);
	/* reads would block only if < 1 char is available */
	new_settings.c_cc[VMIN] = 1;
	/* no timeout (reads block forever) */
	new_settings.c_cc[VTIME] = 0;
	/* Should be not needed if ISIG is off: */
	/* Turn off CTRL-C */
	/* new_settings.c_cc[VINTR] = _POSIX_VDISABLE; */
	tcsetattr_stdin_TCSANOW(&new_settings);

#if ENABLE_USERNAME_OR_HOMEDIR
	{
		struct passwd *entry;

		entry = getpwuid(geteuid());
		if (entry) {
			user_buf = xstrdup(entry->pw_name);
			home_pwd_buf = xstrdup(entry->pw_dir);
		}
	}
#endif

#if 0
	for (i = 0; i <= state->max_history; i++)
		bb_error_msg("history[%d]:'%s'", i, state->history[i]);
	bb_error_msg("cur_history:%d cnt_history:%d", state->cur_history, state->cnt_history);
#endif

	/* Print out the command prompt, optionally ask where cursor is */
	parse_and_put_prompt(prompt);
	ask_terminal();

	/* Install window resize handler (NB: after *all* init is complete) */
//FIXME: save entire sigaction!
	previous_SIGWINCH_handler = signal(SIGWINCH, win_changed);
	win_changed(0); /* get initial window size */

	read_key_buffer[0] = 0;
	while (1) {
		/*
		 * The emacs and vi modes share much of the code in the big
		 * command loop.  Commands entered when in vi's command mode
		 * (aka "escape mode") get an extra bit added to distinguish
		 * them - this keeps them from being self-inserted. This
		 * clutters the big switch a bit, but keeps all the code
		 * in one place.
		 */
		int32_t ic, ic_raw;

		fflush_all();
		ic = ic_raw = lineedit_read_key(read_key_buffer, timeout);

#if ENABLE_FEATURE_REVERSE_SEARCH
 again:
#endif
#if ENABLE_FEATURE_EDITING_VI
		newdelflag = 1;
		if (vi_cmdmode) {
			/* btw, since KEYCODE_xxx are all < 0, this doesn't
			 * change ic if it contains one of them: */
			ic |= VI_CMDMODE_BIT;
		}
#endif

		switch (ic) {
		case '\n':
		case '\r':
		vi_case('\n'|VI_CMDMODE_BIT:)
		vi_case('\r'|VI_CMDMODE_BIT:)
			/* Enter */
			goto_new_line();
			break_out = 1;
			break;
		case CTRL('A'):
		vi_case('0'|VI_CMDMODE_BIT:)
			/* Control-a -- Beginning of line */
			input_backward(cursor);
			break;
		case CTRL('B'):
		vi_case('h'|VI_CMDMODE_BIT:)
		vi_case('\b'|VI_CMDMODE_BIT:) /* ^H */
		vi_case('\x7f'|VI_CMDMODE_BIT:) /* DEL */
			input_backward(1); /* Move back one character */
			break;
		case CTRL('E'):
		vi_case('$'|VI_CMDMODE_BIT:)
			/* Control-e -- End of line */
			put_till_end_and_adv_cursor();
			break;
		case CTRL('F'):
		vi_case('l'|VI_CMDMODE_BIT:)
		vi_case(' '|VI_CMDMODE_BIT:)
			input_forward(); /* Move forward one character */
			break;
		case '\b':   /* ^H */
		case '\x7f': /* DEL */
			if (!isrtl_str())
				input_backspace();
			else
				input_delete(0);
			break;
		case KEYCODE_DELETE:
			if (!isrtl_str())
				input_delete(0);
			else
				input_backspace();
			break;
#if ENABLE_FEATURE_TAB_COMPLETION
		case '\t':
			input_tab(&lastWasTab);
			break;
#endif
		case CTRL('K'):
			/* Control-k -- clear to end of line */
			command_ps[cursor] = BB_NUL;
			command_len = cursor;
			printf(SEQ_CLEAR_TILL_END_OF_SCREEN);
			break;
		case CTRL('L'):
		vi_case(CTRL('L')|VI_CMDMODE_BIT:)
			/* Control-l -- clear screen */
			printf(ESC"[H"); /* cursor to top,left */
			redraw(0, command_len - cursor);
			break;
#if MAX_HISTORY > 0
		case CTRL('N'):
		vi_case(CTRL('N')|VI_CMDMODE_BIT:)
		vi_case('j'|VI_CMDMODE_BIT:)
			/* Control-n -- Get next command in history */
			if (get_next_history())
				goto rewrite_line;
			break;
		case CTRL('P'):
		vi_case(CTRL('P')|VI_CMDMODE_BIT:)
		vi_case('k'|VI_CMDMODE_BIT:)
			/* Control-p -- Get previous command from history */
			if (get_previous_history())
				goto rewrite_line;
			break;
#endif
		case CTRL('U'):
		vi_case(CTRL('U')|VI_CMDMODE_BIT:)
			/* Control-U -- Clear line before cursor */
			if (cursor) {
				command_len -= cursor;
				memmove(command_ps, command_ps + cursor,
					(command_len + 1) * sizeof(command_ps[0]));
				redraw(cmdedit_y, command_len);
			}
			break;
		case CTRL('W'):
		vi_case(CTRL('W')|VI_CMDMODE_BIT:)
			/* Control-W -- Remove the last word */
			while (cursor > 0 && BB_isspace(command_ps[cursor-1]))
				input_backspace();
			while (cursor > 0 && !BB_isspace(command_ps[cursor-1]))
				input_backspace();
			break;
#if ENABLE_FEATURE_REVERSE_SEARCH
		case CTRL('R'):
			ic = ic_raw = reverse_i_search();
			goto again;
#endif

#if ENABLE_FEATURE_EDITING_VI
		case 'i'|VI_CMDMODE_BIT:
			vi_cmdmode = 0;
			break;
		case 'I'|VI_CMDMODE_BIT:
			input_backward(cursor);
			vi_cmdmode = 0;
			break;
		case 'a'|VI_CMDMODE_BIT:
			input_forward();
			vi_cmdmode = 0;
			break;
		case 'A'|VI_CMDMODE_BIT:
			put_till_end_and_adv_cursor();
			vi_cmdmode = 0;
			break;
		case 'x'|VI_CMDMODE_BIT:
			input_delete(1);
			break;
		case 'X'|VI_CMDMODE_BIT:
			if (cursor > 0) {
				input_backward(1);
				input_delete(1);
			}
			break;
		case 'W'|VI_CMDMODE_BIT:
			vi_Word_motion(1);
			break;
		case 'w'|VI_CMDMODE_BIT:
			vi_word_motion(1);
			break;
		case 'E'|VI_CMDMODE_BIT:
			vi_End_motion();
			break;
		case 'e'|VI_CMDMODE_BIT:
			vi_end_motion();
			break;
		case 'B'|VI_CMDMODE_BIT:
			vi_Back_motion();
			break;
		case 'b'|VI_CMDMODE_BIT:
			vi_back_motion();
			break;
		case 'C'|VI_CMDMODE_BIT:
			vi_cmdmode = 0;
			/* fall through */
		case 'D'|VI_CMDMODE_BIT:
			goto clear_to_eol;

		case 'c'|VI_CMDMODE_BIT:
			vi_cmdmode = 0;
			/* fall through */
		case 'd'|VI_CMDMODE_BIT: {
			int nc, sc;

			ic = lineedit_read_key(read_key_buffer, timeout);
			if (errno) /* error */
				goto return_error_indicator;
			if (ic == ic_raw) { /* "cc", "dd" */
				input_backward(cursor);
				goto clear_to_eol;
				break;
			}

			sc = cursor;
			switch (ic) {
			case 'w':
			case 'W':
			case 'e':
			case 'E':
				switch (ic) {
				case 'w':   /* "dw", "cw" */
					vi_word_motion(vi_cmdmode);
					break;
				case 'W':   /* 'dW', 'cW' */
					vi_Word_motion(vi_cmdmode);
					break;
				case 'e':   /* 'de', 'ce' */
					vi_end_motion();
					input_forward();
					break;
				case 'E':   /* 'dE', 'cE' */
					vi_End_motion();
					input_forward();
					break;
				}
				nc = cursor;
				input_backward(cursor - sc);
				while (nc-- > cursor)
					input_delete(1);
				break;
			case 'b':  /* "db", "cb" */
			case 'B':  /* implemented as B */
				if (ic == 'b')
					vi_back_motion();
				else
					vi_Back_motion();
				while (sc-- > cursor)
					input_delete(1);
				break;
			case ' ':  /* "d ", "c " */
				input_delete(1);
				break;
			case '$':  /* "d$", "c$" */
 clear_to_eol:
				while (cursor < command_len)
					input_delete(1);
				break;
			}
			break;
		}
		case 'p'|VI_CMDMODE_BIT:
			input_forward();
			/* fallthrough */
		case 'P'|VI_CMDMODE_BIT:
			put();
			break;
		case 'r'|VI_CMDMODE_BIT:
//FIXME: unicode case?
			ic = lineedit_read_key(read_key_buffer, timeout);
			if (errno) /* error */
				goto return_error_indicator;
			if (ic < ' ' || ic > 255) {
				beep();
			} else {
				command_ps[cursor] = ic;
				bb_putchar(ic);
				bb_putchar('\b');
			}
			break;
		case '\x1b': /* ESC */
			if (state->flags & VI_MODE) {
				/* insert mode --> command mode */
				vi_cmdmode = 1;
				input_backward(1);
			}
			/* Handle a few ESC-<key> combinations the same way
			 * standard readline bindings (IOW: bash) do.
			 * Often, Alt-<key> generates ESC-<key>.
			 */
			ic = lineedit_read_key(read_key_buffer, 20);
			switch (ic) {
				//case KEYCODE_LEFT: - bash doesn't do this
				case 'b':
					ctrl_left();
					break;
				//case KEYCODE_RIGHT: - bash doesn't do this
				case 'f':
					ctrl_right();
					break;
				//case KEYCODE_DELETE: - bash doesn't do this
				case 'd':  /* Alt-D */
				{
					/* Delete word forward */
					int nc, sc = cursor;
					ctrl_right();
					nc = cursor - sc;
					input_backward(nc);
					while (--nc >= 0)
						input_delete(1);
					break;
				}
				case '\b':   /* Alt-Backspace(?) */
				case '\x7f': /* Alt-Backspace(?) */
				//case 'w': - bash doesn't do this
				{
					/* Delete word backward */
					int sc = cursor;
					ctrl_left();
					while (sc-- > cursor)
						input_delete(1);
					break;
				}
			}
			break;
#endif /* FEATURE_COMMAND_EDITING_VI */

#if MAX_HISTORY > 0
		case KEYCODE_UP:
			if (get_previous_history())
				goto rewrite_line;
			beep();
			break;
		case KEYCODE_DOWN:
			if (!get_next_history())
				break;
 rewrite_line:
			/* Rewrite the line with the selected history item */
			/* change command */
			command_len = load_string(state->history[state->cur_history] ?
					state->history[state->cur_history] : "");
			/* redraw and go to eol (bol, in vi) */
			redraw(cmdedit_y, (state->flags & VI_MODE) ? 9999 : 0);
			break;
#endif
		case KEYCODE_RIGHT:
			input_forward();
			break;
		case KEYCODE_LEFT:
			input_backward(1);
			break;
		case KEYCODE_CTRL_LEFT:
		case KEYCODE_ALT_LEFT: /* bash doesn't do it */
			ctrl_left();
			break;
		case KEYCODE_CTRL_RIGHT:
		case KEYCODE_ALT_RIGHT: /* bash doesn't do it */
			ctrl_right();
			break;
		case KEYCODE_HOME:
			input_backward(cursor);
			break;
		case KEYCODE_END:
			put_till_end_and_adv_cursor();
			break;

		default:
			if (initial_settings.c_cc[VINTR] != 0
			 && ic_raw == initial_settings.c_cc[VINTR]
			) {
				/* Ctrl-C (usually) - stop gathering input */
				goto_new_line();
				command_len = 0;
				break_out = -1; /* "do not append '\n'" */
				break;
			}
			if (initial_settings.c_cc[VEOF] != 0
			 && ic_raw == initial_settings.c_cc[VEOF]
			) {
				/* Ctrl-D (usually) - delete one character,
				 * or exit if len=0 and no chars to delete */
				if (command_len == 0) {
					errno = 0;

		case -1: /* error (e.g. EIO when tty is destroyed) */
 IF_FEATURE_EDITING_VI(return_error_indicator:)
					break_out = command_len = -1;
					break;
				}
				input_delete(0);
				break;
			}
//			/* Control-V -- force insert of next char */
//			if (c == CTRL('V')) {
//				if (safe_read(STDIN_FILENO, &c, 1) < 1)
//					goto return_error_indicator;
//				if (c == 0) {
//					beep();
//					break;
//				}
//			}
			if (ic < ' '
			 || (!ENABLE_UNICODE_SUPPORT && ic >= 256)
			 || (ENABLE_UNICODE_SUPPORT && ic >= VI_CMDMODE_BIT)
			) {
				/* If VI_CMDMODE_BIT is set, ic is >= 256
				 * and vi mode ignores unexpected chars.
				 * Otherwise, we are here if ic is a
				 * control char or an unhandled ESC sequence,
				 * which is also ignored.
				 */
				break;
			}
			if ((int)command_len >= (maxsize - 2)) {
				/* Not enough space for the char and EOL */
				break;
			}

			command_len++;
			if (cursor == (command_len - 1)) {
				/* We are at the end, append */
				command_ps[cursor] = ic;
				command_ps[cursor + 1] = BB_NUL;
				put_cur_glyph_and_inc_cursor();
				if (unicode_bidi_isrtl(ic))
					input_backward(1);
			} else {
				/* In the middle, insert */
				int sc = cursor;

				memmove(command_ps + sc + 1, command_ps + sc,
					(command_len - sc) * sizeof(command_ps[0]));
				command_ps[sc] = ic;
				/* is right-to-left char, or neutral one (e.g. comma) was just added to rtl text? */
				if (!isrtl_str())
					sc++; /* no */
				put_till_end_and_adv_cursor();
				/* to prev x pos + 1 */
				input_backward(cursor - sc);
			}
			break;
		} /* switch (ic) */

		if (break_out)
			break;

#if ENABLE_FEATURE_TAB_COMPLETION
		if (ic_raw != '\t')
			lastWasTab = 0;
#endif
	} /* while (1) */

#if ENABLE_FEATURE_EDITING_ASK_TERMINAL
	if (S.sent_ESC_br6n) {
		/* "sleep 1; busybox ash" + hold [Enter] to trigger.
		 * We sent "ESC [ 6 n", but got '\n' first, and
		 * KEYCODE_CURSOR_POS response is now buffered from terminal.
		 * It's bad already and not much can be done with it
		 * (it _will_ be visible for the next process to read stdin),
		 * but without this delay it even shows up on the screen
		 * as garbage because we restore echo settings with tcsetattr
		 * before it comes in. UGLY!
		 */
		usleep(20*1000);
	}
#endif

/* End of bug-catching "command_must_not_be_used" trick */
#undef command

#if ENABLE_UNICODE_SUPPORT
	command[0] = '\0';
	if (command_len > 0)
		command_len = save_string(command, maxsize - 1);
	free(command_ps);
#endif

	if (command_len > 0) {
		remember_in_history(command);
	}

	if (break_out > 0) {
		command[command_len++] = '\n';
		command[command_len] = '\0';
	}

#if ENABLE_FEATURE_TAB_COMPLETION
	free_tab_completion_data();
#endif

	/* restore initial_settings */
	tcsetattr_stdin_TCSANOW(&initial_settings);
	/* restore SIGWINCH handler */
	signal(SIGWINCH, previous_SIGWINCH_handler);
	fflush_all();

	len = command_len;
	DEINIT_S();

	return len; /* can't return command_len, DEINIT_S() destroys it */
}

#else  /* !FEATURE_EDITING */

#undef read_line_input
int FAST_FUNC read_line_input(const char* prompt, char* command, int maxsize)
{
	fputs(prompt, stdout);
	fflush_all();
	if (!fgets(command, maxsize, stdin))
		return -1;
	return strlen(command);
}

#endif  /* !FEATURE_EDITING */


/*
 * Testing
 */

#ifdef TEST

#include <locale.h>

const char *applet_name = "debug stuff usage";

int main(int argc, char **argv)
{
	char buff[MAX_LINELEN];
	char *prompt =
#if ENABLE_FEATURE_EDITING_FANCY_PROMPT
		"\\[\\033[32;1m\\]\\u@\\[\\x1b[33;1m\\]\\h:"
		"\\[\\033[34;1m\\]\\w\\[\\033[35;1m\\] "
		"\\!\\[\\e[36;1m\\]\\$ \\[\\E[0m\\]";
#else
		"% ";
#endif

	while (1) {
		int l;
		l = read_line_input(prompt, buff);
		if (l <= 0 || buff[l-1] != '\n')
			break;
		buff[l-1] = '\0';
		printf("*** read_line_input() returned line =%s=\n", buff);
	}
	printf("*** read_line_input() detect ^D\n");
	return 0;
}

#endif  /* TEST */<|MERGE_RESOLUTION|>--- conflicted
+++ resolved
@@ -2318,16 +2318,12 @@
 	if (tcgetattr(STDIN_FILENO, &initial_settings) < 0
 	 || (initial_settings.c_lflag & (ECHO|ICANON)) == ICANON
 	) {
-<<<<<<< HEAD
-#endif
-		/* Happens when e.g. stty -echo was run before */
-=======
+#endif
 		/* Happens when e.g. stty -echo was run before.
 		 * But if ICANON is not set, we don't come here.
 		 * (example: interactive python ^Z-backgrounded,
 		 * tty is still in "raw mode").
 		 */
->>>>>>> acb8be72
 		parse_and_put_prompt(prompt);
 		/* fflush_all(); - done by parse_and_put_prompt */
 		if (fgets(command, maxsize, stdin) == NULL)
