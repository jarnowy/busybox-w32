/* vi: set sw=4 ts=4: */
/*
 * Command line editing.
 *
 * Copyright (c) 1986-2003 may safely be consumed by a BSD or GPL license.
 * Written by:   Vladimir Oleynik <dzo@simtreas.ru>
 *
 * Used ideas:
 *      Adam Rogoyski    <rogoyski@cs.utexas.edu>
 *      Dave Cinege      <dcinege@psychosis.com>
 *      Jakub Jelinek (c) 1995
 *      Erik Andersen    <andersen@codepoet.org> (Majorly adjusted for busybox)
 *
 * This code is 'as is' with no warranty.
 */
/*
 * Usage and known bugs:
 * Terminal key codes are not extensive, more needs to be added.
 * This version was created on Debian GNU/Linux 2.x.
 * Delete, Backspace, Home, End, and the arrow keys were tested
 * to work in an Xterm and console. Ctrl-A also works as Home.
 * Ctrl-E also works as End.
 *
 * The following readline-like commands are not implemented:
 * CTL-t -- Transpose two characters
 *
 * lineedit does not know that the terminal escape sequences do not
 * take up space on the screen. The redisplay code assumes, unless
 * told otherwise, that each character in the prompt is a printable
 * character that takes up one character position on the screen.
 * You need to tell lineedit that some sequences of characters
 * in the prompt take up no screen space. Compatibly with readline,
 * use the \[ escape to begin a sequence of non-printing characters,
 * and the \] escape to signal the end of such a sequence. Example:
 *
 * PS1='\[\033[01;32m\]\u@\h\[\033[01;34m\] \w \$\[\033[00m\] '
 *
 * Unicode in PS1 is not fully supported: prompt length calulation is wrong,
 * resulting in line wrap problems with long (multi-line) input.
 */
#include "busybox.h"
#include "NUM_APPLETS.h"
#include "unicode.h"
#ifndef _POSIX_VDISABLE
# define _POSIX_VDISABLE '\0'
#endif


#ifdef TEST
# define ENABLE_FEATURE_EDITING 0
# define ENABLE_FEATURE_TAB_COMPLETION 0
# define ENABLE_FEATURE_USERNAME_COMPLETION 0
#endif


/* Entire file (except TESTing part) sits inside this #if */
#if ENABLE_FEATURE_EDITING


#if !ENABLE_SHELL_ASH && !ENABLE_SHELL_HUSH
/* so far only shells use these features */
# undef ENABLE_FEATURE_EDITING_FANCY_PROMPT
# undef ENABLE_FEATURE_TAB_COMPLETION
# undef ENABLE_FEATURE_USERNAME_COMPLETION
# define ENABLE_FEATURE_EDITING_FANCY_PROMPT 0
# define ENABLE_FEATURE_TAB_COMPLETION       0
# define ENABLE_FEATURE_USERNAME_COMPLETION  0
#endif


#define ENABLE_USERNAME_OR_HOMEDIR \
	(ENABLE_FEATURE_USERNAME_COMPLETION || ENABLE_FEATURE_EDITING_FANCY_PROMPT)
#if ENABLE_USERNAME_OR_HOMEDIR
# define IF_USERNAME_OR_HOMEDIR(...) __VA_ARGS__
#else
# define IF_USERNAME_OR_HOMEDIR(...) /*nothing*/
#endif


#undef CHAR_T
#if ENABLE_UNICODE_SUPPORT
# define BB_NUL ((wchar_t)0)
# define CHAR_T wchar_t
static bool BB_isspace(CHAR_T c)
{
	return ((unsigned)c < 256 && isspace(c));
}
# if ENABLE_FEATURE_EDITING_VI
static bool BB_isalnum_or_underscore(CHAR_T c)
{
	return ((unsigned)c < 256 && isalnum(c)) || c == '_';
}
# endif
static bool BB_ispunct(CHAR_T c)
{
	return ((unsigned)c < 256 && ispunct(c));
}
# undef isspace
# undef isalnum
# undef ispunct
# undef isprint
# define isspace isspace_must_not_be_used
# define isalnum isalnum_must_not_be_used
# define ispunct ispunct_must_not_be_used
# define isprint isprint_must_not_be_used
#else
# define BB_NUL '\0'
# define CHAR_T char
# define BB_isspace(c) isspace(c)
# if ENABLE_FEATURE_EDITING_VI
static bool BB_isalnum_or_underscore(CHAR_T c)
{
	return isalnum(c) || c == '_';
}
# endif
# define BB_ispunct(c) ispunct(c)
#endif
#if ENABLE_UNICODE_PRESERVE_BROKEN
# define unicode_mark_raw_byte(wc)   ((wc) | 0x20000000)
# define unicode_is_raw_byte(wc)     ((wc) & 0x20000000)
#else
# define unicode_is_raw_byte(wc)     0
#endif


#define ESC "\033"

#define SEQ_CLEAR_TILL_END_OF_SCREEN  ESC"[J"
//#define SEQ_CLEAR_TILL_END_OF_LINE  ESC"[K"


enum {
	MAX_LINELEN = CONFIG_FEATURE_EDITING_MAX_LEN < 0x7ff0
	              ? CONFIG_FEATURE_EDITING_MAX_LEN
	              : 0x7ff0
};

/* We try to minimize both static and stack usage. */
struct lineedit_statics {
	line_input_t *state;

	unsigned cmdedit_termw; /* = 80; */ /* actual terminal width */

	unsigned cmdedit_x;        /* real x (col) terminal position */
	unsigned cmdedit_y;        /* pseudoreal y (row) terminal position */
	unsigned cmdedit_prmt_len; /* on-screen length of last/sole prompt line */

	unsigned cursor;
	int command_len; /* must be signed */
	/* signed maxsize: we want x in "if (x > S.maxsize)"
	 * to _not_ be promoted to unsigned */
	int maxsize;
	CHAR_T *command_ps;

	const char *cmdedit_prompt;
	const char *prompt_last_line;  /* last/sole prompt line */

#if ENABLE_USERNAME_OR_HOMEDIR
	char *user_buf;
	char *home_pwd_buf;
	smallint got_user_strings;
#endif

#if ENABLE_FEATURE_TAB_COMPLETION
	unsigned num_matches;
	char **matches;
#endif

#if ENABLE_FEATURE_EDITING_WINCH
	unsigned SIGWINCH_saved;
	volatile unsigned SIGWINCH_count;
	volatile smallint ok_to_redraw;
#endif

#if ENABLE_FEATURE_EDITING_VI
# define DELBUFSIZ 128
	smallint newdelflag;     /* whether delbuf should be reused yet */
	CHAR_T *delptr;
	CHAR_T delbuf[DELBUFSIZ];  /* a place to store deleted characters */
#endif
#if ENABLE_FEATURE_EDITING_ASK_TERMINAL
	smallint sent_ESC_br6n;
#endif

#if ENABLE_FEATURE_EDITING_WINCH
	/* Largish struct, keeping it last results in smaller code */
	struct sigaction SIGWINCH_handler;
#endif
};

/* See lineedit_ptr_hack.c */
extern struct lineedit_statics *BB_GLOBAL_CONST lineedit_ptr_to_statics;

#define S (*lineedit_ptr_to_statics)
#define state            (S.state           )
#define cmdedit_termw    (S.cmdedit_termw   )
#define cmdedit_x        (S.cmdedit_x       )
#define cmdedit_y        (S.cmdedit_y       )
#define cmdedit_prmt_len (S.cmdedit_prmt_len)
#define cursor           (S.cursor          )
#define command_len      (S.command_len     )
#define command_ps       (S.command_ps      )
#define cmdedit_prompt   (S.cmdedit_prompt  )
#define prompt_last_line (S.prompt_last_line)
#define user_buf         (S.user_buf        )
#define home_pwd_buf     (S.home_pwd_buf    )
#define got_user_strings (S.got_user_strings)
#define num_matches      (S.num_matches     )
#define matches          (S.matches         )
#define delptr           (S.delptr          )
#define newdelflag       (S.newdelflag      )
#define delbuf           (S.delbuf          )

#define INIT_S() do { \
	XZALLOC_CONST_PTR(&lineedit_ptr_to_statics, sizeof(S)); \
} while (0)

static void deinit_S(void)
{
#if ENABLE_FEATURE_EDITING_FANCY_PROMPT
	/* This one is allocated only if FANCY_PROMPT is on
	 * (otherwise it points to verbatim prompt (NOT malloced)) */
	free((char*)cmdedit_prompt);
#endif
#if ENABLE_USERNAME_OR_HOMEDIR
	free(user_buf);
	free(home_pwd_buf);
#endif
	free(lineedit_ptr_to_statics);
}
#define DEINIT_S() deinit_S()


#if ENABLE_USERNAME_OR_HOMEDIR
/* Call getpwuid() only if necessary.
 * E.g. if PS1=':', no user database reading is needed to generate prompt.
 * (Unfortunately, default PS1='\w \$' needs it, \w abbreviates homedir
 * as ~/... - for that it needs to *know* the homedir...)
 */
static void get_user_strings(void)
{
	struct passwd *entry;

	got_user_strings = 1;
	entry = getpwuid(geteuid());
	if (entry) {
		user_buf = xstrdup(entry->pw_name);
		home_pwd_buf = xstrdup(entry->pw_dir);
	}
}

static const char *get_username_str(void)
{
	if (!got_user_strings)
		get_user_strings();
	return user_buf ? user_buf : "";
	/* btw, bash uses "I have no name!" string if uid has no entry */
}

static NOINLINE const char *get_homedir_or_NULL(void)
{
	if (!got_user_strings)
		get_user_strings();
	return home_pwd_buf;
}
#endif

#if ENABLE_UNICODE_SUPPORT
static size_t load_string(const char *src)
{
	if (unicode_status == UNICODE_ON) {
		ssize_t len = mbstowcs(command_ps, src, S.maxsize - 1);
		if (len < 0)
			len = 0;
		command_ps[len] = BB_NUL;
		return len;
	} else {
		unsigned i = 0;
		while (src[i] && i < S.maxsize - 1) {
			command_ps[i] = src[i];
			i++;
		}
		command_ps[i] = BB_NUL;
		return i;
	}
}
static unsigned save_string(char *dst, unsigned maxsize)
{
	if (unicode_status == UNICODE_ON) {
# if !ENABLE_UNICODE_PRESERVE_BROKEN
		ssize_t len = wcstombs(dst, command_ps, maxsize - 1);
		if (len < 0)
			len = 0;
		dst[len] = '\0';
		return len;
# else
		unsigned dstpos = 0;
		unsigned srcpos = 0;

		maxsize--;
		while (dstpos < maxsize) {
			wchar_t wc;
			int n = srcpos;

			/* Convert up to 1st invalid byte (or up to end) */
			while ((wc = command_ps[srcpos]) != BB_NUL
			    && !unicode_is_raw_byte(wc)
			) {
				srcpos++;
			}
			command_ps[srcpos] = BB_NUL;
			n = wcstombs(dst + dstpos, command_ps + n, maxsize - dstpos);
			if (n < 0) /* should not happen */
				break;
			dstpos += n;
			if (wc == BB_NUL) /* usually is */
				break;

			/* We do have invalid byte here! */
			command_ps[srcpos] = wc; /* restore it */
			srcpos++;
			if (dstpos == maxsize)
				break;
			dst[dstpos++] = (char) wc;
		}
		dst[dstpos] = '\0';
		return dstpos;
# endif
	} else {
		unsigned i = 0;
		while ((dst[i] = command_ps[i]) != 0)
			i++;
		return i;
	}
}
/* I thought just fputwc(c, stdout) would work. But no... */
static void BB_PUTCHAR(wchar_t c)
{
	if (unicode_status == UNICODE_ON) {
		char buf[MB_CUR_MAX + 1];
		mbstate_t mbst = { 0 };
		ssize_t len = wcrtomb(buf, c, &mbst);
		if (len > 0) {
			buf[len] = '\0';
			fputs_stdout(buf);
		}
	} else {
		/* In this case, c is always one byte */
		putchar(c);
	}
}
# if ENABLE_UNICODE_COMBINING_WCHARS || ENABLE_UNICODE_WIDE_WCHARS
static wchar_t adjust_width_and_validate_wc(unsigned *width_adj, wchar_t wc)
# else
static wchar_t adjust_width_and_validate_wc(wchar_t wc)
#  define adjust_width_and_validate_wc(width_adj, wc) \
	((*(width_adj))++, adjust_width_and_validate_wc(wc))
# endif
{
	int w = 1;

	if (unicode_status == UNICODE_ON) {
		if (wc > CONFIG_LAST_SUPPORTED_WCHAR) {
			/* note: also true for unicode_is_raw_byte(wc) */
			goto subst;
		}
		w = wcwidth(wc);
		if ((ENABLE_UNICODE_COMBINING_WCHARS && w < 0)
		 || (!ENABLE_UNICODE_COMBINING_WCHARS && w <= 0)
		 || (!ENABLE_UNICODE_WIDE_WCHARS && w > 1)
		) {
 subst:
			w = 1;
			wc = CONFIG_SUBST_WCHAR;
		}
	}

# if ENABLE_UNICODE_COMBINING_WCHARS || ENABLE_UNICODE_WIDE_WCHARS
	*width_adj += w;
#endif
	return wc;
}
#else /* !UNICODE */
static size_t load_string(const char *src)
{
	safe_strncpy(command_ps, src, S.maxsize);
	return strlen(command_ps);
}
# if ENABLE_FEATURE_TAB_COMPLETION
static void save_string(char *dst, unsigned maxsize)
{
	safe_strncpy(dst, command_ps, maxsize);
}
# endif
# define BB_PUTCHAR(c) bb_putchar(c)
/* Should never be called: */
int adjust_width_and_validate_wc(unsigned *width_adj, int wc);
#endif


/* Put 'command_ps[cursor]', cursor++.
 * Advance cursor on screen. If we reached right margin, scroll text up
 * and remove terminal margin effect by printing 'next_char' */
#define HACK_FOR_WRONG_WIDTH 1 && !ENABLE_PLATFORM_MINGW32
static void put_cur_glyph_and_inc_cursor(void)
{
	CHAR_T c = command_ps[cursor];
	unsigned width = 0;
	int ofs_to_right;

	if (c == BB_NUL) {
		/* erase character after end of input string */
		c = ' ';
	} else {
		/* advance cursor only if we aren't at the end yet */
		cursor++;
		if (unicode_status == UNICODE_ON) {
			IF_UNICODE_WIDE_WCHARS(width = cmdedit_x;)
			c = adjust_width_and_validate_wc(&cmdedit_x, c);
			IF_UNICODE_WIDE_WCHARS(width = cmdedit_x - width;)
		} else {
			cmdedit_x++;
		}
	}

	ofs_to_right = cmdedit_x - cmdedit_termw;
	if (!ENABLE_UNICODE_WIDE_WCHARS || ofs_to_right <= 0) {
		/* c fits on this line */
		BB_PUTCHAR(c);
	}

	if (ofs_to_right >= 0) {
		/* we go to the next line */
#if HACK_FOR_WRONG_WIDTH
		/* This works better if our idea of term width is wrong
		 * and it is actually wider (often happens on serial lines).
		 * Printing CR,LF *forces* cursor to next line.
		 * OTOH if terminal width is correct AND terminal does NOT
		 * have automargin (IOW: it is moving cursor to next line
		 * by itself (which is wrong for VT-10x terminals)),
		 * this will break things: there will be one extra empty line */
		puts("\r"); /* + implicit '\n' */
#else
		/* VT-10x terminals don't wrap cursor to next line when last char
		 * on the line is printed - cursor stays "over" this char.
		 * Need to print _next_ char too (first one to appear on next line)
		 * to make cursor move down to next line.
		 */
		/* Works ok only if cmdedit_termw is correct. */
		c = command_ps[cursor];
		if (c == BB_NUL)
			c = ' ';
		BB_PUTCHAR(c);
		bb_putchar('\b');
#endif
		cmdedit_y++;
		if (!ENABLE_UNICODE_WIDE_WCHARS || ofs_to_right == 0) {
			width = 0;
		} else { /* ofs_to_right > 0 */
			/* wide char c didn't fit on prev line */
			BB_PUTCHAR(c);
		}
		cmdedit_x = width;
	}
}

#if ENABLE_PLATFORM_MINGW32
static void inc_cursor(void)
{
	CHAR_T c = command_ps[cursor];
	unsigned width = 0;
	int ofs_to_right;

	/* advance cursor */
	cursor++;
	if (unicode_status == UNICODE_ON) {
		IF_UNICODE_WIDE_WCHARS(width = cmdedit_x;)
		c = adjust_width_and_validate_wc(&cmdedit_x, c);
		IF_UNICODE_WIDE_WCHARS(width = cmdedit_x - width;)
	} else {
		cmdedit_x++;
	}

	ofs_to_right = cmdedit_x - cmdedit_termw;
	if (!ENABLE_UNICODE_WIDE_WCHARS || ofs_to_right <= 0) {
		/* cursor remains on this line */
		printf(ESC"[1C");
	}

	if (ofs_to_right >= 0) {
		/* we go to the next line */
		printf(ESC"[1B");
		bb_putchar('\r');
		cmdedit_y++;
		if (!ENABLE_UNICODE_WIDE_WCHARS || ofs_to_right == 0) {
			width = 0;
		}
		cmdedit_x = width;
	}
}
#endif

/* Move to end of line (by printing all chars till the end) */
static void put_till_end_and_adv_cursor(void)
{
	while (cursor < command_len)
		put_cur_glyph_and_inc_cursor();
}

/* Go to the next line */
static void goto_new_line(void)
{
	put_till_end_and_adv_cursor();
	/* "cursor == 0" is only if prompt is "" and user input is empty */
	if (cursor == 0 || cmdedit_x != 0)
		bb_putchar('\n');
}

static void beep(void)
{
	bb_putchar('\007');
}

/* Full or last/sole prompt line, reset edit cursor, calculate terminal cursor.
 * cmdedit_y is always calculated for the last/sole prompt line.
 */
static void put_prompt_custom(bool is_full)
{
	fputs_stdout((is_full ? cmdedit_prompt : prompt_last_line));
	cursor = 0;
	cmdedit_y = cmdedit_prmt_len / cmdedit_termw; /* new quasireal y */
	cmdedit_x = cmdedit_prmt_len % cmdedit_termw;
}

#define put_prompt_last_line() put_prompt_custom(0)
#define put_prompt()           put_prompt_custom(1)

/* Move back one character */
/* (optimized for slow terminals) */
static void input_backward(unsigned num)
{
	if (num > cursor)
		num = cursor;
	if (num == 0)
		return;
	cursor -= num;

	if ((ENABLE_UNICODE_COMBINING_WCHARS || ENABLE_UNICODE_WIDE_WCHARS)
	 && unicode_status == UNICODE_ON
	) {
		/* correct NUM to be equal to _screen_ width */
		int n = num;
		num = 0;
		while (--n >= 0)
			adjust_width_and_validate_wc(&num, command_ps[cursor + n]);
		if (num == 0)
			return;
	}

	if (cmdedit_x >= num) {
		cmdedit_x -= num;
#if !ENABLE_PLATFORM_MINGW32
		if (num <= 4) {
			/* This is longer by 5 bytes on x86.
			 * Also gets miscompiled for ARM users
			 * (busybox.net/bugs/view.php?id=2274).
			 * printf(("\b\b\b\b" + 4) - num);
			 * return;
			 */
			do {
				bb_putchar('\b');
			} while (--num);
			return;
		}
#endif
		printf(ESC"[%uD", num);
		return;
	}

	/* Need to go one or more lines up */
	if (ENABLE_UNICODE_WIDE_WCHARS) {
		/* With wide chars, it is hard to "backtrack"
		 * and reliably figure out where to put cursor.
		 * Example (<> is a wide char; # is an ordinary char, _ cursor):
		 * |prompt: <><> |
		 * |<><><><><><> |
		 * |_            |
		 * and user presses left arrow. num = 1, cmdedit_x = 0,
		 * We need to go up one line, and then - how do we know that
		 * we need to go *10* positions to the right? Because
		 * |prompt: <>#<>|
		 * |<><><>#<><><>|
		 * |_            |
		 * in this situation we need to go *11* positions to the right.
		 *
		 * A simpler thing to do is to redraw everything from the start
		 * up to new cursor position (which is already known):
		 */
		unsigned sv_cursor;
		/* go to 1st column; go up to first line */
		printf("\r" ESC"[%uA", cmdedit_y);
		cmdedit_y = 0;
		sv_cursor = cursor;
		put_prompt_last_line(); /* sets cursor to 0 */
		while (cursor < sv_cursor)
			put_cur_glyph_and_inc_cursor();
	} else {
		int lines_up;
		/* num = chars to go back from the beginning of current line: */
		num -= cmdedit_x;
		/* num=1...w: one line up, w+1...2w: two, etc: */
		lines_up = 1 + (num - 1) / cmdedit_termw;
		cmdedit_x = (cmdedit_termw * cmdedit_y - num) % cmdedit_termw;
		cmdedit_y -= lines_up;
		/* go to 1st column; go up */
		printf("\r" ESC"[%uA", lines_up);
		/* go to correct column.
		 * xterm, konsole, Linux VT interpret 0 as 1 below! wow.
		 * need to *make sure* we skip it if cmdedit_x == 0 */
		if (cmdedit_x)
			printf(ESC"[%uC", cmdedit_x);
	}
}

/* See redraw and draw_full below */
static void draw_custom(int y, int back_cursor, bool is_full)
{
	if (y > 0) /* up y lines */
		printf(ESC"[%uA", y);
	bb_putchar('\r');
	put_prompt_custom(is_full);
	put_till_end_and_adv_cursor();
	printf(SEQ_CLEAR_TILL_END_OF_SCREEN);
	input_backward(back_cursor);
}

/* Move y lines up, draw last/sole prompt line, editor line[s], and clear tail.
 * goal: redraw the prompt+input+cursor in-place, overwriting the previous */
#define redraw(y, back_cursor) draw_custom((y), (back_cursor), 0)

/* Like above, but without moving up, and while using all the prompt lines.
 * goal: draw a full prompt+input+cursor unrelated to a previous position.
 * note: cmdedit_y always ends up relating to the last/sole prompt line */
#define draw_full(back_cursor) draw_custom(0, (back_cursor), 1)

/* Delete the char in front of the cursor, optionally saving it
 * for later putback */
#if !ENABLE_FEATURE_EDITING_VI
static void input_delete(void)
#define input_delete(save) input_delete()
#else
static void input_delete(int save)
#endif
{
	int j = cursor;

	if (j == (int)command_len)
		return;

#if ENABLE_FEATURE_EDITING_VI
	if (save) {
		if (newdelflag) {
			delptr = delbuf;
			newdelflag = 0;
		}
		if ((delptr - delbuf) < DELBUFSIZ)
			*delptr++ = command_ps[j];
	}
#endif

	memmove(command_ps + j, command_ps + j + 1,
			/* (command_len + 1 [because of NUL]) - (j + 1)
			 * simplified into (command_len - j) */
			(command_len - j) * sizeof(command_ps[0]));
	command_len--;
	put_till_end_and_adv_cursor();
	/* Last char is still visible, erase it (and more) */
	printf(SEQ_CLEAR_TILL_END_OF_SCREEN);
	input_backward(cursor - j);     /* back to old pos cursor */
}

#if ENABLE_FEATURE_EDITING_VI
static void put(void)
{
	int ocursor;
	int j = delptr - delbuf;

	if (j == 0)
		return;
	ocursor = cursor;
	/* open hole and then fill it */
	memmove(command_ps + cursor + j, command_ps + cursor,
			(command_len - cursor + 1) * sizeof(command_ps[0]));
	memcpy(command_ps + cursor, delbuf, j * sizeof(command_ps[0]));
	command_len += j;
	put_till_end_and_adv_cursor();
	input_backward(cursor - ocursor - j + 1); /* at end of new text */
}
#endif

/* Delete the char in back of the cursor */
static void input_backspace(void)
{
	if (cursor > 0) {
		input_backward(1);
		input_delete(0);
	}
}

/* Move forward one character */
static void input_forward(void)
{
	if (cursor < command_len)
#if !ENABLE_PLATFORM_MINGW32
		put_cur_glyph_and_inc_cursor();
#else
		inc_cursor();
#endif
}

#if ENABLE_FEATURE_TAB_COMPLETION

//FIXME:
//needs to be more clever: currently it thinks that "foo\ b<TAB>
//matches the file named "foo bar", which is untrue.
//Also, perhaps "foo b<TAB> needs to complete to "foo bar" <cursor>,
//not "foo bar <cursor>...

# if ENABLE_PLATFORM_MINGW32
/* use case-insensitive comparisons for filenames */
#  define is_prefixed_with(s, k) is_prefixed_with_case(s, k)
#  define qsort_string_vector(s, c) qsort_string_vector_case(s, c)
#  define strcmp(s, t) strcasecmp(s, t)
#  define strncmp(s, t, n) strncasecmp(s, t, n)
# endif

static void free_tab_completion_data(void)
{
	if (matches) {
		while (num_matches)
			free(matches[--num_matches]);
		free(matches);
		matches = NULL;
	}
}

static void add_match(char *matched)
{
	unsigned char *p = (unsigned char*)matched;
	while (*p) {
		/* ESC attack fix: drop any string with control chars */
		if (*p < ' '
# if !ENABLE_PLATFORM_MINGW32
		 || (!ENABLE_UNICODE_SUPPORT && *p >= 0x7f)
		 || (ENABLE_UNICODE_SUPPORT && *p == 0x7f)
# else
		 || *p == 0x7f
# endif
		) {
			free(matched);
			return;
		}
		p++;
	}
	matches = xrealloc_vector(matches, 4, num_matches);
	matches[num_matches] = matched;
	num_matches++;
}

# if ENABLE_FEATURE_USERNAME_COMPLETION
/* Replace "~user/..." with "/homedir/...".
 * The parameter is malloced, free it or return it
 * unchanged if no user is matched.
 */
static char *username_path_completion(char *ud)
{
#  if !ENABLE_PLATFORM_MINGW32
	struct passwd *entry;
#endif
	char *tilde_name = ud;
	const char *home = NULL;

	ud++; /* skip ~ */
	if (*ud == '/') {       /* "~/..." */
<<<<<<< HEAD
		home = home_pwd_buf;
#  if !ENABLE_PLATFORM_MINGW32
=======
		home = get_homedir_or_NULL();
>>>>>>> aaf3d5ba
	} else {
		/* "~user/..." */
		ud = strchr(ud, '/');
		*ud = '\0';           /* "~user" */
		entry = getpwnam(tilde_name + 1);
		*ud = '/';            /* restore "~user/..." */
		if (entry)
			home = entry->pw_dir;
#  endif
	}
	if (home) {
		ud = concat_path_file(home, ud);
		free(tilde_name);
		tilde_name = ud;
	}
	return tilde_name;
}

#  if !ENABLE_PLATFORM_MINGW32
/* ~use<tab> - find all users with this prefix.
 * Return the length of the prefix used for matching.
 */
static NOINLINE unsigned complete_username(const char *ud)
{
	struct passwd *pw;
	unsigned userlen;

	ud++; /* skip ~ */
	userlen = strlen(ud);

	setpwent();
	while ((pw = getpwent()) != NULL) {
		/* Null usernames should result in all users as possible completions. */
		if (/* !ud[0] || */ is_prefixed_with(pw->pw_name, ud)) {
			add_match(xasprintf("~%s/", pw->pw_name));
		}
	}
	endpwent(); /* don't keep password file open */

	return 1 + userlen;
}
#  endif
# endif  /* FEATURE_USERNAME_COMPLETION */

enum {
	FIND_EXE_ONLY = 0,
	FIND_DIR_ONLY = 1,
	FIND_FILE_ONLY = 2,
};

static unsigned path_parse(char ***p)
{
	unsigned npth;
	const char *pth;
	char *tmp;
	char **res;

# if EDITING_HAS_path_lookup
	if (state->flags & WITH_PATH_LOOKUP)
		pth = state->path_lookup;
	else
# endif
		pth = getenv("PATH");

	/* PATH="" or PATH=":"? */
	if (!pth || !pth[0] || LONE_CHAR(pth, ':'))
		return 1;

	tmp = (char*)pth;
	npth = 1; /* path component count */
	while (1) {
		tmp = strchr(tmp, PATH_SEP);
		if (!tmp)
			break;
		tmp++;
		npth++;
	}

	*p = res = xzalloc((npth + 1) * sizeof(res[0]));
	res[0] = tmp = xstrdup(pth);
	npth = 1;
	while (1) {
		tmp = strchr(tmp, PATH_SEP);
		if (!tmp)
			break;
		*tmp++ = '\0'; /* ':' -> '\0' */
		res[npth++] = tmp;
	}
	/* special case: "match subdirectories of the current directory" */
	/*res[npth++] = NULL; - filled by xzalloc() */
	return npth;
}

/* Complete command, directory or file name.
 * Return the length of the prefix used for matching.
 */
static NOINLINE unsigned complete_cmd_dir_file(const char *command, int type)
{
	char *path1[1];
	char **paths = path1;
	unsigned npaths;
	unsigned i;
	unsigned baselen;
	const char *basecmd;
	char *dirbuf = NULL;

	npaths = 1;
	path1[0] = (char*)".";

	basecmd = strrchr(command, '/');
#if ENABLE_PLATFORM_MINGW32
	if (!basecmd && has_dos_drive_prefix(command) && command[2] != '\0') {
		char buffer[PATH_MAX];

		/* path is of form c:path with no '/' */
		if (get_drive_cwd(command, buffer, PATH_MAX)) {
			basecmd = command + 2;
			path1[0] = dirbuf = xstrdup(buffer);
		}
	} else
#endif
	if (!basecmd) {
		if (type == FIND_EXE_ONLY)
			npaths = path_parse(&paths);
		basecmd = command;
	} else {
		/* point to 'l' in "..../last_component" */
		basecmd++;
		/* dirbuf = ".../.../.../" */
		dirbuf = xstrndup(command, basecmd - command);
# if ENABLE_FEATURE_USERNAME_COMPLETION
		if (dirbuf[0] == '~')   /* ~/... or ~user/... */
			dirbuf = username_path_completion(dirbuf);
# endif
		path1[0] = dirbuf;
	}
	baselen = strlen(basecmd);

	if (type == FIND_EXE_ONLY && !dirbuf) {
# if ENABLE_FEATURE_SH_STANDALONE && NUM_APPLETS != 1
		const char *p = applet_names;
		while (*p) {
			if (strncmp(basecmd, p, baselen) == 0)
				add_match(xstrdup(p));
			while (*p++ != '\0')
				continue;
		}
# endif
# if EDITING_HAS_get_exe_name
		if (state->get_exe_name) {
			i = 0;
			for (;;) {
				const char *b = state->get_exe_name(i++);
				if (!b)
					break;
				if (strncmp(basecmd, b, baselen) == 0)
					add_match(xstrdup(b));
			}
		}
# endif
	}

	for (i = 0; i < npaths; i++) {
		DIR *dir;
		struct dirent *next;
		struct stat st;
		char *found;
		const char *lpath;

		if (paths[i] == NULL) { /* path_parse()'s last component? */
			/* in PATH completion, current dir's subdir names
			 * can be completions (but only subdirs, not files).
			 */
			type = FIND_DIR_ONLY;
			paths[i] = (char *)".";
		}

		lpath = *paths[i] ? paths[i] : ".";
#if ENABLE_PLATFORM_MINGW32
		lpath = auto_string(alloc_system_drive(lpath));
#endif
		dir = opendir(lpath);
		if (!dir)
			continue; /* don't print an error */

		while ((next = readdir(dir)) != NULL) {
			unsigned len;
			const char *name_found = next->d_name;

			/* .../<tab>: bash 3.2.0 shows dotfiles, but not . and .. */
			if (!basecmd[0] && DOT_OR_DOTDOT(name_found))
				continue;
			/* match? */
			if (strncmp(basecmd, name_found, baselen) != 0)
				continue; /* no */

			found = concat_path_file(lpath, name_found);
			/* NB: stat() first so that we see is it a directory;
			 * but if that fails, use lstat() so that
			 * we still match dangling links */
			if (stat(found, &st) && lstat(found, &st))
				goto cont; /* hmm, remove in progress? */

# if ENABLE_PLATFORM_MINGW32
			if (type == FIND_EXE_ONLY && S_ISREG(st.st_mode) &&
					!(st.st_mode & S_IXUSR))
				goto cont;
# endif

			/* Save only name */
			len = strlen(name_found);
			found = xrealloc(found, len + 2); /* +2: for slash and NUL */
			strcpy(found, name_found);

			if (S_ISDIR(st.st_mode)) {
				/* skip directories if searching PATH */
				if (type == FIND_EXE_ONLY && !dirbuf)
					goto cont;
				/* name is a directory, add slash */
				found[len] = '/';
				found[len + 1] = '\0';
			} else {
				/* skip files if looking for dirs only (example: cd) */
				if (type == FIND_DIR_ONLY)
					goto cont;
			}
			/* add it to the list */
			add_match(found);
			continue;
 cont:
			free(found);
		}
		closedir(dir);
	} /* for every path */

	if (paths != path1) {
		free(paths[0]); /* allocated memory is only in first member */
		free(paths);
	}
	free(dirbuf);

	return baselen;
}

/* build_match_prefix:
 * On entry, match_buf contains everything up to cursor at the moment <tab>
 * was pressed. This function looks at it, figures out what part of it
 * constitutes the command/file/directory prefix to use for completion,
 * and rewrites match_buf to contain only that part.
 */
#define dbg_bmp 0
/* Helpers: */
/* QUOT is used on elements of int_buf[], which are bytes,
 * not Unicode chars. Therefore it works correctly even in Unicode mode.
 */
#define QUOT (UCHAR_MAX+1)
static void remove_chunk(int16_t *int_buf, int beg, int end)
{
	/* beg must be <= end */
	if (beg == end)
		return;

	while ((int_buf[beg] = int_buf[end]) != 0)
		beg++, end++;

	if (dbg_bmp) {
		int i;
		for (i = 0; int_buf[i]; i++)
			bb_putchar((unsigned char)int_buf[i]);
		bb_putchar('\n');
	}
}
/* Caller ensures that match_buf points to a malloced buffer
 * big enough to hold strlen(match_buf)*2 + 2
 */
static NOINLINE int build_match_prefix(char *match_buf)
{
	int i, j;
	int command_mode;
	int16_t *int_buf = (int16_t*)match_buf;

	if (dbg_bmp) printf("\n%s\n", match_buf);

	/* Copy in reverse order, since they overlap */
	i = strlen(match_buf);
	do {
		int_buf[i] = (unsigned char)match_buf[i];
		i--;
	} while (i >= 0);

	/* Mark every \c as "quoted c" */
	for (i = 0; int_buf[i]; i++) {
#if ENABLE_PLATFORM_MINGW32
		/* Trailing backslash is effectively removed which confuses
		 * the code to display case-preserved filenames. */
		if (int_buf[i] == '\\' && int_buf[i+1] != '\0') {
#else
		if (int_buf[i] == '\\') {
#endif
			remove_chunk(int_buf, i, i + 1);
			int_buf[i] |= QUOT;
		}
	}
	/* Quote-mark "chars" and 'chars', drop delimiters */
	{
		int in_quote = 0;
		i = 0;
		while (int_buf[i]) {
			int cur = int_buf[i];
			if (!cur)
				break;
			if (cur == '\'' || cur == '"') {
				if (!in_quote || (cur == in_quote)) {
					in_quote ^= cur;
					remove_chunk(int_buf, i, i + 1);
					continue;
				}
			}
			if (in_quote)
				int_buf[i] = cur | QUOT;
			i++;
		}
	}

	/* Remove everything up to command delimiters:
	 * ';' ';;' '&' '|' '&&' '||',
	 * but careful with '>&' '<&' '>|'
	 */
	for (i = 0; int_buf[i]; i++) {
		int cur = int_buf[i];
		if (cur == ';' || cur == '&' || cur == '|') {
			int prev = i ? int_buf[i - 1] : 0;
			if (cur == '&' && (prev == '>' || prev == '<')) {
				continue;
			} else if (cur == '|' && prev == '>') {
				continue;
			}
			remove_chunk(int_buf, 0, i + 1 + (cur == int_buf[i + 1]));
			i = -1;  /* back to square 1 */
		}
	}
	/* Remove all `cmd` */
	for (i = 0; int_buf[i]; i++) {
		if (int_buf[i] == '`') {
			for (j = i + 1; int_buf[j]; j++) {
				if (int_buf[j] == '`') {
					/* `cmd` should count as a word:
					 * `cmd` c<tab> should search for files c*,
					 * not commands c*. Therefore we don't drop
					 * `cmd` entirely, we replace it with single `.
					 */
					remove_chunk(int_buf, i, j);
					goto next;
				}
			}
			/* No closing ` - command mode, remove all up to ` */
			remove_chunk(int_buf, 0, i + 1);
			break;
 next: ;
		}
	}

	/* Remove "cmd (" and "cmd {"
	 * Example: "if { c<tab>"
	 * In this example, c should be matched as command pfx.
	 */
	for (i = 0; int_buf[i]; i++) {
		if (int_buf[i] == '(' || int_buf[i] == '{') {
			remove_chunk(int_buf, 0, i + 1);
			i = -1;  /* back to square 1 */
		}
	}

	/* Remove leading unquoted spaces */
	for (i = 0; int_buf[i]; i++)
		if (int_buf[i] != ' ')
			break;
	remove_chunk(int_buf, 0, i);

	/* Determine completion mode */
	command_mode = FIND_EXE_ONLY;
	for (i = 0; int_buf[i]; i++) {
		if (int_buf[i] == ' ' || int_buf[i] == '<' || int_buf[i] == '>') {
			if (int_buf[i] == ' '
			 && command_mode == FIND_EXE_ONLY
			 && (char)int_buf[0] == 'c'
			 && (char)int_buf[1] == 'd'
			 && i == 2 /* -> int_buf[2] == ' ' */
			) {
				command_mode = FIND_DIR_ONLY;
			} else {
				command_mode = FIND_FILE_ONLY;
				break;
			}
		}
	}
	if (dbg_bmp) printf("command_mode(0:exe/1:dir/2:file):%d\n", command_mode);

	/* Remove everything except last word */
	for (i = 0; int_buf[i]; i++) /* quasi-strlen(int_buf) */
		continue;
	for (--i; i >= 0; i--) {
		int cur = int_buf[i];
		if (cur == ' ' || cur == '<' || cur == '>' || cur == '|' || cur == '&' || cur == '=') {
			remove_chunk(int_buf, 0, i + 1);
			break;
		}
	}

	/* Convert back to string of _chars_ */
	i = 0;
	while ((match_buf[i] = int_buf[i]) != '\0')
		i++;

	if (dbg_bmp) printf("final match_buf:'%s'\n", match_buf);

	return command_mode;
}

/*
 * Display by column (original idea from ls applet,
 * very optimized by me [Vladimir] :)
 */
static void showfiles(void)
{
	int ncols, row;
	int column_width = 0;
	int nfiles = num_matches;
	int nrows = nfiles;
	int l;

	/* find the longest file name - use that as the column width */
	for (row = 0; row < nrows; row++) {
		l = unicode_strwidth(matches[row]);
		if (column_width < l)
			column_width = l;
	}
	column_width += 2;              /* min space for columns */
	ncols = cmdedit_termw / column_width;

	if (ncols > 1) {
		nrows /= ncols;
		if (nfiles % ncols)
			nrows++;        /* round up fractionals */
	} else {
		ncols = 1;
	}
	for (row = 0; row < nrows; row++) {
		int n = row;
		int nc;

		for (nc = 1; nc < ncols && n+nrows < nfiles; n += nrows, nc++) {
			printf("%s%-*s", matches[n],
				(int)(column_width - unicode_strwidth(matches[n])), ""
			);
		}
		if (ENABLE_UNICODE_SUPPORT)
			puts(printable_string(matches[n]));
		else
			puts(matches[n]);
	}
}

static const char *is_special_char(char c)
{
	// {: It's mandatory to escape { only if entire name is "{"
	// (otherwise it's not special. Example: file named "{ "
	// can be escaped simply as "{\ "; "{a" or "a{" need no escaping),
	// or if shell supports brace expansion
	// (ash doesn't, hush optionally does).
	// (): unlike {, shell treats () specially even in contexts
	// where they clearly are not valid (e.g. "echo )" is an error).
	// #: needs escaping to not start a shell comment.
	return strchr(" `'\"\\#$~?*[{()&;|<>", c);
	// Used to also have %^=+}]: but not necessary to escape?
}

static char *quote_special_chars(char *found)
{
	int l = 0;
	char *s = xzalloc((strlen(found) + 1) * 2);

	while (*found) {
		if (is_special_char(*found))
			s[l++] = '\\';
		s[l++] = *found++;
	}
	/* s[l] = '\0'; - already is */
	return s;
}

/* Do TAB completion */
static NOINLINE void input_tab(smallint *lastWasTab)
{
	char *chosen_match;
	char *match_buf;
	size_t len_found;
	/* Length of string used for matching */
	unsigned match_pfx_len = match_pfx_len;
#if ENABLE_PLATFORM_MINGW32
	unsigned orig_pfx_len;
	char *target;
	const char *source;
#endif
	int find_type;
# if ENABLE_UNICODE_SUPPORT
	/* cursor pos in command converted to multibyte form */
	int cursor_mb;
# endif
	if (!(state->flags & TAB_COMPLETION))
		return;

	if (*lastWasTab) {
		/* The last char was a TAB too.
		 * Print a list of all the available choices.
		 */
		if (num_matches > 0) {
			/* cursor will be changed by goto_new_line() */
			int sav_cursor = cursor;
			goto_new_line();
			showfiles();
			draw_full(command_len - sav_cursor);
		}
		return;
	}

	*lastWasTab = 1;
	chosen_match = NULL;

	/* Make a local copy of the string up to the position of the cursor.
	 * build_match_prefix will expand it into int16_t's, need to allocate
	 * twice as much as the string_len+1.
	 * (we then also (ab)use this extra space later - see (**))
	 */
	match_buf = xmalloc(MAX_LINELEN * sizeof(int16_t));
# if !ENABLE_UNICODE_SUPPORT
	save_string(match_buf, cursor + 1); /* +1 for NUL */
# else
	{
		CHAR_T wc = command_ps[cursor];
		command_ps[cursor] = BB_NUL;
		save_string(match_buf, MAX_LINELEN);
		command_ps[cursor] = wc;
		cursor_mb = strlen(match_buf);
	}
# endif
	find_type = build_match_prefix(match_buf);

	/* Free up any memory already allocated */
	free_tab_completion_data();

# if ENABLE_FEATURE_USERNAME_COMPLETION && !ENABLE_PLATFORM_MINGW32
	/* If the word starts with ~ and there is no slash in the word,
	 * then try completing this word as a username. */
	if (state->flags & USERNAME_COMPLETION)
		if (match_buf[0] == '~' && strchr(match_buf, '/') == NULL)
			match_pfx_len = complete_username(match_buf);
# endif
	/* If complete_username() did not match,
	 * try to match a command in $PATH, or a directory, or a file */
	if (!matches)
		match_pfx_len = complete_cmd_dir_file(match_buf, find_type);

	/* Account for backslashes which will be inserted
	 * by quote_special_chars() later */
	{
		const char *e = match_buf + strlen(match_buf);
		const char *s = e - match_pfx_len;
#if ENABLE_PLATFORM_MINGW32
		orig_pfx_len = match_pfx_len;
#endif
		while (s < e)
			if (is_special_char(*s++))
				match_pfx_len++;
	}

	/* Remove duplicates */
	if (matches) {
		unsigned i, n = 0;
		qsort_string_vector(matches, num_matches);
		for (i = 0; i < num_matches - 1; ++i) {
			//if (matches[i] && matches[i+1]) { /* paranoia */
				if (strcmp(matches[i], matches[i+1]) == 0) {
					free(matches[i]);
					//matches[i] = NULL; /* paranoia */
				} else {
					matches[n++] = matches[i];
				}
			//}
		}
		matches[n++] = matches[i];
		num_matches = n;
	}

	/* Did we find exactly one match? */
	if (num_matches != 1) { /* no */
		char *cp;
		beep();
		if (!matches)
			goto ret; /* no matches at all */
		/* Find common prefix */
		chosen_match = xstrdup(matches[0]);
		for (cp = chosen_match; *cp; cp++) {
			unsigned n;
			for (n = 1; n < num_matches; n++) {
# if !ENABLE_PLATFORM_MINGW32
				if (matches[n][cp - chosen_match] != *cp) {
# else
				if (tolower(matches[n][cp - chosen_match]) != tolower(*cp)) {
# endif
					goto stop;
				}
			}
		}
 stop:
		if (cp == chosen_match) { /* have unique prefix? */
			goto ret; /* no */
		}
		*cp = '\0';
		cp = quote_special_chars(chosen_match);
		free(chosen_match);
		chosen_match = cp;
		len_found = strlen(chosen_match);
	} else {                        /* exactly one match */
		/* Next <tab> is not a double-tab */
		*lastWasTab = 0;

		chosen_match = quote_special_chars(matches[0]);
		len_found = strlen(chosen_match);
		if (chosen_match[len_found-1] != '/') {
			chosen_match[len_found] = ' ';
			chosen_match[++len_found] = '\0';
		}
	}

# if !ENABLE_UNICODE_SUPPORT
	/* Have space to place the match? */
	/* The result consists of three parts with these lengths: */
	/* cursor + (len_found - match_pfx_len) + (command_len - cursor) */
	/* it simplifies into: */
	if ((int)(len_found - match_pfx_len + command_len) < S.maxsize) {
		int pos;
		/* save tail */
		strcpy(match_buf, &command_ps[cursor]);
		/* add match and tail */
#  if ENABLE_PLATFORM_MINGW32
		if (match_pfx_len == orig_pfx_len) {
			/* replace match prefix to allow for altered case */
			target = &command_ps[cursor-match_pfx_len];
			source = chosen_match;
		}
		else {
			/* only replace tail of match if special characters are quoted */
			target = &command_ps[cursor];
			source = chosen_match + match_pfx_len;
		}
		strcpy(stpcpy(target, source), match_buf);
#  else
		sprintf(&command_ps[cursor], "%s%s", chosen_match + match_pfx_len, match_buf);
#  endif
		command_len = strlen(command_ps);
		/* new pos */
		pos = cursor + len_found - match_pfx_len;
		/* write out the matched command */
		redraw(cmdedit_y, command_len - pos);
	}
# else
	{
		/* Use 2nd half of match_buf as scratch space - see (**) */
		char *command = match_buf + MAX_LINELEN;
		int len = save_string(command, MAX_LINELEN);
		/* Have space to place the match? */
		/* cursor_mb + (len_found - match_pfx_len) + (len - cursor_mb) */
		if ((int)(len_found - match_pfx_len + len) < MAX_LINELEN) {
			int pos;
			/* save tail */
			strcpy(match_buf, &command[cursor_mb]);
			/* where do we want to have cursor after all? */
			strcpy(&command[cursor_mb], chosen_match + match_pfx_len);
			len = load_string(command);
			/* add match and tail */
			stpcpy(stpcpy(&command[cursor_mb], chosen_match + match_pfx_len), match_buf);
			command_len = load_string(command);
			/* write out the matched command */
			/* paranoia: load_string can return 0 on conv error,
			 * prevent passing pos = (0 - 12) to redraw */
			pos = command_len - len;
			redraw(cmdedit_y, pos >= 0 ? pos : 0);
		}
	}
# endif
 ret:
	free(chosen_match);
	free(match_buf);
}

# if ENABLE_PLATFORM_MINGW32
#  undef is_prefixed_with
#  undef qsort_string_vector
#  undef strcmp
#  undef strncmp
# endif

#endif  /* FEATURE_TAB_COMPLETION */


line_input_t* FAST_FUNC new_line_input_t(int flags)
{
	line_input_t *n = xzalloc(sizeof(*n));
	n->flags = flags;
	n->timeout = -1;
#if MAX_HISTORY > 0
	n->max_history = MAX_HISTORY;
#endif
	return n;
}


#if MAX_HISTORY > 0

unsigned FAST_FUNC size_from_HISTFILESIZE(const char *hp)
{
	int size = MAX_HISTORY;
	if (hp) {
		size = atoi(hp);
		if (size <= 0)
			return 1;
		if (size > MAX_HISTORY)
			return MAX_HISTORY;
	}
	return size;
}

static void save_command_ps_at_cur_history(void)
{
	if (command_ps[0] != BB_NUL) {
		int cur = state->cur_history;
		free(state->history[cur]);

# if ENABLE_UNICODE_SUPPORT
		{
			char tbuf[MAX_LINELEN];
			save_string(tbuf, sizeof(tbuf));
			state->history[cur] = xstrdup(tbuf);
		}
# else
		state->history[cur] = xstrdup(command_ps);
# endif
	}
}

/* state->flags is already checked to be nonzero */
static int get_previous_history(void)
{
	if ((state->flags & DO_HISTORY) && state->cur_history) {
		save_command_ps_at_cur_history();
		state->cur_history--;
		return 1;
	}
	beep();
	return 0;
}

static int get_next_history(void)
{
	if (state->flags & DO_HISTORY) {
		if (state->cur_history < state->cnt_history) {
			save_command_ps_at_cur_history(); /* save the current history line */
			return ++state->cur_history;
		}
	}
	beep();
	return 0;
}

/* Lists command history. Used by shell 'history' builtins */
void FAST_FUNC show_history(const line_input_t *st)
{
	int i;

	if (!st)
		return;
	for (i = 0; i < st->cnt_history; i++)
		printf("%4d %s\n", i, st->history[i]);
}

# if ENABLE_FEATURE_EDITING_SAVEHISTORY
void FAST_FUNC free_line_input_t(line_input_t *n)
{
	if (n) {
		int i = n->cnt_history;
		while (i > 0)
			free(n->history[--i]);
		free(n);
	}
}
# else
/* #defined to free() in libbb.h */
# endif

# if ENABLE_FEATURE_EDITING_SAVEHISTORY
/* We try to ensure that concurrent additions to the history
 * do not overwrite each other.
 * Otherwise shell users get unhappy.
 *
 * History file is trimmed lazily, when it grows several times longer
 * than configured MAX_HISTORY lines.
 */

/* state->flags is already checked to be nonzero */
static void load_history(line_input_t *st_parm)
{
	char *temp_h[MAX_HISTORY];
	char *line;
	FILE *fp;
	unsigned idx, i, line_len;

	/* NB: do not trash old history if file can't be opened */

	fp = fopen_for_read(st_parm->hist_file);
	if (fp) {
		/* clean up old history */
		for (idx = st_parm->cnt_history; idx > 0;) {
			idx--;
			free(st_parm->history[idx]);
			st_parm->history[idx] = NULL;
		}

		/* fill temp_h[], retaining only last MAX_HISTORY lines */
		memset(temp_h, 0, sizeof(temp_h));
		idx = 0;
		st_parm->cnt_history_in_file = 0;
		while ((line = xmalloc_fgetline(fp)) != NULL) {
			if (line[0] == '\0') {
				free(line);
				continue;
			}
			free(temp_h[idx]);
			temp_h[idx] = line;
			st_parm->cnt_history_in_file++;
			idx++;
			if (idx == st_parm->max_history)
				idx = 0;
		}
		fclose(fp);

		/* find first non-NULL temp_h[], if any */
		if (st_parm->cnt_history_in_file) {
			while (temp_h[idx] == NULL) {
				idx++;
				if (idx == st_parm->max_history)
					idx = 0;
			}
		}

		/* copy temp_h[] to st_parm->history[] */
		for (i = 0; i < st_parm->max_history;) {
			line = temp_h[idx];
			if (!line)
				break;
			idx++;
			if (idx == st_parm->max_history)
				idx = 0;
			line_len = strlen(line);
			if (line_len >= MAX_LINELEN)
				line[MAX_LINELEN-1] = '\0';
			st_parm->history[i++] = line;
		}
		st_parm->cnt_history = i;
		if (ENABLE_FEATURE_EDITING_SAVE_ON_EXIT)
			st_parm->cnt_history_in_file = i;
	}
}

#  if ENABLE_FEATURE_EDITING_SAVE_ON_EXIT
void save_history(line_input_t *st)
{
	FILE *fp;

	if (!st || !st->hist_file)
		return;
	if (st->cnt_history <= st->cnt_history_in_file)
		return;

	fp = fopen(st->hist_file, "a");
	if (fp) {
		int i, fd;
		char *new_name;
		line_input_t *st_temp;

		for (i = st->cnt_history_in_file; i < st->cnt_history; i++)
			fprintf(fp, "%s\n", st->history[i]);
		fclose(fp);

		/* we may have concurrently written entries from others.
		 * load them */
		st_temp = new_line_input_t(st->flags);
		st_temp->hist_file = st->hist_file;
		st_temp->max_history = st->max_history;
		load_history(st_temp);

		/* write out temp file and replace hist_file atomically */
		new_name = xasprintf("%s.%u.new", st->hist_file, (int) getpid());
		fd = open(new_name, O_WRONLY | O_CREAT | O_TRUNC, 0600);
		if (fd >= 0) {
			fp = xfdopen_for_write(fd);
			for (i = 0; i < st_temp->cnt_history; i++)
				fprintf(fp, "%s\n", st_temp->history[i]);
			fclose(fp);
			if (rename(new_name, st->hist_file) == 0)
				st->cnt_history_in_file = st_temp->cnt_history;
		}
		free(new_name);
		free_line_input_t(st_temp);
	}
}
#  else
static void save_history(char *str)
{
	int fd;
	int len, len2;

	if (!state->hist_file)
		return;

	fd = open(state->hist_file, O_WRONLY | O_CREAT | O_APPEND, 0600);
	if (fd < 0)
		return;
	xlseek(fd, 0, SEEK_END); /* paranoia */
	len = strlen(str);
	str[len] = '\n'; /* we (try to) do atomic write */
	len2 = full_write(fd, str, len + 1);
	str[len] = '\0';
	close(fd);
	if (len2 != len + 1)
		return; /* "wtf?" */

	/* did we write so much that history file needs trimming? */
	state->cnt_history_in_file++;
	if (state->cnt_history_in_file > state->max_history * 4) {
		char *new_name;
		line_input_t *st_temp;

		/* we may have concurrently written entries from others.
		 * load them */
		st_temp = new_line_input_t(state->flags);
		st_temp->hist_file = state->hist_file;
		st_temp->max_history = state->max_history;
		load_history(st_temp);

		/* write out temp file and replace hist_file atomically */
		new_name = xasprintf("%s.%u.new", state->hist_file, (int) getpid());
		fd = open(new_name, O_WRONLY | O_CREAT | O_TRUNC, 0600);
		if (fd >= 0) {
			FILE *fp;
			int i;

			fp = xfdopen_for_write(fd);
			for (i = 0; i < st_temp->cnt_history; i++)
				fprintf(fp, "%s\n", st_temp->history[i]);
			fclose(fp);
			if (rename(new_name, state->hist_file) == 0)
				state->cnt_history_in_file = st_temp->cnt_history;
		}
		free(new_name);
		free_line_input_t(st_temp);
	}
}
#  endif
# else
#  define load_history(a) ((void)0)
#  define save_history(a) ((void)0)
# endif /* FEATURE_COMMAND_SAVEHISTORY */

static void remember_in_history(char *str)
{
	int i;

	if (!(state->flags & DO_HISTORY))
		return;
	if (str[0] == '\0')
		return;
	i = state->cnt_history;
	/* Don't save dupes */
	if (i && strcmp(state->history[i-1], str) == 0)
		return;

	free(state->history[state->max_history]); /* redundant, paranoia */
	state->history[state->max_history] = NULL; /* redundant, paranoia */

	/* If history[] is full, remove the oldest command */
	/* we need to keep history[state->max_history] empty, hence >=, not > */
	if (i >= state->max_history) {
		free(state->history[0]);
		for (i = 0; i < state->max_history-1; i++)
			state->history[i] = state->history[i+1];
		/* i == state->max_history-1 */
# if ENABLE_FEATURE_EDITING_SAVE_ON_EXIT
		if (state->cnt_history_in_file)
			state->cnt_history_in_file--;
# endif
	}
	/* i <= state->max_history-1 */
	state->history[i++] = xstrdup(str);
	/* i <= state->max_history */
	state->cur_history = i;
	state->cnt_history = i;
# if ENABLE_FEATURE_EDITING_SAVEHISTORY && !ENABLE_FEATURE_EDITING_SAVE_ON_EXIT
	save_history(str);
# endif
}

#else /* MAX_HISTORY == 0 */
# define remember_in_history(a) ((void)0)
#endif /* MAX_HISTORY */


#if ENABLE_FEATURE_EDITING_VI
/*
 * vi mode implemented 2005 by Paul Fox <pgf@foxharp.boston.ma.us>
 */
static void
vi_Word_motion(int eat)
{
	CHAR_T *command = command_ps;

	while (cursor < command_len && !BB_isspace(command[cursor]))
		input_forward();
	if (eat) while (cursor < command_len && BB_isspace(command[cursor]))
		input_forward();
}

static void
vi_word_motion(int eat)
{
	CHAR_T *command = command_ps;

	if (BB_isalnum_or_underscore(command[cursor])) {
		while (cursor < command_len
		 && (BB_isalnum_or_underscore(command[cursor+1]))
		) {
			input_forward();
		}
	} else if (BB_ispunct(command[cursor])) {
		while (cursor < command_len && BB_ispunct(command[cursor+1]))
			input_forward();
	}

	if (cursor < command_len)
		input_forward();

	if (eat) {
		while (cursor < command_len && BB_isspace(command[cursor]))
			input_forward();
	}
}

static void
vi_End_motion(void)
{
	CHAR_T *command = command_ps;

	input_forward();
	while (cursor < command_len && BB_isspace(command[cursor]))
		input_forward();
	while (cursor < command_len-1 && !BB_isspace(command[cursor+1]))
		input_forward();
}

static void
vi_end_motion(void)
{
	CHAR_T *command = command_ps;

	if (cursor >= command_len-1)
		return;
	input_forward();
	while (cursor < command_len-1 && BB_isspace(command[cursor]))
		input_forward();
	if (cursor >= command_len-1)
		return;
	if (BB_isalnum_or_underscore(command[cursor])) {
		while (cursor < command_len-1
		 && (BB_isalnum_or_underscore(command[cursor+1]))
		) {
			input_forward();
		}
	} else if (BB_ispunct(command[cursor])) {
		while (cursor < command_len-1 && BB_ispunct(command[cursor+1]))
			input_forward();
	}
}

static void
vi_Back_motion(void)
{
	CHAR_T *command = command_ps;

	while (cursor > 0 && BB_isspace(command[cursor-1]))
		input_backward(1);
	while (cursor > 0 && !BB_isspace(command[cursor-1]))
		input_backward(1);
}

static void
vi_back_motion(void)
{
	CHAR_T *command = command_ps;

	if (cursor <= 0)
		return;
	input_backward(1);
	while (cursor > 0 && BB_isspace(command[cursor]))
		input_backward(1);
	if (cursor <= 0)
		return;
	if (BB_isalnum_or_underscore(command[cursor])) {
		while (cursor > 0
		 && (BB_isalnum_or_underscore(command[cursor-1]))
		) {
			input_backward(1);
		}
	} else if (BB_ispunct(command[cursor])) {
		while (cursor > 0 && BB_ispunct(command[cursor-1]))
			input_backward(1);
	}
}
#endif /* ENABLE_FEATURE_EDITING_VI */

/* Modelled after bash 4.0 behavior of Ctrl-<arrow> */
static void ctrl_left(void)
{
	CHAR_T *command = command_ps;

	while (1) {
		CHAR_T c;

		input_backward(1);
		if (cursor == 0)
			break;
		c = command[cursor];
		if (c != ' ' && !BB_ispunct(c)) {
			/* we reached a "word" delimited by spaces/punct.
			 * go to its beginning */
			while (1) {
				c = command[cursor - 1];
				if (c == ' ' || BB_ispunct(c))
					break;
				input_backward(1);
				if (cursor == 0)
					break;
			}
			break;
		}
	}
}
static void ctrl_right(void)
{
	CHAR_T *command = command_ps;

	while (1) {
		CHAR_T c;

		c = command[cursor];
		if (c == BB_NUL)
			break;
		if (c != ' ' && !BB_ispunct(c)) {
			/* we reached a "word" delimited by spaces/punct.
			 * go to its end + 1 */
			while (1) {
				input_forward();
				c = command[cursor];
				if (c == BB_NUL || c == ' ' || BB_ispunct(c))
					break;
			}
			break;
		}
		input_forward();
	}
}


/*
 * read_line_input and its helpers
 */

#if ENABLE_FEATURE_EDITING_ASK_TERMINAL
static void ask_terminal(void)
{
	/* Ask terminal where is the cursor now.
	 * lineedit_read_key handles response and corrects
	 * our idea of current cursor position.
	 * Testcase: run "echo -n long_line_long_line_long_line",
	 * then type in a long, wrapping command and try to
	 * delete it using backspace key.
	 * Note: we print it _after_ prompt, because
	 * prompt may contain CR. Example: PS1='\[\r\n\]\w '
	 */
	/* Problem: if there is buffered input on stdin,
	 * the response will be delivered later,
	 * possibly to an unsuspecting application.
	 * Testcase: "sleep 1; busybox ash" + press and hold [Enter].
	 * Result:
	 * ~/srcdevel/bbox/fix/busybox.t4 #
	 * ~/srcdevel/bbox/fix/busybox.t4 #
	 * ^[[59;34~/srcdevel/bbox/fix/busybox.t4 #  <-- garbage
	 * ~/srcdevel/bbox/fix/busybox.t4 #
	 *
	 * Checking for input with poll only makes the race narrower,
	 * I still can trigger it. Strace:
	 *
	 * write(1, "~/srcdevel/bbox/fix/busybox.t4 # ", 33) = 33
	 * poll([{fd=0, events=POLLIN}], 1, 0) = 0 (Timeout)  <-- no input exists
	 * write(1, "\33[6n", 4) = 4  <-- send the ESC sequence, quick!
	 * poll([{fd=0, events=POLLIN}], 1, -1) = 1 ([{fd=0, revents=POLLIN}])
	 * read(0, "\n", 1)      = 1  <-- oh crap, user's input got in first
	 */
	struct pollfd pfd;

	pfd.fd = STDIN_FILENO;
	pfd.events = POLLIN;
	if (safe_poll(&pfd, 1, 0) == 0) {
		S.sent_ESC_br6n = 1;
		fputs_stdout(ESC"[6n");
		fflush_all(); /* make terminal see it ASAP! */
	}
}
#else
# define ask_terminal() ((void)0)
#endif

/* Note about multi-line PS1 (e.g. "\n\w \u@\h\n> ") and prompt redrawing:
 *
 * If the prompt has any newlines, after we print it once we use only its last
 * line to redraw in-place, which makes it simpler to calculate how many lines
 * we should move the cursor up to align the redraw (cmdedit_y). The earlier
 * prompt lines just stay on screen and we redraw below them.
 *
 * Use cases for all prompt lines beyond the initial draw:
 * - After clear-screen (^L) or after displaying tab-completion choices, we
 *   print the full prompt, as it isn't redrawn in-place.
 * - During terminal resize we could try to redraw all lines, but we don't,
 *   because it requires delicate alignment, it's good enough with only the
 *   last line, and doing it wrong is arguably worse than not doing it at all.
 *
 * Terminology wise, if it doesn't mention "full", then it means the last/sole
 * prompt line. We use the prompt (last/sole line) while redrawing in-place,
 * and the full where we need a fresh one unrelated to an earlier position.
 *
 * If PS1 is not multiline, the last/sole line and the full are the same string.
 */

/* Called just once at read_line_input() init time */
#if !ENABLE_FEATURE_EDITING_FANCY_PROMPT
static void parse_and_put_prompt(const char *prmt_ptr)
{
	const char *p;
	cmdedit_prompt = prompt_last_line = prmt_ptr;
	p = strrchr(prmt_ptr, '\n');
	if (p)
		prompt_last_line = p + 1;
	cmdedit_prmt_len = unicode_strwidth(prompt_last_line);
	put_prompt();
}
#else
static void parse_and_put_prompt(const char *prmt_ptr)
{
	int prmt_size = 0;
	char *prmt_mem_ptr = xzalloc(1);
	char *cwd_buf = NULL;
	char flg_not_length = '[';
	char cbuf[2];

	/*cmdedit_prmt_len = 0; - already is */

	cbuf[1] = '\0'; /* never changes */

	while (*prmt_ptr) {
		char timebuf[sizeof("HH:MM:SS")];
		char *free_me = NULL;
		char *pbuf;
		char c;

		pbuf = cbuf;
		c = *prmt_ptr++;
		if (c == '\\') {
			const char *cp;
			int l;
/*
 * Supported via bb_process_escape_sequence:
 * \a	ASCII bell character (07)
 * \e	ASCII escape character (033)
 * \n	newline
 * \r	carriage return
 * \\	backslash
 * \nnn	char with octal code nnn
 * Supported:
 * \$	if the effective UID is 0, a #, otherwise a $
 * \w	current working directory, with $HOME abbreviated with a tilde
 *	Note: we do not support $PROMPT_DIRTRIM=n feature
 * \W	basename of the current working directory, with $HOME abbreviated with a tilde
 * \h	hostname up to the first '.'
 * \H	hostname
 * \u	username
 * \[	begin a sequence of non-printing characters
 * \]	end a sequence of non-printing characters
 * \T	current time in 12-hour HH:MM:SS format
 * \@	current time in 12-hour am/pm format
 * \A	current time in 24-hour HH:MM format
 * \t	current time in 24-hour HH:MM:SS format
 *	(all of the above work as \A)
 * Not supported:
 * \!	history number of this command
 * \#	command number of this command
 * \j	number of jobs currently managed by the shell
 * \l	basename of the shell's terminal device name
 * \s	name of the shell, the basename of $0 (the portion following the final slash)
 * \V	release of bash, version + patch level (e.g., 2.00.0)
 * \d	date in "Weekday Month Date" format (e.g., "Tue May 26")
 * \D{format}
 *	format is passed to strftime(3).
 *	An empty format results in a locale-specific time representation.
 *	The braces are required.
 * Mishandled by bb_process_escape_sequence:
 * \v	version of bash (e.g., 2.00)
 */
			cp = prmt_ptr;
			c = *cp;
			if (c != 't') /* don't treat \t as tab */
				c = bb_process_escape_sequence(&prmt_ptr);
			if (prmt_ptr == cp) {
				if (*cp == '\0')
					break;
				c = *prmt_ptr++;

				switch (c) {
				case 'u':
					pbuf = (char*)get_username_str();
					break;
				case 'H':
				case 'h':
					pbuf = free_me = safe_gethostname();
					if (c == 'h')
						strchrnul(pbuf, '.')[0] = '\0';
					break;
				case '$':
					c = (geteuid() == 0 ? '#' : '$');
					break;
				case 'T': /* 12-hour HH:MM:SS format */
				case '@': /* 12-hour am/pm format */
				case 'A': /* 24-hour HH:MM format */
				case 't': /* 24-hour HH:MM:SS format */
					/* We show all of them as 24-hour HH:MM */
					strftime_HHMMSS(timebuf, sizeof(timebuf), NULL)[-3] = '\0';
					pbuf = timebuf;
					break;
				case 'w': /* current dir */
				case 'W': /* basename of cur dir */
					if (!cwd_buf) {
						const char *home;
						cwd_buf = xrealloc_getcwd_or_warn(NULL);
						if (!cwd_buf)
							cwd_buf = (char *)bb_msg_unknown;
						else if ((home = get_homedir_or_NULL()) != NULL && home[0]) {
							char *after_home_user;

							/* /home/user[/something] -> ~[/something] */
							after_home_user = is_prefixed_with(cwd_buf, home);
							if (after_home_user
							 && (*after_home_user == '/' || *after_home_user == '\0')
							) {
								cwd_buf[0] = '~';
								overlapping_strcpy(cwd_buf + 1, after_home_user);
							}
						}
					}
					pbuf = cwd_buf;
					if (c == 'w')
						break;
					cp = strrchr(pbuf, '/');
					if (cp)
						pbuf = (char*)cp + 1;
					break;
// bb_process_escape_sequence does this now:
//				case 'e': case 'E':     /* \e \E = \033 */
//					c = '\033';
//					break;
				case 'x': case 'X': {
					char buf2[4];
					for (l = 0; l < 3;) {
						unsigned h;
						buf2[l++] = *prmt_ptr;
						buf2[l] = '\0';
						h = strtoul(buf2, &pbuf, 16);
						if (h > UCHAR_MAX || (pbuf - buf2) < l) {
							buf2[--l] = '\0';
							break;
						}
						prmt_ptr++;
					}
					c = (char)strtoul(buf2, NULL, 16);
					if (c == 0)
						c = '?';
					pbuf = cbuf;
					break;
				}
				case '[': case ']':
					if (c == flg_not_length) {
						/* Toggle '['/']' hex 5b/5d */
						flg_not_length ^= 6;
						continue;
					}
					break;
				} /* switch */
			} /* if */
		} /* if */
		cbuf[0] = c;
		{
			int n = strlen(pbuf);
			prmt_size += n;
			if (c == '\n')
				cmdedit_prmt_len = 0;
			else if (flg_not_length != ']') {
# if ENABLE_UNICODE_SUPPORT
				if (n == 1) {
					/* Only count single-byte characters and the first of multi-byte characters */
					if ((unsigned char)*pbuf < 0x80  /* single byte character */
					 || (unsigned char)*pbuf >= 0xc0 /* first of multi-byte characters */
					) {
						cmdedit_prmt_len += n;
					}
				} else {
					cmdedit_prmt_len += unicode_strwidth(pbuf);
				}
# else
				cmdedit_prmt_len += n;
# endif
			}
		}
		prmt_mem_ptr = strcat(xrealloc(prmt_mem_ptr, prmt_size+1), pbuf);
		free(free_me);
	} /* while */

	if (cwd_buf != (char *)bb_msg_unknown)
		free(cwd_buf);
	/* see comment (above this function) about multiline prompt redrawing */
	cmdedit_prompt = prompt_last_line = prmt_mem_ptr;
	prmt_ptr = strrchr(cmdedit_prompt, '\n');
	if (prmt_ptr)
		prompt_last_line = prmt_ptr + 1;
	put_prompt();
}
#endif /* FEATURE_EDITING_FANCY_PROMPT */

#if ENABLE_FEATURE_EDITING_WINCH
static void cmdedit_setwidth(void)
{
	int new_y;

	cmdedit_termw = get_terminal_width(STDIN_FILENO);
	/* new y for current cursor */
	new_y = (cursor + cmdedit_prmt_len) / cmdedit_termw;
	/* redraw */
	redraw((new_y >= cmdedit_y ? new_y : cmdedit_y), command_len - cursor);
}

static void win_changed(int nsig UNUSED_PARAM)
{
	if (S.ok_to_redraw) {
		/* We are in read_key(), safe to redraw immediately */
		int sv_errno = errno;
		cmdedit_setwidth();
		fflush_all();
		errno = sv_errno;
	} else {
		/* Signal main loop that redraw is necessary */
		S.SIGWINCH_count++;
	}
}
#endif

static int lineedit_read_key(char *read_key_buffer, int timeout)
{
	int64_t ic;
#if ENABLE_UNICODE_SUPPORT
	char unicode_buf[MB_CUR_MAX + 1];
	int unicode_idx = 0;
#endif

	fflush_all();
	while (1) {
		/* Wait for input. TIMEOUT = -1 makes read_key wait even
		 * on nonblocking stdin, TIMEOUT = 50 makes sure we won't
		 * insist on full MB_CUR_MAX buffer to declare input like
		 * "\xff\n",pause,"ls\n" invalid and thus won't lose "ls".
		 *
		 * Note: read_key sets errno to 0 on success.
		 */
		IF_FEATURE_EDITING_WINCH(S.ok_to_redraw = 1;)
		ic = read_key(STDIN_FILENO, read_key_buffer, timeout);
		IF_FEATURE_EDITING_WINCH(S.ok_to_redraw = 0;)
		if (errno) {
#if ENABLE_UNICODE_SUPPORT
			if (errno == EAGAIN && unicode_idx != 0)
				goto pushback;
#endif
			break;
		}

#if ENABLE_FEATURE_EDITING_ASK_TERMINAL
		if ((int32_t)ic == KEYCODE_CURSOR_POS
		 && S.sent_ESC_br6n
		) {
			S.sent_ESC_br6n = 0;
			if (cursor == 0) { /* otherwise it may be bogus */
				int col = ((ic >> 32) & 0x7fff) - 1;
				/*
				 * Is col > cmdedit_prmt_len?
				 * If yes (terminal says cursor is farther to the right
				 * of where we think it should be),
				 * the prompt wasn't printed starting at col 1,
				 * there was additional text before it.
				 */
				if ((int)(col - cmdedit_prmt_len) > 0) {
					/* Fix our understanding of current x position */
					cmdedit_x += (col - cmdedit_prmt_len);
					while (cmdedit_x >= cmdedit_termw) {
						cmdedit_x -= cmdedit_termw;
						cmdedit_y++;
					}
				}
			}
			continue;
		}
#endif

#if ENABLE_UNICODE_SUPPORT
		if (unicode_status == UNICODE_ON) {
			wchar_t wc;

			if ((int32_t)ic < 0) /* KEYCODE_xxx */
				break;
			// TODO: imagine sequence like: 0xff,<left-arrow>: we are currently losing 0xff...

			unicode_buf[unicode_idx++] = ic;
			unicode_buf[unicode_idx] = '\0';
			if (mbstowcs(&wc, unicode_buf, 1) != 1) {
				/* Not (yet?) a valid unicode char */
				if (unicode_idx < MB_CUR_MAX) {
					timeout = 50;
					continue;
				}
 pushback:
				/* Invalid sequence. Save all "bad bytes" except first */
				read_key_ungets(read_key_buffer, unicode_buf + 1, unicode_idx - 1);
# if !ENABLE_UNICODE_PRESERVE_BROKEN
				ic = CONFIG_SUBST_WCHAR;
# else
				ic = unicode_mark_raw_byte(unicode_buf[0]);
# endif
			} else {
				/* Valid unicode char, return its code */
				ic = wc;
			}
		}
#endif
		break;
	}

	return ic;
}

#if ENABLE_UNICODE_BIDI_SUPPORT
static int isrtl_str(void)
{
	int idx = cursor;

	while (idx < command_len && unicode_bidi_is_neutral_wchar(command_ps[idx]))
		idx++;
	return unicode_bidi_isrtl(command_ps[idx]);
}
#else
# define isrtl_str() 0
#endif

/* leave out the "vi-mode"-only case labels if vi editing isn't
 * configured. */
#define vi_case(caselabel) IF_FEATURE_EDITING_VI(case caselabel)

/* convert uppercase ascii to equivalent control char, for readability */
#undef CTRL
#define CTRL(a) ((a) & ~0x40)

enum {
	VI_CMDMODE_BIT = 0x40000000,
	/* 0x80000000 bit flags KEYCODE_xxx */
};

#if ENABLE_FEATURE_REVERSE_SEARCH
/* Mimic readline Ctrl-R reverse history search.
 * When invoked, it shows the following prompt:
 * (reverse-i-search)'': user_input [cursor pos unchanged by Ctrl-R]
 * and typing results in search being performed:
 * (reverse-i-search)'tmp': cd /tmp [cursor under t in /tmp]
 * Search is performed by looking at progressively older lines in history.
 * Ctrl-R again searches for the next match in history.
 * Backspace deletes last matched char.
 * Control keys exit search and return to normal editing (at current history line).
 */
static int32_t reverse_i_search(int timeout)
{
	char match_buf[128]; /* for user input */
	char read_key_buffer[KEYCODE_BUFFER_SIZE];
	const char *matched_history_line;
	const char *saved_prompt;
	unsigned saved_prmt_len;
	int32_t ic;

	matched_history_line = NULL;
	read_key_buffer[0] = 0;
	match_buf[0] = '\0';

	/* Save and replace the prompt */
	saved_prompt = prompt_last_line;
	saved_prmt_len = cmdedit_prmt_len;
	goto set_prompt;

	while (1) {
		int h;
		unsigned match_buf_len = strlen(match_buf);

//FIXME: correct timeout? (i.e. count it down?)
		ic = lineedit_read_key(read_key_buffer, timeout);

		switch (ic) {
		case CTRL('R'): /* searching for the next match */
			break;

		case '\b':
		case '\x7f':
			/* Backspace */
			if (unicode_status == UNICODE_ON) {
				while (match_buf_len != 0) {
					uint8_t c = match_buf[--match_buf_len];
					if ((c & 0xc0) != 0x80) /* start of UTF-8 char? */
						break; /* yes */
				}
			} else {
				if (match_buf_len != 0)
					match_buf_len--;
			}
			match_buf[match_buf_len] = '\0';
			break;

		default:
			if (ic < ' '
			 || (!ENABLE_UNICODE_SUPPORT && ic >= 256)
			 || (ENABLE_UNICODE_SUPPORT && ic >= VI_CMDMODE_BIT)
			) {
				goto ret;
			}

			/* Append this char */
# if ENABLE_UNICODE_SUPPORT
			if (unicode_status == UNICODE_ON) {
				mbstate_t mbstate = { 0 };
				char buf[MB_CUR_MAX + 1];
				int len = wcrtomb(buf, ic, &mbstate);
				if (len > 0) {
					buf[len] = '\0';
					if (match_buf_len + len < sizeof(match_buf))
						strcpy(match_buf + match_buf_len, buf);
				}
			} else
# endif
			if (match_buf_len < sizeof(match_buf) - 1) {
				match_buf[match_buf_len] = ic;
				match_buf[match_buf_len + 1] = '\0';
			}
			break;
		} /* switch (ic) */

		/* Search in history for match_buf */
		h = state->cur_history;
		if (ic == CTRL('R'))
			h--;
		while (h >= 0) {
			if (state->history[h]) {
				char *match = strstr(state->history[h], match_buf);
				if (match) {
					state->cur_history = h;
					matched_history_line = state->history[h];
					command_len = load_string(matched_history_line);
					cursor = match - matched_history_line;
//FIXME: cursor position for Unicode case

					free((char*)prompt_last_line);
 set_prompt:
					prompt_last_line = xasprintf("(reverse-i-search)'%s': ", match_buf);
					cmdedit_prmt_len = unicode_strwidth(prompt_last_line);
					goto do_redraw;
				}
			}
			h--;
		}

		/* Not found */
		match_buf[match_buf_len] = '\0';
		beep();
		continue;

 do_redraw:
		redraw(cmdedit_y, command_len - cursor);
	} /* while (1) */

 ret:
	if (matched_history_line)
		command_len = load_string(matched_history_line);

	free((char*)prompt_last_line);
	prompt_last_line = saved_prompt;
	cmdedit_prmt_len = saved_prmt_len;
	redraw(cmdedit_y, command_len - cursor);

	return ic;
}
#endif /* ENABLE_FEATURE_REVERSE_SEARCH */

#if ENABLE_FEATURE_EDITING_WINCH
static void sigaction2(int sig, struct sigaction *act)
{
	// Grr... gcc 8.1.1:
	// "passing argument 3 to restrict-qualified parameter aliases with argument 2"
	// dance around that...
	struct sigaction *oact FIX_ALIASING;
	oact = act;
	sigaction(sig, act, oact);
}
#endif

/* maxsize must be >= 2.
 * Returns:
 * -1 on read errors or EOF, or on bare Ctrl-D,
 * 0  on ctrl-C (the line entered is still returned in 'command'),
 * (in both cases the cursor remains on the input line, '\n' is not printed)
 * >0 length of input string, including terminating '\n'
 */
int FAST_FUNC read_line_input(line_input_t *st, const char *prompt, char *command, int maxsize)
{
	int len IF_NOT_PLATFORM_MINGW32(, n);
	int timeout;
#if ENABLE_FEATURE_TAB_COMPLETION
	smallint lastWasTab = 0;
#endif
	smallint break_out = 0;
#if ENABLE_FEATURE_EDITING_VI
	smallint vi_cmdmode = 0;
#endif
	struct termios initial_settings;
#if !ENABLE_PLATFORM_MINGW32
	struct termios new_settings;
#endif
	char read_key_buffer[KEYCODE_BUFFER_SIZE];

	INIT_S();
	//command_len = 0; - done by INIT_S()
	//cmdedit_y = 0;  /* quasireal y, not true if line > xt*yt */
	cmdedit_termw = 80;
	IF_FEATURE_EDITING_VI(delptr = delbuf;)

#if !ENABLE_PLATFORM_MINGW32
	n = get_termios_and_make_raw(STDIN_FILENO, &new_settings, &initial_settings, 0
		| TERMIOS_CLEAR_ISIG /* turn off INTR (ctrl-C), QUIT, SUSP */
	);
	if (n != 0 || (initial_settings.c_lflag & (ECHO|ICANON)) == ICANON) {
#else
	initial_settings.c_cc[VINTR] = CTRL('C');
	initial_settings.c_cc[VEOF] = CTRL('D');
	if (!isatty(0) || !isatty(1)) {
#endif
		/* Happens when e.g. stty -echo was run before.
		 * But if ICANON is not set, we don't come here.
		 * (example: interactive python ^Z-backgrounded,
		 * tty is still in "raw mode").
		 */
		parse_and_put_prompt(prompt);
		fflush_all();
		if (fgets(command, maxsize, stdin) == NULL)
			len = -1; /* EOF or error */
		else
			len = strlen(command);
		DEINIT_S();
		return len;
	}

	init_unicode();

// FIXME: audit & improve this
	if (maxsize > MAX_LINELEN)
		maxsize = MAX_LINELEN;
	S.maxsize = maxsize;

	timeout = -1;
	/* Make state->flags == 0 if st is NULL.
	 * With zeroed flags, no other fields are ever referenced.
	 */
	state = (line_input_t*) &const_int_0;
	if (st) {
		state = st;
		timeout = st->timeout;
	}
#if MAX_HISTORY > 0
	if (state->flags & DO_HISTORY) {
# if ENABLE_FEATURE_EDITING_SAVEHISTORY
		if (state->hist_file)
			if (state->cnt_history == 0)
				load_history(state);
# endif
		state->cur_history = state->cnt_history;
	}
#endif

	/* prepare before init handlers */
#if ENABLE_UNICODE_SUPPORT
	command_ps = xzalloc(maxsize * sizeof(command_ps[0]));
#else
	command_ps = command;
	command[0] = '\0';
#endif
#define command command_must_not_be_used

#if !ENABLE_PLATFORM_MINGW32
	tcsetattr_stdin_TCSANOW(&new_settings);
#endif

#if 0
	for (i = 0; i <= state->max_history; i++)
		bb_error_msg("history[%d]:'%s'", i, state->history[i]);
	bb_error_msg("cur_history:%d cnt_history:%d", state->cur_history, state->cnt_history);
#endif

	/* Get width (before printing prompt) */
	cmdedit_termw = get_terminal_width(STDIN_FILENO);
	/* Print out the command prompt, optionally ask where cursor is */
	parse_and_put_prompt(prompt);
	ask_terminal();

#if ENABLE_FEATURE_EDITING_WINCH
	/* Install window resize handler (NB: after *all* init is complete) */
	S.SIGWINCH_handler.sa_handler = win_changed;
	S.SIGWINCH_handler.sa_flags = SA_RESTART;
	sigaction2(SIGWINCH, &S.SIGWINCH_handler);
#endif
	read_key_buffer[0] = 0;
	while (1) {
		/*
		 * The emacs and vi modes share much of the code in the big
		 * command loop.  Commands entered when in vi's command mode
		 * (aka "escape mode") get an extra bit added to distinguish
		 * them - this keeps them from being self-inserted. This
		 * clutters the big switch a bit, but keeps all the code
		 * in one place.
		 */
		int32_t ic, ic_raw;
#if ENABLE_FEATURE_EDITING_WINCH
		unsigned count;

		count = S.SIGWINCH_count;
		if (S.SIGWINCH_saved != count) {
			S.SIGWINCH_saved = count;
			cmdedit_setwidth();
		}
#endif
		ic = ic_raw = lineedit_read_key(read_key_buffer, timeout);
#if ENABLE_PLATFORM_MINGW32
		/* scroll to cursor position on any keypress */
		if (isatty(fileno(stdin)) && isatty(fileno(stdout)))
			move_cursor_row(0);
#endif

#if ENABLE_FEATURE_REVERSE_SEARCH
 again:
#endif
#if ENABLE_FEATURE_EDITING_VI
		newdelflag = 1;
		if (vi_cmdmode) {
			/* btw, since KEYCODE_xxx are all < 0, this doesn't
			 * change ic if it contains one of them: */
			ic |= VI_CMDMODE_BIT;
		}
#endif

		switch (ic) {
		case '\n':
		case '\r':
		vi_case('\n'|VI_CMDMODE_BIT:)
		vi_case('\r'|VI_CMDMODE_BIT:)
			/* Enter */
			goto_new_line();
			break_out = 1;
			break;
		case CTRL('A'):
		vi_case('0'|VI_CMDMODE_BIT:)
			/* Control-a -- Beginning of line */
			input_backward(cursor);
			break;
		case CTRL('B'):
		vi_case('h'|VI_CMDMODE_BIT:)
		vi_case('\b'|VI_CMDMODE_BIT:) /* ^H */
		vi_case('\x7f'|VI_CMDMODE_BIT:) /* DEL */
			input_backward(1); /* Move back one character */
			break;
		case CTRL('E'):
		vi_case('$'|VI_CMDMODE_BIT:)
			/* Control-e -- End of line */
			put_till_end_and_adv_cursor();
			break;
		case CTRL('F'):
		vi_case('l'|VI_CMDMODE_BIT:)
		vi_case(' '|VI_CMDMODE_BIT:)
			input_forward(); /* Move forward one character */
			break;
		case '\b':   /* ^H */
		case '\x7f': /* DEL */
			if (!isrtl_str())
				input_backspace();
			else
				input_delete(0);
			break;
		case KEYCODE_DELETE:
			if (!isrtl_str())
				input_delete(0);
			else
				input_backspace();
			break;
#if ENABLE_FEATURE_TAB_COMPLETION
		case '\t':
			input_tab(&lastWasTab);
			break;
#endif
#if ENABLE_PLATFORM_MINGW32
		case CTRL('Z'):
			command_ps[command_len] = '\0';
			bs_to_slash(command_ps);
			redraw(cmdedit_y, 0);
			break;
#endif
		case CTRL('K'):
			/* Control-k -- clear to end of line */
			command_ps[cursor] = BB_NUL;
			command_len = cursor;
			printf(SEQ_CLEAR_TILL_END_OF_SCREEN);
			break;
		case CTRL('L'):
		vi_case(CTRL('L')|VI_CMDMODE_BIT:)
			/* Control-l -- clear screen */
			/* cursor to top,left; clear to the end of screen */
			printf(ESC"[H" ESC"[J");
			draw_full(command_len - cursor);
			break;
#if MAX_HISTORY > 0
		case CTRL('N'):
		vi_case(CTRL('N')|VI_CMDMODE_BIT:)
		vi_case('j'|VI_CMDMODE_BIT:)
			/* Control-n -- Get next command in history */
			if (get_next_history())
				goto rewrite_line;
			break;
		case CTRL('P'):
		vi_case(CTRL('P')|VI_CMDMODE_BIT:)
		vi_case('k'|VI_CMDMODE_BIT:)
			/* Control-p -- Get previous command from history */
			if (get_previous_history())
				goto rewrite_line;
			break;
#endif
		case CTRL('U'):
		vi_case(CTRL('U')|VI_CMDMODE_BIT:)
			/* Control-U -- Clear line before cursor */
			if (cursor) {
				command_len -= cursor;
				memmove(command_ps, command_ps + cursor,
					(command_len + 1) * sizeof(command_ps[0]));
				redraw(cmdedit_y, command_len);
			}
			break;
		case CTRL('W'):
		vi_case(CTRL('W')|VI_CMDMODE_BIT:)
			/* Control-W -- Remove the last word */
			while (cursor > 0 && BB_isspace(command_ps[cursor-1]))
				input_backspace();
			while (cursor > 0 && !BB_isspace(command_ps[cursor-1]))
				input_backspace();
			break;
		case KEYCODE_ALT_D: {
			/* Delete word forward */
			int nc, sc = cursor;
			ctrl_right();
			nc = cursor - sc;
			input_backward(nc);
			while (--nc >= 0)
				input_delete(1);
			break;
		}
		case KEYCODE_ALT_BACKSPACE: {
			/* Delete word backward */
			int sc = cursor;
			ctrl_left();
			while (sc-- > cursor)
				input_delete(1);
			break;
		}
#if ENABLE_FEATURE_REVERSE_SEARCH
		case CTRL('R'):
			ic = ic_raw = reverse_i_search(timeout);
			goto again;
#endif

#if ENABLE_FEATURE_EDITING_VI
		case 'i'|VI_CMDMODE_BIT:
			vi_cmdmode = 0;
			break;
		case 'I'|VI_CMDMODE_BIT:
			input_backward(cursor);
			vi_cmdmode = 0;
			break;
		case 'a'|VI_CMDMODE_BIT:
			input_forward();
			vi_cmdmode = 0;
			break;
		case 'A'|VI_CMDMODE_BIT:
			put_till_end_and_adv_cursor();
			vi_cmdmode = 0;
			break;
		case 'x'|VI_CMDMODE_BIT:
			input_delete(1);
			break;
		case 'X'|VI_CMDMODE_BIT:
			if (cursor > 0) {
				input_backward(1);
				input_delete(1);
			}
			break;
		case 'W'|VI_CMDMODE_BIT:
			vi_Word_motion(1);
			break;
		case 'w'|VI_CMDMODE_BIT:
			vi_word_motion(1);
			break;
		case 'E'|VI_CMDMODE_BIT:
			vi_End_motion();
			break;
		case 'e'|VI_CMDMODE_BIT:
			vi_end_motion();
			break;
		case 'B'|VI_CMDMODE_BIT:
			vi_Back_motion();
			break;
		case 'b'|VI_CMDMODE_BIT:
			vi_back_motion();
			break;
		case 'C'|VI_CMDMODE_BIT:
			vi_cmdmode = 0;
			/* fall through */
		case 'D'|VI_CMDMODE_BIT:
			goto clear_to_eol;

		case 'c'|VI_CMDMODE_BIT:
			vi_cmdmode = 0;
			/* fall through */
		case 'd'|VI_CMDMODE_BIT: {
			int nc, sc;

			ic = lineedit_read_key(read_key_buffer, timeout);
			if (errno) /* error */
				goto return_error_indicator;
			if (ic == ic_raw) { /* "cc", "dd" */
				input_backward(cursor);
				goto clear_to_eol;
				break;
			}

			sc = cursor;
			switch (ic) {
			case 'w':
			case 'W':
			case 'e':
			case 'E':
				switch (ic) {
				case 'w':   /* "dw", "cw" */
					vi_word_motion(vi_cmdmode);
					break;
				case 'W':   /* 'dW', 'cW' */
					vi_Word_motion(vi_cmdmode);
					break;
				case 'e':   /* 'de', 'ce' */
					vi_end_motion();
					input_forward();
					break;
				case 'E':   /* 'dE', 'cE' */
					vi_End_motion();
					input_forward();
					break;
				}
				nc = cursor;
				input_backward(cursor - sc);
				while (nc-- > cursor)
					input_delete(1);
				break;
			case 'b':  /* "db", "cb" */
			case 'B':  /* implemented as B */
				if (ic == 'b')
					vi_back_motion();
				else
					vi_Back_motion();
				while (sc-- > cursor)
					input_delete(1);
				break;
			case ' ':  /* "d ", "c " */
				input_delete(1);
				break;
			case '$':  /* "d$", "c$" */
 clear_to_eol:
				while (cursor < command_len)
					input_delete(1);
				break;
			}
			break;
		}
		case 'p'|VI_CMDMODE_BIT:
			input_forward();
			/* fallthrough */
		case 'P'|VI_CMDMODE_BIT:
			put();
			break;
		case 'r'|VI_CMDMODE_BIT:
//FIXME: unicode case?
			ic = lineedit_read_key(read_key_buffer, timeout);
			if (errno) /* error */
				goto return_error_indicator;
			if (ic < ' ' || ic > 255) {
				beep();
			} else {
				command_ps[cursor] = ic;
				bb_putchar(ic);
				bb_putchar('\b');
			}
			break;
		case '\x1b': /* ESC */
			if (state->flags & VI_MODE) {
				/* insert mode --> command mode */
				vi_cmdmode = 1;
				input_backward(1);
			}
			break;
#endif /* FEATURE_COMMAND_EDITING_VI */

#if MAX_HISTORY > 0
		case KEYCODE_UP:
			if (get_previous_history())
				goto rewrite_line;
			beep();
			break;
		case KEYCODE_DOWN:
			if (!get_next_history())
				break;
 rewrite_line:
			/* Rewrite the line with the selected history item */
			/* change command */
			command_len = load_string(state->history[state->cur_history] ?
					state->history[state->cur_history] : "");
			/* redraw and go to eol (bol, in vi) */
			redraw(cmdedit_y, (state->flags & VI_MODE) ? 9999 : 0);
			break;
#endif
		case KEYCODE_RIGHT:
			input_forward();
			break;
		case KEYCODE_LEFT:
			input_backward(1);
			break;
		case KEYCODE_CTRL_LEFT:
		case KEYCODE_ALT_LEFT: /* bash doesn't do it */
			ctrl_left();
			break;
		case KEYCODE_CTRL_RIGHT:
		case KEYCODE_ALT_RIGHT: /* bash doesn't do it */
			ctrl_right();
			break;
		case KEYCODE_HOME:
			input_backward(cursor);
			break;
		case KEYCODE_END:
			put_till_end_and_adv_cursor();
			break;

		default:
			if (initial_settings.c_cc[VINTR] != 0
			 && ic_raw == initial_settings.c_cc[VINTR]
			) {
				/* Ctrl-C (usually) - stop gathering input */
				command_len = 0;
				break_out = -1; /* "do not append '\n'" */
				break;
			}
			if (initial_settings.c_cc[VEOF] != 0
			 && ic_raw == initial_settings.c_cc[VEOF]
			) {
				/* Ctrl-D (usually) - delete one character,
				 * or exit if len=0 and no chars to delete */
				if (command_len == 0) {
					errno = 0;

		case -1: /* error (e.g. EIO when tty is destroyed) */
 IF_FEATURE_EDITING_VI(return_error_indicator:)
					break_out = command_len = -1;
					break;
				}
				input_delete(0);
				break;
			}
//			/* Control-V -- force insert of next char */
//			if (c == CTRL('V')) {
//				if (safe_read(STDIN_FILENO, &c, 1) < 1)
//					goto return_error_indicator;
//				if (c == 0) {
//					beep();
//					break;
//				}
//			}
			if (ic < ' '
			 || (!ENABLE_UNICODE_SUPPORT && ic >= 256)
			 || (ENABLE_UNICODE_SUPPORT && ic >= VI_CMDMODE_BIT)
			) {
				/* If VI_CMDMODE_BIT is set, ic is >= 256
				 * and vi mode ignores unexpected chars.
				 * Otherwise, we are here if ic is a
				 * control char or an unhandled ESC sequence,
				 * which is also ignored.
				 */
				break;
			}
			if ((int)command_len >= (maxsize - 2)) {
				/* Not enough space for the char and EOL */
				break;
			}

			command_len++;
			if (cursor == (command_len - 1)) {
				/* We are at the end, append */
				command_ps[cursor] = ic;
				command_ps[cursor + 1] = BB_NUL;
				put_cur_glyph_and_inc_cursor();
				if (unicode_bidi_isrtl(ic))
					input_backward(1);
			} else {
				/* In the middle, insert */
				int sc = cursor;

				memmove(command_ps + sc + 1, command_ps + sc,
					(command_len - sc) * sizeof(command_ps[0]));
				command_ps[sc] = ic;
				/* is right-to-left char, or neutral one (e.g. comma) was just added to rtl text? */
				if (!isrtl_str())
					sc++; /* no */
				put_till_end_and_adv_cursor();
				/* to prev x pos + 1 */
				input_backward(cursor - sc);
			}
			break;
		} /* switch (ic) */

		if (break_out)
			break;

#if ENABLE_FEATURE_TAB_COMPLETION
		if (ic_raw != '\t')
			lastWasTab = 0;
#endif
	} /* while (1) */

#if ENABLE_FEATURE_EDITING_ASK_TERMINAL
	if (S.sent_ESC_br6n) {
		/* "sleep 1; busybox ash" + hold [Enter] to trigger.
		 * We sent "ESC [ 6 n", but got '\n' first, and
		 * KEYCODE_CURSOR_POS response is now buffered from terminal.
		 * It's bad already and not much can be done with it
		 * (it _will_ be visible for the next process to read stdin),
		 * but without this delay it even shows up on the screen
		 * as garbage because we restore echo settings with tcsetattr
		 * before it comes in. UGLY!
		 */
		usleep(20*1000);
// MAYBE? tcflush(STDIN_FILENO, TCIFLUSH); /* flushes data received but not read */
	}
#endif

/* End of bug-catching "command_must_not_be_used" trick */
#undef command

#if ENABLE_UNICODE_SUPPORT
	command[0] = '\0';
	if (command_len > 0)
		command_len = save_string(command, maxsize - 1);
	free(command_ps);
#endif

	if (command_len > 0) {
		remember_in_history(command);
	}

	if (break_out > 0) {
		command[command_len++] = '\n';
		command[command_len] = '\0';
	}

#if ENABLE_FEATURE_TAB_COMPLETION
	free_tab_completion_data();
#endif

#if !ENABLE_PLATFORM_MINGW32
	/* restore initial_settings */
	tcsetattr_stdin_TCSANOW(&initial_settings);
#endif
#if ENABLE_FEATURE_EDITING_WINCH
	/* restore SIGWINCH handler */
	sigaction_set(SIGWINCH, &S.SIGWINCH_handler);
#endif
	fflush_all();

	len = command_len;
	DEINIT_S();

	return len; /* can't return command_len, DEINIT_S() destroys it */
}

#else  /* !FEATURE_EDITING */

#undef read_line_input
int FAST_FUNC read_line_input(const char* prompt, char* command, int maxsize)
{
	fputs_stdout(prompt);
	fflush_all();
	if (!fgets(command, maxsize, stdin))
		return -1;
	return strlen(command);
}

#endif  /* !FEATURE_EDITING */


/*
 * Testing
 */

#ifdef TEST

#include <locale.h>

const char *applet_name = "debug stuff usage";

int main(int argc, char **argv)
{
	char buff[MAX_LINELEN];
	char *prompt =
#if ENABLE_FEATURE_EDITING_FANCY_PROMPT
		"\\[\\033[32;1m\\]\\u@\\[\\x1b[33;1m\\]\\h:"
		"\\[\\033[34;1m\\]\\w\\[\\033[35;1m\\] "
		"\\!\\[\\e[36;1m\\]\\$ \\[\\E[m\\]";
#else
		"% ";
#endif

	while (1) {
		int l;
		l = read_line_input(prompt, buff);
		if (l <= 0 || buff[l-1] != '\n')
			break;
		buff[l-1] = '\0';
		printf("*** read_line_input() returned line =%s=\n", buff);
	}
	printf("*** read_line_input() detect ^D\n");
	return 0;
}

#endif  /* TEST */<|MERGE_RESOLUTION|>--- conflicted
+++ resolved
@@ -782,12 +782,8 @@
 
 	ud++; /* skip ~ */
 	if (*ud == '/') {       /* "~/..." */
-<<<<<<< HEAD
-		home = home_pwd_buf;
+		home = get_homedir_or_NULL();
 #  if !ENABLE_PLATFORM_MINGW32
-=======
-		home = get_homedir_or_NULL();
->>>>>>> aaf3d5ba
 	} else {
 		/* "~user/..." */
 		ud = strchr(ud, '/');
