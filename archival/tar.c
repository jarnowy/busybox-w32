/* vi: set sw=4 ts=4: */
/*
 * Mini tar implementation for busybox
 *
 * Modified to use common extraction code used by ar, cpio, dpkg-deb, dpkg
 *  by Glenn McGrath
 *
 * Note, that as of BusyBox-0.43, tar has been completely rewritten from the
 * ground up.  It still has remnants of the old code lying about, but it is
 * very different now (i.e., cleaner, less global variables, etc.)
 *
 * Copyright (C) 1999-2004 by Erik Andersen <andersen@codepoet.org>
 *
 * Based in part in the tar implementation in sash
 *  Copyright (c) 1999 by David I. Bell
 *  Permission is granted to use, distribute, or modify this source,
 *  provided that this copyright notice remains intact.
 *  Permission to distribute sash derived code under GPL has been granted.
 *
 * Based in part on the tar implementation from busybox-0.28
 *  Copyright (C) 1995 Bruce Perens
 *
 * Licensed under GPLv2 or later, see file LICENSE in this source tree.
 */
//config:config TAR
//config:	bool "tar (39 kb)"
//config:	default y
//config:	help
//config:	tar is an archiving program. It's commonly used with gzip to
//config:	create compressed archives. It's probably the most widely used
//config:	UNIX archive program.
//config:
//config:config FEATURE_TAR_LONG_OPTIONS
//config:	bool "Enable long options"
//config:	default y
//config:	depends on TAR && LONG_OPTS
//config:
//config:config FEATURE_TAR_CREATE
//config:	bool "Enable -c (archive creation)"
//config:	default y
//config:	depends on TAR
//config:
//config:config FEATURE_TAR_AUTODETECT
//config:	bool "Autodetect compressed tarballs"
//config:	default y
//config:	depends on TAR && (FEATURE_SEAMLESS_Z || FEATURE_SEAMLESS_GZ || FEATURE_SEAMLESS_BZ2 || FEATURE_SEAMLESS_LZMA || FEATURE_SEAMLESS_XZ)
//config:	help
//config:	With this option tar can automatically detect compressed
//config:	tarballs. Currently it works only on files (not pipes etc).
//config:
//config:config FEATURE_TAR_FROM
//config:	bool "Enable -X (exclude from) and -T (include from) options"
//config:	default y
//config:	depends on TAR
//config:	help
//config:	If you enable this option you'll be able to specify
//config:	a list of files to include or exclude from an archive.
//config:
//config:config FEATURE_TAR_OLDGNU_COMPATIBILITY
//config:	bool "Support old tar header format"
//config:	default y
//config:	depends on TAR || DPKG
//config:	help
//config:	This option is required to unpack archives created in
//config:	the old GNU format; help to kill this old format by
//config:	repacking your ancient archives with the new format.
//config:
//config:config FEATURE_TAR_OLDSUN_COMPATIBILITY
//config:	bool "Enable untarring of tarballs with checksums produced by buggy Sun tar"
//config:	default y
//config:	depends on TAR || DPKG
//config:	help
//config:	This option is required to unpack archives created by some old
//config:	version of Sun's tar (it was calculating checksum using signed
//config:	arithmetic). It is said to be fixed in newer Sun tar, but "old"
//config:	tarballs still exist.
//config:
//config:config FEATURE_TAR_GNU_EXTENSIONS
//config:	bool "Support GNU tar extensions (long filenames)"
//config:	default y
//config:	depends on TAR || DPKG
//config:
//config:config FEATURE_TAR_TO_COMMAND
//config:	bool "Support writing to an external program (--to-command)"
//config:	default y
//config:	depends on TAR && FEATURE_TAR_LONG_OPTIONS
//config:	help
//config:	If you enable this option you'll be able to instruct tar to send
//config:	the contents of each extracted file to the standard input of an
//config:	external program.
//config:
//config:config FEATURE_TAR_UNAME_GNAME
//config:	bool "Enable use of user and group names"
//config:	default y
//config:	depends on TAR
//config:	help
//config:	Enable use of user and group names in tar. This affects contents
//config:	listings (-t) and preserving permissions when unpacking (-p).
//config:	+200 bytes.
//config:
//config:config FEATURE_TAR_NOPRESERVE_TIME
//config:	bool "Enable -m (do not preserve time) GNU option"
//config:	default y
//config:	depends on TAR
//config:
//config:config FEATURE_TAR_SELINUX
//config:	bool "Support extracting SELinux labels"
//config:	default n
//config:	depends on TAR && SELINUX
//config:	help
//config:	With this option busybox supports restoring SELinux labels
//config:	when extracting files from tar archives.

//applet:IF_TAR(APPLET(tar, BB_DIR_BIN, BB_SUID_DROP))

//kbuild:lib-$(CONFIG_TAR) += tar.o

#include <fnmatch.h>
#include "libbb.h"
#include "common_bufsiz.h"
#include "bb_archive.h"
/* FIXME: Stop using this non-standard feature */
#ifndef FNM_LEADING_DIR
# define FNM_LEADING_DIR 0
#endif

#if 0
# define DBG(fmt, ...) bb_error_msg("%s: " fmt, __func__, ## __VA_ARGS__)
#else
# define DBG(...) ((void)0)
#endif
#define DBG_OPTION_PARSING 0


#define block_buf bb_common_bufsiz1
#define INIT_G() do { setup_common_bufsiz(); } while (0)


#if ENABLE_FEATURE_TAR_CREATE

/*
** writeTarFile(), writeFileToTarball(), and writeTarHeader() are
** the only functions that deal with the HardLinkInfo structure.
** Even these functions use the xxxHardLinkInfo() functions.
*/
typedef struct HardLinkInfo {
	struct HardLinkInfo *next; /* Next entry in list */
	dev_t dev;                 /* Device number */
	ino_t ino;                 /* Inode number */
//	short linkCount;           /* (Hard) Link Count */
	char name[1];              /* Start of filename (must be last) */
} HardLinkInfo;

/* Some info to be carried along when creating a new tarball */
typedef struct TarBallInfo {
	int tarFd;                      /* Open-for-write file descriptor
	                                 * for the tarball */
	int verboseFlag;                /* Whether to print extra stuff or not */
# if ENABLE_FEATURE_TAR_FROM
	const llist_t *excludeList;     /* List of files to not include */
# endif
	HardLinkInfo *hlInfoHead;       /* Hard Link Tracking Information */
	HardLinkInfo *hlInfo;           /* Hard Link Info for the current file */
#if ENABLE_PLATFORM_POSIX || ENABLE_FEATURE_EXTRA_FILE_DATA
//TODO: save only st_dev + st_ino
	struct stat tarFileStatBuf;     /* Stat info for the tarball, letting
	                                 * us know the inode and device that the
	                                 * tarball lives, so we can avoid trying
	                                 * to include the tarball into itself */
#endif
} TarBallInfo;

/* A nice enum with all the possible tar file content types */
enum {
	REGTYPE = '0',		/* regular file */
	REGTYPE0 = '\0',	/* regular file (ancient bug compat) */
	LNKTYPE = '1',		/* hard link */
	SYMTYPE = '2',		/* symbolic link */
	CHRTYPE = '3',		/* character special */
	BLKTYPE = '4',		/* block special */
	DIRTYPE = '5',		/* directory */
	FIFOTYPE = '6',		/* FIFO special */
	CONTTYPE = '7',		/* reserved */
	GNULONGLINK = 'K',	/* GNU long (>100 chars) link name */
	GNULONGNAME = 'L',	/* GNU long (>100 chars) file name */
};

/* Might be faster (and bigger) if the dev/ino were stored in numeric order;) */
static void addHardLinkInfo(HardLinkInfo **hlInfoHeadPtr,
					struct stat *statbuf,
					const char *fileName)
{
	/* Note: hlInfoHeadPtr can never be NULL! */
	HardLinkInfo *hlInfo;

	hlInfo = xmalloc(sizeof(HardLinkInfo) + strlen(fileName));
	hlInfo->next = *hlInfoHeadPtr;
	*hlInfoHeadPtr = hlInfo;
	hlInfo->dev = statbuf->st_dev;
	hlInfo->ino = statbuf->st_ino;
//	hlInfo->linkCount = statbuf->st_nlink;
	strcpy(hlInfo->name, fileName);
}

static void freeHardLinkInfo(HardLinkInfo **hlInfoHeadPtr)
{
	HardLinkInfo *hlInfo;
	HardLinkInfo *hlInfoNext;

	if (hlInfoHeadPtr) {
		hlInfo = *hlInfoHeadPtr;
		while (hlInfo) {
			hlInfoNext = hlInfo->next;
			free(hlInfo);
			hlInfo = hlInfoNext;
		}
		*hlInfoHeadPtr = NULL;
	}
}

/* Might be faster (and bigger) if the dev/ino were stored in numeric order ;) */
static HardLinkInfo *findHardLinkInfo(HardLinkInfo *hlInfo, struct stat *statbuf)
{
	while (hlInfo) {
		if (statbuf->st_ino == hlInfo->ino
		 && statbuf->st_dev == hlInfo->dev
		) {
			DBG("found hardlink:'%s'", hlInfo->name);
			break;
		}
		hlInfo = hlInfo->next;
	}
	return hlInfo;
}

/* Put an octal string into the specified buffer.
 * The number is zero padded and possibly NUL terminated.
 * Stores low-order bits only if whole value does not fit. */
static void putOctal(char *cp, int len, off_t value)
{
	char tempBuffer[sizeof(off_t)*3 + 1];
	char *tempString = tempBuffer;
	int width;

	width = sprintf(tempBuffer, "%0*"OFF_FMT"o", len, value);
	tempString += (width - len);

	/* If string has leading zeroes, we can drop one */
	/* and field will have trailing '\0' */
	/* (increases chances of compat with other tars) */
	if (tempString[0] == '0')
		tempString++;

	/* Copy the string to the field */
	memcpy(cp, tempString, len);
}
#define PUT_OCTAL(a, b) putOctal((a), sizeof(a), (b))

static void chksum_and_xwrite(int fd, struct tar_header_t* hp)
{
	/* POSIX says that checksum is done on unsigned bytes
	 * (Sun and HP-UX gets it wrong... more details in
	 * GNU tar source) */
	const unsigned char *cp;
	int chksum, size;

	strcpy(hp->magic, "ustar  ");

	/* Calculate and store the checksum (i.e., the sum of all of the bytes of
	 * the header).  The checksum field must be filled with blanks for the
	 * calculation.  The checksum field is formatted differently from the
	 * other fields: it has 6 digits, a null, then a space -- rather than
	 * digits, followed by a null like the other fields... */
	memset(hp->chksum, ' ', sizeof(hp->chksum));
	cp = (const unsigned char *) hp;
	chksum = 0;
	size = sizeof(*hp);
	do { chksum += *cp++; } while (--size);
	putOctal(hp->chksum, sizeof(hp->chksum)-1, chksum);

	/* Now write the header out to disk */
	xwrite(fd, hp, sizeof(*hp));
}

# if ENABLE_FEATURE_TAR_GNU_EXTENSIONS
static void writeLongname(int fd, int type, const char *name, int dir)
{
	struct prefilled {
		char mode[8];             /* 100-107 */
		char uid[8];              /* 108-115 */
		char gid[8];              /* 116-123 */
		char size[12];            /* 124-135 */
		char mtime[12];           /* 136-147 */
	};
	struct tar_header_t header;
	int size;

	memset(&header, 0, sizeof(header));
	header.typeflag = type;
	strcpy(header.name, "././@LongLink");
	/* This sets mode/uid/gid/mtime to "00...00<NUL>" strings */
	memset(header.mode, '0', sizeof(struct prefilled));
	header.mode [sizeof(header.mode ) - 1] = '\0';
	header.uid  [sizeof(header.uid  ) - 1] = '\0';
	header.gid  [sizeof(header.gid  ) - 1] = '\0';
	/* header.size is filled by '0' now, will be corrected below */
	header.mtime[sizeof(header.mtime) - 1] = '\0';

	dir = !!dir; /* normalize: 0/1 */
	size = strlen(name) + 1 + dir; /* GNU tar uses strlen+1 */
	/* + dir: account for possible '/' */

	PUT_OCTAL(header.size, size);
	chksum_and_xwrite(fd, &header);

	/* Write filename[/] and pad the block. */
	/* dir=0: writes 'name<NUL>', pads */
	/* dir=1: writes 'name', writes '/<NUL>', pads */
	dir *= 2;
	xwrite(fd, name, size - dir);
	xwrite(fd, "/", dir);
	size = (-size) & (TAR_BLOCK_SIZE-1);
	memset(&header, 0, size);
	xwrite(fd, &header, size);
}
# endif

/* Write out a tar header for the specified file/directory/whatever */
static int writeTarHeader(struct TarBallInfo *tbInfo,
		const char *header_name, const char *fileName, struct stat *statbuf)
{
	struct tar_header_t header;

	memset(&header, 0, sizeof(header));

	strncpy(header.name, header_name, sizeof(header.name));

	/* POSIX says to mask mode with 07777. */
	PUT_OCTAL(header.mode, statbuf->st_mode & 07777);
	PUT_OCTAL(header.uid, statbuf->st_uid);
	PUT_OCTAL(header.gid, statbuf->st_gid);
	memset(header.size, '0', sizeof(header.size)-1); /* Regular file size is handled later */
	/* users report that files with negative st_mtime cause trouble, so: */
	PUT_OCTAL(header.mtime, statbuf->st_mtime >= 0 ? statbuf->st_mtime : 0);

	/* Enter the user and group names */
	safe_strncpy(header.uname, get_cached_username(statbuf->st_uid), sizeof(header.uname));
	safe_strncpy(header.gname, get_cached_groupname(statbuf->st_gid), sizeof(header.gname));

	if (tbInfo->hlInfo) {
		/* This is a hard link */
		header.typeflag = LNKTYPE;
		strncpy(header.linkname, tbInfo->hlInfo->name,
				sizeof(header.linkname));
# if ENABLE_FEATURE_TAR_GNU_EXTENSIONS
		/* Write out long linkname if needed */
		if (header.linkname[sizeof(header.linkname)-1])
			writeLongname(tbInfo->tarFd, GNULONGLINK,
					tbInfo->hlInfo->name, 0);
# endif
	} else if (S_ISLNK(statbuf->st_mode)) {
		char *lpath = xmalloc_readlink_or_warn(fileName);
		if (!lpath)
			return FALSE;
		header.typeflag = SYMTYPE;
		strncpy(header.linkname, lpath, sizeof(header.linkname));
# if ENABLE_FEATURE_TAR_GNU_EXTENSIONS
		/* Write out long linkname if needed */
		if (header.linkname[sizeof(header.linkname)-1])
			writeLongname(tbInfo->tarFd, GNULONGLINK, lpath, 0);
# else
		/* If it is larger than 100 bytes, bail out */
		if (header.linkname[sizeof(header.linkname)-1]) {
			free(lpath);
			bb_simple_error_msg("names longer than "NAME_SIZE_STR" chars not supported");
			return FALSE;
		}
# endif
		free(lpath);
	} else if (S_ISDIR(statbuf->st_mode)) {
		header.typeflag = DIRTYPE;
		/* Append '/' only if there is a space for it */
		if (!header.name[sizeof(header.name)-1])
			header.name[strlen(header.name)] = '/';
	} else if (S_ISCHR(statbuf->st_mode)) {
		header.typeflag = CHRTYPE;
		PUT_OCTAL(header.devmajor, major(statbuf->st_rdev));
		PUT_OCTAL(header.devminor, minor(statbuf->st_rdev));
	} else if (S_ISBLK(statbuf->st_mode)) {
		header.typeflag = BLKTYPE;
		PUT_OCTAL(header.devmajor, major(statbuf->st_rdev));
		PUT_OCTAL(header.devminor, minor(statbuf->st_rdev));
	} else if (S_ISFIFO(statbuf->st_mode)) {
		header.typeflag = FIFOTYPE;
	} else if (S_ISREG(statbuf->st_mode)) {
		/* header.size field is 12 bytes long */
		/* Does octal-encoded size fit? */
		uoff_t filesize = statbuf->st_size;
		if (sizeof(filesize) <= 4
		 || filesize <= (uoff_t)0777777777777LL
		) {
			PUT_OCTAL(header.size, filesize);
		}
		/* Does base256-encoded size fit?
		 * It always does unless off_t is wider than 64 bits.
		 */
		else if (ENABLE_FEATURE_TAR_GNU_EXTENSIONS
# if ULLONG_MAX > 0xffffffffffffffffLL /* 2^64-1 */
		 && (filesize <= 0x3fffffffffffffffffffffffLL)
# endif
		) {
			/* GNU tar uses "base-256 encoding" for very large numbers.
			 * Encoding is binary, with highest bit always set as a marker
			 * and sign in next-highest bit:
			 * 80 00 .. 00 - zero
			 * bf ff .. ff - largest positive number
			 * ff ff .. ff - minus 1
			 * c0 00 .. 00 - smallest negative number
			 */
			char *p8 = header.size + sizeof(header.size);
			do {
				*--p8 = (uint8_t)filesize;
				filesize >>= 8;
			} while (p8 != header.size);
			*p8 |= 0x80;
		} else {
			bb_error_msg_and_die("can't store file '%s' "
				"of size %"OFF_FMT"u, aborting",
				fileName, statbuf->st_size);
		}
		header.typeflag = REGTYPE;
	} else {
		bb_error_msg("%s: unknown file type", fileName);
		return FALSE;
	}

# if ENABLE_FEATURE_TAR_GNU_EXTENSIONS
	/* Write out long name if needed */
	/* (we, like GNU tar, output long linkname *before* long name) */
	if (header.name[sizeof(header.name)-1])
		writeLongname(tbInfo->tarFd, GNULONGNAME,
				header_name, S_ISDIR(statbuf->st_mode));
# endif

	/* Now write the header out to disk */
	chksum_and_xwrite(tbInfo->tarFd, &header);

	/* Now do the verbose thing (or not) */
	if (tbInfo->verboseFlag) {
		FILE *vbFd = stdout;

		/* If archive goes to stdout, verbose goes to stderr */
		if (tbInfo->tarFd == STDOUT_FILENO)
			vbFd = stderr;
		/* GNU "tar cvvf" prints "extended" listing a-la "ls -l" */
		/* We don't have such excesses here: for us "v" == "vv" */
		/* '/' is probably a GNUism */
		fprintf(vbFd, "%s%s\n", header_name,
				S_ISDIR(statbuf->st_mode) ? "/" : "");
	}

	return TRUE;
}

# if ENABLE_FEATURE_TAR_FROM
static int exclude_file(const llist_t *excluded_files, const char *file)
{
	while (excluded_files) {
		if (excluded_files->data[0] == '/') {
			if (fnmatch(excluded_files->data, file,
					FNM_PATHNAME | FNM_LEADING_DIR) == 0)
				return 1;
		} else {
			const char *p;

			for (p = file; p[0] != '\0'; p++) {
				if ((p == file || p[-1] == '/')
				 && p[0] != '/'
				 && fnmatch(excluded_files->data, p,
						FNM_PATHNAME | FNM_LEADING_DIR) == 0
				) {
					return 1;
				}
			}
		}
		excluded_files = excluded_files->link;
	}

	return 0;
}
# else
#  define exclude_file(excluded_files, file) 0
# endif

static int FAST_FUNC writeFileToTarball(const char *fileName, struct stat *statbuf,
			void *userData, int depth UNUSED_PARAM)
{
	struct TarBallInfo *tbInfo = (struct TarBallInfo *) userData;
	const char *header_name;
	int inputFileFd = -1;

	DBG("writeFileToTarball('%s')", fileName);

	/* Strip leading '/' and such (must be before memorizing hardlink's name) */
	header_name = strip_unsafe_prefix(fileName);

	if (header_name[0] == '\0')
		return TRUE;

	/* It is against the rules to archive a socket */
	if (S_ISSOCK(statbuf->st_mode)) {
		bb_error_msg("%s: socket ignored", fileName);
		return TRUE;
	}

	/*
	 * Check to see if we are dealing with a hard link.
	 * If so -
	 * Treat the first occurrence of a given dev/inode as a file while
	 * treating any additional occurrences as hard links.  This is done
	 * by adding the file information to the HardLinkInfo linked list.
	 */
	tbInfo->hlInfo = NULL;
	if (!S_ISDIR(statbuf->st_mode) && statbuf->st_nlink > 1) {
		DBG("'%s': st_nlink > 1", header_name);
		tbInfo->hlInfo = findHardLinkInfo(tbInfo->hlInfoHead, statbuf);
		if (tbInfo->hlInfo == NULL) {
			DBG("'%s': addHardLinkInfo", header_name);
			addHardLinkInfo(&tbInfo->hlInfoHead, statbuf, header_name);
		}
	}

#if ENABLE_PLATFORM_POSIX || ENABLE_FEATURE_EXTRA_FILE_DATA
	/* It is a bad idea to store the archive we are in the process of creating,
	 * so check the device and inode to be sure that this particular file isn't
	 * the new tarball */
	if (tbInfo->tarFileStatBuf.st_dev == statbuf->st_dev
	 && tbInfo->tarFileStatBuf.st_ino == statbuf->st_ino
# if ENABLE_FEATURE_EXTRA_FILE_DATA
	 /* ignore invalid inode numbers */
	 && statbuf->st_ino != 0
# endif
	) {
		bb_error_msg("%s: file is the archive; skipping", fileName);
		return TRUE;
	}
#endif

	if (exclude_file(tbInfo->excludeList, header_name))
		return SKIP;

# if !ENABLE_FEATURE_TAR_GNU_EXTENSIONS
	if (strlen(header_name) >= NAME_SIZE) {
		bb_simple_error_msg("names longer than "NAME_SIZE_STR" chars not supported");
		return TRUE;
	}
# endif

	/* Is this a regular file? */
	if (tbInfo->hlInfo == NULL && S_ISREG(statbuf->st_mode)) {
		/* open the file we want to archive, and make sure all is well */
		inputFileFd = open_or_warn(fileName, O_RDONLY);
		if (inputFileFd < 0) {
			return FALSE;
		}
	}

	/* Add an entry to the tarball */
	if (writeTarHeader(tbInfo, header_name, fileName, statbuf) == FALSE) {
		return FALSE;
	}

	/* If it was a regular file, write out the body */
	if (inputFileFd >= 0) {
		size_t readSize;
		/* Write the file to the archive. */
		/* We record size into header first, */
		/* and then write out file. If file shrinks in between, */
		/* tar will be corrupted. So we don't allow for that. */
		/* NB: GNU tar 1.16 warns and pads with zeroes */
		/* or even seeks back and updates header */
		bb_copyfd_exact_size(inputFileFd, tbInfo->tarFd, statbuf->st_size);
		////off_t readSize;
		////readSize = bb_copyfd_size(inputFileFd, tbInfo->tarFd, statbuf->st_size);
		////if (readSize != statbuf->st_size && readSize >= 0) {
		////	bb_error_msg_and_die("short read from %s, aborting", fileName);
		////}

		/* Check that file did not grow in between? */
		/* if (safe_read(inputFileFd, 1) == 1) warn but continue? */

		close(inputFileFd);

		/* Pad the file up to the tar block size */
		/* (a few tricks here in the name of code size) */
		readSize = (-(int)statbuf->st_size) & (TAR_BLOCK_SIZE-1);
		memset(block_buf, 0, readSize);
		xwrite(tbInfo->tarFd, block_buf, readSize);
	}

	return TRUE;
}

#if SEAMLESS_COMPRESSION
#if !ENABLE_PLATFORM_MINGW32
/* Don't inline: vfork scares gcc and pessimizes code */
static void NOINLINE vfork_compressor(int tar_fd, const char *gzip)
{
	// On Linux, vfork never unpauses parent early, although standard
	// allows for that. Do we want to waste bytes checking for it?
#  define WAIT_FOR_CHILD 0
	volatile int vfork_exec_errno = 0;
	struct fd_pair data;
#  if WAIT_FOR_CHILD
	struct fd_pair status;
	xpiped_pair(status);
#  endif
	xpiped_pair(data);

	signal(SIGPIPE, SIG_IGN); /* we only want EPIPE on errors */

	if (xvfork() == 0) {
		/* child */
		int tfd;
		/* NB: close _first_, then move fds! */
		close(data.wr);
#  if WAIT_FOR_CHILD
		close(status.rd);
		/* status.wr will close only on exec -
		 * parent waits for this close to happen */
		fcntl(status.wr, F_SETFD, FD_CLOEXEC);
#  endif
		/* copy it: parent's tar_fd variable must not change */
		tfd = tar_fd;
		if (tfd == 0) {
			/* Output tar fd may be zero.
			 * xmove_fd(data.rd, 0) would destroy it.
			 * Reproducer:
			 *  exec 0>&-
			 *  exec 1>&-
			 *  tar czf Z.tar.gz FILE
			 * Swapping move_fd's order wouldn't work:
			 * data.rd is 1 and _it_ would be destroyed.
			 */
			tfd = dup(tfd);
		}
		xmove_fd(data.rd, 0);
		xmove_fd(tfd, 1);

		/* exec gzip/bzip2/... program */
		//BB_EXECLP(gzip, gzip, "-f", (char *)0); - WRONG for "xz",
		// if xz is an enabled applet, it'll be a version which
		// can only decompress. We do need to execute external
		// program, not applet.
		execlp(gzip, gzip, "-f", (char *)0);

		vfork_exec_errno = errno;
		_exit(EXIT_FAILURE);
	}

	/* parent */
	xmove_fd(data.wr, tar_fd);
	close(data.rd);
#  if WAIT_FOR_CHILD
	close(status.wr);
	while (1) {
		/* Wait until child execs (or fails to) */
		char buf;
		int n = full_read(status.rd, &buf, 1);
		if (n < 0 /* && errno == EAGAIN */)
			continue;	/* try it again */
	}
	close(status.rd);
#  endif
	if (vfork_exec_errno) {
		errno = vfork_exec_errno;
		bb_perror_msg_and_die("can't execute '%s'", gzip);
	}
}
#else
static pid_t vfork_compressor(int tar_fd, const char *gzip)
{
	char *cmd;
	int fd1;
	pid_t pid;

	if (find_applet_by_name(gzip) >= 0) {
		cmd = xasprintf("%s --busybox %s -cf -", bb_busybox_exec_path, gzip);
	}
	else {
		cmd = xasprintf("%s -cf -", gzip);
	}
	if ( (fd1=mingw_popen_fd(cmd, "w", tar_fd, &pid)) == -1 ) {
		bb_perror_msg_and_die("can't execute '%s'", gzip);
	}
	free(cmd);
	xmove_fd(fd1, tar_fd);
	return pid;
}
#endif /* ENABLE_PLATFORM_MINGW32 */
#endif /* SEAMLESS_COMPRESSION */


# if !SEAMLESS_COMPRESSION
/* Do not pass gzip flag to writeTarFile() */
#define writeTarFile(tbInfo, recurseFlags, filelist, gzip) \
	writeTarFile(tbInfo, recurseFlags, filelist)
# endif
/* gcc 4.2.1 inlines it, making code bigger */
static NOINLINE int writeTarFile(
	struct TarBallInfo *tbInfo,
	int recurseFlags,
	const llist_t *filelist,
	const char *gzip)
{
	int errorFlag = FALSE;
	IF_PLATFORM_MINGW32(pid_t pid = 0;)

	/*tbInfo->hlInfoHead = NULL; - already is */

#if ENABLE_PLATFORM_POSIX || ENABLE_FEATURE_EXTRA_FILE_DATA
	/* Store the stat info for the tarball's file, so
	 * can avoid including the tarball into itself....  */
	xfstat(tbInfo->tarFd, &tbInfo->tarFileStatBuf, "can't stat tar file");
#endif

# if SEAMLESS_COMPRESSION
	if (gzip)
		IF_PLATFORM_MINGW32(pid = )vfork_compressor(tbInfo->tarFd, gzip);
#endif

	/* Read the directory/files and iterate over them one at a time */
	while (filelist) {
		if (!recursive_action(filelist->data, recurseFlags,
				writeFileToTarball, writeFileToTarball, tbInfo, 0)
		) {
			errorFlag = TRUE;
		}
		filelist = filelist->link;
	}
	/* Write two empty blocks to the end of the archive */
	memset(block_buf, 0, 2*TAR_BLOCK_SIZE);
	xwrite(tbInfo->tarFd, block_buf, 2*TAR_BLOCK_SIZE);

	/* To be pedantically correct, we would check if the tarball
	 * is smaller than 20 tar blocks, and pad it if it was smaller,
	 * but that isn't necessary for GNU tar interoperability, and
	 * so is considered a waste of space */

	/* Close so the child process (if any) will exit */
	close(tbInfo->tarFd);

	/* Hang up the tools, close up shop, head home */
	if (ENABLE_FEATURE_CLEAN_UP)
		freeHardLinkInfo(&tbInfo->hlInfoHead);

	if (errorFlag)
		bb_simple_error_msg("error exit delayed from previous errors");

# if SEAMLESS_COMPRESSION
	if (gzip) {
		int status;
#if !ENABLE_PLATFORM_MINGW32
		if (safe_waitpid(-1, &status, 0) == -1)
<<<<<<< HEAD
#else
		if (safe_waitpid(pid, &status, 0) == -1)
#endif
			bb_perror_msg("waitpid");
=======
			bb_simple_perror_msg("waitpid");
>>>>>>> ac78f2ac
		else if (!WIFEXITED(status) || WEXITSTATUS(status))
			/* gzip was killed or has exited with nonzero! */
			errorFlag = TRUE;
	}
# endif
	return errorFlag;
}

#endif /* FEATURE_TAR_CREATE */

#if ENABLE_FEATURE_TAR_FROM
static llist_t *append_file_list_to_list(llist_t *list)
{
	llist_t *newlist = NULL;

	while (list) {
		FILE *src_stream;
		char *line;

		src_stream = xfopen_stdin(llist_pop(&list));
		while ((line = xmalloc_fgetline(src_stream)) != NULL) {
			/* kill trailing '/' unless the string is just "/" */
			char *cp = last_char_is(line, '/');
			if (cp > line)
				*cp = '\0';
			llist_add_to_end(&newlist, line);
		}
		fclose(src_stream);
	}
	return newlist;
}
#endif

//usage:#define tar_trivial_usage
//usage:	IF_FEATURE_TAR_CREATE("c|") "x|t [-"
//usage:	IF_FEATURE_SEAMLESS_Z("Z")
//usage:	IF_FEATURE_SEAMLESS_GZ("z")
//usage:	IF_FEATURE_SEAMLESS_XZ("J")
//usage:	IF_FEATURE_SEAMLESS_BZ2("j")
//usage:	"a"
//usage:	IF_FEATURE_TAR_CREATE("h")
//usage:	IF_FEATURE_TAR_NOPRESERVE_TIME("m")
//usage:	"vokO] "
//usage:	"[-f TARFILE] [-C DIR] "
//usage:	IF_FEATURE_TAR_FROM("[-T FILE] [-X FILE] "IF_FEATURE_TAR_LONG_OPTIONS("[--exclude PATTERN]... "))
//usage:	"[FILE]..."
//usage:#define tar_full_usage "\n\n"
//usage:	IF_FEATURE_TAR_CREATE("Create, extract, ")
//usage:	IF_NOT_FEATURE_TAR_CREATE("Extract ")
//usage:	"or list files from a tar file"
//usage:     "\n"
//usage:	IF_FEATURE_TAR_CREATE(
//usage:     "\n	c	Create"
//usage:	)
//usage:     "\n	x	Extract"
//usage:     "\n	t	List"
//usage:     "\n	-f FILE	Name of TARFILE ('-' for stdin/out)"
//usage:     "\n	-C DIR	Change to DIR before operation"
//usage:     "\n	-v	Verbose"
//usage:     "\n	-O	Extract to stdout"
//usage:	IF_FEATURE_TAR_NOPRESERVE_TIME(
//usage:     "\n	-m	Don't restore mtime"
//usage:	)
//usage:     "\n	-o	Don't restore user:group"
///////:-p - accepted but ignored, restores mode (aliases in GNU tar: --preserve-permissions, --same-permissions)
//usage:     "\n	-k	Don't replace existing files"
//usage:	IF_FEATURE_SEAMLESS_Z(
//usage:     "\n	-Z	(De)compress using compress"
//usage:	)
//usage:	IF_FEATURE_SEAMLESS_GZ(
//usage:     "\n	-z	(De)compress using gzip"
//usage:	)
//usage:	IF_FEATURE_SEAMLESS_XZ(
//usage:     "\n	-J	(De)compress using xz"
//usage:	)
//usage:	IF_FEATURE_SEAMLESS_BZ2(
//usage:     "\n	-j	(De)compress using bzip2"
//usage:	)
//usage:     "\n	-a	(De)compress based on extension"
//usage:	IF_FEATURE_TAR_CREATE(
//usage:     "\n	-h	Follow symlinks"
//usage:	)
//usage:	IF_FEATURE_TAR_FROM(
//usage:     "\n	-T FILE	File with names to include"
//usage:     "\n	-X FILE	File with glob patterns to exclude"
//usage:	IF_FEATURE_TAR_LONG_OPTIONS(
//usage:     "\n	--exclude PATTERN	Glob pattern to exclude"
//usage:	)
//usage:	)
//usage:
//usage:#define tar_example_usage
//usage:       "$ zcat /tmp/tarball.tar.gz | tar -xf -\n"
//usage:       "$ tar -cf /tmp/tarball.tar /usr/local\n"

// Supported but aren't in --help:
//	lzma
//	no-recursion
//	numeric-owner
//	no-same-permissions
//	overwrite
//IF_FEATURE_TAR_TO_COMMAND(
//	to-command
//)

enum {
	OPTBIT_KEEP_OLD = 8,
	IF_FEATURE_TAR_CREATE(   OPTBIT_CREATE      ,)
	IF_FEATURE_TAR_CREATE(   OPTBIT_DEREFERENCE ,)
	IF_FEATURE_SEAMLESS_BZ2( OPTBIT_BZIP2       ,)
	IF_FEATURE_TAR_FROM(     OPTBIT_INCLUDE_FROM,)
	IF_FEATURE_TAR_FROM(     OPTBIT_EXCLUDE_FROM,)
	IF_FEATURE_SEAMLESS_GZ(  OPTBIT_GZIP        ,)
	IF_FEATURE_SEAMLESS_XZ(  OPTBIT_XZ          ,)
	IF_FEATURE_SEAMLESS_Z(   OPTBIT_COMPRESS    ,) // 16th bit
	OPTBIT_AUTOCOMPRESS_BY_EXT,
	IF_FEATURE_TAR_NOPRESERVE_TIME(OPTBIT_NOPRESERVE_TIME,)
#if ENABLE_FEATURE_TAR_LONG_OPTIONS
	OPTBIT_STRIP_COMPONENTS,
	IF_FEATURE_SEAMLESS_LZMA(OPTBIT_LZMA        ,)
	OPTBIT_NORECURSION,
	IF_FEATURE_TAR_TO_COMMAND(OPTBIT_2COMMAND   ,)
	OPTBIT_NUMERIC_OWNER,
	OPTBIT_NOPRESERVE_PERM,
	OPTBIT_OVERWRITE,
#endif
	OPT_TEST         = 1 << 0, // t
	OPT_EXTRACT      = 1 << 1, // x
	OPT_BASEDIR      = 1 << 2, // C
	OPT_TARNAME      = 1 << 3, // f
	OPT_2STDOUT      = 1 << 4, // O
	OPT_NOPRESERVE_OWNER = 1 << 5, // o == no-same-owner
	OPT_P            = 1 << 6, // p
	OPT_VERBOSE      = 1 << 7, // v
	OPT_KEEP_OLD     = 1 << 8, // k
	OPT_CREATE       = IF_FEATURE_TAR_CREATE(   (1 << OPTBIT_CREATE      )) + 0, // c
	OPT_DEREFERENCE  = IF_FEATURE_TAR_CREATE(   (1 << OPTBIT_DEREFERENCE )) + 0, // h
	OPT_BZIP2        = IF_FEATURE_SEAMLESS_BZ2( (1 << OPTBIT_BZIP2       )) + 0, // j
	OPT_INCLUDE_FROM = IF_FEATURE_TAR_FROM(     (1 << OPTBIT_INCLUDE_FROM)) + 0, // T
	OPT_EXCLUDE_FROM = IF_FEATURE_TAR_FROM(     (1 << OPTBIT_EXCLUDE_FROM)) + 0, // X
	OPT_GZIP         = IF_FEATURE_SEAMLESS_GZ(  (1 << OPTBIT_GZIP        )) + 0, // z
	OPT_XZ           = IF_FEATURE_SEAMLESS_XZ(  (1 << OPTBIT_XZ          )) + 0, // J
	OPT_COMPRESS     = IF_FEATURE_SEAMLESS_Z(   (1 << OPTBIT_COMPRESS    )) + 0, // Z
	OPT_AUTOCOMPRESS_BY_EXT = 1 << OPTBIT_AUTOCOMPRESS_BY_EXT,                   // a
	OPT_NOPRESERVE_TIME  = IF_FEATURE_TAR_NOPRESERVE_TIME((1 << OPTBIT_NOPRESERVE_TIME)) + 0, // m
	OPT_STRIP_COMPONENTS = IF_FEATURE_TAR_LONG_OPTIONS((1 << OPTBIT_STRIP_COMPONENTS)) + 0, // strip-components
	OPT_LZMA             = IF_FEATURE_TAR_LONG_OPTIONS(IF_FEATURE_SEAMLESS_LZMA((1 << OPTBIT_LZMA))) + 0, // lzma
	OPT_NORECURSION      = IF_FEATURE_TAR_LONG_OPTIONS((1 << OPTBIT_NORECURSION    )) + 0, // no-recursion
	OPT_2COMMAND         = IF_FEATURE_TAR_TO_COMMAND(  (1 << OPTBIT_2COMMAND       )) + 0, // to-command
	OPT_NUMERIC_OWNER    = IF_FEATURE_TAR_LONG_OPTIONS((1 << OPTBIT_NUMERIC_OWNER  )) + 0, // numeric-owner
	OPT_NOPRESERVE_PERM  = IF_FEATURE_TAR_LONG_OPTIONS((1 << OPTBIT_NOPRESERVE_PERM)) + 0, // no-same-permissions
	OPT_OVERWRITE        = IF_FEATURE_TAR_LONG_OPTIONS((1 << OPTBIT_OVERWRITE      )) + 0, // overwrite

	OPT_ANY_COMPRESS = (OPT_BZIP2 | OPT_LZMA | OPT_GZIP | OPT_XZ | OPT_COMPRESS),
};
#if ENABLE_FEATURE_TAR_LONG_OPTIONS
static const char tar_longopts[] ALIGN1 =
	"list\0"                No_argument       "t"
	"extract\0"             No_argument       "x"
	"directory\0"           Required_argument "C"
	"file\0"                Required_argument "f"
	"to-stdout\0"           No_argument       "O"
	/* do not restore owner */
	/* Note: GNU tar handles 'o' as no-same-owner only on extract,
	 * on create, 'o' is --old-archive. We do not support --old-archive. */
	"no-same-owner\0"       No_argument       "o"
	"same-permissions\0"    No_argument       "p"
	"verbose\0"             No_argument       "v"
	"keep-old\0"            No_argument       "k"
# if ENABLE_FEATURE_TAR_CREATE
	"create\0"              No_argument       "c"
	"dereference\0"         No_argument       "h"
# endif
# if ENABLE_FEATURE_SEAMLESS_BZ2
	"bzip2\0"               No_argument       "j"
# endif
# if ENABLE_FEATURE_TAR_FROM
	"files-from\0"          Required_argument "T"
	"exclude-from\0"        Required_argument "X"
# endif
# if ENABLE_FEATURE_SEAMLESS_GZ
	"gzip\0"                No_argument       "z"
# endif
# if ENABLE_FEATURE_SEAMLESS_XZ
	"xz\0"                  No_argument       "J"
# endif
# if ENABLE_FEATURE_SEAMLESS_Z
	"compress\0"            No_argument       "Z"
# endif
	"auto-compress\0"       No_argument       "a"
# if ENABLE_FEATURE_TAR_NOPRESERVE_TIME
	"touch\0"               No_argument       "m"
# endif
	"strip-components\0"	Required_argument "\xf8"
# if ENABLE_FEATURE_SEAMLESS_LZMA
	"lzma\0"                No_argument       "\xf9"
# endif
	"no-recursion\0"	No_argument       "\xfa"
# if ENABLE_FEATURE_TAR_TO_COMMAND
	"to-command\0"		Required_argument "\xfb"
# endif
	/* use numeric uid/gid from tar header, not textual */
	"numeric-owner\0"       No_argument       "\xfc"
	/* do not restore mode */
	"no-same-permissions\0" No_argument       "\xfd"
	/* on unpack, open with O_TRUNC and !O_EXCL */
	"overwrite\0"           No_argument       "\xfe"
	/* --exclude takes next bit position in option mask, */
	/* therefore we have to put it _after_ --no-same-permissions */
# if ENABLE_FEATURE_TAR_FROM
	"exclude\0"             Required_argument "\xff"
# endif
	;
# define GETOPT32 getopt32long
# define LONGOPTS ,tar_longopts
#else
# define GETOPT32 getopt32
# define LONGOPTS
#endif

int tar_main(int argc, char **argv) MAIN_EXTERNALLY_VISIBLE;
int tar_main(int argc UNUSED_PARAM, char **argv)
{
	archive_handle_t *tar_handle;
	char *base_dir = NULL;
	const char *tar_filename = "-";
	unsigned opt;
	int verboseFlag = 0;
#if ENABLE_FEATURE_TAR_LONG_OPTIONS && ENABLE_FEATURE_TAR_FROM
	llist_t *excludes = NULL;
#endif
	INIT_G();

	/* Initialise default values */
	tar_handle = init_handle();
	tar_handle->ah_flags = ARCHIVE_CREATE_LEADING_DIRS
	                     | ARCHIVE_RESTORE_DATE
	                     | ARCHIVE_UNLINK_OLD;

	/* Apparently only root's tar preserves perms (see bug 3844) */
	if (getuid() != 0)
		tar_handle->ah_flags |= ARCHIVE_DONT_RESTORE_PERM;

#if ENABLE_DESKTOP
	/* Lie to buildroot when it starts asking stupid questions. */
	if (argv[1] && strcmp(argv[1], "--version") == 0) {
		// Output of 'tar --version' examples:
		// tar (GNU tar) 1.15.1
		// tar (GNU tar) 1.25
		// bsdtar 2.8.3 - libarchive 2.8.3
		puts("tar (busybox) " BB_VER);
		return 0;
	}
#endif
	if (argv[1] && argv[1][0] != '-' && argv[1][0] != '\0') {
		/* Compat:
		 * 1st argument without dash handles options with parameters
		 * differently from dashed one: it takes *next argv[i]*
		 * as parameter even if there are more chars in 1st argument:
		 *  "tar fx TARFILE" - "x" is not taken as f's param
		 *  but is interpreted as -x option
		 *  "tar -xf TARFILE" - dashed equivalent of the above
		 *  "tar -fx ..." - "x" is taken as f's param
		 * getopt32 wouldn't handle 1st command correctly.
		 * Unfortunately, people do use such commands.
		 * We massage argv[1] to work around it by moving 'f'
		 * to the end of the string.
		 * More contrived "tar fCx TARFILE DIR" still fails,
		 * but such commands are much less likely to be used.
		 */
		char *f = strchr(argv[1], 'f');
		if (f) {
			while (f[1] != '\0') {
				*f = f[1];
				f++;
			}
			*f = 'f';
		}
		/* Prepend '-' to the first argument  */
		argv[1] = xasprintf("-%s", argv[1]);
	}
	opt = GETOPT32(argv, "^"
		"txC:f:Oopvk"
		IF_FEATURE_TAR_CREATE(   "ch"    )
		IF_FEATURE_SEAMLESS_BZ2( "j"     )
		IF_FEATURE_TAR_FROM(     "T:*X:*")
		IF_FEATURE_SEAMLESS_GZ(  "z"     )
		IF_FEATURE_SEAMLESS_XZ(  "J"     )
		IF_FEATURE_SEAMLESS_Z(   "Z"     )
		"a"
		IF_FEATURE_TAR_NOPRESERVE_TIME("m")
		IF_FEATURE_TAR_LONG_OPTIONS("\xf8:") // --strip-components
		"\0"
		"tt:vv:" // count -t,-v
#if ENABLE_FEATURE_TAR_LONG_OPTIONS && ENABLE_FEATURE_TAR_FROM
		"\xff::" // --exclude=PATTERN is a list
#endif
		IF_FEATURE_TAR_CREATE("c:") "t:x:" // at least one of these is reqd
		IF_FEATURE_TAR_CREATE("c--tx:t--cx:x--ct") // mutually exclusive
		IF_NOT_FEATURE_TAR_CREATE("t--x:x--t") // mutually exclusive
#if ENABLE_FEATURE_TAR_LONG_OPTIONS
		":\xf9+" // --strip-components=NUM
#endif
		LONGOPTS
		, &base_dir // -C dir
		, &tar_filename // -f filename
		IF_FEATURE_TAR_FROM(, &(tar_handle->accept)) // T
		IF_FEATURE_TAR_FROM(, &(tar_handle->reject)) // X
#if ENABLE_FEATURE_TAR_LONG_OPTIONS
		, &tar_handle->tar__strip_components // --strip-components
#endif
		IF_FEATURE_TAR_TO_COMMAND(, &(tar_handle->tar__to_command)) // --to-command
#if ENABLE_FEATURE_TAR_LONG_OPTIONS && ENABLE_FEATURE_TAR_FROM
		, &excludes // --exclude
#endif
		, &verboseFlag // combined count for -t and -v
		, &verboseFlag // combined count for -t and -v
		);
#if DBG_OPTION_PARSING
	bb_error_msg("opt: 0x%08x", opt);
# define showopt(o) bb_error_msg("opt & %s(%x):\t%x", #o, o, opt & o);
	showopt(OPT_TEST            );
	showopt(OPT_EXTRACT         );
	showopt(OPT_BASEDIR         );
	showopt(OPT_TARNAME         );
	showopt(OPT_2STDOUT         );
	showopt(OPT_NOPRESERVE_OWNER);
	showopt(OPT_P               );
	showopt(OPT_VERBOSE         );
	showopt(OPT_KEEP_OLD        );
	showopt(OPT_CREATE          );
	showopt(OPT_DEREFERENCE     );
	showopt(OPT_BZIP2           );
	showopt(OPT_INCLUDE_FROM    );
	showopt(OPT_EXCLUDE_FROM    );
	showopt(OPT_GZIP            );
	showopt(OPT_XZ              );
	showopt(OPT_COMPRESS        );
	showopt(OPT_AUTOCOMPRESS_BY_EXT);
	showopt(OPT_NOPRESERVE_TIME );
	showopt(OPT_STRIP_COMPONENTS);
	showopt(OPT_LZMA            );
	showopt(OPT_NORECURSION     );
	showopt(OPT_2COMMAND        );
	showopt(OPT_NUMERIC_OWNER   );
	showopt(OPT_NOPRESERVE_PERM );
	showopt(OPT_OVERWRITE       );
	showopt(OPT_ANY_COMPRESS    );
	bb_error_msg("base_dir:'%s'", base_dir);
	bb_error_msg("tar_filename:'%s'", tar_filename);
	bb_error_msg("verboseFlag:%d", verboseFlag);
	bb_error_msg("tar_handle->tar__to_command:'%s'", tar_handle->tar__to_command);
	bb_error_msg("tar_handle->tar__strip_components:%u", tar_handle->tar__strip_components);
	return 0;
# undef showopt
#endif
	argv += optind;

	if (verboseFlag)
		tar_handle->action_header = header_verbose_list;
	if (verboseFlag == 1)
		tar_handle->action_header = header_list;

	if (opt & OPT_EXTRACT)
		tar_handle->action_data = data_extract_all;

	if (opt & OPT_2STDOUT)
		tar_handle->action_data = data_extract_to_stdout;

	if (opt & OPT_2COMMAND) {
		putenv((char*)"TAR_FILETYPE=f");
		signal(SIGPIPE, SIG_IGN);
		tar_handle->action_data = data_extract_to_command;
		IF_FEATURE_TAR_TO_COMMAND(tar_handle->tar__to_command_shell = xstrdup(get_shell_name());)
	}

	if (opt & OPT_KEEP_OLD)
		tar_handle->ah_flags &= ~ARCHIVE_UNLINK_OLD;

	if (opt & OPT_NUMERIC_OWNER)
		tar_handle->ah_flags |= ARCHIVE_NUMERIC_OWNER;

	if (opt & OPT_NOPRESERVE_OWNER)
		tar_handle->ah_flags |= ARCHIVE_DONT_RESTORE_OWNER;

	if (opt & OPT_NOPRESERVE_PERM)
		tar_handle->ah_flags |= ARCHIVE_DONT_RESTORE_PERM;

	if (opt & OPT_OVERWRITE) {
		tar_handle->ah_flags &= ~ARCHIVE_UNLINK_OLD;
		tar_handle->ah_flags |= ARCHIVE_O_TRUNC;
	}

	if (opt & OPT_NOPRESERVE_TIME)
		tar_handle->ah_flags &= ~ARCHIVE_RESTORE_DATE;

#if ENABLE_FEATURE_TAR_FROM
	tar_handle->reject = append_file_list_to_list(tar_handle->reject);
# if ENABLE_FEATURE_TAR_LONG_OPTIONS
	/* Append excludes to reject */
	while (excludes) {
		llist_t *next = excludes->link;
		excludes->link = tar_handle->reject;
		tar_handle->reject = excludes;
		excludes = next;
	}
# endif
	tar_handle->accept = append_file_list_to_list(tar_handle->accept);
#endif

	/* Setup an array of filenames to work with */
	/* TODO: This is the same as in ar, make a separate function? */
	while (*argv) {
		/* kill trailing '/' unless the string is just "/" */
		char *cp = last_char_is(*argv, '/');
		if (cp > *argv)
			*cp = '\0';
		llist_add_to_end(&tar_handle->accept, *argv);
		argv++;
	}

	if (tar_handle->accept || tar_handle->reject)
		tar_handle->filter = filter_accept_reject_list;

	/* Open the tar file */
	{
		int tar_fd = STDIN_FILENO;
		int flags = O_RDONLY;

		if (opt & OPT_CREATE) {
			/* Make sure there is at least one file to tar up */
			if (tar_handle->accept == NULL)
				bb_simple_error_msg_and_die("empty archive");

			tar_fd = STDOUT_FILENO;
			/* Mimicking GNU tar 1.15.1: */
			flags = O_WRONLY | O_CREAT | O_TRUNC;
		}

		if (LONE_DASH(tar_filename)) {
			tar_handle->src_fd = tar_fd;
			tar_handle->seek = seek_by_read;
		} else
		if (ENABLE_FEATURE_TAR_AUTODETECT
		 && ENABLE_FEATURE_SEAMLESS_LZMA
		 && flags == O_RDONLY
		 && !(opt & OPT_ANY_COMPRESS)
		 && is_suffixed_with(tar_filename, ".lzma")
		/* We do this only for .lzma files, they have no signature.
		 * All other compression formats are recognized in
		 * get_header_tar() when first tar block has invalid format.
		 * Doing it here for all filenames would falsely trigger
		 * on e.g. tarball with 1st file named "BZh5".
		 */
		) {
			tar_handle->src_fd = open_zipped(tar_filename, /*fail_if_not_compressed:*/ 0);
			if (tar_handle->src_fd < 0)
				bb_perror_msg_and_die("can't open '%s'", tar_filename);
		} else {
			tar_handle->src_fd = xopen(tar_filename, flags);
#if ENABLE_FEATURE_TAR_CREATE
			if ((OPT_GZIP | OPT_BZIP2 | OPT_XZ | OPT_LZMA) != 0 /* at least one is config-enabled */
			 && (opt & OPT_AUTOCOMPRESS_BY_EXT)
			 && flags != O_RDONLY
			) {
				if (OPT_GZIP != 0 && is_suffixed_with(tar_filename, "gz"))
					opt |= OPT_GZIP;
				if (OPT_BZIP2 != 0 && is_suffixed_with(tar_filename, "bz2"))
					opt |= OPT_BZIP2;
				if (OPT_XZ != 0 && is_suffixed_with(tar_filename, "xz"))
					opt |= OPT_XZ;
				if (OPT_LZMA != 0 && is_suffixed_with(tar_filename, "lzma"))
					opt |= OPT_LZMA;
			}
#endif
		}
	}

	if (base_dir)
		xchdir(base_dir);

#if ENABLE_FEATURE_TAR_CREATE
	/* Create an archive */
	if (opt & OPT_CREATE) {
		struct TarBallInfo *tbInfo;
# if SEAMLESS_COMPRESSION
		const char *zipMode = NULL;
		if (opt & OPT_COMPRESS)
			zipMode = "compress";
		if (opt & OPT_GZIP)
			zipMode = "gzip";
		if (opt & OPT_BZIP2)
			zipMode = "bzip2";
		if (opt & OPT_LZMA)
			zipMode = "lzma";
		if (opt & OPT_XZ)
			zipMode = "xz";
# endif
		tbInfo = xzalloc(sizeof(*tbInfo));
		tbInfo->tarFd = tar_handle->src_fd;
		tbInfo->verboseFlag = verboseFlag;
# if ENABLE_FEATURE_TAR_FROM
		tbInfo->excludeList = tar_handle->reject;
# endif
		/* NB: writeTarFile() closes tar_handle->src_fd */
		return writeTarFile(tbInfo,
				(opt & OPT_DEREFERENCE ? ACTION_FOLLOWLINKS : 0)
				| (opt & OPT_NORECURSION ? 0 : ACTION_RECURSE),
				tar_handle->accept,
				zipMode);
	}
#endif

	if (opt & OPT_ANY_COMPRESS) {
		USE_FOR_MMU(IF_DESKTOP(long long) int FAST_FUNC (*xformer)(transformer_state_t *xstate);)
		USE_FOR_NOMMU(const char *xformer_prog;)

		if (opt & OPT_COMPRESS) {
			USE_FOR_MMU(IF_FEATURE_SEAMLESS_Z(xformer = unpack_Z_stream;))
			USE_FOR_NOMMU(xformer_prog = "uncompress";)
		}
		if (opt & OPT_GZIP) {
			USE_FOR_MMU(IF_FEATURE_SEAMLESS_GZ(xformer = unpack_gz_stream;))
			USE_FOR_NOMMU(xformer_prog = "gunzip";)
		}
		if (opt & OPT_BZIP2) {
			USE_FOR_MMU(IF_FEATURE_SEAMLESS_BZ2(xformer = unpack_bz2_stream;))
			USE_FOR_NOMMU(xformer_prog = "bunzip2";)
		}
		if (opt & OPT_LZMA) {
			USE_FOR_MMU(IF_FEATURE_SEAMLESS_LZMA(xformer = unpack_lzma_stream;))
			USE_FOR_NOMMU(xformer_prog = "unlzma";)
		}
		if (opt & OPT_XZ) {
			USE_FOR_MMU(IF_FEATURE_SEAMLESS_XZ(xformer = unpack_xz_stream;))
			USE_FOR_NOMMU(xformer_prog = "unxz";)
		}

		fork_transformer_with_sig(tar_handle->src_fd, xformer, xformer_prog);
		/* Can't lseek over pipes */
		tar_handle->seek = seek_by_read;
		/*tar_handle->offset = 0; - already is */
	}

	/* Zero processed headers (== empty file) is not a valid tarball.
	 * We (ab)use bb_got_signal as exitcode here,
	 * because check_errors_in_children() uses _it_ as error indicator.
	 */
	bb_got_signal = EXIT_FAILURE;

	while (get_header_tar(tar_handle) == EXIT_SUCCESS)
		bb_got_signal = EXIT_SUCCESS; /* saw at least one header, good */

	create_links_from_list(tar_handle->link_placeholders);

	/* Check that every file that should have been extracted was */
	while (tar_handle->accept) {
		if (!find_list_entry(tar_handle->reject, tar_handle->accept->data)
		 && !find_list_entry(tar_handle->passed, tar_handle->accept->data)
		) {
			bb_error_msg_and_die("%s: not found in archive",
				tar_handle->accept->data);
		}
		tar_handle->accept = tar_handle->accept->link;
	}
	if (ENABLE_FEATURE_CLEAN_UP /* && tar_handle->src_fd != STDIN_FILENO */)
		close(tar_handle->src_fd);

	if (SEAMLESS_COMPRESSION || OPT_COMPRESS) {
		/* Set bb_got_signal to 1 if a child died with !0 exitcode */
		check_errors_in_children(0);
	}

	return bb_got_signal;
}<|MERGE_RESOLUTION|>--- conflicted
+++ resolved
@@ -760,16 +760,12 @@
 # if SEAMLESS_COMPRESSION
 	if (gzip) {
 		int status;
-#if !ENABLE_PLATFORM_MINGW32
+#  if !ENABLE_PLATFORM_MINGW32
 		if (safe_waitpid(-1, &status, 0) == -1)
-<<<<<<< HEAD
-#else
+#  else
 		if (safe_waitpid(pid, &status, 0) == -1)
-#endif
-			bb_perror_msg("waitpid");
-=======
+#  endif
 			bb_simple_perror_msg("waitpid");
->>>>>>> ac78f2ac
 		else if (!WIFEXITED(status) || WEXITSTATUS(status))
 			/* gzip was killed or has exited with nonzero! */
 			errorFlag = TRUE;
