/* vi: set sw=4 ts=4: */
/*
 * Mini tar implementation for busybox
 *
 * Modified to use common extraction code used by ar, cpio, dpkg-deb, dpkg
 *  by Glenn McGrath
 *
 * Note, that as of BusyBox-0.43, tar has been completely rewritten from the
 * ground up.  It still has remnants of the old code lying about, but it is
 * very different now (i.e., cleaner, less global variables, etc.)
 *
 * Copyright (C) 1999-2004 by Erik Andersen <andersen@codepoet.org>
 *
 * Based in part in the tar implementation in sash
 *  Copyright (c) 1999 by David I. Bell
 *  Permission is granted to use, distribute, or modify this source,
 *  provided that this copyright notice remains intact.
 *  Permission to distribute sash derived code under GPL has been granted.
 *
 * Based in part on the tar implementation from busybox-0.28
 *  Copyright (C) 1995 Bruce Perens
 *
 * Licensed under GPLv2 or later, see file LICENSE in this source tree.
 */
//config:config TAR
//config:	bool "tar (40 kb)"
//config:	default y
//config:	help
//config:	tar is an archiving program. It's commonly used with gzip to
//config:	create compressed archives. It's probably the most widely used
//config:	UNIX archive program.
//config:
//config:config FEATURE_TAR_LONG_OPTIONS
//config:	bool "Enable long options"
//config:	default y
//config:	depends on TAR && LONG_OPTS
//config:
//config:config FEATURE_TAR_CREATE
//config:	bool "Enable -c (archive creation)"
//config:	default y
//config:	depends on TAR
//config:
//config:config FEATURE_TAR_AUTODETECT
//config:	bool "Autodetect compressed tarballs"
//config:	default y
//config:	depends on TAR && (FEATURE_SEAMLESS_Z || FEATURE_SEAMLESS_GZ || FEATURE_SEAMLESS_BZ2 || FEATURE_SEAMLESS_LZMA || FEATURE_SEAMLESS_XZ)
//config:	help
//config:	With this option tar can automatically detect compressed
//config:	tarballs. Currently it works only on files (not pipes etc).
//config:
//config:config FEATURE_TAR_FROM
//config:	bool "Enable -X (exclude from) and -T (include from) options"
//config:	default y
//config:	depends on TAR
//config:	help
//config:	If you enable this option you'll be able to specify
//config:	a list of files to include or exclude from an archive.
//config:
//config:config FEATURE_TAR_OLDGNU_COMPATIBILITY
//config:	bool "Support old tar header format"
//config:	default y
//config:	depends on TAR || DPKG
//config:	help
//config:	This option is required to unpack archives created in
//config:	the old GNU format; help to kill this old format by
//config:	repacking your ancient archives with the new format.
//config:
//config:config FEATURE_TAR_OLDSUN_COMPATIBILITY
//config:	bool "Enable untarring of tarballs with checksums produced by buggy Sun tar"
//config:	default y
//config:	depends on TAR || DPKG
//config:	help
//config:	This option is required to unpack archives created by some old
//config:	version of Sun's tar (it was calculating checksum using signed
//config:	arithmetic). It is said to be fixed in newer Sun tar, but "old"
//config:	tarballs still exist.
//config:
//config:config FEATURE_TAR_GNU_EXTENSIONS
//config:	bool "Support GNU tar extensions (long filenames)"
//config:	default y
//config:	depends on TAR || DPKG
//config:
//config:config FEATURE_TAR_TO_COMMAND
//config:	bool "Support writing to an external program (--to-command)"
//config:	default y
//config:	depends on TAR && FEATURE_TAR_LONG_OPTIONS
//config:	help
//config:	If you enable this option you'll be able to instruct tar to send
//config:	the contents of each extracted file to the standard input of an
//config:	external program.
//config:
//config:config FEATURE_TAR_UNAME_GNAME
//config:	bool "Enable use of user and group names"
//config:	default y
//config:	depends on TAR
//config:	help
//config:	Enable use of user and group names in tar. This affects contents
//config:	listings (-t) and preserving permissions when unpacking (-p).
//config:	+200 bytes.
//config:
//config:config FEATURE_TAR_NOPRESERVE_TIME
//config:	bool "Enable -m (do not preserve time) GNU option"
//config:	default y
//config:	depends on TAR
//config:
//config:config FEATURE_TAR_SELINUX
//config:	bool "Support extracting SELinux labels"
//config:	default n
//config:	depends on TAR && SELINUX
//config:	help
//config:	With this option busybox supports restoring SELinux labels
//config:	when extracting files from tar archives.

//applet:IF_TAR(APPLET(tar, BB_DIR_BIN, BB_SUID_DROP))

//kbuild:lib-$(CONFIG_TAR) += tar.o

#include <fnmatch.h>
#include "libbb.h"
#include "common_bufsiz.h"
#include "bb_archive.h"
/* FIXME: Stop using this non-standard feature */
#ifndef FNM_LEADING_DIR
# define FNM_LEADING_DIR 0
#endif

#if 0
# define DBG(fmt, ...) bb_error_msg("%s: " fmt, __func__, ## __VA_ARGS__)
#else
# define DBG(...) ((void)0)
#endif
#define DBG_OPTION_PARSING 0


#define block_buf bb_common_bufsiz1
#define INIT_G() do { setup_common_bufsiz(); } while (0)


#if ENABLE_FEATURE_TAR_CREATE

/*
** writeTarFile(), writeFileToTarball(), and writeTarHeader() are
** the only functions that deal with the HardLinkInfo structure.
** Even these functions use the xxxHardLinkInfo() functions.
*/
typedef struct HardLinkInfo {
	struct HardLinkInfo *next; /* Next entry in list */
	dev_t dev;                 /* Device number */
	ino_t ino;                 /* Inode number */
//	short linkCount;           /* (Hard) Link Count */
	char name[1];              /* Start of filename (must be last) */
} HardLinkInfo;

/* Some info to be carried along when creating a new tarball */
typedef struct TarBallInfo {
	int tarFd;                      /* Open-for-write file descriptor
	                                 * for the tarball */
	int verboseFlag;                /* Whether to print extra stuff or not */
# if ENABLE_FEATURE_TAR_FROM
	const llist_t *excludeList;     /* List of files to not include */
# endif
	HardLinkInfo *hlInfoHead;       /* Hard Link Tracking Information */
	HardLinkInfo *hlInfo;           /* Hard Link Info for the current file */
//TODO: save only st_dev + st_ino
	struct stat tarFileStatBuf;     /* Stat info for the tarball, letting
	                                 * us know the inode and device that the
	                                 * tarball lives, so we can avoid trying
	                                 * to include the tarball into itself */
} TarBallInfo;

/* A nice enum with all the possible tar file content types */
enum {
	REGTYPE = '0',		/* regular file */
	REGTYPE0 = '\0',	/* regular file (ancient bug compat) */
	LNKTYPE = '1',		/* hard link */
	SYMTYPE = '2',		/* symbolic link */
	CHRTYPE = '3',		/* character special */
	BLKTYPE = '4',		/* block special */
	DIRTYPE = '5',		/* directory */
	FIFOTYPE = '6',		/* FIFO special */
	CONTTYPE = '7',		/* reserved */
	GNULONGLINK = 'K',	/* GNU long (>100 chars) link name */
	GNULONGNAME = 'L',	/* GNU long (>100 chars) file name */
};

/* Might be faster (and bigger) if the dev/ino were stored in numeric order;) */
static void addHardLinkInfo(HardLinkInfo **hlInfoHeadPtr,
					struct stat *statbuf,
					const char *fileName)
{
	/* Note: hlInfoHeadPtr can never be NULL! */
	HardLinkInfo *hlInfo;

	hlInfo = xmalloc(sizeof(HardLinkInfo) + strlen(fileName));
	hlInfo->next = *hlInfoHeadPtr;
	*hlInfoHeadPtr = hlInfo;
	hlInfo->dev = statbuf->st_dev;
	hlInfo->ino = statbuf->st_ino;
//	hlInfo->linkCount = statbuf->st_nlink;
	strcpy(hlInfo->name, fileName);
}

static void freeHardLinkInfo(HardLinkInfo **hlInfoHeadPtr)
{
	HardLinkInfo *hlInfo;
	HardLinkInfo *hlInfoNext;

	if (hlInfoHeadPtr) {
		hlInfo = *hlInfoHeadPtr;
		while (hlInfo) {
			hlInfoNext = hlInfo->next;
			free(hlInfo);
			hlInfo = hlInfoNext;
		}
		*hlInfoHeadPtr = NULL;
	}
}

/* Might be faster (and bigger) if the dev/ino were stored in numeric order ;) */
static HardLinkInfo *findHardLinkInfo(HardLinkInfo *hlInfo, struct stat *statbuf)
{
	while (hlInfo) {
		if (statbuf->st_ino == hlInfo->ino
		 && statbuf->st_dev == hlInfo->dev
		) {
			DBG("found hardlink:'%s'", hlInfo->name);
			break;
		}
		hlInfo = hlInfo->next;
	}
	return hlInfo;
}

/* Put an octal string into the specified buffer.
 * The number is zero padded and possibly null terminated.
 * Stores low-order bits only if whole value does not fit. */
static void putOctal(char *cp, int len, off_t value)
{
	char tempBuffer[sizeof(off_t)*3 + 1];
	char *tempString = tempBuffer;
	int width;

	width = sprintf(tempBuffer, "%0*"OFF_FMT"o", len, value);
	tempString += (width - len);

	/* If string has leading zeroes, we can drop one */
	/* and field will have trailing '\0' */
	/* (increases chances of compat with other tars) */
	if (tempString[0] == '0')
		tempString++;

	/* Copy the string to the field */
	memcpy(cp, tempString, len);
}
#define PUT_OCTAL(a, b) putOctal((a), sizeof(a), (b))

static void chksum_and_xwrite(int fd, struct tar_header_t* hp)
{
	/* POSIX says that checksum is done on unsigned bytes
	 * (Sun and HP-UX gets it wrong... more details in
	 * GNU tar source) */
	const unsigned char *cp;
	int chksum, size;

	strcpy(hp->magic, "ustar  ");

	/* Calculate and store the checksum (i.e., the sum of all of the bytes of
	 * the header).  The checksum field must be filled with blanks for the
	 * calculation.  The checksum field is formatted differently from the
	 * other fields: it has 6 digits, a null, then a space -- rather than
	 * digits, followed by a null like the other fields... */
	memset(hp->chksum, ' ', sizeof(hp->chksum));
	cp = (const unsigned char *) hp;
	chksum = 0;
	size = sizeof(*hp);
	do { chksum += *cp++; } while (--size);
	putOctal(hp->chksum, sizeof(hp->chksum)-1, chksum);

	/* Now write the header out to disk */
	xwrite(fd, hp, sizeof(*hp));
}

# if ENABLE_FEATURE_TAR_GNU_EXTENSIONS
static void writeLongname(int fd, int type, const char *name, int dir)
{
	static const struct {
		char mode[8];             /* 100-107 */
		char uid[8];              /* 108-115 */
		char gid[8];              /* 116-123 */
		char size[12];            /* 124-135 */
		char mtime[12];           /* 136-147 */
	} prefilled = {
		"0000000",
		"0000000",
		"0000000",
		"00000000000",
		"00000000000",
	};
	struct tar_header_t header;
	int size;

	dir = !!dir; /* normalize: 0/1 */
	size = strlen(name) + 1 + dir; /* GNU tar uses strlen+1 */
	/* + dir: account for possible '/' */

	memset(&header, 0, sizeof(header));
	strcpy(header.name, "././@LongLink");
	memcpy(header.mode, prefilled.mode, sizeof(prefilled));
	PUT_OCTAL(header.size, size);
	header.typeflag = type;
	chksum_and_xwrite(fd, &header);

	/* Write filename[/] and pad the block. */
	/* dir=0: writes 'name<NUL>', pads */
	/* dir=1: writes 'name', writes '/<NUL>', pads */
	dir *= 2;
	xwrite(fd, name, size - dir);
	xwrite(fd, "/", dir);
	size = (-size) & (TAR_BLOCK_SIZE-1);
	memset(&header, 0, size);
	xwrite(fd, &header, size);
}
# endif

/* Write out a tar header for the specified file/directory/whatever */
static int writeTarHeader(struct TarBallInfo *tbInfo,
		const char *header_name, const char *fileName, struct stat *statbuf)
{
	struct tar_header_t header;

	memset(&header, 0, sizeof(header));

	strncpy(header.name, header_name, sizeof(header.name));

	/* POSIX says to mask mode with 07777. */
	PUT_OCTAL(header.mode, statbuf->st_mode & 07777);
	PUT_OCTAL(header.uid, statbuf->st_uid);
	PUT_OCTAL(header.gid, statbuf->st_gid);
	memset(header.size, '0', sizeof(header.size)-1); /* Regular file size is handled later */
	/* users report that files with negative st_mtime cause trouble, so: */
	PUT_OCTAL(header.mtime, statbuf->st_mtime >= 0 ? statbuf->st_mtime : 0);

	/* Enter the user and group names */
	safe_strncpy(header.uname, get_cached_username(statbuf->st_uid), sizeof(header.uname));
	safe_strncpy(header.gname, get_cached_groupname(statbuf->st_gid), sizeof(header.gname));

	if (tbInfo->hlInfo) {
		/* This is a hard link */
		header.typeflag = LNKTYPE;
		strncpy(header.linkname, tbInfo->hlInfo->name,
				sizeof(header.linkname));
# if ENABLE_FEATURE_TAR_GNU_EXTENSIONS
		/* Write out long linkname if needed */
		if (header.linkname[sizeof(header.linkname)-1])
			writeLongname(tbInfo->tarFd, GNULONGLINK,
					tbInfo->hlInfo->name, 0);
# endif
	} else if (S_ISLNK(statbuf->st_mode)) {
		char *lpath = xmalloc_readlink_or_warn(fileName);
		if (!lpath)
			return FALSE;
		header.typeflag = SYMTYPE;
		strncpy(header.linkname, lpath, sizeof(header.linkname));
# if ENABLE_FEATURE_TAR_GNU_EXTENSIONS
		/* Write out long linkname if needed */
		if (header.linkname[sizeof(header.linkname)-1])
			writeLongname(tbInfo->tarFd, GNULONGLINK, lpath, 0);
# else
		/* If it is larger than 100 bytes, bail out */
		if (header.linkname[sizeof(header.linkname)-1]) {
			free(lpath);
			bb_error_msg("names longer than "NAME_SIZE_STR" chars not supported");
			return FALSE;
		}
# endif
		free(lpath);
	} else if (S_ISDIR(statbuf->st_mode)) {
		header.typeflag = DIRTYPE;
		/* Append '/' only if there is a space for it */
		if (!header.name[sizeof(header.name)-1])
			header.name[strlen(header.name)] = '/';
	} else if (S_ISCHR(statbuf->st_mode)) {
		header.typeflag = CHRTYPE;
		PUT_OCTAL(header.devmajor, major(statbuf->st_rdev));
		PUT_OCTAL(header.devminor, minor(statbuf->st_rdev));
	} else if (S_ISBLK(statbuf->st_mode)) {
		header.typeflag = BLKTYPE;
		PUT_OCTAL(header.devmajor, major(statbuf->st_rdev));
		PUT_OCTAL(header.devminor, minor(statbuf->st_rdev));
	} else if (S_ISFIFO(statbuf->st_mode)) {
		header.typeflag = FIFOTYPE;
	} else if (S_ISREG(statbuf->st_mode)) {
		/* header.size field is 12 bytes long */
		/* Does octal-encoded size fit? */
		uoff_t filesize = statbuf->st_size;
		if (sizeof(filesize) <= 4
		 || filesize <= (uoff_t)0777777777777LL
		) {
			PUT_OCTAL(header.size, filesize);
		}
		/* Does base256-encoded size fit?
		 * It always does unless off_t is wider than 64 bits.
		 */
		else if (ENABLE_FEATURE_TAR_GNU_EXTENSIONS
# if ULLONG_MAX > 0xffffffffffffffffLL /* 2^64-1 */
		 && (filesize <= 0x3fffffffffffffffffffffffLL)
# endif
		) {
			/* GNU tar uses "base-256 encoding" for very large numbers.
			 * Encoding is binary, with highest bit always set as a marker
			 * and sign in next-highest bit:
			 * 80 00 .. 00 - zero
			 * bf ff .. ff - largest positive number
			 * ff ff .. ff - minus 1
			 * c0 00 .. 00 - smallest negative number
			 */
			char *p8 = header.size + sizeof(header.size);
			do {
				*--p8 = (uint8_t)filesize;
				filesize >>= 8;
			} while (p8 != header.size);
			*p8 |= 0x80;
		} else {
			bb_error_msg_and_die("can't store file '%s' "
				"of size %"OFF_FMT"u, aborting",
				fileName, statbuf->st_size);
		}
		header.typeflag = REGTYPE;
	} else {
		bb_error_msg("%s: unknown file type", fileName);
		return FALSE;
	}

# if ENABLE_FEATURE_TAR_GNU_EXTENSIONS
	/* Write out long name if needed */
	/* (we, like GNU tar, output long linkname *before* long name) */
	if (header.name[sizeof(header.name)-1])
		writeLongname(tbInfo->tarFd, GNULONGNAME,
				header_name, S_ISDIR(statbuf->st_mode));
# endif

	/* Now write the header out to disk */
	chksum_and_xwrite(tbInfo->tarFd, &header);

	/* Now do the verbose thing (or not) */
	if (tbInfo->verboseFlag) {
		FILE *vbFd = stdout;

		/* If archive goes to stdout, verbose goes to stderr */
		if (tbInfo->tarFd == STDOUT_FILENO)
			vbFd = stderr;
		/* GNU "tar cvvf" prints "extended" listing a-la "ls -l" */
		/* We don't have such excesses here: for us "v" == "vv" */
		/* '/' is probably a GNUism */
		fprintf(vbFd, "%s%s\n", header_name,
				S_ISDIR(statbuf->st_mode) ? "/" : "");
	}

	return TRUE;
}

# if ENABLE_FEATURE_TAR_FROM
static int exclude_file(const llist_t *excluded_files, const char *file)
{
	while (excluded_files) {
		if (excluded_files->data[0] == '/') {
			if (fnmatch(excluded_files->data, file,
					FNM_PATHNAME | FNM_LEADING_DIR) == 0)
				return 1;
		} else {
			const char *p;

			for (p = file; p[0] != '\0'; p++) {
				if ((p == file || p[-1] == '/')
				 && p[0] != '/'
				 && fnmatch(excluded_files->data, p,
						FNM_PATHNAME | FNM_LEADING_DIR) == 0
				) {
					return 1;
				}
			}
		}
		excluded_files = excluded_files->link;
	}

	return 0;
}
# else
#  define exclude_file(excluded_files, file) 0
# endif

static int FAST_FUNC writeFileToTarball(const char *fileName, struct stat *statbuf,
			void *userData, int depth UNUSED_PARAM)
{
	struct TarBallInfo *tbInfo = (struct TarBallInfo *) userData;
	const char *header_name;
	int inputFileFd = -1;

	DBG("writeFileToTarball('%s')", fileName);

	/* Strip leading '/' and such (must be before memorizing hardlink's name) */
	header_name = strip_unsafe_prefix(fileName);

	if (header_name[0] == '\0')
		return TRUE;

	/* It is against the rules to archive a socket */
	if (S_ISSOCK(statbuf->st_mode)) {
		bb_error_msg("%s: socket ignored", fileName);
		return TRUE;
	}

	/*
	 * Check to see if we are dealing with a hard link.
	 * If so -
	 * Treat the first occurrence of a given dev/inode as a file while
	 * treating any additional occurrences as hard links.  This is done
	 * by adding the file information to the HardLinkInfo linked list.
	 */
	tbInfo->hlInfo = NULL;
	if (!S_ISDIR(statbuf->st_mode) && statbuf->st_nlink > 1) {
		DBG("'%s': st_nlink > 1", header_name);
		tbInfo->hlInfo = findHardLinkInfo(tbInfo->hlInfoHead, statbuf);
		if (tbInfo->hlInfo == NULL) {
			DBG("'%s': addHardLinkInfo", header_name);
			addHardLinkInfo(&tbInfo->hlInfoHead, statbuf, header_name);
		}
	}

#if !ENABLE_PLATFORM_MINGW32
	/* It is a bad idea to store the archive we are in the process of creating,
	 * so check the device and inode to be sure that this particular file isn't
	 * the new tarball */
	if (tbInfo->tarFileStatBuf.st_dev == statbuf->st_dev
	 && tbInfo->tarFileStatBuf.st_ino == statbuf->st_ino
	) {
		bb_error_msg("%s: file is the archive; skipping", fileName);
		return TRUE;
	}
#endif

	if (exclude_file(tbInfo->excludeList, header_name))
		return SKIP;

# if !ENABLE_FEATURE_TAR_GNU_EXTENSIONS
	if (strlen(header_name) >= NAME_SIZE) {
		bb_error_msg("names longer than "NAME_SIZE_STR" chars not supported");
		return TRUE;
	}
# endif

	/* Is this a regular file? */
	if (tbInfo->hlInfo == NULL && S_ISREG(statbuf->st_mode)) {
		/* open the file we want to archive, and make sure all is well */
		inputFileFd = open_or_warn(fileName, O_RDONLY);
		if (inputFileFd < 0) {
			return FALSE;
		}
	}

	/* Add an entry to the tarball */
	if (writeTarHeader(tbInfo, header_name, fileName, statbuf) == FALSE) {
		return FALSE;
	}

	/* If it was a regular file, write out the body */
	if (inputFileFd >= 0) {
		size_t readSize;
		/* Write the file to the archive. */
		/* We record size into header first, */
		/* and then write out file. If file shrinks in between, */
		/* tar will be corrupted. So we don't allow for that. */
		/* NB: GNU tar 1.16 warns and pads with zeroes */
		/* or even seeks back and updates header */
		bb_copyfd_exact_size(inputFileFd, tbInfo->tarFd, statbuf->st_size);
		////off_t readSize;
		////readSize = bb_copyfd_size(inputFileFd, tbInfo->tarFd, statbuf->st_size);
		////if (readSize != statbuf->st_size && readSize >= 0) {
		////	bb_error_msg_and_die("short read from %s, aborting", fileName);
		////}

		/* Check that file did not grow in between? */
		/* if (safe_read(inputFileFd, 1) == 1) warn but continue? */

		close(inputFileFd);

		/* Pad the file up to the tar block size */
		/* (a few tricks here in the name of code size) */
		readSize = (-(int)statbuf->st_size) & (TAR_BLOCK_SIZE-1);
		memset(block_buf, 0, readSize);
		xwrite(tbInfo->tarFd, block_buf, readSize);
	}

	return TRUE;
}

<<<<<<< HEAD
#if SEAMLESS_COMPRESSION
#if !ENABLE_PLATFORM_MINGW32
=======
# if SEAMLESS_COMPRESSION
>>>>>>> a07fead8
/* Don't inline: vfork scares gcc and pessimizes code */
static void NOINLINE vfork_compressor(int tar_fd, const char *gzip)
{
	pid_t gzipPid;

	// On Linux, vfork never unpauses parent early, although standard
	// allows for that. Do we want to waste bytes checking for it?
#  define WAIT_FOR_CHILD 0
	volatile int vfork_exec_errno = 0;
	struct fd_pair gzipDataPipe;
#  if WAIT_FOR_CHILD
	struct fd_pair gzipStatusPipe;
	xpiped_pair(gzipStatusPipe);
#  endif
	xpiped_pair(gzipDataPipe);

	signal(SIGPIPE, SIG_IGN); /* we only want EPIPE on errors */

	gzipPid = xvfork();

	if (gzipPid == 0) {
		/* child */
		/* NB: close _first_, then move fds! */
		close(gzipDataPipe.wr);
#  if WAIT_FOR_CHILD
		close(gzipStatusPipe.rd);
		/* gzipStatusPipe.wr will close only on exec -
		 * parent waits for this close to happen */
		fcntl(gzipStatusPipe.wr, F_SETFD, FD_CLOEXEC);
#  endif
		xmove_fd(gzipDataPipe.rd, 0);
		xmove_fd(tar_fd, 1);
		/* exec gzip/bzip2 program/applet */
		BB_EXECLP(gzip, gzip, "-f", (char *)0);
		vfork_exec_errno = errno;
		_exit(EXIT_FAILURE);
	}

	/* parent */
	xmove_fd(gzipDataPipe.wr, tar_fd);
	close(gzipDataPipe.rd);
#  if WAIT_FOR_CHILD
	close(gzipStatusPipe.wr);
	while (1) {
		char buf;
		int n;

		/* Wait until child execs (or fails to) */
		n = full_read(gzipStatusPipe.rd, &buf, 1);
		if (n < 0 /* && errno == EAGAIN */)
			continue;	/* try it again */
	}
	close(gzipStatusPipe.rd);
#  endif
	if (vfork_exec_errno) {
		errno = vfork_exec_errno;
		bb_perror_msg_and_die("can't execute '%s'", gzip);
	}
}
<<<<<<< HEAD
#else
static pid_t vfork_compressor(int tar_fd, const char *gzip)
{
	char *cmd;
	int fd1;
	pid_t pid;

	if (find_applet_by_name(gzip) >= 0) {
		cmd = xasprintf("%s --busybox %s -cf -", bb_busybox_exec_path, gzip);
	}
	else {
		cmd = xasprintf("%s -cf -", gzip);
	}
	if ( (fd1=mingw_popen_fd(cmd, "w", tar_fd, &pid)) == -1 ) {
		bb_perror_msg_and_die("can't execute '%s'", gzip);
	}
	free(cmd);
	xmove_fd(fd1, tar_fd);
	return pid;
}
#endif /* ENABLE_PLATFORM_MINGW32 */
#endif /* SEAMLESS_COMPRESSION */
=======
# endif /* SEAMLESS_COMPRESSION */
>>>>>>> a07fead8


# if !SEAMLESS_COMPRESSION
/* Do not pass gzip flag to writeTarFile() */
#define writeTarFile(tbInfo, recurseFlags, filelist, gzip) \
	writeTarFile(tbInfo, recurseFlags, filelist)
# endif
/* gcc 4.2.1 inlines it, making code bigger */
static NOINLINE int writeTarFile(
	struct TarBallInfo *tbInfo,
	int recurseFlags,
	const llist_t *filelist,
	const char *gzip)
{
	int errorFlag = FALSE;
<<<<<<< HEAD
	struct TarBallInfo tbInfo;
	IF_PLATFORM_MINGW32(pid_t pid = 0;)
=======
>>>>>>> a07fead8

	/*tbInfo->hlInfoHead = NULL; - already is */

	/* Store the stat info for the tarball's file, so
	 * can avoid including the tarball into itself....  */
	xfstat(tbInfo->tarFd, &tbInfo->tarFileStatBuf, "can't stat tar file");

# if SEAMLESS_COMPRESSION
	if (gzip)
<<<<<<< HEAD
		IF_PLATFORM_MINGW32(pid = )vfork_compressor(tbInfo.tarFd, gzip);
#endif

	tbInfo.excludeList = exclude;
=======
		vfork_compressor(tbInfo->tarFd, gzip);
# endif
>>>>>>> a07fead8

	/* Read the directory/files and iterate over them one at a time */
	while (filelist) {
		if (!recursive_action(filelist->data, recurseFlags,
				writeFileToTarball, writeFileToTarball, tbInfo, 0)
		) {
			errorFlag = TRUE;
		}
		filelist = filelist->link;
	}
	/* Write two empty blocks to the end of the archive */
	memset(block_buf, 0, 2*TAR_BLOCK_SIZE);
	xwrite(tbInfo->tarFd, block_buf, 2*TAR_BLOCK_SIZE);

	/* To be pedantically correct, we would check if the tarball
	 * is smaller than 20 tar blocks, and pad it if it was smaller,
	 * but that isn't necessary for GNU tar interoperability, and
	 * so is considered a waste of space */

	/* Close so the child process (if any) will exit */
	close(tbInfo->tarFd);

	/* Hang up the tools, close up shop, head home */
	if (ENABLE_FEATURE_CLEAN_UP)
		freeHardLinkInfo(&tbInfo->hlInfoHead);

	if (errorFlag)
		bb_error_msg("error exit delayed from previous errors");

# if SEAMLESS_COMPRESSION
	if (gzip) {
		int status;
#if !ENABLE_PLATFORM_MINGW32
		if (safe_waitpid(-1, &status, 0) == -1)
#else
		if (safe_waitpid(pid, &status, 0) == -1)
#endif
			bb_perror_msg("waitpid");
		else if (!WIFEXITED(status) || WEXITSTATUS(status))
			/* gzip was killed or has exited with nonzero! */
			errorFlag = TRUE;
	}
# endif
	return errorFlag;
}

#else /* !FEATURE_TAR_CREATE */

# define writeTarFile(...) 0

#endif

#if ENABLE_FEATURE_TAR_FROM
static llist_t *append_file_list_to_list(llist_t *list)
{
	llist_t *newlist = NULL;

	while (list) {
		FILE *src_stream;
		char *line;

		src_stream = xfopen_stdin(llist_pop(&list));
		while ((line = xmalloc_fgetline(src_stream)) != NULL) {
			/* kill trailing '/' unless the string is just "/" */
			char *cp = last_char_is(line, '/');
			if (cp > line)
				*cp = '\0';
			llist_add_to_end(&newlist, line);
		}
		fclose(src_stream);
	}
	return newlist;
}
#endif

//usage:#define tar_trivial_usage
//usage:	IF_FEATURE_TAR_CREATE("c|") "x|t [-"
//usage:	IF_FEATURE_SEAMLESS_Z("Z")
//usage:	IF_FEATURE_SEAMLESS_GZ("z")
//usage:	IF_FEATURE_SEAMLESS_XZ("J")
//usage:	IF_FEATURE_SEAMLESS_BZ2("j")
//usage:	IF_FEATURE_SEAMLESS_LZMA("a")
//usage:	IF_FEATURE_TAR_CREATE("h")
//usage:	IF_FEATURE_TAR_NOPRESERVE_TIME("m")
//usage:	"vO] "
//usage:	"[-f TARFILE] [-C DIR] "
//usage:	IF_FEATURE_TAR_FROM("[-T FILE] [-X FILE] "IF_FEATURE_TAR_LONG_OPTIONS("[--exclude PATTERN]... "))
//usage:	"[FILE]..."
//usage:#define tar_full_usage "\n\n"
//usage:	IF_FEATURE_TAR_CREATE("Create, extract, ")
//usage:	IF_NOT_FEATURE_TAR_CREATE("Extract ")
//usage:	"or list files from a tar file\n"
//usage:     "\nOperation:"
//usage:	IF_FEATURE_TAR_CREATE(
//usage:     "\n	c	Create"
//usage:	)
//usage:     "\n	x	Extract"
//usage:     "\n	t	List"
//usage:     "\n	-f FILE	Name of TARFILE ('-' for stdin/out)"
//usage:     "\n	-C DIR	Change to DIR before operation"
//usage:     "\n	-v	Verbose"
//usage:	IF_FEATURE_SEAMLESS_Z(
//usage:     "\n	-Z	(De)compress using compress"
//usage:	)
//usage:	IF_FEATURE_SEAMLESS_GZ(
//usage:     "\n	-z	(De)compress using gzip"
//usage:	)
//usage:	IF_FEATURE_SEAMLESS_XZ(
//usage:     "\n	-J	(De)compress using xz"
//usage:	)
//usage:	IF_FEATURE_SEAMLESS_BZ2(
//usage:     "\n	-j	(De)compress using bzip2"
//usage:	)
//usage:	IF_FEATURE_SEAMLESS_LZMA(
//usage:     "\n	-a	(De)compress using lzma"
//usage:	)
//usage:     "\n	-O	Extract to stdout"
//usage:	IF_FEATURE_TAR_CREATE(
//usage:     "\n	-h	Follow symlinks"
//usage:	)
//usage:	IF_FEATURE_TAR_NOPRESERVE_TIME(
//usage:     "\n	-m	Don't restore mtime"
//usage:	)
//usage:	IF_FEATURE_TAR_FROM(
//usage:     "\n	-T FILE	File with names to include"
//usage:     "\n	-X FILE	File with glob patterns to exclude"
//usage:	IF_FEATURE_TAR_LONG_OPTIONS(
//usage:     "\n	--exclude PATTERN	Glob pattern to exclude"
//usage:	)
//usage:	)
//usage:
//usage:#define tar_example_usage
//usage:       "$ zcat /tmp/tarball.tar.gz | tar -xf -\n"
//usage:       "$ tar -cf /tmp/tarball.tar /usr/local\n"

// Supported but aren't in --help:
//	o	no-same-owner
//	p	same-permissions
//	k	keep-old
//	no-recursion
//	numeric-owner
//	no-same-permissions
//	overwrite
//IF_FEATURE_TAR_TO_COMMAND(
//	to-command
//)

enum {
	OPTBIT_KEEP_OLD = 8,
	IF_FEATURE_TAR_CREATE(   OPTBIT_CREATE      ,)
	IF_FEATURE_TAR_CREATE(   OPTBIT_DEREFERENCE ,)
	IF_FEATURE_SEAMLESS_BZ2( OPTBIT_BZIP2       ,)
	IF_FEATURE_SEAMLESS_LZMA(OPTBIT_LZMA        ,)
	IF_FEATURE_TAR_FROM(     OPTBIT_INCLUDE_FROM,)
	IF_FEATURE_TAR_FROM(     OPTBIT_EXCLUDE_FROM,)
	IF_FEATURE_SEAMLESS_GZ(  OPTBIT_GZIP        ,)
	IF_FEATURE_SEAMLESS_XZ(  OPTBIT_XZ          ,) // 16th bit
	IF_FEATURE_SEAMLESS_Z(   OPTBIT_COMPRESS    ,)
	IF_FEATURE_TAR_NOPRESERVE_TIME(OPTBIT_NOPRESERVE_TIME,)
#if ENABLE_FEATURE_TAR_LONG_OPTIONS
	OPTBIT_STRIP_COMPONENTS,
	OPTBIT_NORECURSION,
	IF_FEATURE_TAR_TO_COMMAND(OPTBIT_2COMMAND   ,)
	OPTBIT_NUMERIC_OWNER,
	OPTBIT_NOPRESERVE_PERM,
	OPTBIT_OVERWRITE,
#endif
	OPT_TEST         = 1 << 0, // t
	OPT_EXTRACT      = 1 << 1, // x
	OPT_BASEDIR      = 1 << 2, // C
	OPT_TARNAME      = 1 << 3, // f
	OPT_2STDOUT      = 1 << 4, // O
	OPT_NOPRESERVE_OWNER = 1 << 5, // o == no-same-owner
	OPT_P            = 1 << 6, // p
	OPT_VERBOSE      = 1 << 7, // v
	OPT_KEEP_OLD     = 1 << 8, // k
	OPT_CREATE       = IF_FEATURE_TAR_CREATE(   (1 << OPTBIT_CREATE      )) + 0, // c
	OPT_DEREFERENCE  = IF_FEATURE_TAR_CREATE(   (1 << OPTBIT_DEREFERENCE )) + 0, // h
	OPT_BZIP2        = IF_FEATURE_SEAMLESS_BZ2( (1 << OPTBIT_BZIP2       )) + 0, // j
	OPT_LZMA         = IF_FEATURE_SEAMLESS_LZMA((1 << OPTBIT_LZMA        )) + 0, // a
	OPT_INCLUDE_FROM = IF_FEATURE_TAR_FROM(     (1 << OPTBIT_INCLUDE_FROM)) + 0, // T
	OPT_EXCLUDE_FROM = IF_FEATURE_TAR_FROM(     (1 << OPTBIT_EXCLUDE_FROM)) + 0, // X
	OPT_GZIP         = IF_FEATURE_SEAMLESS_GZ(  (1 << OPTBIT_GZIP        )) + 0, // z
	OPT_XZ           = IF_FEATURE_SEAMLESS_XZ(  (1 << OPTBIT_XZ          )) + 0, // J
	OPT_COMPRESS     = IF_FEATURE_SEAMLESS_Z(   (1 << OPTBIT_COMPRESS    )) + 0, // Z
	OPT_NOPRESERVE_TIME  = IF_FEATURE_TAR_NOPRESERVE_TIME((1 << OPTBIT_NOPRESERVE_TIME)) + 0, // m
	OPT_STRIP_COMPONENTS = IF_FEATURE_TAR_LONG_OPTIONS((1 << OPTBIT_STRIP_COMPONENTS)) + 0, // strip-components
	OPT_NORECURSION      = IF_FEATURE_TAR_LONG_OPTIONS((1 << OPTBIT_NORECURSION    )) + 0, // no-recursion
	OPT_2COMMAND         = IF_FEATURE_TAR_TO_COMMAND(  (1 << OPTBIT_2COMMAND       )) + 0, // to-command
	OPT_NUMERIC_OWNER    = IF_FEATURE_TAR_LONG_OPTIONS((1 << OPTBIT_NUMERIC_OWNER  )) + 0, // numeric-owner
	OPT_NOPRESERVE_PERM  = IF_FEATURE_TAR_LONG_OPTIONS((1 << OPTBIT_NOPRESERVE_PERM)) + 0, // no-same-permissions
	OPT_OVERWRITE        = IF_FEATURE_TAR_LONG_OPTIONS((1 << OPTBIT_OVERWRITE      )) + 0, // overwrite

	OPT_ANY_COMPRESS = (OPT_BZIP2 | OPT_LZMA | OPT_GZIP | OPT_XZ | OPT_COMPRESS),
};
#if ENABLE_FEATURE_TAR_LONG_OPTIONS
static const char tar_longopts[] ALIGN1 =
	"list\0"                No_argument       "t"
	"extract\0"             No_argument       "x"
	"directory\0"           Required_argument "C"
	"file\0"                Required_argument "f"
	"to-stdout\0"           No_argument       "O"
	/* do not restore owner */
	/* Note: GNU tar handles 'o' as no-same-owner only on extract,
	 * on create, 'o' is --old-archive. We do not support --old-archive. */
	"no-same-owner\0"       No_argument       "o"
	"same-permissions\0"    No_argument       "p"
	"verbose\0"             No_argument       "v"
	"keep-old\0"            No_argument       "k"
# if ENABLE_FEATURE_TAR_CREATE
	"create\0"              No_argument       "c"
	"dereference\0"         No_argument       "h"
# endif
# if ENABLE_FEATURE_SEAMLESS_BZ2
	"bzip2\0"               No_argument       "j"
# endif
# if ENABLE_FEATURE_SEAMLESS_LZMA
	"lzma\0"                No_argument       "a"
# endif
# if ENABLE_FEATURE_TAR_FROM
	"files-from\0"          Required_argument "T"
	"exclude-from\0"        Required_argument "X"
# endif
# if ENABLE_FEATURE_SEAMLESS_GZ
	"gzip\0"                No_argument       "z"
# endif
# if ENABLE_FEATURE_SEAMLESS_XZ
	"xz\0"                  No_argument       "J"
# endif
# if ENABLE_FEATURE_SEAMLESS_Z
	"compress\0"            No_argument       "Z"
# endif
# if ENABLE_FEATURE_TAR_NOPRESERVE_TIME
	"touch\0"               No_argument       "m"
# endif
	"strip-components\0"	Required_argument "\xf9"
	"no-recursion\0"	No_argument       "\xfa"
# if ENABLE_FEATURE_TAR_TO_COMMAND
	"to-command\0"		Required_argument "\xfb"
# endif
	/* use numeric uid/gid from tar header, not textual */
	"numeric-owner\0"       No_argument       "\xfc"
	/* do not restore mode */
	"no-same-permissions\0" No_argument       "\xfd"
	/* on unpack, open with O_TRUNC and !O_EXCL */
	"overwrite\0"           No_argument       "\xfe"
	/* --exclude takes next bit position in option mask, */
	/* therefore we have to put it _after_ --no-same-permissions */
# if ENABLE_FEATURE_TAR_FROM
	"exclude\0"             Required_argument "\xff"
# endif
	;
# define GETOPT32 getopt32long
# define LONGOPTS ,tar_longopts
#else
# define GETOPT32 getopt32
# define LONGOPTS
#endif

int tar_main(int argc, char **argv) MAIN_EXTERNALLY_VISIBLE;
int tar_main(int argc UNUSED_PARAM, char **argv)
{
	archive_handle_t *tar_handle;
	char *base_dir = NULL;
	const char *tar_filename = "-";
	unsigned opt;
	int verboseFlag = 0;
#if ENABLE_FEATURE_TAR_LONG_OPTIONS && ENABLE_FEATURE_TAR_FROM
	llist_t *excludes = NULL;
#endif
	INIT_G();

	/* Initialise default values */
	tar_handle = init_handle();
	tar_handle->ah_flags = ARCHIVE_CREATE_LEADING_DIRS
	                     | ARCHIVE_RESTORE_DATE
	                     | ARCHIVE_UNLINK_OLD;

	/* Apparently only root's tar preserves perms (see bug 3844) */
	if (getuid() != 0)
		tar_handle->ah_flags |= ARCHIVE_DONT_RESTORE_PERM;

#if ENABLE_DESKTOP
	/* Lie to buildroot when it starts asking stupid questions. */
	if (argv[1] && strcmp(argv[1], "--version") == 0) {
		// Output of 'tar --version' examples:
		// tar (GNU tar) 1.15.1
		// tar (GNU tar) 1.25
		// bsdtar 2.8.3 - libarchive 2.8.3
		puts("tar (busybox) " BB_VER);
		return 0;
	}
#endif
	if (argv[1] && argv[1][0] != '-' && argv[1][0] != '\0') {
		/* Compat:
		 * 1st argument without dash handles options with parameters
		 * differently from dashed one: it takes *next argv[i]*
		 * as parameter even if there are more chars in 1st argument:
		 *  "tar fx TARFILE" - "x" is not taken as f's param
		 *  but is interpreted as -x option
		 *  "tar -xf TARFILE" - dashed equivalent of the above
		 *  "tar -fx ..." - "x" is taken as f's param
		 * getopt32 wouldn't handle 1st command correctly.
		 * Unfortunately, people do use such commands.
		 * We massage argv[1] to work around it by moving 'f'
		 * to the end of the string.
		 * More contrived "tar fCx TARFILE DIR" still fails,
		 * but such commands are much less likely to be used.
		 */
		char *f = strchr(argv[1], 'f');
		if (f) {
			while (f[1] != '\0') {
				*f = f[1];
				f++;
			}
			*f = 'f';
		}
		/* Prepend '-' to the first argument  */
		argv[1] = xasprintf("-%s", argv[1]);
	}
	opt = GETOPT32(argv, "^"
		"txC:f:Oopvk"
		IF_FEATURE_TAR_CREATE(   "ch"    )
		IF_FEATURE_SEAMLESS_BZ2( "j"     )
		IF_FEATURE_SEAMLESS_LZMA("a"     )
		IF_FEATURE_TAR_FROM(     "T:*X:*")
		IF_FEATURE_SEAMLESS_GZ(  "z"     )
		IF_FEATURE_SEAMLESS_XZ(  "J"     )
		IF_FEATURE_SEAMLESS_Z(   "Z"     )
		IF_FEATURE_TAR_NOPRESERVE_TIME("m")
		IF_FEATURE_TAR_LONG_OPTIONS("\xf9:") // --strip-components
		"\0"
		"tt:vv:" // count -t,-v
#if ENABLE_FEATURE_TAR_LONG_OPTIONS && ENABLE_FEATURE_TAR_FROM
		"\xff::" // --exclude=PATTERN is a list
#endif
		IF_FEATURE_TAR_CREATE("c:") "t:x:" // at least one of these is reqd
		IF_FEATURE_TAR_CREATE("c--tx:t--cx:x--ct") // mutually exclusive
		IF_NOT_FEATURE_TAR_CREATE("t--x:x--t") // mutually exclusive
#if ENABLE_FEATURE_TAR_LONG_OPTIONS
		":\xf9+" // --strip-components=NUM
#endif
		LONGOPTS
		, &base_dir // -C dir
		, &tar_filename // -f filename
		IF_FEATURE_TAR_FROM(, &(tar_handle->accept)) // T
		IF_FEATURE_TAR_FROM(, &(tar_handle->reject)) // X
#if ENABLE_FEATURE_TAR_LONG_OPTIONS
		, &tar_handle->tar__strip_components // --strip-components
#endif
		IF_FEATURE_TAR_TO_COMMAND(, &(tar_handle->tar__to_command)) // --to-command
#if ENABLE_FEATURE_TAR_LONG_OPTIONS && ENABLE_FEATURE_TAR_FROM
		, &excludes // --exclude
#endif
		, &verboseFlag // combined count for -t and -v
		, &verboseFlag // combined count for -t and -v
		);
#if DBG_OPTION_PARSING
	bb_error_msg("opt: 0x%08x", opt);
# define showopt(o) bb_error_msg("opt & %s(%x): %x", #o, o, opt & o);
	showopt(OPT_TEST            );
	showopt(OPT_EXTRACT         );
	showopt(OPT_BASEDIR         );
	showopt(OPT_TARNAME         );
	showopt(OPT_2STDOUT         );
	showopt(OPT_NOPRESERVE_OWNER);
	showopt(OPT_P               );
	showopt(OPT_VERBOSE         );
	showopt(OPT_KEEP_OLD        );
	showopt(OPT_CREATE          );
	showopt(OPT_DEREFERENCE     );
	showopt(OPT_BZIP2           );
	showopt(OPT_LZMA            );
	showopt(OPT_INCLUDE_FROM    );
	showopt(OPT_EXCLUDE_FROM    );
	showopt(OPT_GZIP            );
	showopt(OPT_XZ              );
	showopt(OPT_COMPRESS        );
	showopt(OPT_NOPRESERVE_TIME );
	showopt(OPT_STRIP_COMPONENTS);
	showopt(OPT_NORECURSION     );
	showopt(OPT_2COMMAND        );
	showopt(OPT_NUMERIC_OWNER   );
	showopt(OPT_NOPRESERVE_PERM );
	showopt(OPT_OVERWRITE       );
	showopt(OPT_ANY_COMPRESS    );
	bb_error_msg("base_dir:'%s'", base_dir);
	bb_error_msg("tar_filename:'%s'", tar_filename);
	bb_error_msg("verboseFlag:%d", verboseFlag);
	bb_error_msg("tar_handle->tar__to_command:'%s'", tar_handle->tar__to_command);
	bb_error_msg("tar_handle->tar__strip_components:%u", tar_handle->tar__strip_components);
	return 0;
# undef showopt
#endif
	argv += optind;

	if (verboseFlag)
		tar_handle->action_header = header_verbose_list;
	if (verboseFlag == 1)
		tar_handle->action_header = header_list;

	if (opt & OPT_EXTRACT)
		tar_handle->action_data = data_extract_all;

	if (opt & OPT_2STDOUT)
		tar_handle->action_data = data_extract_to_stdout;

	if (opt & OPT_2COMMAND) {
		putenv((char*)"TAR_FILETYPE=f");
		signal(SIGPIPE, SIG_IGN);
		tar_handle->action_data = data_extract_to_command;
		IF_FEATURE_TAR_TO_COMMAND(tar_handle->tar__to_command_shell = xstrdup(get_shell_name());)
	}

	if (opt & OPT_KEEP_OLD)
		tar_handle->ah_flags &= ~ARCHIVE_UNLINK_OLD;

	if (opt & OPT_NUMERIC_OWNER)
		tar_handle->ah_flags |= ARCHIVE_NUMERIC_OWNER;

	if (opt & OPT_NOPRESERVE_OWNER)
		tar_handle->ah_flags |= ARCHIVE_DONT_RESTORE_OWNER;

	if (opt & OPT_NOPRESERVE_PERM)
		tar_handle->ah_flags |= ARCHIVE_DONT_RESTORE_PERM;

	if (opt & OPT_OVERWRITE) {
		tar_handle->ah_flags &= ~ARCHIVE_UNLINK_OLD;
		tar_handle->ah_flags |= ARCHIVE_O_TRUNC;
	}

	if (opt & OPT_NOPRESERVE_TIME)
		tar_handle->ah_flags &= ~ARCHIVE_RESTORE_DATE;

#if ENABLE_FEATURE_TAR_FROM
	tar_handle->reject = append_file_list_to_list(tar_handle->reject);
# if ENABLE_FEATURE_TAR_LONG_OPTIONS
	/* Append excludes to reject */
	while (excludes) {
		llist_t *next = excludes->link;
		excludes->link = tar_handle->reject;
		tar_handle->reject = excludes;
		excludes = next;
	}
# endif
	tar_handle->accept = append_file_list_to_list(tar_handle->accept);
#endif

	/* Setup an array of filenames to work with */
	/* TODO: This is the same as in ar, make a separate function? */
	while (*argv) {
		/* kill trailing '/' unless the string is just "/" */
		char *cp = last_char_is(*argv, '/');
		if (cp > *argv)
			*cp = '\0';
		llist_add_to_end(&tar_handle->accept, *argv);
		argv++;
	}

	if (tar_handle->accept || tar_handle->reject)
		tar_handle->filter = filter_accept_reject_list;

	/* Open the tar file */
	{
		int tar_fd = STDIN_FILENO;
		int flags = O_RDONLY;

		if (opt & OPT_CREATE) {
			/* Make sure there is at least one file to tar up */
			if (tar_handle->accept == NULL)
				bb_error_msg_and_die("empty archive");

			tar_fd = STDOUT_FILENO;
			/* Mimicking GNU tar 1.15.1: */
			flags = O_WRONLY | O_CREAT | O_TRUNC;
		}

		if (LONE_DASH(tar_filename)) {
			tar_handle->src_fd = tar_fd;
			tar_handle->seek = seek_by_read;
		} else {
			if (ENABLE_FEATURE_TAR_AUTODETECT
			 && flags == O_RDONLY
			 && !(opt & OPT_ANY_COMPRESS)
			) {
				tar_handle->src_fd = open_zipped(tar_filename, /*fail_if_not_compressed:*/ 0);
				if (tar_handle->src_fd < 0)
					bb_perror_msg_and_die("can't open '%s'", tar_filename);
			} else {
				tar_handle->src_fd = xopen(tar_filename, flags);
			}
		}
	}

	if (base_dir)
		xchdir(base_dir);

#if ENABLE_FEATURE_TAR_CREATE
	/* Create an archive */
	if (opt & OPT_CREATE) {
		struct TarBallInfo *tbInfo;
# if SEAMLESS_COMPRESSION
		const char *zipMode = NULL;
		if (opt & OPT_COMPRESS)
			zipMode = "compress";
		if (opt & OPT_GZIP)
			zipMode = "gzip";
		if (opt & OPT_BZIP2)
			zipMode = "bzip2";
		if (opt & OPT_LZMA)
			zipMode = "lzma";
		if (opt & OPT_XZ)
			zipMode = "xz";
# endif
		tbInfo = xzalloc(sizeof(*tbInfo));
		tbInfo->tarFd = tar_handle->src_fd;
		tbInfo->verboseFlag = verboseFlag;
# if ENABLE_FEATURE_TAR_FROM
		tbInfo->excludeList = tar_handle->reject;
# endif
		/* NB: writeTarFile() closes tar_handle->src_fd */
		return writeTarFile(tbInfo,
				(opt & OPT_DEREFERENCE ? ACTION_FOLLOWLINKS : 0)
				| (opt & OPT_NORECURSION ? 0 : ACTION_RECURSE),
				tar_handle->accept,
				zipMode);
	}
#endif

	if (opt & OPT_ANY_COMPRESS) {
		USE_FOR_MMU(IF_DESKTOP(long long) int FAST_FUNC (*xformer)(transformer_state_t *xstate);)
		USE_FOR_NOMMU(const char *xformer_prog;)

		if (opt & OPT_COMPRESS) {
			USE_FOR_MMU(IF_FEATURE_SEAMLESS_Z(xformer = unpack_Z_stream;))
			USE_FOR_NOMMU(xformer_prog = "uncompress";)
		}
		if (opt & OPT_GZIP) {
			USE_FOR_MMU(IF_FEATURE_SEAMLESS_GZ(xformer = unpack_gz_stream;))
			USE_FOR_NOMMU(xformer_prog = "gunzip";)
		}
		if (opt & OPT_BZIP2) {
			USE_FOR_MMU(IF_FEATURE_SEAMLESS_BZ2(xformer = unpack_bz2_stream;))
			USE_FOR_NOMMU(xformer_prog = "bunzip2";)
		}
		if (opt & OPT_LZMA) {
			USE_FOR_MMU(IF_FEATURE_SEAMLESS_LZMA(xformer = unpack_lzma_stream;))
			USE_FOR_NOMMU(xformer_prog = "unlzma";)
		}
		if (opt & OPT_XZ) {
			USE_FOR_MMU(IF_FEATURE_SEAMLESS_XZ(xformer = unpack_xz_stream;))
			USE_FOR_NOMMU(xformer_prog = "unxz";)
		}

		fork_transformer_with_sig(tar_handle->src_fd, xformer, xformer_prog);
		/* Can't lseek over pipes */
		tar_handle->seek = seek_by_read;
		/*tar_handle->offset = 0; - already is */
	}

	/* Zero processed headers (== empty file) is not a valid tarball.
	 * We (ab)use bb_got_signal as exitcode here,
	 * because check_errors_in_children() uses _it_ as error indicator.
	 */
	bb_got_signal = EXIT_FAILURE;

	while (get_header_tar(tar_handle) == EXIT_SUCCESS)
		bb_got_signal = EXIT_SUCCESS; /* saw at least one header, good */

	/* Check that every file that should have been extracted was */
	while (tar_handle->accept) {
		if (!find_list_entry(tar_handle->reject, tar_handle->accept->data)
		 && !find_list_entry(tar_handle->passed, tar_handle->accept->data)
		) {
			bb_error_msg_and_die("%s: not found in archive",
				tar_handle->accept->data);
		}
		tar_handle->accept = tar_handle->accept->link;
	}
	if (ENABLE_FEATURE_CLEAN_UP /* && tar_handle->src_fd != STDIN_FILENO */)
		close(tar_handle->src_fd);

	if (SEAMLESS_COMPRESSION || OPT_COMPRESS) {
		/* Set bb_got_signal to 1 if a child died with !0 exitcode */
		check_errors_in_children(0);
	}

	return bb_got_signal;
}<|MERGE_RESOLUTION|>--- conflicted
+++ resolved
@@ -594,12 +594,8 @@
 	return TRUE;
 }
 
-<<<<<<< HEAD
 #if SEAMLESS_COMPRESSION
 #if !ENABLE_PLATFORM_MINGW32
-=======
-# if SEAMLESS_COMPRESSION
->>>>>>> a07fead8
 /* Don't inline: vfork scares gcc and pessimizes code */
 static void NOINLINE vfork_compressor(int tar_fd, const char *gzip)
 {
@@ -659,7 +655,6 @@
 		bb_perror_msg_and_die("can't execute '%s'", gzip);
 	}
 }
-<<<<<<< HEAD
 #else
 static pid_t vfork_compressor(int tar_fd, const char *gzip)
 {
@@ -682,9 +677,6 @@
 }
 #endif /* ENABLE_PLATFORM_MINGW32 */
 #endif /* SEAMLESS_COMPRESSION */
-=======
-# endif /* SEAMLESS_COMPRESSION */
->>>>>>> a07fead8
 
 
 # if !SEAMLESS_COMPRESSION
@@ -700,11 +692,7 @@
 	const char *gzip)
 {
 	int errorFlag = FALSE;
-<<<<<<< HEAD
-	struct TarBallInfo tbInfo;
 	IF_PLATFORM_MINGW32(pid_t pid = 0;)
-=======
->>>>>>> a07fead8
 
 	/*tbInfo->hlInfoHead = NULL; - already is */
 
@@ -714,15 +702,8 @@
 
 # if SEAMLESS_COMPRESSION
 	if (gzip)
-<<<<<<< HEAD
-		IF_PLATFORM_MINGW32(pid = )vfork_compressor(tbInfo.tarFd, gzip);
-#endif
-
-	tbInfo.excludeList = exclude;
-=======
-		vfork_compressor(tbInfo->tarFd, gzip);
-# endif
->>>>>>> a07fead8
+		IF_PLATFORM_MINGW32(pid = )vfork_compressor(tbInfo->tarFd, gzip);
+#endif
 
 	/* Read the directory/files and iterate over them one at a time */
 	while (filelist) {
