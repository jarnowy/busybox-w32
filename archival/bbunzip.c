/* vi: set sw=4 ts=4: */
/*
 * Common code for gunzip-like applets
 *
 * Licensed under GPLv2 or later, see file LICENSE in this source tree.
 */
#include "libbb.h"
#include "bb_archive.h"

//kbuild:lib-$(CONFIG_ZCAT) += bbunzip.o
//kbuild:lib-$(CONFIG_GUNZIP) += bbunzip.o
//kbuild:lib-$(CONFIG_BZCAT) += bbunzip.o
//kbuild:lib-$(CONFIG_BUNZIP2) += bbunzip.o

/* lzop_main() uses bbunpack(), need this: */
//kbuild:lib-$(CONFIG_LZOP) += bbunzip.o
//kbuild:lib-$(CONFIG_LZOPCAT) += bbunzip.o
//kbuild:lib-$(CONFIG_UNLZOP) += bbunzip.o
/* bzip2_main() too: */
//kbuild:lib-$(CONFIG_BZIP2) += bbunzip.o
/* gzip_main() too: */
//kbuild:lib-$(CONFIG_GZIP) += bbunzip.o

/* Note: must be kept in sync with archival/lzop.c */
enum {
	OPT_STDOUT     = 1 << 0,
	OPT_FORCE      = 1 << 1,
	/* only some decompressors: */
	OPT_KEEP       = 1 << 2,
	OPT_VERBOSE    = 1 << 3,
	OPT_QUIET      = 1 << 4,
	OPT_DECOMPRESS = 1 << 5,
	OPT_TEST       = 1 << 6,
	SEAMLESS_MAGIC = (1 << 31) * ENABLE_ZCAT * SEAMLESS_COMPRESSION,
};

static
int open_to_or_warn(int to_fd, const char *filename, int flags, int mode)
{
	int fd = open3_or_warn(filename, flags, mode);
	if (fd < 0) {
		return 1;
	}
	xmove_fd(fd, to_fd);
	return 0;
}

char* FAST_FUNC append_ext(char *filename, const char *expected_ext)
{
	return xasprintf("%s.%s", filename, expected_ext);
}

int FAST_FUNC bbunpack(char **argv,
	IF_DESKTOP(long long) int FAST_FUNC (*unpacker)(transformer_state_t *xstate),
	char* FAST_FUNC (*make_new_name)(char *filename, const char *expected_ext),
	const char *expected_ext
)
{
	struct stat stat_buf;
	IF_DESKTOP(long long) int status = 0;
	char *filename, *new_name;
	smallint exitcode = 0;
	transformer_state_t xstate;

	do {
		/* NB: new_name is *maybe* malloc'ed! */
		new_name = NULL;
		filename = *argv; /* can be NULL - 'streaming' bunzip2 */

		if (filename && LONE_DASH(filename))
			filename = NULL;

		/* Open src */
		if (filename) {
			if (!(option_mask32 & SEAMLESS_MAGIC)) {
				if (stat(filename, &stat_buf) != 0) {
 err_name:
					bb_simple_perror_msg(filename);
 err:
					exitcode = 1;
					goto free_name;
				}
				if (open_to_or_warn(STDIN_FILENO, filename, O_RDONLY, 0))
					goto err;
			} else {
				/* "clever zcat" with FILE */
				/* fail_if_not_compressed because zcat refuses uncompressed input */
				int fd = open_zipped(filename, /*fail_if_not_compressed:*/ 1);
				if (fd < 0)
					goto err_name;
				xmove_fd(fd, STDIN_FILENO);
			}
		} else
		if (option_mask32 & SEAMLESS_MAGIC) {
			/* "clever zcat" on stdin */
			if (setup_unzip_on_fd(STDIN_FILENO, /*fail_if_not_compressed*/ 1))
				goto err;
		}

		/* Special cases: test, stdout */
		if (option_mask32 & (OPT_STDOUT|OPT_TEST)) {
			if (option_mask32 & OPT_TEST)
				if (open_to_or_warn(STDOUT_FILENO, bb_dev_null, O_WRONLY, 0))
					xfunc_die();
			filename = NULL;
		}

		/* Open dst if we are going to unpack to file */
		if (filename) {
			new_name = make_new_name(filename, expected_ext);
			if (!new_name) {
				bb_error_msg("%s: unknown suffix - ignored", filename);
				goto err;
			}

			/* -f: overwrite existing output files */
			if (option_mask32 & OPT_FORCE) {
				unlink(new_name);
			}

			/* O_EXCL: "real" bunzip2 doesn't overwrite files */
			/* GNU gunzip does not bail out, but goes to next file */
			if (open_to_or_warn(STDOUT_FILENO, new_name, O_WRONLY | O_CREAT | O_EXCL,
					stat_buf.st_mode))
				goto err;
		}

		/* Check that the input is sane */
		if (!(option_mask32 & OPT_FORCE) && isatty(STDIN_FILENO)) {
			bb_error_msg_and_die("compressed data not read from terminal, "
					"use -f to force it");
		}

		if (!(option_mask32 & SEAMLESS_MAGIC)) {
			init_transformer_state(&xstate);
			/*xstate.signature_skipped = 0; - already is */
			/*xstate.src_fd = STDIN_FILENO; - already is */
			xstate.dst_fd = STDOUT_FILENO;
			status = unpacker(&xstate);
			if (status < 0)
				exitcode = 1;
		} else {
			if (bb_copyfd_eof(STDIN_FILENO, STDOUT_FILENO) < 0)
				/* Disk full, tty closed, etc. No point in continuing */
				xfunc_die();
		}

		if (!(option_mask32 & OPT_STDOUT))
			xclose(STDOUT_FILENO); /* with error check! */

		if (filename) {
			char *del = new_name;

			if (status >= 0) {
				unsigned new_name_len;

				/* TODO: restore other things? */
				if (xstate.mtime != 0) {
					struct timeval times[2];

					times[1].tv_sec = times[0].tv_sec = xstate.mtime;
					times[1].tv_usec = times[0].tv_usec = 0;
					/* Note: we closed it first.
					 * On some systems calling utimes
					 * then closing resets the mtime
					 * back to current time. */
					utimes(new_name, times); /* ignoring errors */
				}

				if (ENABLE_DESKTOP)
					new_name_len = strlen(new_name);
				/* Restore source filename (unless tgz -> tar case) */
				if (new_name == filename) {
					new_name_len = strlen(filename);
					filename[new_name_len] = '.';
				}
				/* Extreme bloat for gunzip compat */
				/* Some users do want this info... */
				if (ENABLE_DESKTOP && (option_mask32 & OPT_VERBOSE)) {
					unsigned percent = status
						? ((uoff_t)stat_buf.st_size * 100u / (unsigned long long)status)
						: 0;
					fprintf(stderr, "%s: %u%% - replaced with %.*s\n",
						filename,
						100u - percent,
						new_name_len, new_name
					);
				}
				/* Delete _source_ file */
				del = filename;
				if (option_mask32 & OPT_KEEP) /* ... unless -k */
					del = NULL;
			}
<<<<<<< HEAD
			if (ENABLE_PLATFORM_MINGW32)
				xclose(STDIN_FILENO);
			xunlink(del);
=======
			if (del)
				xunlink(del);
>>>>>>> 513a2457
 free_name:
			if (new_name != filename)
				free(new_name);
		}
	} while (*argv && *++argv);

	if (option_mask32 & OPT_STDOUT)
		xclose(STDOUT_FILENO); /* with error check! */

	return exitcode;
}

#if ENABLE_UNCOMPRESS \
 || ENABLE_FEATURE_BZIP2_DECOMPRESS \
 || ENABLE_UNLZMA || ENABLE_LZCAT || ENABLE_LZMA \
 || ENABLE_UNXZ || ENABLE_XZCAT || ENABLE_XZ
static
char* FAST_FUNC make_new_name_generic(char *filename, const char *expected_ext)
{
	char *extension = strrchr(filename, '.');
	if (!extension || strcmp(extension + 1, expected_ext) != 0) {
		/* Mimic GNU gunzip - "real" bunzip2 tries to */
		/* unpack file anyway, to file.out */
		return NULL;
	}
	*extension = '\0';
	return filename;
}
#endif


/*
 * Uncompress applet for busybox (c) 2002 Glenn McGrath
 *
 * Licensed under GPLv2 or later, see file LICENSE in this source tree.
 */
//usage:#define uncompress_trivial_usage
//usage:       "[-cf] [FILE]..."
//usage:#define uncompress_full_usage "\n\n"
//usage:       "Decompress .Z file[s]\n"
//usage:     "\n	-c	Write to stdout"
//usage:     "\n	-f	Overwrite"

//config:config UNCOMPRESS
//config:	bool "uncompress"
//config:	default n  # ancient
//config:	help
//config:	  uncompress is used to decompress archives created by compress.
//config:	  Not much used anymore, replaced by gzip/gunzip.

//applet:IF_UNCOMPRESS(APPLET(uncompress, BB_DIR_BIN, BB_SUID_DROP))
//kbuild:lib-$(CONFIG_UNCOMPRESS) += bbunzip.o
#if ENABLE_UNCOMPRESS
int uncompress_main(int argc, char **argv) MAIN_EXTERNALLY_VISIBLE;
int uncompress_main(int argc UNUSED_PARAM, char **argv)
{
// (N)compress 4.2.4.4:
// -d If given, decompression is done instead
// -c Write output on stdout, don't remove original
// -b Parameter limits the max number of bits/code
// -f Forces output file to be generated
// -v Write compression statistics
// -V Output vesion and compile options
// -r Recursive. If a filename is a directory, descend into it and compress everything
	getopt32(argv, "cf");

	argv += optind;

	return bbunpack(argv, unpack_Z_stream, make_new_name_generic, "Z");
}
#endif


/*
 * Gzip implementation for busybox
 *
 * Based on GNU gzip v1.2.4 Copyright (C) 1992-1993 Jean-loup Gailly.
 *
 * Originally adjusted for busybox by Sven Rudolph <sr1@inf.tu-dresden.de>
 * based on gzip sources
 *
 * Adjusted further by Erik Andersen <andersen@codepoet.org> to support files as
 * well as stdin/stdout, and to generally behave itself wrt command line
 * handling.
 *
 * General cleanup to better adhere to the style guide and make use of standard
 * busybox functions by Glenn McGrath
 *
 * Licensed under GPLv2 or later, see file LICENSE in this source tree.
 *
 * gzip (GNU zip) -- compress files with zip algorithm and 'compress' interface
 * Copyright (C) 1992-1993 Jean-loup Gailly
 * The unzip code was written and put in the public domain by Mark Adler.
 * Portions of the lzw code are derived from the public domain 'compress'
 * written by Spencer Thomas, Joe Orost, James Woods, Jim McKie, Steve Davies,
 * Ken Turkowski, Dave Mack and Peter Jannesen.
 */
//usage:#define gunzip_trivial_usage
//usage:       "[-cfkt] [FILE]..."
//usage:#define gunzip_full_usage "\n\n"
//usage:       "Decompress FILEs (or stdin)\n"
//usage:     "\n	-c	Write to stdout"
//usage:     "\n	-f	Force"
//usage:     "\n	-k	Keep input files"
//usage:     "\n	-t	Test file integrity"
//usage:
//usage:#define gunzip_example_usage
//usage:       "$ ls -la /tmp/BusyBox*\n"
//usage:       "-rw-rw-r--    1 andersen andersen   557009 Apr 11 10:55 /tmp/BusyBox-0.43.tar.gz\n"
//usage:       "$ gunzip /tmp/BusyBox-0.43.tar.gz\n"
//usage:       "$ ls -la /tmp/BusyBox*\n"
//usage:       "-rw-rw-r--    1 andersen andersen  1761280 Apr 14 17:47 /tmp/BusyBox-0.43.tar\n"
//usage:
//usage:#define zcat_trivial_usage
//usage:       "[FILE]..."
//usage:#define zcat_full_usage "\n\n"
//usage:       "Decompress to stdout"

//config:config GUNZIP
//config:	bool "gunzip"
//config:	default y
//config:	select FEATURE_GZIP_DECOMPRESS
//config:	help
//config:	  gunzip is used to decompress archives created by gzip.
//config:	  You can use the `-t' option to test the integrity of
//config:	  an archive, without decompressing it.
//config:
//config:config ZCAT
//config:	bool "zcat"
//config:	default y
//config:	select FEATURE_GZIP_DECOMPRESS
//config:	help
//config:	  Alias to "gunzip -c".
//config:
//config:config FEATURE_GUNZIP_LONG_OPTIONS
//config:	bool "Enable long options"
//config:	default y
//config:	depends on (GUNZIP || ZCAT) && LONG_OPTS

//applet:IF_GUNZIP(APPLET(gunzip, BB_DIR_BIN, BB_SUID_DROP))
//               APPLET_ODDNAME:name  main    location    suid_type     help
//applet:IF_ZCAT(APPLET_ODDNAME(zcat, gunzip, BB_DIR_BIN, BB_SUID_DROP, zcat))
#if ENABLE_FEATURE_GZIP_DECOMPRESS
static
char* FAST_FUNC make_new_name_gunzip(char *filename, const char *expected_ext UNUSED_PARAM)
{
	char *extension = strrchr(filename, '.');

	if (!extension)
		return NULL;

	extension++;
	if (strcmp(extension, "tgz" + 1) == 0
#if ENABLE_FEATURE_SEAMLESS_Z
	 || (extension[0] == 'Z' && extension[1] == '\0')
#endif
	) {
		extension[-1] = '\0';
	} else if (strcmp(extension, "tgz") == 0) {
		filename = xstrdup(filename);
		extension = strrchr(filename, '.');
		extension[2] = 'a';
		extension[3] = 'r';
	} else {
		return NULL;
	}
	return filename;
}

#if ENABLE_FEATURE_GUNZIP_LONG_OPTIONS
static const char gunzip_longopts[] ALIGN1 =
	"stdout\0"              No_argument       "c"
	"to-stdout\0"           No_argument       "c"
	"force\0"               No_argument       "f"
	"test\0"                No_argument       "t"
	"no-name\0"             No_argument       "n"
	;
#endif

/*
 * Linux kernel build uses gzip -d -n. We accept and ignore it.
 * Man page says:
 * -n --no-name
 * gzip: do not save the original file name and time stamp.
 * (The original name is always saved if the name had to be truncated.)
 * gunzip: do not restore the original file name/time even if present
 * (remove only the gzip suffix from the compressed file name).
 * This option is the default when decompressing.
 * -N --name
 * gzip: always save the original file name and time stamp (this is the default)
 * gunzip: restore the original file name and time stamp if present.
 */
int gunzip_main(int argc, char **argv) MAIN_EXTERNALLY_VISIBLE;
int gunzip_main(int argc UNUSED_PARAM, char **argv)
{
#if ENABLE_FEATURE_GUNZIP_LONG_OPTIONS
	applet_long_options = gunzip_longopts;
#endif
	getopt32(argv, "cfkvqdtn");
	argv += optind;

	/* If called as zcat...
	 * Normally, "zcat" is just "gunzip -c".
	 * But if seamless magic is enabled, then we are much more clever.
	 */
	if (ENABLE_ZCAT && applet_name[1] == 'c')
		option_mask32 |= OPT_STDOUT | SEAMLESS_MAGIC;

	return bbunpack(argv, unpack_gz_stream, make_new_name_gunzip, /*unused:*/ NULL);
}
#endif /* FEATURE_GZIP_DECOMPRESS */


/*
 * Modified for busybox by Glenn McGrath
 * Added support output to stdout by Thomas Lundquist <thomasez@zelow.no>
 *
 * Licensed under GPLv2 or later, see file LICENSE in this source tree.
 */
//usage:#define bunzip2_trivial_usage
//usage:       "[-cfk] [FILE]..."
//usage:#define bunzip2_full_usage "\n\n"
//usage:       "Decompress FILEs (or stdin)\n"
//usage:     "\n	-c	Write to stdout"
//usage:     "\n	-f	Force"
//usage:     "\n	-k	Keep input files"
//usage:#define bzcat_trivial_usage
//usage:       "[FILE]..."
//usage:#define bzcat_full_usage "\n\n"
//usage:       "Decompress to stdout"

//config:config BUNZIP2
//config:	bool "bunzip2"
//config:	default y
//config:	select FEATURE_BZIP2_DECOMPRESS
//config:	help
//config:	  bunzip2 is a compression utility using the Burrows-Wheeler block
//config:	  sorting text compression algorithm, and Huffman coding. Compression
//config:	  is generally considerably better than that achieved by more
//config:	  conventional LZ77/LZ78-based compressors, and approaches the
//config:	  performance of the PPM family of statistical compressors.
//config:
//config:	  Unless you have a specific application which requires bunzip2, you
//config:	  should probably say N here.
//config:
//config:config BZCAT
//config:	bool "bzcat"
//config:	default y
//config:	select FEATURE_BZIP2_DECOMPRESS
//config:	help
//config:	  Alias to "bunzip2 -c".

//applet:IF_BUNZIP2(APPLET(bunzip2, BB_DIR_USR_BIN, BB_SUID_DROP))
//                APPLET_ODDNAME:name   main     location        suid_type     help
//applet:IF_BZCAT(APPLET_ODDNAME(bzcat, bunzip2, BB_DIR_USR_BIN, BB_SUID_DROP, bzcat))
#if ENABLE_FEATURE_BZIP2_DECOMPRESS || ENABLE_BUNZIP2 || ENABLE_BZCAT
int bunzip2_main(int argc, char **argv) MAIN_EXTERNALLY_VISIBLE;
int bunzip2_main(int argc UNUSED_PARAM, char **argv)
{
	getopt32(argv, "cfkvqdt");
	argv += optind;
	if (ENABLE_BZCAT && applet_name[2] == 'c') /* bzcat */
		option_mask32 |= OPT_STDOUT;

	return bbunpack(argv, unpack_bz2_stream, make_new_name_generic, "bz2");
}
#endif


/*
 * Small lzma deflate implementation.
 * Copyright (C) 2006  Aurelien Jacobs <aurel@gnuage.org>
 *
 * Based on bunzip.c from busybox
 *
 * Licensed under GPLv2, see file LICENSE in this source tree.
 */
//usage:#define unlzma_trivial_usage
//usage:       "[-cfk] [FILE]..."
//usage:#define unlzma_full_usage "\n\n"
//usage:       "Decompress FILE (or stdin)\n"
//usage:     "\n	-c	Write to stdout"
//usage:     "\n	-f	Force"
//usage:     "\n	-k	Keep input files"
//usage:
//usage:#define lzma_trivial_usage
//usage:       "-d [-cfk] [FILE]..."
//usage:#define lzma_full_usage "\n\n"
//usage:       "Decompress FILE (or stdin)\n"
//usage:     "\n	-d	Decompress"
//usage:     "\n	-c	Write to stdout"
//usage:     "\n	-f	Force"
//usage:     "\n	-k	Keep input files"
//usage:
//usage:#define lzcat_trivial_usage
//usage:       "[FILE]..."
//usage:#define lzcat_full_usage "\n\n"
//usage:       "Decompress to stdout"

//config:config UNLZMA
//config:	bool "unlzma"
//config:	default y
//config:	help
//config:	  unlzma is a compression utility using the Lempel-Ziv-Markov chain
//config:	  compression algorithm, and range coding. Compression
//config:	  is generally considerably better than that achieved by the bzip2
//config:	  compressors.
//config:
//config:	  The BusyBox unlzma applet is limited to decompression only.
//config:	  On an x86 system, this applet adds about 4K.
//config:
//config:config LZCAT
//config:	bool "lzcat"
//config:	default y
//config:	help
//config:	  unlzma is a compression utility using the Lempel-Ziv-Markov chain
//config:	  compression algorithm, and range coding. Compression
//config:	  is generally considerably better than that achieved by the bzip2
//config:	  compressors.
//config:
//config:	  The BusyBox unlzma applet is limited to decompression only.
//config:	  On an x86 system, this applet adds about 4K.
//config:
//config:config LZMA
//config:	bool "lzma -d"
//config:	default y
//config:	help
//config:	  Enable this option if you want commands like "lzma -d" to work.
//config:	  IOW: you'll get lzma applet, but it will always require -d option.
//config:
//config:config FEATURE_LZMA_FAST
//config:	bool "Optimize for speed"
//config:	default n
//config:	depends on UNLZMA || LZCAT || LZMA
//config:	help
//config:	  This option reduces decompression time by about 25% at the cost of
//config:	  a 1K bigger binary.

//applet:IF_UNLZMA(APPLET(unlzma, BB_DIR_USR_BIN, BB_SUID_DROP))
//                APPLET_ODDNAME:name   main    location        suid_type     help
//applet:IF_LZCAT(APPLET_ODDNAME(lzcat, unlzma, BB_DIR_USR_BIN, BB_SUID_DROP, lzcat))
//applet:IF_LZMA( APPLET_ODDNAME(lzma,  unlzma, BB_DIR_USR_BIN, BB_SUID_DROP, lzma))
//kbuild:lib-$(CONFIG_UNLZMA) += bbunzip.o
//kbuild:lib-$(CONFIG_LZCAT) += bbunzip.o
//kbuild:lib-$(CONFIG_LZMA) += bbunzip.o
#if ENABLE_UNLZMA || ENABLE_LZCAT || ENABLE_LZMA
int unlzma_main(int argc, char **argv) MAIN_EXTERNALLY_VISIBLE;
int unlzma_main(int argc UNUSED_PARAM, char **argv)
{
	IF_LZMA(int opts =) getopt32(argv, "cfkvqdt");
# if ENABLE_LZMA
	/* lzma without -d or -t? */
	if (applet_name[2] == 'm' && !(opts & (OPT_DECOMPRESS|OPT_TEST)))
		bb_show_usage();
# endif
	/* lzcat? */
	if (ENABLE_LZCAT && applet_name[2] == 'c')
		option_mask32 |= OPT_STDOUT;

	argv += optind;
	return bbunpack(argv, unpack_lzma_stream, make_new_name_generic, "lzma");
}
#endif


//usage:#define unxz_trivial_usage
//usage:       "[-cfk] [FILE]..."
//usage:#define unxz_full_usage "\n\n"
//usage:       "Decompress FILE (or stdin)\n"
//usage:     "\n	-c	Write to stdout"
//usage:     "\n	-f	Force"
//usage:     "\n	-k	Keep input files"
//usage:
//usage:#define xz_trivial_usage
//usage:       "-d [-cfk] [FILE]..."
//usage:#define xz_full_usage "\n\n"
//usage:       "Decompress FILE (or stdin)\n"
//usage:     "\n	-d	Decompress"
//usage:     "\n	-c	Write to stdout"
//usage:     "\n	-f	Force"
//usage:     "\n	-k	Keep input files"
//usage:
//usage:#define xzcat_trivial_usage
//usage:       "[FILE]..."
//usage:#define xzcat_full_usage "\n\n"
//usage:       "Decompress to stdout"

//config:config UNXZ
//config:	bool "unxz"
//config:	default y
//config:	help
//config:	  unxz is a unlzma successor.
//config:
//config:config XZCAT
//config:	bool "xzcat"
//config:	default y
//config:	help
//config:	  Alias to "unxz -c".
//config:
//config:config XZ
//config:	bool "xz -d"
//config:	default y
//config:	help
//config:	  Enable this option if you want commands like "xz -d" to work.
//config:	  IOW: you'll get xz applet, but it will always require -d option.

//applet:IF_UNXZ(APPLET(unxz, BB_DIR_USR_BIN, BB_SUID_DROP))
//                APPLET_ODDNAME:name   main  location        suid_type     help
//applet:IF_XZCAT(APPLET_ODDNAME(xzcat, unxz, BB_DIR_USR_BIN, BB_SUID_DROP, xzcat))
//applet:IF_XZ(   APPLET_ODDNAME(xz,    unxz, BB_DIR_USR_BIN, BB_SUID_DROP, xz))
//kbuild:lib-$(CONFIG_UNXZ) += bbunzip.o
//kbuild:lib-$(CONFIG_XZCAT) += bbunzip.o
//kbuild:lib-$(CONFIG_XZ) += bbunzip.o
#if ENABLE_UNXZ || ENABLE_XZCAT || ENABLE_XZ
int unxz_main(int argc, char **argv) MAIN_EXTERNALLY_VISIBLE;
int unxz_main(int argc UNUSED_PARAM, char **argv)
{
	IF_XZ(int opts =) getopt32(argv, "cfkvqdt");
# if ENABLE_XZ
	/* xz without -d or -t? */
	if (applet_name[2] == '\0' && !(opts & (OPT_DECOMPRESS|OPT_TEST)))
		bb_show_usage();
# endif
	/* xzcat? */
	if (ENABLE_XZCAT && applet_name[2] == 'c')
		option_mask32 |= OPT_STDOUT;

	argv += optind;
	return bbunpack(argv, unpack_xz_stream, make_new_name_generic, "xz");
}
#endif<|MERGE_RESOLUTION|>--- conflicted
+++ resolved
@@ -191,14 +191,10 @@
 				if (option_mask32 & OPT_KEEP) /* ... unless -k */
 					del = NULL;
 			}
-<<<<<<< HEAD
 			if (ENABLE_PLATFORM_MINGW32)
 				xclose(STDIN_FILENO);
-			xunlink(del);
-=======
 			if (del)
 				xunlink(del);
->>>>>>> 513a2457
  free_name:
 			if (new_name != filename)
 				free(new_name);
